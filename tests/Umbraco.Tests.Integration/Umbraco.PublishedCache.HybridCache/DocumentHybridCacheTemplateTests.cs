--- conflicted
+++ resolved
@@ -1,47 +1,3 @@
-<<<<<<< HEAD
-﻿// using NUnit.Framework;
-// using Umbraco.Cms.Core;
-// using Umbraco.Cms.Core.Models.ContentEditing;
-// using Umbraco.Cms.Core.PublishedCache;
-// using Umbraco.Cms.Core.Services;
-// using Umbraco.Cms.Core.Services.OperationStatus;
-// using Umbraco.Cms.Tests.Common.Testing;
-// using Umbraco.Cms.Tests.Integration.Testing;
-// FIXME: This is fixed in the release branch, uncomment this once that's merged in.
-// namespace Umbraco.Cms.Tests.Integration.Umbraco.PublishedCache.HybridCache;
-//
-// [TestFixture]
-// [UmbracoTest(Database = UmbracoTestOptions.Database.NewSchemaPerTest)]
-// public class DocumentHybridCacheTemplateTests : UmbracoIntegrationTestWithContentEditing
-// {
-//     protected override void CustomTestSetup(IUmbracoBuilder builder) => builder.AddUmbracoHybridCache();
-//
-//     private IPublishedContentCache PublishedContentHybridCache => GetRequiredService<IPublishedContentCache>();
-//
-//     private IContentEditingService ContentEditingService => GetRequiredService<IContentEditingService>();
-//
-//     [Test]
-//     public async Task Can_Get_Document_After_Removing_Template()
-//     {
-//         // Arrange
-//         var textPageBefore = await PublishedContentHybridCache.GetByIdAsync(TextpageId, true);
-//         Assert.AreEqual(textPageBefore.TemplateId, TemplateId);
-//         var updateModel = new ContentUpdateModel();
-//         {
-//             updateModel.TemplateKey = null;
-//             updateModel.InvariantName = textPageBefore.Name;
-//         }
-//
-//         // Act
-//         var updateContentResult = await ContentEditingService.UpdateAsync(textPageBefore.Key, updateModel, Constants.Security.SuperUserKey);
-//
-//         // Assert
-//         Assert.AreEqual(updateContentResult.Status, ContentEditingOperationStatus.Success);
-//         var textPageAfter = await PublishedContentHybridCache.GetByIdAsync(TextpageId, true);
-//         Assert.AreEqual(textPageAfter.TemplateId, null);
-//     }
-// }
-=======
 ﻿using NUnit.Framework;
 using Umbraco.Cms.Core;
 using Umbraco.Cms.Core.Models.ContentEditing;
@@ -83,5 +39,4 @@
         // Should this not be null?
         Assert.AreEqual(textPageAfter.TemplateId, null);
     }
-}
->>>>>>> 1dfaa5ed
+}