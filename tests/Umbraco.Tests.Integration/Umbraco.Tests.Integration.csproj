<Project Sdk="Microsoft.NET.Sdk">
  <PropertyGroup>
    <PackageId>Umbraco.Cms.Tests.Integration</PackageId>
    <Title>Umbraco CMS - Integration tests</Title>
    <Description>Contains helper classes for integration tests with Umbraco CMS, including all internal integration tests.</Description>
    <IsPackable>true</IsPackable>
    <IsTestProject>true</IsTestProject>
    <RootNamespace>Umbraco.Cms.Tests.Integration</RootNamespace>
<<<<<<< HEAD
    <EnablePackageValidation>true</EnablePackageValidation>
=======
    <GenerateCompatibilitySuppressionFile>true</GenerateCompatibilitySuppressionFile>
>>>>>>> 0a4cc27a
  </PropertyGroup>

  <ItemGroup>
    <PackageReference Include="Bogus" Version="34.0.2" />
    <PackageReference Include="Microsoft.AspNetCore.Mvc.Testing" Version="7.0.2" />
    <PackageReference Include="Microsoft.NET.Test.Sdk" Version="17.4.1" />
    <PackageReference Include="Moq" Version="4.18.4" />
    <PackageReference Include="NUnit3TestAdapter" Version="4.3.1" PrivateAssets="all" />
  </ItemGroup>

  <Import Project="..\..\src\Umbraco.Cms.Targets\buildTransitive\Umbraco.Cms.Targets.props" />
  <Import Project="..\..\src\Umbraco.Cms.Targets\buildTransitive\Umbraco.Cms.Targets.targets" />

  <ItemGroup>
    <ProjectReference Include="..\..\src\Umbraco.Cms\Umbraco.Cms.csproj" />
    <ProjectReference Include="..\..\src\Umbraco.Cms.ManagementApi\Umbraco.Cms.ManagementApi.csproj" PrivateAssets="all" />
    <ProjectReference Include="..\Umbraco.Tests.Common\Umbraco.Tests.Common.csproj" />
  </ItemGroup>

  <ItemGroup>
    <EmbeddedResource Update="Umbraco.Examine.Lucene\UmbracoExamine\TestFiles.resx">
      <Generator>ResXFileCodeGenerator</Generator>
      <SubType>Designer</SubType>
      <LastGenOutput>TestFiles.Designer.cs</LastGenOutput>
    </EmbeddedResource>
    <Compile Update="Umbraco.Examine.Lucene\UmbracoExamine\TestFiles.Designer.cs">
      <DesignTime>True</DesignTime>
      <AutoGen>True</AutoGen>
      <DependentUpon>TestFiles.resx</DependentUpon>
    </Compile>
    <Content Include="Umbraco.Infrastructure\Services\Importing\*.xml" />
    <EmbeddedResource Update="Umbraco.Infrastructure\Services\Importing\ImportResources.resx">
      <Generator>ResXFileCodeGenerator</Generator>
      <SubType>Designer</SubType>
      <LastGenOutput>ImportResources.Designer.cs</LastGenOutput>
    </EmbeddedResource>
    <Compile Update="Umbraco.Infrastructure\Services\Importing\ImportResources.Designer.cs">
      <DesignTime>True</DesignTime>
      <AutoGen>True</AutoGen>
      <DependentUpon>ImportResources.resx</DependentUpon>
    </Compile>
    <EmbeddedResource Include="Umbraco.Web.BackOffice\UrlAndDomains\package.xml" />
    <Content Include="appsettings.Tests.json" CopyToOutputDirectory="PreserveNewest" />
  </ItemGroup>
</Project><|MERGE_RESOLUTION|>--- conflicted
+++ resolved
@@ -6,11 +6,8 @@
     <IsPackable>true</IsPackable>
     <IsTestProject>true</IsTestProject>
     <RootNamespace>Umbraco.Cms.Tests.Integration</RootNamespace>
-<<<<<<< HEAD
     <EnablePackageValidation>true</EnablePackageValidation>
-=======
     <GenerateCompatibilitySuppressionFile>true</GenerateCompatibilitySuppressionFile>
->>>>>>> 0a4cc27a
   </PropertyGroup>
 
   <ItemGroup>
