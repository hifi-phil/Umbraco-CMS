<Project Sdk="Microsoft.NET.Sdk">
  <PropertyGroup>
    <PackageId>Umbraco.Cms.Tests.Integration</PackageId>
    <Title>Umbraco CMS - Integration tests</Title>
    <Description>Contains helper classes for integration tests with Umbraco CMS, including all internal integration tests.</Description>
    <IsPackable>true</IsPackable>
    <IsTestProject>true</IsTestProject>
    <RootNamespace>Umbraco.Cms.Tests.Integration</RootNamespace>
    <EnablePackageValidation>true</EnablePackageValidation>
    <GenerateCompatibilitySuppressionFile>true</GenerateCompatibilitySuppressionFile>
  </PropertyGroup>

  <ItemGroup>
<<<<<<< HEAD
    <PackageReference Include="Bogus" Version="34.0.2" />
    <PackageReference Include="Microsoft.AspNetCore.Mvc.Testing" Version="7.0.13" />
    <PackageReference Include="Microsoft.NET.Test.Sdk" Version="17.8.0" />
    <PackageReference Include="Moq" Version="4.18.4" />
    <PackageReference Include="NUnit3TestAdapter" Version="4.5.0" PrivateAssets="all" />
=======
    <PackageReference Include="Bogus" />
    <PackageReference Include="Microsoft.AspNetCore.Mvc.Testing" />
    <PackageReference Include="Microsoft.NET.Test.Sdk" />
    <PackageReference Include="Moq" />
    <PackageReference Include="NUnit3TestAdapter" PrivateAssets="all" />
>>>>>>> 8d9343b5
  </ItemGroup>

  <Import Project="..\..\src\Umbraco.Cms.Targets\buildTransitive\Umbraco.Cms.Targets.props" />
  <Import Project="..\..\src\Umbraco.Cms.Targets\buildTransitive\Umbraco.Cms.Targets.targets" />

  <ItemGroup>
    <ProjectReference Include="..\..\src\Umbraco.Cms\Umbraco.Cms.csproj" />
    <ProjectReference Include="..\..\src\Umbraco.Cms.ManagementApi\Umbraco.Cms.ManagementApi.csproj" PrivateAssets="all" />
    <ProjectReference Include="..\Umbraco.Tests.Common\Umbraco.Tests.Common.csproj" />
  </ItemGroup>

  <ItemGroup>
    <EmbeddedResource Update="Umbraco.Examine.Lucene\UmbracoExamine\TestFiles.resx">
      <Generator>ResXFileCodeGenerator</Generator>
      <SubType>Designer</SubType>
      <LastGenOutput>TestFiles.Designer.cs</LastGenOutput>
    </EmbeddedResource>
    <Compile Update="Umbraco.Examine.Lucene\UmbracoExamine\TestFiles.Designer.cs">
      <DesignTime>True</DesignTime>
      <AutoGen>True</AutoGen>
      <DependentUpon>TestFiles.resx</DependentUpon>
    </Compile>
    <Content Include="Umbraco.Infrastructure\Services\Importing\*.xml" />
    <EmbeddedResource Update="Umbraco.Infrastructure\Services\Importing\ImportResources.resx">
      <Generator>ResXFileCodeGenerator</Generator>
      <SubType>Designer</SubType>
      <LastGenOutput>ImportResources.Designer.cs</LastGenOutput>
    </EmbeddedResource>
    <Compile Update="Umbraco.Infrastructure\Services\Importing\ImportResources.Designer.cs">
      <DesignTime>True</DesignTime>
      <AutoGen>True</AutoGen>
      <DependentUpon>ImportResources.resx</DependentUpon>
    </Compile>
    <EmbeddedResource Include="Umbraco.Web.BackOffice\UrlAndDomains\package.xml" />
    <Content Include="appsettings.Tests.json" CopyToOutputDirectory="PreserveNewest" />
  </ItemGroup>
</Project><|MERGE_RESOLUTION|>--- conflicted
+++ resolved
@@ -11,19 +11,11 @@
   </PropertyGroup>
 
   <ItemGroup>
-<<<<<<< HEAD
-    <PackageReference Include="Bogus" Version="34.0.2" />
-    <PackageReference Include="Microsoft.AspNetCore.Mvc.Testing" Version="7.0.13" />
-    <PackageReference Include="Microsoft.NET.Test.Sdk" Version="17.8.0" />
-    <PackageReference Include="Moq" Version="4.18.4" />
-    <PackageReference Include="NUnit3TestAdapter" Version="4.5.0" PrivateAssets="all" />
-=======
     <PackageReference Include="Bogus" />
     <PackageReference Include="Microsoft.AspNetCore.Mvc.Testing" />
     <PackageReference Include="Microsoft.NET.Test.Sdk" />
     <PackageReference Include="Moq" />
     <PackageReference Include="NUnit3TestAdapter" PrivateAssets="all" />
->>>>>>> 8d9343b5
   </ItemGroup>
 
   <Import Project="..\..\src\Umbraco.Cms.Targets\buildTransitive\Umbraco.Cms.Targets.props" />
