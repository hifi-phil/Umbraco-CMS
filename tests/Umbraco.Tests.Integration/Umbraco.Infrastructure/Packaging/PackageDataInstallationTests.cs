--- conflicted
+++ resolved
@@ -1,11 +1,8 @@
 // Copyright (c) Umbraco.
 // See LICENSE for more details.
 
-<<<<<<< HEAD
-=======
 using System.Collections.Generic;
 using System.Linq;
->>>>>>> 7ca6cb97
 using System.Xml.Linq;
 using NUnit.Framework;
 using Umbraco.Cms.Core;
