--- conflicted
+++ resolved
@@ -178,12 +178,10 @@
     }
 
     [Test]
-<<<<<<< HEAD
-    public async Task Publishing_Culture()
-=======
     public void Publishing_Invariant()
     {
         IContent document = new Content("content", -1, _contentType);
+        ContentService.Save(document);
 
         var treeChangeWasCalled = false;
 
@@ -201,7 +199,7 @@
 
         try
         {
-            ContentService.SaveAndPublish(document);
+            ContentService.Publish(document, ["*"]);
             Assert.IsTrue(treeChangeWasCalled);
         }
         finally
@@ -214,7 +212,8 @@
     public void Unpublishing_Invariant()
     {
         IContent document = new Content("content", -1, _contentType);
-        ContentService.SaveAndPublish(document);
+        ContentService.Save(document);
+        ContentService.Publish(document, ["*"]);
 
         var treeChangeWasCalled = false;
 
@@ -242,8 +241,7 @@
     }
 
     [Test]
-    public void Publishing_Culture()
->>>>>>> 60e3fa97
+    public async Task Publishing_Culture()
     {
         await LanguageService.CreateAsync(new Language("fr-FR", "French (France)"), Constants.Security.SuperUserKey);
 
