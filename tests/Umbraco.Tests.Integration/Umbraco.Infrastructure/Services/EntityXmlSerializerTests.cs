--- conflicted
+++ resolved
@@ -1,10 +1,7 @@
 // Copyright (c) Umbraco.
 // See LICENSE for more details.
 
-<<<<<<< HEAD
-=======
 using System.Collections.Generic;
->>>>>>> 7ca6cb97
 using System.Diagnostics;
 using System.Xml.Linq;
 using Microsoft.Extensions.DependencyInjection;
