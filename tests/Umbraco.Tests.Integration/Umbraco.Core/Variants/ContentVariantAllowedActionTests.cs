--- conflicted
+++ resolved
@@ -33,12 +33,8 @@
     }
 
     [Test]
-<<<<<<< HEAD
+    [LongRunning]
     public async Task CanCheckIfUserHasAccessToLanguage()
-=======
-    [LongRunning]
-    public void CanCheckIfUserHasAccessToLanguage()
->>>>>>> 03108f4a
     {
         // setup user groups
         var user = UserBuilder.CreateUser();
