--- conflicted
+++ resolved
@@ -3,10 +3,7 @@
   <Import Project="$([MSBuild]::GetPathOfFileAbove('Directory.Build.props', '$(MSBuildThisFileDirectory)../'))" />
 
   <PropertyGroup>
-<<<<<<< HEAD
-=======
     <!-- TODO: Update test projects to use nullable reference types and remove this to enable nullable warnings as errors (the solution default) -->
->>>>>>> 367a4b97
     <Nullable>annotations</Nullable>
   </PropertyGroup>
   
