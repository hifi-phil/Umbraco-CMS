// Copyright (c) Umbraco.
// See LICENSE for more details.

using System;
using System.Collections.Generic;
using System.Linq;
using Microsoft.Extensions.Logging.Abstractions;
using Microsoft.Extensions.Options;
using Moq;
using NPoco;
using NUnit.Framework;
using Umbraco.Cms.Core.Cache;
using Umbraco.Cms.Core.Configuration.Models;
using Umbraco.Cms.Core.Events;
using Umbraco.Cms.Core.PublishedCache;
using Umbraco.Cms.Core.Services;
using Umbraco.Cms.Core.Sync;
using Umbraco.Cms.Infrastructure.Migrations;
using Umbraco.Cms.Infrastructure.Migrations.Upgrade;
using Umbraco.Cms.Infrastructure.Persistence;
using Umbraco.Cms.Infrastructure.Scoping;
using Umbraco.Cms.Persistence.SqlServer.Services;
using Umbraco.Cms.Tests.Common.TestHelpers;
using Umbraco.Cms.Tests.UnitTests.TestHelpers;
using Umbraco.Extensions;

namespace Umbraco.Cms.Tests.UnitTests.Umbraco.Infrastructure.Migrations;

[TestFixture]
public class MigrationPlanTests
{
    [Test]
    public void CanExecute()
    {
        var loggerFactory = NullLoggerFactory.Instance;

        var database = new TestDatabase();
        var scope = Mock.Of<IScope>(x => x.Notifications == Mock.Of<IScopedNotificationPublisher>());
        Mock.Get(scope)
            .Setup(x => x.Database)
            .Returns(database);

        var databaseFactory = Mock.Of<IUmbracoDatabaseFactory>();
        Mock.Get(databaseFactory)
            .Setup(x => x.CreateDatabase())
            .Returns(database);

        var sqlContext = new SqlContext(
            new SqlServerSyntaxProvider(Options.Create(new GlobalSettings())),
            DatabaseType.SQLCe,
            Mock.Of<IPocoDataFactory>());
        var scopeProvider = new MigrationTests.TestScopeProvider(scope) { SqlContext = sqlContext };

        var migrationBuilder = Mock.Of<IMigrationBuilder>();
        Mock.Get(migrationBuilder)
            .Setup(x => x.Build(It.IsAny<Type>(), It.IsAny<IMigrationContext>()))
            .Returns<Type, IMigrationContext>((t, c) =>
            {
                switch (t.Name)
                {
                    case "DeleteRedirectUrlTable":
                        return new DeleteRedirectUrlTable(c);
                    case "NoopMigration":
                        return new NoopMigration(c);
                    default:
                        throw new NotSupportedException();
                }
            });

<<<<<<< HEAD
        var distributedCache = new DistributedCache(
            Mock.Of<IServerMessenger>(),
            new CacheRefresherCollection(() => Enumerable.Empty<ICacheRefresher>()));

        var executor = new MigrationPlanExecutor(scopeProvider, scopeProvider, loggerFactory, migrationBuilder, databaseFactory, Mock.Of<IPublishedSnapshotService>(), distributedCache);
=======
        var databaseFactory = Mock.Of<IUmbracoDatabaseFactory>();
        var publishedSnapshotService = Mock.Of<IPublishedSnapshotService>();
        var distributedCache = new DistributedCache(Mock.Of<IServerMessenger>(), new CacheRefresherCollection(Enumerable.Empty<ICacheRefresher>));
        var executor = new MigrationPlanExecutor(
            scopeProvider,
            scopeProvider,
            loggerFactory,
            migrationBuilder,
            databaseFactory,
            publishedSnapshotService,
            distributedCache);
>>>>>>> 4c62fcfb

        var plan = new MigrationPlan("default")
            .From(string.Empty)
            .To<DeleteRedirectUrlTable>("{4A9A1A8F-0DA1-4BCF-AD06-C19D79152E35}")
            .To<NoopMigration>("VERSION.33");

        var kvs = Mock.Of<IKeyValueService>();
        Mock.Get(kvs).Setup(x => x.GetValue(It.IsAny<string>()))
            .Returns<string>(k => k == "Umbraco.Tests.MigrationPlan" ? string.Empty : null);

        string state;
        using (var s = scopeProvider.CreateScope())
        {
            // read current state
            var sourceState = kvs.GetValue("Umbraco.Tests.MigrationPlan") ?? string.Empty;

            // execute plan
            var result = executor.ExecutePlan(plan, sourceState);
            state = result.FinalState;

            // save new state
            kvs.SetValue("Umbraco.Tests.MigrationPlan", sourceState, state);

            s.Complete();
        }

        Assert.AreEqual("VERSION.33", state);
        Assert.AreEqual(1, database.Operations.Count);
        Assert.AreEqual("DROP TABLE [umbracoRedirectUrl]", database.Operations[0].Sql);
    }

    [Test]
    public void CanAddMigrations()
    {
        var plan = new MigrationPlan("default");
        plan
            .From(string.Empty)
            .To("aaa")
            .To("bbb")
            .To("ccc");
    }

    [Test]
    public void CannotTransitionToSameState()
    {
        var plan = new MigrationPlan("default");
        Assert.Throws<ArgumentException>(() => plan.From("aaa").To("aaa"));
    }

    [Test]
    public void OnlyOneTransitionPerState()
    {
        var plan = new MigrationPlan("default");
        plan.From("aaa").To("bbb");
        Assert.Throws<InvalidOperationException>(() => plan.From("aaa").To("ccc"));
    }

    [Test]
    public void CannotContainTwoMoreHeads()
    {
        var plan = new MigrationPlan("default");
        plan
            .From(string.Empty)
            .To("aaa")
            .To("bbb")
            .From("ccc")
            .To("ddd");
        Assert.Throws<InvalidOperationException>(() => plan.Validate());
    }

    [Test]
    public void CannotContainLoops()
    {
        var plan = new MigrationPlan("default");
        plan
            .From("aaa")
            .To("bbb")
            .To("ccc")
            .To("aaa");
        Assert.Throws<InvalidOperationException>(() => plan.Validate());
    }

    [Test]
    public void ValidateUmbracoPlan()
    {
        var plan = new UmbracoPlan(TestHelper.GetUmbracoVersion());
        plan.Validate();
        Console.WriteLine(plan.FinalState);
        Assert.IsFalse(plan.FinalState.IsNullOrWhiteSpace());
    }

    [Test]
    public void CanClone()
    {
        var plan = new MigrationPlan("default");
        plan
            .From(string.Empty)
            .To("aaa")
            .To("bbb")
            .To("ccc")
            .To("ddd")
            .To("eee");

        plan
            .From("xxx")
            .ToWithClone("bbb", "ddd", "yyy")
            .To("eee");

        WritePlanToConsole(plan);

        plan.Validate();
        Assert.AreEqual("eee", plan.FollowPath("xxx").Last());
        Assert.AreEqual("yyy", plan.FollowPath("xxx", "yyy").Last());
    }

    [Test]
    public void CanMerge()
    {
        var plan = new MigrationPlan("default");
        plan
            .From(string.Empty)
            .To("aaa")
            .Merge()
            .To("bbb")
            .To("ccc")
            .With()
            .To("ddd")
            .To("eee")
            .As("fff")
            .To("ggg");

        WritePlanToConsole(plan);

        plan.Validate();
        AssertList(plan.FollowPath(), string.Empty, "aaa", "bbb", "ccc", "*", "*", "fff", "ggg");
        AssertList(plan.FollowPath("ccc"), "ccc", "*", "*", "fff", "ggg");
        AssertList(plan.FollowPath("eee"), "eee", "*", "*", "fff", "ggg");
    }

    private void AssertList(IReadOnlyList<string> states, params string[] expected)
    {
        Assert.AreEqual(expected.Length, states.Count, string.Join(", ", states));
        for (var i = 0; i < expected.Length; i++)
        {
            if (expected[i] != "*")
            {
                Assert.AreEqual(expected[i], states[i], "at:" + i);
            }
        }
    }

    private void WritePlanToConsole(MigrationPlan plan)
    {
        var final = plan.Transitions.First(x => x.Value == null).Key;

        Console.WriteLine("plan \"{0}\" to final state \"{1}\":", plan.Name, final);
        foreach ((var _, var transition) in plan.Transitions)
        {
            if (transition != null)
            {
                Console.WriteLine(transition);
            }
        }
    }

    public class DeleteRedirectUrlTable : MigrationBase
    {
        public DeleteRedirectUrlTable(IMigrationContext context)
            : base(context)
        {
        }

        protected override void Migrate() => Delete.Table("umbracoRedirectUrl").Do();
    }
}<|MERGE_RESOLUTION|>--- conflicted
+++ resolved
@@ -67,25 +67,18 @@
                 }
             });
 
-<<<<<<< HEAD
         var distributedCache = new DistributedCache(
             Mock.Of<IServerMessenger>(),
             new CacheRefresherCollection(() => Enumerable.Empty<ICacheRefresher>()));
 
-        var executor = new MigrationPlanExecutor(scopeProvider, scopeProvider, loggerFactory, migrationBuilder, databaseFactory, Mock.Of<IPublishedSnapshotService>(), distributedCache);
-=======
-        var databaseFactory = Mock.Of<IUmbracoDatabaseFactory>();
-        var publishedSnapshotService = Mock.Of<IPublishedSnapshotService>();
-        var distributedCache = new DistributedCache(Mock.Of<IServerMessenger>(), new CacheRefresherCollection(Enumerable.Empty<ICacheRefresher>));
         var executor = new MigrationPlanExecutor(
             scopeProvider,
             scopeProvider,
-            loggerFactory,
-            migrationBuilder,
-            databaseFactory,
-            publishedSnapshotService,
+            loggerFactory, 
+            migrationBuilder, 
+            databaseFactory, 
+            Mock.Of<IPublishedSnapshotService>(),
             distributedCache);
->>>>>>> 4c62fcfb
 
         var plan = new MigrationPlan("default")
             .From(string.Empty)
