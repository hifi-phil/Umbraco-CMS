--- conflicted
+++ resolved
@@ -8,10 +8,7 @@
   </PropertyGroup>
 
   <ItemGroup Condition="'$(OS)' == 'Windows_NT'">
-<<<<<<< HEAD
     <PackageReference Include="Microsoft.ICU.ICU4C.Runtime" Version="68.2.0.9" />
-=======
->>>>>>> 351c37ab
     <RuntimeHostConfigurationOption Include="System.Globalization.AppLocalIcu" Value="68.2" />
   </ItemGroup>
   
@@ -24,10 +21,7 @@
 
   <ItemGroup>
     <PackageReference Include="AngleSharp" Version="0.16.1" />
-<<<<<<< HEAD
-=======
     <PackageReference Include="Microsoft.ICU.ICU4C.Runtime" Version="68.2.0.9" />
->>>>>>> 351c37ab
     <PackageReference Include="Microsoft.NET.Test.Sdk" Version="17.0.0" />
     <PackageReference Include="NUnit" Version="3.13.2" />
     <PackageReference Include="NUnit3TestAdapter" Version="4.1.0" />
