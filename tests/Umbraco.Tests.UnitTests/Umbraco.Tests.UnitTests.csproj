<Project Sdk="Microsoft.NET.Sdk">
  <PropertyGroup>
<<<<<<< HEAD
=======
    <OutputType>Exe</OutputType>
>>>>>>> 367a4b97
    <IsTestProject>true</IsTestProject>
    <RootNamespace>Umbraco.Cms.Tests.UnitTests</RootNamespace>
    <IsPackable>false</IsPackable>
    <EnablePackageValidation>false</EnablePackageValidation>
  </PropertyGroup>

  <ItemGroup>
    <PackageReference Include="AngleSharp" Version="0.17.1" />
<<<<<<< HEAD
    <PackageReference Include="Microsoft.NET.Test.Sdk" Version="17.3.1" />
    <PackageReference Include="NUnit3TestAdapter" Version="4.2.1" />
    <PackageReference Include="System.Data.Odbc" Version="7.0.0-rc.1.22426.10" />
    <PackageReference Include="System.Data.OleDb" Version="7.0.0-rc.1.22426.10" />
=======
    <PackageReference Include="Microsoft.NET.Test.Sdk" Version="17.1.0" />
    <PackageReference Include="NUnit3TestAdapter" Version="4.2.1" />
    <PackageReference Include="System.Data.Odbc" Version="6.0.0" />
    <PackageReference Include="System.Data.OleDb" Version="6.0.0" />
>>>>>>> 367a4b97
  </ItemGroup>
  
  <ItemGroup>
    <ProjectReference Include="..\Umbraco.Tests.Common\Umbraco.Tests.Common.csproj" />
    <ProjectReference Include="..\..\src\Umbraco.Cms.ManagementApi\Umbraco.Cms.ManagementApi.csproj" />
<<<<<<< HEAD
    <ProjectReference Include="..\..\src\Umbraco.Cms.Imaging.ImageSharp\Umbraco.Cms.Imaging.ImageSharp.csproj" />
=======
>>>>>>> 367a4b97
    <ProjectReference Include="..\..\src\Umbraco.PublishedCache.NuCache\Umbraco.PublishedCache.NuCache.csproj" />
    <ProjectReference Include="..\..\src\Umbraco.Web.BackOffice\Umbraco.Web.BackOffice.csproj" />
    <ProjectReference Include="..\..\src\Umbraco.Web.Website\Umbraco.Web.Website.csproj" />
  </ItemGroup>
</Project><|MERGE_RESOLUTION|>--- conflicted
+++ resolved
@@ -1,9 +1,6 @@
 <Project Sdk="Microsoft.NET.Sdk">
   <PropertyGroup>
-<<<<<<< HEAD
-=======
     <OutputType>Exe</OutputType>
->>>>>>> 367a4b97
     <IsTestProject>true</IsTestProject>
     <RootNamespace>Umbraco.Cms.Tests.UnitTests</RootNamespace>
     <IsPackable>false</IsPackable>
@@ -12,26 +9,20 @@
 
   <ItemGroup>
     <PackageReference Include="AngleSharp" Version="0.17.1" />
-<<<<<<< HEAD
     <PackageReference Include="Microsoft.NET.Test.Sdk" Version="17.3.1" />
     <PackageReference Include="NUnit3TestAdapter" Version="4.2.1" />
     <PackageReference Include="System.Data.Odbc" Version="7.0.0-rc.1.22426.10" />
     <PackageReference Include="System.Data.OleDb" Version="7.0.0-rc.1.22426.10" />
-=======
     <PackageReference Include="Microsoft.NET.Test.Sdk" Version="17.1.0" />
     <PackageReference Include="NUnit3TestAdapter" Version="4.2.1" />
     <PackageReference Include="System.Data.Odbc" Version="6.0.0" />
     <PackageReference Include="System.Data.OleDb" Version="6.0.0" />
->>>>>>> 367a4b97
   </ItemGroup>
   
   <ItemGroup>
     <ProjectReference Include="..\Umbraco.Tests.Common\Umbraco.Tests.Common.csproj" />
     <ProjectReference Include="..\..\src\Umbraco.Cms.ManagementApi\Umbraco.Cms.ManagementApi.csproj" />
-<<<<<<< HEAD
     <ProjectReference Include="..\..\src\Umbraco.Cms.Imaging.ImageSharp\Umbraco.Cms.Imaging.ImageSharp.csproj" />
-=======
->>>>>>> 367a4b97
     <ProjectReference Include="..\..\src\Umbraco.PublishedCache.NuCache\Umbraco.PublishedCache.NuCache.csproj" />
     <ProjectReference Include="..\..\src\Umbraco.Web.BackOffice\Umbraco.Web.BackOffice.csproj" />
     <ProjectReference Include="..\..\src\Umbraco.Web.Website\Umbraco.Web.Website.csproj" />
