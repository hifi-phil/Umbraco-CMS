--- conflicted
+++ resolved
@@ -2,13 +2,9 @@
 ## Build
 ############################################
 
-<<<<<<< HEAD
 FROM mcr.microsoft.com/dotnet/nightly/sdk:7.0 AS build
 
 COPY nuget.config .
-=======
-FROM mcr.microsoft.com/dotnet/sdk:6.0.401 AS build
->>>>>>> 3a08ab9b
 
 COPY nuget.config .
 
@@ -26,11 +22,7 @@
 ## Run
 ############################################
 
-<<<<<<< HEAD
 FROM mcr.microsoft.com/dotnet/nightly/aspnet:7.0 AS run
-=======
-FROM mcr.microsoft.com/dotnet/aspnet:6.0.9 AS run
->>>>>>> 3a08ab9b
 
 WORKDIR /app
 COPY --from=build dist .
