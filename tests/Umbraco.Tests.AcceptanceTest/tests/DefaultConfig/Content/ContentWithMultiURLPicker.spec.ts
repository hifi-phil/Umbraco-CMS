﻿import { ConstantHelper, test, AliasHelper } from '@umbraco/playwright-testhelpers';
import {expect} from "@playwright/test";

const dataTypeName = 'Multi URL Picker';
const contentName = 'TestContent';
const documentTypeName = 'TestDocumentTypeForContent';
const link = 'https://docs.umbraco.com';
const linkTitle = 'Umbraco Documentation';

test.beforeEach(async ({umbracoApi}) => {
  await umbracoApi.documentType.ensureNameNotExists(documentTypeName);
  await umbracoApi.document.ensureNameNotExists(contentName);
});

test.afterEach(async ({umbracoApi}) => {
  await umbracoApi.document.ensureNameNotExists(contentName);
  await umbracoApi.documentType.ensureNameNotExists(documentTypeName);
});

<<<<<<< HEAD
// TODO, this is flaky on the pipeline, not locally. Look into why
=======
// TODO: Keeps failing on the pipeline, but not locally. Look into this
>>>>>>> 3f3c9f88
test.fixme('can create content with the document link', {tag: '@smoke'}, async ({umbracoApi, umbracoUi}) => {
  // Arrange
  const expectedState = 'Draft';
  const dataTypeData = await umbracoApi.dataType.getByName(dataTypeName);
  await umbracoApi.documentType.createDocumentTypeWithPropertyEditor(documentTypeName, dataTypeName, dataTypeData.id);
  // Create a document to link
  const documentTypeForLinkedDocumentName = 'TestDocumentType';
  const documentTypeForLinkedDocumentId = await umbracoApi.documentType.createDefaultDocumentTypeWithAllowAsRoot(documentTypeForLinkedDocumentName);
  const linkedDocumentName = 'LinkedDocument';
  const linkedDocumentId = await umbracoApi.document.createDefaultDocument(linkedDocumentName, documentTypeForLinkedDocumentId);
  await umbracoApi.document.publish(linkedDocumentId);
  await umbracoUi.goToBackOffice();
  await umbracoUi.content.goToSection(ConstantHelper.sections.content);

  // Act
  await umbracoUi.content.clickActionsMenuAtRoot();
  await umbracoUi.content.clickCreateActionMenuOption();
  await umbracoUi.content.chooseDocumentType(documentTypeName);
  await umbracoUi.content.enterContentName(contentName);
  await umbracoUi.content.clickAddMultiURLPickerButton();
  await umbracoUi.content.clickDocumentLinkButton();
  await umbracoUi.content.selectLinkByName(linkedDocumentName);
  await umbracoUi.content.clickChooseModalButton();
  await umbracoUi.content.clickAddButton();
  await umbracoUi.content.clickSaveButton();

  // Assert
  //await umbracoUi.content.isSuccessNotificationVisible();
  await umbracoUi.content.isErrorNotificationVisible(false);
  expect(await umbracoApi.document.doesNameExist(contentName)).toBeTruthy();
  const contentData = await umbracoApi.document.getByName(contentName);
  expect(contentData.variants[0].state).toBe(expectedState);
  expect(contentData.values[0].alias).toEqual(AliasHelper.toAlias(dataTypeName));
  expect(contentData.values[0].value.length).toBe(1);
  expect(contentData.values[0].value[0].type).toEqual('document');
  expect(contentData.values[0].value[0].icon).toEqual('icon-document');
  expect(contentData.values[0].value[0].target).toBeNull();
  expect(contentData.values[0].value[0].unique).toEqual(linkedDocumentId);
  expect(contentData.values[0].value[0].name).toEqual(linkedDocumentName);

  // Clean
  await umbracoApi.documentType.ensureNameNotExists(documentTypeForLinkedDocumentName);
  await umbracoApi.document.ensureNameNotExists(linkedDocumentName);
});

test('can publish content with the document link', async ({umbracoApi, umbracoUi}) => {
  // Arrange
  const expectedState = 'Published';
  const dataTypeData = await umbracoApi.dataType.getByName(dataTypeName);
  const documentTypeId = await umbracoApi.documentType.createDocumentTypeWithPropertyEditor(documentTypeName, dataTypeName, dataTypeData.id);
  await umbracoApi.document.createDefaultDocument(contentName, documentTypeId);
  // Create a document to link
  const documentTypeForLinkedDocumentName = 'TestDocumentType';
  const documentTypeForLinkedDocumentId = await umbracoApi.documentType.createDefaultDocumentTypeWithAllowAsRoot(documentTypeForLinkedDocumentName);
  const linkedDocumentName = 'ContentToPick';
  const linkedDocumentId = await umbracoApi.document.createDefaultDocument(linkedDocumentName, documentTypeForLinkedDocumentId);
  await umbracoApi.document.publish(linkedDocumentId);
  await umbracoUi.goToBackOffice();
  await umbracoUi.content.goToSection(ConstantHelper.sections.content);

  // Act
  await umbracoUi.content.goToContentWithName(contentName);
  await umbracoUi.content.clickAddMultiURLPickerButton();
  await umbracoUi.content.clickDocumentLinkButton();
  await umbracoUi.content.selectLinkByName(linkedDocumentName);
  await umbracoUi.content.clickButtonWithName('Choose');
  await umbracoUi.content.clickAddButton();
  await umbracoUi.content.clickSaveAndPublishButton();

  // Assert
  //await umbracoUi.content.doesSuccessNotificationsHaveCount(2);
  await umbracoUi.content.isErrorNotificationVisible(false);
  expect(await umbracoApi.document.doesNameExist(contentName)).toBeTruthy();
  const contentData = await umbracoApi.document.getByName(contentName);
  expect(contentData.variants[0].state).toBe(expectedState);
  expect(contentData.values[0].alias).toEqual(AliasHelper.toAlias(dataTypeName));
  expect(contentData.values[0].value.length).toBe(1);
  expect(contentData.values[0].value[0].type).toEqual('document');
  expect(contentData.values[0].value[0].icon).toEqual('icon-document');
  expect(contentData.values[0].value[0].target).toBeNull();
  expect(contentData.values[0].value[0].unique).toEqual(linkedDocumentId);
  expect(contentData.values[0].value[0].name).toEqual(linkedDocumentName);

  // Clean
  await umbracoApi.documentType.ensureNameNotExists(documentTypeForLinkedDocumentName);
  await umbracoApi.document.ensureNameNotExists(linkedDocumentName);
});

test('can create content with the external link', async ({umbracoApi, umbracoUi}) => {
  // Arrange
  const dataTypeData = await umbracoApi.dataType.getByName(dataTypeName);
  const documentTypeId = await umbracoApi.documentType.createDocumentTypeWithPropertyEditor(documentTypeName, dataTypeName, dataTypeData.id);
  await umbracoApi.document.createDefaultDocument(contentName, documentTypeId);
  await umbracoUi.goToBackOffice();
  await umbracoUi.content.goToSection(ConstantHelper.sections.content);

  // Act
  await umbracoUi.content.goToContentWithName(contentName);
  await umbracoUi.content.clickAddMultiURLPickerButton();
  await umbracoUi.content.clickManualLinkButton();
  await umbracoUi.content.enterLink(link);
  await umbracoUi.content.enterLinkTitle(linkTitle);
  await umbracoUi.content.clickAddButton();
  await umbracoUi.content.clickSaveButton();

  // Assert
  //await umbracoUi.content.isSuccessNotificationVisible();
  await umbracoUi.content.isErrorNotificationVisible(false);
  expect(await umbracoApi.document.doesNameExist(contentName)).toBeTruthy();
  const contentData = await umbracoApi.document.getByName(contentName);
  expect(contentData.values[0].alias).toEqual(AliasHelper.toAlias(dataTypeName));
  expect(contentData.values[0].value.length).toBe(1);
  expect(contentData.values[0].value[0].type).toEqual('external');
  expect(contentData.values[0].value[0].icon).toEqual('icon-link');
  expect(contentData.values[0].value[0].name).toEqual(linkTitle);
  expect(contentData.values[0].value[0].url).toEqual(link);
});

test('can create content with the media link', async ({umbracoApi, umbracoUi}) => {
  // Arrange
  const dataTypeData = await umbracoApi.dataType.getByName(dataTypeName);
  const documentTypeId = await umbracoApi.documentType.createDocumentTypeWithPropertyEditor(documentTypeName, dataTypeName, dataTypeData.id);
  await umbracoApi.document.createDefaultDocument(contentName, documentTypeId);
  // Create a media to pick
  const mediaFileName = 'TestMediaFileForContent';
  await umbracoApi.media.ensureNameNotExists(mediaFileName);
  const mediaFileId = await umbracoApi.media.createDefaultMediaWithImage(mediaFileName);
  await umbracoUi.goToBackOffice();
  await umbracoUi.content.goToSection(ConstantHelper.sections.content);

  // Act
  await umbracoUi.content.goToContentWithName(contentName);
  await umbracoUi.content.clickAddMultiURLPickerButton();
  await umbracoUi.content.clickMediaLinkButton();
  await umbracoUi.content.selectMediaWithName(mediaFileName);
  await umbracoUi.content.clickChooseModalButton();
  await umbracoUi.content.clickAddButton();
  await umbracoUi.content.clickSaveButton();

  // Assert
  //await umbracoUi.content.isSuccessNotificationVisible();
  await umbracoUi.content.isErrorNotificationVisible(false);
  expect(await umbracoApi.document.doesNameExist(contentName)).toBeTruthy();
  const contentData = await umbracoApi.document.getByName(contentName);
  expect(contentData.values[0].alias).toEqual(AliasHelper.toAlias(dataTypeName));
  expect(contentData.values[0].value.length).toBe(1);
  expect(contentData.values[0].value[0].type).toEqual('media');
  expect(contentData.values[0].value[0].icon).toEqual('icon-picture');
  expect(contentData.values[0].value[0].unique).toEqual(mediaFileId);
  expect(contentData.values[0].value[0].name).toEqual(mediaFileName);

  // Clean
  await umbracoApi.media.ensureNameNotExists(mediaFileName);
});

test('can add multiple links in the content', async ({umbracoApi, umbracoUi}) => {
  // Arrange
  const dataTypeData = await umbracoApi.dataType.getByName(dataTypeName);
  const documentTypeId = await umbracoApi.documentType.createDocumentTypeWithPropertyEditor(documentTypeName, dataTypeName, dataTypeData.id);
  await umbracoApi.document.createDefaultDocument(contentName, documentTypeId);
  // Create a media to pick
  const mediaFileName = 'TestMediaFileForContent';
  await umbracoApi.media.ensureNameNotExists(mediaFileName);
  const mediaFileId = await umbracoApi.media.createDefaultMediaWithImage(mediaFileName);
  await umbracoUi.goToBackOffice();
  await umbracoUi.content.goToSection(ConstantHelper.sections.content);

  // Act
  await umbracoUi.content.goToContentWithName(contentName);
  // Add media link
  await umbracoUi.content.clickAddMultiURLPickerButton();
  await umbracoUi.content.clickMediaLinkButton();
  await umbracoUi.content.selectMediaWithName(mediaFileName);
  await umbracoUi.content.clickChooseModalButton();
  await umbracoUi.content.clickAddButton();
  // Add external link
  await umbracoUi.content.clickAddMultiURLPickerButton();
  await umbracoUi.content.clickManualLinkButton();
  await umbracoUi.content.enterLink(link);
  await umbracoUi.content.enterLinkTitle(linkTitle);
  await umbracoUi.content.clickAddButton();
  await umbracoUi.content.clickSaveButton();

  // Assert
  //await umbracoUi.content.isSuccessNotificationVisible();
  await umbracoUi.content.isErrorNotificationVisible(false);
  expect(await umbracoApi.document.doesNameExist(contentName)).toBeTruthy();
  const contentData = await umbracoApi.document.getByName(contentName);
  expect(contentData.values[0].alias).toEqual(AliasHelper.toAlias(dataTypeName));
  expect(contentData.values[0].value.length).toBe(2);
  // Verify the information of the first URL picker
  expect(contentData.values[0].value[0].type).toEqual('media');
  expect(contentData.values[0].value[0].icon).toEqual('icon-picture');
  expect(contentData.values[0].value[0].unique).toEqual(mediaFileId);
  expect(contentData.values[0].value[0].name).toEqual(mediaFileName);
  // Verify the information of the second URL picker
  expect(contentData.values[0].value[1].type).toEqual('external');
  expect(contentData.values[0].value[1].icon).toEqual('icon-link');
  expect(contentData.values[0].value[1].name).toEqual(linkTitle);
  expect(contentData.values[0].value[1].url).toEqual(link);

  // Clean
  await umbracoApi.media.ensureNameNotExists(mediaFileName);
});

test('can remove the URL picker in the content', async ({umbracoApi, umbracoUi}) => {
  // Arrange
  const dataTypeData = await umbracoApi.dataType.getByName(dataTypeName);
  const documentTypeId = await umbracoApi.documentType.createDocumentTypeWithPropertyEditor(documentTypeName, dataTypeName, dataTypeData.id);
  await umbracoApi.document.createDocumentWithExternalLinkURLPicker(contentName, documentTypeId, link, linkTitle);
  await umbracoUi.goToBackOffice();
  await umbracoUi.content.goToSection(ConstantHelper.sections.content);

  // Act
  await umbracoUi.content.goToContentWithName(contentName);
  await umbracoUi.content.removeUrlPickerByName(linkTitle);
  await umbracoUi.content.clickSaveButton();

  // Assert
  //await umbracoUi.content.isSuccessNotificationVisible();
  await umbracoUi.content.isErrorNotificationVisible(false);
  expect(await umbracoApi.document.doesNameExist(contentName)).toBeTruthy();
  const contentData = await umbracoApi.document.getByName(contentName);
  expect(contentData.values).toEqual([]);
});

test('can edit the URL picker in the content', async ({umbracoApi, umbracoUi}) => {
  // Arrange
  const updatedLinkTitle = 'Updated Umbraco Documentation';
  const dataTypeData = await umbracoApi.dataType.getByName(dataTypeName);
  const documentTypeId = await umbracoApi.documentType.createDocumentTypeWithPropertyEditor(documentTypeName, dataTypeName, dataTypeData.id);
  await umbracoApi.document.createDocumentWithExternalLinkURLPicker(contentName, documentTypeId, link, linkTitle);
  await umbracoUi.goToBackOffice();
  await umbracoUi.content.goToSection(ConstantHelper.sections.content);

  // Act
  await umbracoUi.content.goToContentWithName(contentName);
  await umbracoUi.content.clickLinkWithName(linkTitle);
  await umbracoUi.content.enterLinkTitle(updatedLinkTitle);
  await umbracoUi.content.clickUpdateButton();
  await umbracoUi.content.clickSaveButton();

  // Assert
  //await umbracoUi.content.isSuccessNotificationVisible();
  await umbracoUi.content.isErrorNotificationVisible(false);
  expect(await umbracoApi.document.doesNameExist(contentName)).toBeTruthy();
  const contentData = await umbracoApi.document.getByName(contentName);
  expect(contentData.values[0].alias).toEqual(AliasHelper.toAlias(dataTypeName));
  expect(contentData.values[0].value.length).toBe(1);
  expect(contentData.values[0].value[0].type).toEqual('external');
  expect(contentData.values[0].value[0].icon).toEqual('icon-link');
  expect(contentData.values[0].value[0].name).toEqual(updatedLinkTitle);
  expect(contentData.values[0].value[0].url).toEqual(link);
});

test('cannot submit an empty link', async ({umbracoApi, umbracoUi}) => {
  // Arrange
  const dataTypeData = await umbracoApi.dataType.getByName(dataTypeName);
  const documentTypeId = await umbracoApi.documentType.createDocumentTypeWithPropertyEditor(documentTypeName, dataTypeName, dataTypeData.id);
  await umbracoApi.document.createDefaultDocument(contentName, documentTypeId);
  await umbracoUi.goToBackOffice();
  await umbracoUi.content.goToSection(ConstantHelper.sections.content);

  // Act
  await umbracoUi.content.goToContentWithName(contentName);
  await umbracoUi.content.clickAddMultiURLPickerButton();
  await umbracoUi.content.clickManualLinkButton();
  await umbracoUi.content.enterLink('');
  await umbracoUi.content.enterAnchorOrQuerystring('');
  await umbracoUi.content.enterLinkTitle('');
  await umbracoUi.content.clickAddButton();

  // Assert
  await umbracoUi.content.isTextWithMessageVisible(ConstantHelper.validationMessages.emptyLinkPicker);
});

test('cannot update the URL picker with an empty link', async ({umbracoApi, umbracoUi}) => {
  // Arrange
  const dataTypeData = await umbracoApi.dataType.getByName(dataTypeName);
  const documentTypeId = await umbracoApi.documentType.createDocumentTypeWithPropertyEditor(documentTypeName, dataTypeName, dataTypeData.id);
  await umbracoApi.document.createDocumentWithExternalLinkURLPicker(contentName, documentTypeId, link, linkTitle);
  await umbracoUi.goToBackOffice();
  await umbracoUi.content.goToSection(ConstantHelper.sections.content);

  // Act
  await umbracoUi.content.goToContentWithName(contentName);
  await umbracoUi.content.clickLinkWithName(linkTitle);
  await umbracoUi.content.enterLink('');
  await umbracoUi.content.enterAnchorOrQuerystring('');
  await umbracoUi.content.enterLinkTitle('');
  await umbracoUi.content.clickUpdateButton();

  // Assert
  await umbracoUi.content.isTextWithMessageVisible(ConstantHelper.validationMessages.emptyLinkPicker);
});

// TODO: Remove skip when the front-end ready. Currently it still accept the empty link with an anchor or querystring
// Issue link: https://github.com/umbraco/Umbraco-CMS/issues/17411
test.skip('cannot submit an empty URL with an anchor or query', async ({umbracoApi, umbracoUi}) => {
  // Arrange
  const dataTypeData = await umbracoApi.dataType.getByName(dataTypeName);
  const documentTypeId = await umbracoApi.documentType.createDocumentTypeWithPropertyEditor(documentTypeName, dataTypeName, dataTypeData.id);
  await umbracoApi.document.createDefaultDocument(contentName, documentTypeId);
  await umbracoUi.goToBackOffice();
  await umbracoUi.content.goToSection(ConstantHelper.sections.content);

  // Act
  await umbracoUi.content.goToContentWithName(contentName);
  await umbracoUi.content.clickAddMultiURLPickerButton();
  await umbracoUi.content.clickManualLinkButton();
  await umbracoUi.content.enterLink('');
  await umbracoUi.content.enterAnchorOrQuerystring('#value');
  await umbracoUi.content.clickAddButton();

  // Assert
  await umbracoUi.content.isTextWithMessageVisible(ConstantHelper.validationMessages.emptyLinkPicker);
});

// TODO: Remove skip when the front-end ready. Currently it still accept the empty link using spacebar
// Issue link: https://github.com/umbraco/Umbraco-CMS/issues/17411
test.skip('cannot submit an empty link using spacebar', async ({umbracoApi, umbracoUi}) => {
  // Arrange
  const dataTypeData = await umbracoApi.dataType.getByName(dataTypeName);
  const documentTypeId = await umbracoApi.documentType.createDocumentTypeWithPropertyEditor(documentTypeName, dataTypeName, dataTypeData.id);
  await umbracoApi.document.createDefaultDocument(contentName, documentTypeId);
  await umbracoUi.goToBackOffice();
  await umbracoUi.content.goToSection(ConstantHelper.sections.content);

  // Act
  await umbracoUi.content.goToContentWithName(contentName);
  await umbracoUi.content.clickAddMultiURLPickerButton();
  await umbracoUi.content.clickManualLinkButton();
  await umbracoUi.content.enterLink('Space', true);
  await umbracoUi.content.enterAnchorOrQuerystring('Space', true);
  await umbracoUi.content.enterLinkTitle('Space', true);
  await umbracoUi.content.clickAddButton();

  // Assert
  await umbracoUi.content.isTextWithMessageVisible(ConstantHelper.validationMessages.emptyLinkPicker);
});

// TODO: Remove skip when the front-end ready. Currently it is impossible to link to unpublished document
// Issue link: https://github.com/umbraco/Umbraco-CMS/issues/17974
test.skip('can create content with the link to an unpublished document', async ({umbracoApi, umbracoUi}) => {
  // Arrange
  const expectedState = 'Draft';
  const dataTypeData = await umbracoApi.dataType.getByName(dataTypeName);
  await umbracoApi.documentType.createDocumentTypeWithPropertyEditor(documentTypeName, dataTypeName, dataTypeData.id);
  // Create a document to link
  const documentTypeForLinkedDocumentName = 'TestDocumentType';
  const documentTypeForLinkedDocumentId = await umbracoApi.documentType.createDefaultDocumentTypeWithAllowAsRoot(documentTypeForLinkedDocumentName);
  const linkedDocumentName = 'LinkedDocument';
  const linkedDocumentId = await umbracoApi.document.createDefaultDocument(linkedDocumentName, documentTypeForLinkedDocumentId);
  await umbracoUi.goToBackOffice();
  await umbracoUi.content.goToSection(ConstantHelper.sections.content);

  // Act
  await umbracoUi.content.clickActionsMenuAtRoot();
  await umbracoUi.content.clickCreateActionMenuOption();
  await umbracoUi.content.chooseDocumentType(documentTypeName);
  await umbracoUi.content.enterContentName(contentName);
  await umbracoUi.content.clickAddMultiURLPickerButton();
  await umbracoUi.content.clickDocumentLinkButton();
  await umbracoUi.content.selectLinkByName(linkedDocumentName);
  await umbracoUi.content.clickButtonWithName('Choose');
  await umbracoUi.content.clickAddButton();
  await umbracoUi.content.clickSaveButton();

  // Assert
  //await umbracoUi.content.isSuccessNotificationVisible();
  await umbracoUi.content.isErrorNotificationVisible(false);
  expect(await umbracoApi.document.doesNameExist(contentName)).toBeTruthy();
  const contentData = await umbracoApi.document.getByName(contentName);
  expect(contentData.variants[0].state).toBe(expectedState);
  expect(contentData.values[0].alias).toEqual(AliasHelper.toAlias(dataTypeName));
  expect(contentData.values[0].value.length).toBe(1);
  expect(contentData.values[0].value[0].type).toEqual('document');
  expect(contentData.values[0].value[0].icon).toEqual('icon-document');
  expect(contentData.values[0].value[0].target).toBeNull();
  expect(contentData.values[0].value[0].unique).toEqual(linkedDocumentId);
  expect(contentData.values[0].value[0].name).toEqual(linkedDocumentName);

  // Clean
  await umbracoApi.documentType.ensureNameNotExists(documentTypeForLinkedDocumentName);
  await umbracoApi.document.ensureNameNotExists(linkedDocumentName);
});<|MERGE_RESOLUTION|>--- conflicted
+++ resolved
@@ -17,11 +17,7 @@
   await umbracoApi.documentType.ensureNameNotExists(documentTypeName);
 });
 
-<<<<<<< HEAD
 // TODO, this is flaky on the pipeline, not locally. Look into why
-=======
-// TODO: Keeps failing on the pipeline, but not locally. Look into this
->>>>>>> 3f3c9f88
 test.fixme('can create content with the document link', {tag: '@smoke'}, async ({umbracoApi, umbracoUi}) => {
   // Arrange
   const expectedState = 'Draft';
