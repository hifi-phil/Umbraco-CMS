{
  "name": "acceptancetest",
  "private": true,
  "scripts": {
    "postinstall": "node postinstall.js",
    "config": "node config.js",
    "ui": "npx playwright test --headed DefaultConfig",
    "test": "npx playwright test DefaultConfig",
    "all": "npx playwright test",
    "createTest": "node createTest.js"
  },
  "devDependencies": {
    "@playwright/test": "^1.35",
    "del": "^6.0.0",
    "ncp": "^2.0.0",
    "prompt": "^1.2.0",
    "tslib": "^2.4.0",
    "typescript": "^4.8.3",
    "wait-on": "^6.0.1"
  },
  "dependencies": {
<<<<<<< HEAD
    "@umbraco/json-models-builders": "^1.0.5",
    "@umbraco/playwright-testhelpers": "2.0.0-beta.2",
=======
    "@umbraco/json-models-builders": "^1.0.6",
    "@umbraco/playwright-testhelpers": "^1.0.24",
>>>>>>> f902b839
    "camelize": "^1.0.0",
    "dotenv": "^16.3.1",
    "faker": "^4.1.0",
    "form-data": "^4.0.0",
    "node-fetch": "^2.6.7",
    "xhr2": "^0.2.1"
  }
}<|MERGE_RESOLUTION|>--- conflicted
+++ resolved
@@ -19,13 +19,8 @@
     "wait-on": "^6.0.1"
   },
   "dependencies": {
-<<<<<<< HEAD
-    "@umbraco/json-models-builders": "^1.0.5",
+    "@umbraco/json-models-builders": "^1.0.6",
     "@umbraco/playwright-testhelpers": "2.0.0-beta.2",
-=======
-    "@umbraco/json-models-builders": "^1.0.6",
-    "@umbraco/playwright-testhelpers": "^1.0.24",
->>>>>>> f902b839
     "camelize": "^1.0.0",
     "dotenv": "^16.3.1",
     "faker": "^4.1.0",
