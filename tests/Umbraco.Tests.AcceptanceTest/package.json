--- conflicted
+++ resolved
@@ -21,11 +21,7 @@
   },
   "dependencies": {
     "@umbraco/json-models-builders": "^2.0.33",
-<<<<<<< HEAD
-    "@umbraco/playwright-testhelpers": "^16.0.8",
-=======
     "@umbraco/playwright-testhelpers": "^16.0.9",
->>>>>>> 04a10c2e
     "camelize": "^1.0.0",
     "dotenv": "^16.3.1",
     "node-fetch": "^2.6.7"
