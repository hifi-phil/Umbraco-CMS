
  param (
    # get, don't execute
    [Parameter(Mandatory=$false)]
    [Alias("g")]
    [switch] $get = $false,

    # run local, don't download, assume everything is ready
    [Parameter(Mandatory=$false)]
    [Alias("l")]
    [Alias("loc")]
    [switch] $local = $false,

	# enable docfx
    [Parameter(Mandatory=$false)]
    [Alias("doc")]
    [switch] $docfx = $false,

    # keep the build directories, don't clear them
    [Parameter(Mandatory=$false)]
    [Alias("c")]
    [Alias("cont")]
    [switch] $continue = $false,

    # execute a command
    [Parameter(Mandatory=$false, ValueFromRemainingArguments=$true)]
    [String[]]
    $command
  )

  # ################################################################
  # BOOTSTRAP
  # ################################################################

  # create and boot the buildsystem
  $ubuild = &"$PSScriptRoot\build-bootstrap.ps1"
  if (-not $?) { return }
  $ubuild.Boot($PSScriptRoot,
    @{ Local = $local; WithDocFx = $docfx },
    @{ Continue = $continue })
  if ($ubuild.OnError()) { return }

  Write-Host "Umbraco Cms Build"
  Write-Host "Umbraco.Build v$($ubuild.BuildVersion)"

  # ################################################################
  # TASKS
  # ################################################################

  $ubuild.DefineMethod("SetMoreUmbracoVersion",
  {
    param ( $semver )

    $port = "" + $semver.Major + $semver.Minor + ("" + $semver.Patch).PadLeft(2, '0')
    Write-Host "Update port in launchSettings.json to $port"
    $filePath = "$($this.SolutionRoot)\src\Umbraco.Web.UI\Properties\launchSettings.json"
    $this.ReplaceFileText($filePath, `
      "http://localhost:(\d+)?", `
      "http://localhost:$port")
  })

  $ubuild.DefineMethod("SandboxNode",
  {
    $global:node_path = $env:path
    $nodePath = $this.BuildEnv.NodePath
    $gitExe = (Get-Command git).Source
    if (-not $gitExe) { $gitExe = (Get-Command git).Path }
    $gitPath = [System.IO.Path]::GetDirectoryName($gitExe)
    $env:path = "$nodePath;$gitPath"

    $global:node_nodepath = $this.ClearEnvVar("NODEPATH")
    $global:node_npmcache = $this.ClearEnvVar("NPM_CONFIG_CACHE")
    $global:node_npmprefix = $this.ClearEnvVar("NPM_CONFIG_PREFIX")

    # https://github.com/gruntjs/grunt-contrib-connect/issues/235
    $this.SetEnvVar("NODE_NO_HTTP2", "1")
  })

  $ubuild.DefineMethod("RestoreNode",
  {
    $env:path = $node_path

    $this.SetEnvVar("NODEPATH", $node_nodepath)
    $this.SetEnvVar("NPM_CONFIG_CACHE", $node_npmcache)
    $this.SetEnvVar("NPM_CONFIG_PREFIX", $node_npmprefix)

    $ignore = $this.ClearEnvVar("NODE_NO_HTTP2")
  })

  $ubuild.DefineMethod("CompileBelle",
  {
    $src = "$($this.SolutionRoot)\src"
    $log = "$($this.BuildTemp)\belle.log"


    Write-Host "Compile Belle"
    Write-Host "Logging to $log"

    # get a temp clean node env (will restore)
    $this.SandboxNode()

    # stupid PS is going to gather all "warnings" in $error
    # so we have to take care of it else they'll bubble and kill the build
    if ($error.Count -gt 0) { return }

    try {
        Push-Location "$($this.SolutionRoot)\src\Umbraco.Web.UI.Client"
        Write-Output "" > $log

        Write-Output "### node version is:" > $log
        node -v >> $log 2>&1
        if (-not $?) { throw "Failed to report node version." }

        Write-Output "### npm version is:" >> $log 2>&1
        npm -v >> $log 2>&1
        if (-not $?) { throw "Failed to report npm version." }

        Write-Output "### clean npm cache" >> $log 2>&1
        npm cache clean --force >> $log 2>&1
        $error.Clear() # that one can fail 'cos security bug - ignore

        Write-Output "### npm ci" >> $log 2>&1
        npm ci >> $log 2>&1
        Write-Output ">> $? $($error.Count)" >> $log 2>&1
        # Don't really care about the messages from npm ci making us think there are errors
        $error.Clear()

        Write-Output "### gulp build for version $($this.Version.Release)" >> $log 2>&1
        npm run build --buildversion=$this.Version.Release >> $log 2>&1

		# We can ignore this warning, we need to update to node 12 at some point - https://github.com/jsdom/jsdom/issues/2939
		$indexes = [System.Collections.ArrayList]::new()
		$index = 0;
		$error | ForEach-Object {
			# Find which of the errors is the ExperimentalWarning
			if($_.ToString().Contains("ExperimentalWarning: The fs.promises API is experimental")) {
				[void]$indexes.Add($index)
			}
			$index++
		}
		$indexes | ForEach-Object {
			# Loop through the list of indexes and remove the errors that we expect and feel confident we can ignore
			$error.Remove($error[$_])
		}

        if (-not $?) { throw "Failed to build" } # that one is expected to work
    } finally {
        Pop-Location

        # FIXME: should we filter the log to find errors?
        #get-content .\build.tmp\belle.log | %{ if ($_ -match "build") { write $_}}

        # restore
        $this.RestoreNode()
    }

    # setting node_modules folder to hidden
    # used to prevent VS13 from crashing on it while loading the websites project
    # also makes sure aspnet compiler does not try to handle rogue files and chokes
    # in VSO with Microsoft.VisualC.CppCodeProvider -related errors
    # use get-item -force 'cos it might be hidden already
    Write-Host "Set hidden attribute on node_modules"
    $dir = Get-Item -force "$src\Umbraco.Web.UI.Client\node_modules"
    $dir.Attributes = $dir.Attributes -bor ([System.IO.FileAttributes]::Hidden)
  })

  $ubuild.DefineMethod("CompileUmbraco",
  {
    $buildConfiguration = "Release"

    $src = "$($this.SolutionRoot)\src"
    $log = "$($this.BuildTemp)\build.umbraco.log"

    if ($this.BuildEnv.VisualStudio -eq $null)
    {
      throw "Build environment does not provide VisualStudio."
    }

    Write-Host "Compile Umbraco"
    Write-Host "Logging to $log"

   & dotnet build "$src\Umbraco.Web.UI\Umbraco.Web.UI.csproj" `
      --configuration $buildConfiguration `
      --output "$($this.BuildTemp)\bin\\" `
      > $log

   # get files into WebApp\bin
    & dotnet publish "$src\Umbraco.Web.UI\Umbraco.Web.UI.csproj" `
      --configuration Release --output "$($this.BuildTemp)\WebApp\bin\\" `
      > $log

    # remove extra files
    $webAppBin = "$($this.BuildTemp)\WebApp\bin"
    $excludeDirs = @("$($webAppBin)\refs","$($webAppBin)\runtimes","$($webAppBin)\Umbraco","$($webAppBin)\wwwroot")
    $excludeFiles = @("$($webAppBin)\appsettings.*","$($webAppBin)\*.deps.json","$($webAppBin)\*.exe","$($webAppBin)\*.config","$($webAppBin)\*.runtimeconfig.json")
    $this.RemoveDirectory($excludeDirs)
    $this.RemoveFile($excludeFiles)

    # copy rest of the files into WebApp
    $this.CopyFiles("$($this.SolutionRoot)\src\Umbraco.Web.UI\Umbraco", "*", "$($this.BuildTemp)\WebApp\umbraco")
    $excludeUmbracoDirs = @("$($this.BuildTemp)\WebApp\umbraco\lib")
    $this.RemoveDirectory($excludeUmbracoDirs)
    $this.CopyFiles("$($this.SolutionRoot)\src\Umbraco.Web.UI\Views", "*", "$($this.BuildTemp)\WebApp\Views")
    Copy-Item "$($this.SolutionRoot)\src\Umbraco.Web.UI\appsettings.json" "$($this.BuildTemp)\WebApp"

    if (-not $?) { throw "Failed to compile Umbraco.Web.UI." }

    # /p:UmbracoBuild tells the csproj that we are building from PS, not VS
  })

  $ubuild.DefineMethod("CompileJsonSchema",
  {
    Write-Host "Generating JSON Schema for AppSettings"
    Write-Host "Logging to $($this.BuildTemp)\json.schema.log"

    ## NOTE: Need to specify the outputfile to point to the build temp folder
    &dotnet run --project "$($this.SolutionRoot)\src\JsonSchema\JsonSchema.csproj" `
        -c Release > "$($this.BuildTemp)\json.schema.log" `
        -- `
        --outputFile "$($this.BuildTemp)\WebApp\umbraco\config\appsettings-schema.json"
  })

  $ubuild.DefineMethod("PrepareTests",
  {
    Write-Host "Prepare Tests"

    # FIXME: - idea is to avoid rebuilding everything for tests
    # but because of our weird assembly versioning (with .* stuff)
    # everything gets rebuilt all the time...
    #Copy-Files "$tmp\bin" "." "$tmp\tests"

    # data
    Write-Host "Copy data files"
    if (-not (Test-Path -Path "$($this.BuildTemp)\tests\Packaging" ))
    {
      Write-Host "Create packaging directory"
      mkdir "$($this.BuildTemp)\tests\Packaging" > $null
    }
    #$this.CopyFiles("$($this.SolutionRoot)\src\Umbraco.Tests\Packaging\Packages", "*", "$($this.BuildTemp)\tests\Packaging\Packages")

    # required for package install tests
    if (-not (Test-Path -Path "$($this.BuildTemp)\tests\bin" ))
    {
      Write-Host "Create bin directory"
      mkdir "$($this.BuildTemp)\tests\bin" > $null
    }
  })

  $ubuild.DefineMethod("CompileTests",
  {
    $buildConfiguration = "Release"
    $log = "$($this.BuildTemp)\msbuild.tests.log"

    if ($this.BuildEnv.VisualStudio -eq $null)
    {
      throw "Build environment does not provide VisualStudio."
    }

    Write-Host "Compile Tests"
    Write-Host "Logging to $log"

    # beware of the weird double \\ at the end of paths
    # see http://edgylogic.com/blog/powershell-and-external-commands-done-right/
    &$this.BuildEnv.VisualStudio.MsBuild "$($this.SolutionRoot)\tests\Umbraco.Tests\Umbraco.Tests.csproj" `
      /p:WarningLevel=0 `
      /p:Configuration=$buildConfiguration `
      /p:Platform=AnyCPU `
      /p:UseWPP_CopyWebApplication=True `
      /p:PipelineDependsOnBuild=False `
      /p:OutDir="$($this.BuildTemp)\tests\\" `
      /p:Verbosity=minimal `
      /t:Build `
      /tv:"$($this.BuildEnv.VisualStudio.ToolsVersion)" `
      /p:UmbracoBuild=True `
      > $log

    if (-not $?) { throw "Failed to compile tests." }

    # /p:UmbracoBuild tells the csproj that we are building from PS
  })

  $ubuild.DefineMethod("PreparePackages",
  {
    Write-Host "Prepare Packages"

    $src = "$($this.SolutionRoot)\src"
    $tmp = "$($this.BuildTemp)"
    $out = "$($this.BuildOutput)"
    $templates = "$($this.SolutionRoot)\build\templates"

    $buildConfiguration = "Release"

    # cleanup build
    Write-Host "Clean build"
    $this.RemoveFile("$tmp\bin\*.dll.config")
    $this.RemoveFile("$tmp\WebApp\bin\*.dll.config")

    # cleanup presentation
    Write-Host "Cleanup presentation"
    $this.RemoveDirectory("$tmp\WebApp\umbraco.presentation")

    # create directories
    Write-Host "Create directories"
    mkdir "$tmp\WebApp\App_Data" > $null
    mkdir "$tmp\Templates" > $null
    #mkdir "$tmp\WebApp\Media" > $null
    #mkdir "$tmp\WebApp\Views" > $null

    # copy various files
    Write-Host "Copy xml documentation"
    Copy-Item -force "$tmp\bin\*.xml" "$tmp\WebApp\bin"

    # offset the modified timestamps on all umbraco dlls, as WebResources
    # break if date is in the future, which, due to timezone offsets can happen.
    Write-Host "Offset dlls timestamps"
    Get-ChildItem -r "$tmp\*.dll" | ForEach-Object {
      $_.CreationTime = $_.CreationTime.AddHours(-11)
      $_.LastWriteTime = $_.LastWriteTime.AddHours(-11)
    }

    # copy Belle
    Write-Host "Copy Belle"
    $this.CopyFiles("$src\Umbraco.Web.UI\wwwroot\umbraco\assets", "*", "$tmp\WebApp\wwwroot\umbraco\assets")
    $this.CopyFiles("$src\Umbraco.Web.UI\wwwroot\umbraco\js", "*", "$tmp\WebApp\wwwroot\umbraco\js")
    $this.CopyFiles("$src\Umbraco.Web.UI\wwwroot\umbraco\lib", "*", "$tmp\WebApp\wwwroot\umbraco\lib")
    $this.CopyFiles("$src\Umbraco.Web.UI\wwwroot\umbraco\views", "*", "$tmp\WebApp\wwwroot\umbraco\views")

    # Prepare templates
    Write-Host "Copy template files"
    $this.CopyFiles("$templates", "*", "$tmp\Templates")

    Write-Host "Copy files for dotnet templates"
    $this.CopyFiles("$src\Umbraco.Web.UI", "Program.cs", "$tmp\Templates\UmbracoProject")
    $this.CopyFiles("$src\Umbraco.Web.UI", "Startup.cs", "$tmp\Templates\UmbracoProject")
    $this.CopyFiles("$src\Umbraco.Web.UI\Views", "*", "$tmp\Templates\UmbracoProject\Views")

  $this.RemoveDirectory("$tmp\Templates\UmbracoProject\bin")
  })


  $ubuild.DefineMethod("PrepareBuild",
  {
    Write-host "Set environment"
    $env:UMBRACO_VERSION=$this.Version.Semver.ToString()
    $env:UMBRACO_RELEASE=$this.Version.Release
    $env:UMBRACO_COMMENT=$this.Version.Comment
    $env:UMBRACO_BUILD=$this.Version.Build
    $env:UMBRACO_TMP="$($this.SolutionRoot)\build.tmp"

    if ($args -and $args[0] -eq "vso")
    {
      Write-host "Set VSO environment"
      # set environment variable for VSO
      # https://github.com/Microsoft/vsts-tasks/issues/375
      # https://github.com/Microsoft/vsts-tasks/blob/master/docs/authoring/commands.md
      Write-Host ("##vso[task.setvariable variable=UMBRACO_VERSION;]$($this.Version.Semver.ToString())")
      Write-Host ("##vso[task.setvariable variable=UMBRACO_RELEASE;]$($this.Version.Release)")
      Write-Host ("##vso[task.setvariable variable=UMBRACO_COMMENT;]$($this.Version.Comment)")
      Write-Host ("##vso[task.setvariable variable=UMBRACO_BUILD;]$($this.Version.Build)")

      Write-Host ("##vso[task.setvariable variable=UMBRACO_TMP;]$($this.SolutionRoot)\build.tmp")
    }
  })

  $nugetsourceUmbraco = "https://api.nuget.org/v3/index.json"

  $ubuild.DefineMethod("RestoreNuGet",
  {
    Write-Host "Restore NuGet"
    Write-Host "Logging to $($this.BuildTemp)\nuget.restore.log"
	$params = "-Source", $nugetsourceUmbraco
    &$this.BuildEnv.NuGet restore "$($this.SolutionRoot)\umbraco.sln" > "$($this.BuildTemp)\nuget.restore.log" @params
    if (-not $?) { throw "Failed to restore NuGet packages." }
  })

  $ubuild.DefineMethod("PackageNuGet",
  {
    $nuspecs = "$($this.SolutionRoot)\build\NuSpecs"
    $templates = "$($this.BuildTemp)\Templates"

    Write-Host "Create NuGet packages"

    &dotnet pack "$($this.SolutionRoot)\umbraco.sln" `
        --output "$($this.BuildOutput)" `
        --verbosity detailed `
        -c Release `
        -p:PackageVersion="$($this.Version.Semver.ToString())" > "$($this.BuildTemp)\pack.umbraco.log"

    &$this.BuildEnv.NuGet Pack "$nuspecs\UmbracoCms.nuspec" `
        -Properties BuildTmp="$($this.BuildTemp)" `
        -Version "$($this.Version.Semver.ToString())" `
        -Verbosity detailed -outputDirectory "$($this.BuildOutput)" > "$($this.BuildTemp)\nupack.cms.log"
    if (-not $?) { throw "Failed to pack NuGet UmbracoCms." }

    &$this.BuildEnv.NuGet Pack "$nuspecs\UmbracoCms.StaticAssets.nuspec" `
        -Properties BuildTmp="$($this.BuildTemp)" `
        -Version "$($this.Version.Semver.ToString())" `
        -Verbosity detailed -outputDirectory "$($this.BuildOutput)" > "$($this.BuildTemp)\nupack.cmsstaticassets.log"
    if (-not $?) { throw "Failed to pack NuGet UmbracoCms.StaticAssets." }

    &$this.BuildEnv.NuGet Pack "$templates\Umbraco.Templates.nuspec" `
        -Properties BuildTmp="$($this.BuildTemp)" `
        -Version "$($this.Version.Semver.ToString())" `
        -NoDefaultExcludes `
        -Verbosity detailed -outputDirectory "$($this.BuildOutput)" > "$($this.BuildTemp)\nupack.templates.log"
    if (-not $?) { throw "Failed to pack NuGet Umbraco.Templates." }

    # run hook
    if ($this.HasMethod("PostPackageNuGet"))
    {
      Write-Host "Run PostPackageNuGet hook"
      $this.PostPackageNuGet();
      if (-not $?) { throw "Failed to run hook." }
    }
  })

  $ubuild.DefineMethod("VerifyNuGet",
  {
    $this.VerifyNuGetConsistency(
      ("UmbracoCms"),
<<<<<<< HEAD
      ("Umbraco.Core", "Umbraco.Infrastructure", "Umbraco.Web.UI", "Umbraco.Examine.Lucene", "Umbraco.PublishedCache.NuCache", "Umbraco.Web.Common", "Umbraco.Web.Website", "Umbraco.Web.BackOffice"))
=======
      ("Umbraco.Core", "Umbraco.Infrastructure", "Umbraco.Web.UI", "Umbraco.Examine.Lucene", "Umbraco.PublishedCache.NuCache", "Umbraco.Web.Common", "Umbraco.Web.Website", "Umbraco.Web.BackOffice", "Umbraco.Cms.Persistence.Sqlite", "Umbraco.Cms.Persistence.SqlServer"))
>>>>>>> 3961c4c2
    if ($this.OnError()) { return }
  })

  $ubuild.DefineMethod("PrepareCSharpDocs",
  {
    Write-Host "Prepare C# Documentation"

    $src = "$($this.SolutionRoot)\src"
    $tmp = $this.BuildTemp
    $out = $this.BuildOutput
    $DocFxJson = Join-Path -Path $src "\ApiDocs\docfx.json"
    $DocFxSiteOutput = Join-Path -Path $tmp "\_site\*.*"

    # run DocFx
    $DocFx = $this.BuildEnv.DocFx

    & $DocFx metadata $DocFxJson
    & $DocFx build $DocFxJson

    # zip it
    & $this.BuildEnv.Zip a -tzip -r "$out\csharp-docs.zip" $DocFxSiteOutput
  })

  $ubuild.DefineMethod("PrepareAngularDocs",
  {
    Write-Host "Prepare Angular Documentation"

    $src = "$($this.SolutionRoot)\src"
    $out = $this.BuildOutput

    # Check if the solution has been built
    if (!(Test-Path "$src\Umbraco.Web.UI.Client\node_modules")) {throw "Umbraco needs to be built before generating the Angular Docs"}

    "Moving to Umbraco.Web.UI.Docs folder"
    cd $src\Umbraco.Web.UI.Docs

    "Generating the docs and waiting before executing the next commands"
	  & npm ci
    & npx gulp docs

    Pop-Location

    # change baseUrl
    $BaseUrl = "https://apidocs.umbraco.com/v9/ui/"
    $IndexPath = "./api/index.html"
    (Get-Content $IndexPath).replace('origin + location.href.substr(origin.length).replace(rUrl, indexFile)', "`'" + $BaseUrl + "`'") | Set-Content $IndexPath

    # zip it
    & $this.BuildEnv.Zip a -tzip -r "$out\ui-docs.zip" "$src\Umbraco.Web.UI.Docs\api\*.*"
  })

  $ubuild.DefineMethod("Build",
  {
    $error.Clear()

    $this.PrepareBuild()
    if ($this.OnError()) { return }
    $this.RestoreNuGet()
    if ($this.OnError()) { return }
    $this.CompileBelle()
    if ($this.OnError()) { return }
    $this.CompileUmbraco()
    if ($this.OnError()) { return }
    $this.CompileJsonSchema()
    if ($this.OnError()) { return }
    $this.PrepareTests()
    if ($this.OnError()) { return }
    # $this.CompileTests()
    # if ($this.OnError()) { return }
    # not running tests
    $this.PreparePackages()
    if ($this.OnError()) { return }
    $this.VerifyNuGet()
    if ($this.OnError()) { return }
    $this.PackageNuGet()
    if ($this.OnError()) { return }
    $this.PostPackageHook()
    if ($this.OnError()) { return }

    Write-Host "Done"
  })

  $ubuild.DefineMethod("PostPackageHook",
  {
    # run hook
    if ($this.HasMethod("PostPackage"))
    {
      Write-Host "Run PostPackage hook"
      $this.PostPackage();
      if (-not $?) { throw "Failed to run hook." }
    }
  })

  # ################################################################
  # RUN
  # ################################################################

  # configure
  $ubuild.ReleaseBranches = @( "master" )

  # run
  if (-not $get)
  {
    if ($command.Length -eq 0)
    {
      $command = @( "Build" )
    }
    $ubuild.RunMethod($command);
    if ($ubuild.OnError()) { return }
  }
  if ($get) { return $ubuild }<|MERGE_RESOLUTION|>--- conflicted
+++ resolved
@@ -418,11 +418,7 @@
   {
     $this.VerifyNuGetConsistency(
       ("UmbracoCms"),
-<<<<<<< HEAD
-      ("Umbraco.Core", "Umbraco.Infrastructure", "Umbraco.Web.UI", "Umbraco.Examine.Lucene", "Umbraco.PublishedCache.NuCache", "Umbraco.Web.Common", "Umbraco.Web.Website", "Umbraco.Web.BackOffice"))
-=======
       ("Umbraco.Core", "Umbraco.Infrastructure", "Umbraco.Web.UI", "Umbraco.Examine.Lucene", "Umbraco.PublishedCache.NuCache", "Umbraco.Web.Common", "Umbraco.Web.Website", "Umbraco.Web.BackOffice", "Umbraco.Cms.Persistence.Sqlite", "Umbraco.Cms.Persistence.SqlServer"))
->>>>>>> 3961c4c2
     if ($this.OnError()) { return }
   })
 
@@ -490,8 +486,8 @@
     if ($this.OnError()) { return }
     $this.PrepareTests()
     if ($this.OnError()) { return }
-    # $this.CompileTests()
-    # if ($this.OnError()) { return }
+    $this.CompileTests()
+    if ($this.OnError()) { return }
     # not running tests
     $this.PreparePackages()
     if ($this.OnError()) { return }
