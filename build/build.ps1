--- conflicted
+++ resolved
@@ -91,7 +91,7 @@
   {
     $src = "$($this.SolutionRoot)\src"
     $log = "$($this.BuildTemp)\belle.log"
-	
+
 
     Write-Host "Compile Belle"
     Write-Host "Logging to $log"
@@ -346,7 +346,6 @@
 
 
 
-<<<<<<< HEAD
     # Prepare templates
     Write-Host "Copy template files"
     $this.CopyFiles("$templates", "*", "$tmp\Templates")
@@ -357,29 +356,6 @@
     $this.CopyFiles("$src\Umbraco.Web.UI\Views", "*", "$tmp\Templates\UmbracoProject\Views")
 
   $this.RemoveDirectory("$tmp\Templates\UmbracoProject\bin")
-=======
-    Write-Host "Zip all binaries"
-    &$this.BuildEnv.Zip a -r "$out\UmbracoCms.AllBinaries.$($this.Version.Semver).zip" `
-      "$tmp\bin\*" `
-      "-x!dotless.Core.*" `
-      > $null
-    if (-not $?) { throw "Failed to zip UmbracoCms.AllBinaries." }
-
-    Write-Host "Zip cms"
-    &$this.BuildEnv.Zip a -r "$out\UmbracoCms.$($this.Version.Semver).zip" `
-      "$tmp\WebApp\*" `
-      "-x!dotless.Core.*" "-x!Content_Types.xml" "-x!*.pdb" `
-      > $null
-    if (-not $?) { throw "Failed to zip UmbracoCms." }
-	
-    Write-Host "Zip cms cloud"
-	$this.CopyFile("$($this.SolutionRoot)\build\NuSpecs\tools\Web.config.cloud.xdt", "$tmp\WebApp\Web.config.install.xdt")
-    &$this.BuildEnv.Zip a -r "$out\UmbracoCms.$($this.Version.Semver).Cloud.zip" `
-      "$tmp\WebApp\*" `
-      "-x!dotless.Core.*" "-x!Content_Types.xml" "-x!*.pdb" `
-      > $null
-    if (-not $?) { throw "Failed to zip UmbracoCms." }
->>>>>>> d13a5552
   })
 
 
