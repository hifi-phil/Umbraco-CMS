--- conflicted
+++ resolved
@@ -1,6 +1,3 @@
-<<<<<<< HEAD
+# Usage: on line 2 put the release version, on line 3 put the version comment (example: beta)
 7.2.0
-=======
-# Usage: on line 2 put the release version, on line 3 put the version comment (example: beta)
-7.1.9
->>>>>>> 5aa29cc1
+beta2