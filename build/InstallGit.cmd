@ECHO OFF
SETLOCAL
REM SETLOCAL is on, so changes to the path not persist to the actual user's path

git.exe 2> NUL
if %ERRORLEVEL%==9009 GOTO :trydefaultpath
GOTO :EOF

:trydefaultpath
path=C:\Program Files (x86)\Git\cmd;C:\Program Files\Git\cmd;%PATH%
git.exe 2> NUL
if %ERRORLEVEL%==9009 GOTO :showerror
GOTO :EOF

:showerror
<<<<<<< HEAD
path=%oldPath%
ECHO Git is not in your path and could not be found in C:\Program Files (x86)\Git\cmd 
=======
ECHO Git is not in your path and could not be found in C:\Program Files (x86)\Git\cmd nor in C:\Program Files\Git\cmd
>>>>>>> 5ad5e945
set /p install=" Do you want to install Git through Chocolatey [y/n]? " %=%
if %install%==y (
	GOTO :installgit
) else (
	GOTO :cantcontinue
)

:cantcontinue
ECHO Can't complete the build without Git being in the path. Please add it to be able to continue.
GOTO :EOF

:installgit
ECHO Installing Chocolatey first
@powershell -NoProfile -ExecutionPolicy unrestricted -Command "iex ((new-object net.webclient).DownloadString('https://chocolatey.org/install.ps1'))" && SET PATH=%PATH%;%ALLUSERSPROFILE%\chocolatey\bin
ECHO Installing Git through Chocolatey
choco install git<|MERGE_RESOLUTION|>--- conflicted
+++ resolved
@@ -13,12 +13,7 @@
 GOTO :EOF
 
 :showerror
-<<<<<<< HEAD
-path=%oldPath%
-ECHO Git is not in your path and could not be found in C:\Program Files (x86)\Git\cmd 
-=======
 ECHO Git is not in your path and could not be found in C:\Program Files (x86)\Git\cmd nor in C:\Program Files\Git\cmd
->>>>>>> 5ad5e945
 set /p install=" Do you want to install Git through Chocolatey [y/n]? " %=%
 if %install%==y (
 	GOTO :installgit
