--- conflicted
+++ resolved
@@ -81,10 +81,7 @@
             submodules: false
             lfs: false,
             fetchDepth: 500
-<<<<<<< HEAD
-=======
           - template: templates/backoffice-install.yml
->>>>>>> 34cad5ff
           - task: UseDotNet@2
             displayName: Use .NET SDK from global.json
             inputs:
@@ -303,49 +300,29 @@
             #              vmImage: 'windows-latest'
             # We split the tests into 3 parts for each OS to reduce the time it takes to run them on the pipeline
             LinuxPart1Of3:
-<<<<<<< HEAD
-              vmImage: "ubuntu-24.04"
-              # Filter tests that are part of the Umbraco.Infrastructure namespace but not part of the Umbraco.Infrastructure.Service namespace
-              testFilter: '(FullyQualifiedName~Umbraco.Infrastructure) & (FullyQualifiedName!~Umbraco.Infrastructure.Service)'
-            LinuxPart2Of3:
-              vmImage: "ubuntu-24.04"
-              # Filter tests that are part of the Umbraco.Infrastructure.Service namespace
-              testFilter: '(FullyQualifiedName~Umbraco.Infrastructure.Service)'
-            LinuxPart3Of3:
-              vmImage: "ubuntu-24.04"
-=======
               vmImage: "ubuntu-latest"
               # Filter tests that are part of the Umbraco.Infrastructure namespace but not part of the Umbraco.Infrastructure.Service namespace
-              testFilter: '(FullyQualifiedName~Umbraco.Infrastructure) & (FullyQualifiedName!~Umbraco.Infrastructure.Service)'
+              testFilter: "(FullyQualifiedName~Umbraco.Infrastructure) & (FullyQualifiedName!~Umbraco.Infrastructure.Service)"
             LinuxPart2Of3:
               vmImage: "ubuntu-latest"
               # Filter tests that are part of the Umbraco.Infrastructure.Service namespace
-              testFilter: '(FullyQualifiedName~Umbraco.Infrastructure.Service)'
+              testFilter: "(FullyQualifiedName~Umbraco.Infrastructure.Service)"
             LinuxPart3Of3:
               vmImage: "ubuntu-latest"
->>>>>>> 34cad5ff
               # Filter tests that are not part of the Umbraco.Infrastructure namespace. So this will run all tests that are not part of the Umbraco.Infrastructure namespace
-              testFilter: '(FullyQualifiedName!~Umbraco.Infrastructure)'
+              testFilter: "(FullyQualifiedName!~Umbraco.Infrastructure)"
             macOSPart1Of3:
               vmImage: "macOS-latest"
               # Filter tests that are part of the Umbraco.Infrastructure namespace but not part of the Umbraco.Infrastructure.Service namespace
-              testFilter: '(FullyQualifiedName~Umbraco.Infrastructure) & (FullyQualifiedName!~Umbraco.Infrastructure.Service)'
+              testFilter: "(FullyQualifiedName~Umbraco.Infrastructure) & (FullyQualifiedName!~Umbraco.Infrastructure.Service)"
             macOSPart2Of3:
-<<<<<<< HEAD
               vmImage: "macOS-latest"
               # Filter tests that are part of the Umbraco.Infrastructure.Service namespace
-              testFilter: '(FullyQualifiedName~Umbraco.Infrastructure.Service)'
+              testFilter: "(FullyQualifiedName~Umbraco.Infrastructure.Service)"
             macOSPart3Of3:
               vmImage: "macOS-latest"
-=======
-              vmImage: "macOS-latest"
-              # Filter tests that are part of the Umbraco.Infrastructure.Service namespace
-              testFilter: '(FullyQualifiedName~Umbraco.Infrastructure.Service)'
-            macOSPart3Of3:
-              vmImage: "macOS-latest"
->>>>>>> 34cad5ff
               # Filter tests that are not part of the Umbraco.Infrastructure namespace.
-              testFilter: '(FullyQualifiedName!~Umbraco.Infrastructure)'
+              testFilter: "(FullyQualifiedName!~Umbraco.Infrastructure)"
         pool:
           vmImage: $(vmImage)
         variables:
@@ -397,40 +374,40 @@
               Tests__Database__DatabaseType: LocalDb
               Tests__Database__SQLServerMasterConnectionString: N/A
               # Filter tests that are part of the Umbraco.Infrastructure namespace but not part of the Umbraco.Infrastructure.Service namespace
-              testFilter: '(FullyQualifiedName~Umbraco.Infrastructure) & (FullyQualifiedName!~Umbraco.Infrastructure.Service)'
+              testFilter: "(FullyQualifiedName~Umbraco.Infrastructure) & (FullyQualifiedName!~Umbraco.Infrastructure.Service)"
             WindowsPart2Of3:
               vmImage: "windows-latest"
               Tests__Database__DatabaseType: LocalDb
               Tests__Database__SQLServerMasterConnectionString: N/A
               # Filter tests that are part of the Umbraco.Infrastructure.Service namespace
-              testFilter: '(FullyQualifiedName~Umbraco.Infrastructure.Service)'
+              testFilter: "(FullyQualifiedName~Umbraco.Infrastructure.Service)"
             WindowsPart3Of3:
               vmImage: "windows-latest"
               Tests__Database__DatabaseType: LocalDb
               Tests__Database__SQLServerMasterConnectionString: N/A
               # Filter tests that are not part of the Umbraco.Infrastructure namespace. So this will run all tests that are not part of the Umbraco.Infrastructure namespace
-              testFilter: '(FullyQualifiedName!~Umbraco.Infrastructure)'
+              testFilter: "(FullyQualifiedName!~Umbraco.Infrastructure)"
             LinuxPart1Of3:
               vmImage: "ubuntu-latest"
               SA_PASSWORD: UmbracoIntegration123!
               Tests__Database__DatabaseType: SqlServer
               Tests__Database__SQLServerMasterConnectionString: "Server=(local);User Id=sa;Password=$(SA_PASSWORD);TrustServerCertificate=True"
               # Filter tests that are part of the Umbraco.Infrastructure namespace but not part of the Umbraco.Infrastructure.Service namespace
-              testFilter: '(FullyQualifiedName~Umbraco.Infrastructure) & (FullyQualifiedName!~Umbraco.Infrastructure.Service)'
+              testFilter: "(FullyQualifiedName~Umbraco.Infrastructure) & (FullyQualifiedName!~Umbraco.Infrastructure.Service)"
             LinuxPart2Of3:
               vmImage: "ubuntu-latest"
               SA_PASSWORD: UmbracoIntegration123!
               Tests__Database__DatabaseType: SqlServer
               Tests__Database__SQLServerMasterConnectionString: "Server=(local);User Id=sa;Password=$(SA_PASSWORD);TrustServerCertificate=True"
               # Filter tests that are part of the Umbraco.Infrastructure.Service namespace
-              testFilter: '(FullyQualifiedName~Umbraco.Infrastructure.Service)'
+              testFilter: "(FullyQualifiedName~Umbraco.Infrastructure.Service)"
             LinuxPart3Of3:
               vmImage: "ubuntu-latest"
               SA_PASSWORD: UmbracoIntegration123!
               Tests__Database__DatabaseType: SqlServer
               Tests__Database__SQLServerMasterConnectionString: "Server=(local);User Id=sa;Password=$(SA_PASSWORD);TrustServerCertificate=True"
               # Filter tests that are not part of the Umbraco.Infrastructure namespace. So this will run all tests that are not part of the Umbraco.Infrastructure namespace
-              testFilter: '(FullyQualifiedName!~Umbraco.Infrastructure)'
+              testFilter: "(FullyQualifiedName!~Umbraco.Infrastructure)"
         pool:
           vmImage: $(vmImage)
         steps:
@@ -516,29 +493,22 @@
           matrix:
             LinuxPart1Of3:
               vmImage: "ubuntu-latest"
-              testCommand: "npx playwright test DefaultConfig --grep \"@smoke\"--shard=1/3"
+              testCommand: 'npx playwright test DefaultConfig --grep "@smoke"--shard=1/3'
             LinuxPart2Of3:
               vmImage: "ubuntu-latest"
-              testCommand: "npx playwright test DefaultConfig --grep \"@smoke\" --shard=2/3"
+              testCommand: 'npx playwright test DefaultConfig --grep "@smoke" --shard=2/3'
             LinuxPart3Of3:
               vmImage: "ubuntu-latest"
-              testCommand: "npx playwright test DefaultConfig --grep \"@smoke\" --shard=3/3"
+              testCommand: 'npx playwright test DefaultConfig --grep "@smoke" --shard=3/3'
             WindowsPart1Of3:
-<<<<<<< HEAD
               vmImage: "windows-latest"
-              testCommand: "npx playwright test DefaultConfig --grep \"@smoke\" --shard=1/3"
+              testCommand: 'npx playwright test DefaultConfig --grep "@smoke" --shard=1/3'
             WindowsPart2Of3:
               vmImage: "windows-latest"
-=======
-              vmImage: "windows-latest"
-              testCommand: "npx playwright test DefaultConfig --grep \"@smoke\" --shard=1/3"
-            WindowsPart2Of3:
-              vmImage: "windows-latest"
->>>>>>> 34cad5ff
-              testCommand: "npx playwright test DefaultConfig --grep \"@smoke\" --shard=2/3"
+              testCommand: 'npx playwright test DefaultConfig --grep "@smoke" --shard=2/3'
             WindowsPart3Of3:
               vmImage: "windows-latest"
-              testCommand: "npx playwright test DefaultConfig --grep \"@smoke\" --shard=3/3"
+              testCommand: 'npx playwright test DefaultConfig --grep "@smoke" --shard=3/3'
         pool:
           vmImage: $(vmImage)
         steps:
@@ -666,29 +636,29 @@
           matrix:
             ${{ if eq(parameters.sqlServerLinuxAcceptanceTests, True) }}:
               LinuxPart1Of3:
-                testCommand: "npx playwright test DefaultConfig --grep \"@smoke\" --grep-invert \"Users\" --shard=1/3"
+                testCommand: 'npx playwright test DefaultConfig --grep "@smoke" --grep-invert "Users" --shard=1/3'
                 vmImage: "ubuntu-latest"
                 SA_PASSWORD: $(UMBRACO__CMS__UNATTENDED__UNATTENDEDUSERPASSWORD)
                 CONNECTIONSTRINGS__UMBRACODBDSN: "Server=(local);Database=Umbraco;User Id=sa;Password=$(SA_PASSWORD);TrustServerCertificate=True"
               LinuxPart2Of3:
-                testCommand: "npx playwright test DefaultConfig --grep \"@smoke\" --grep-invert \"Users\" --shard=2/3"
+                testCommand: 'npx playwright test DefaultConfig --grep "@smoke" --grep-invert "Users" --shard=2/3'
                 vmImage: "ubuntu-latest"
                 SA_PASSWORD: $(UMBRACO__CMS__UNATTENDED__UNATTENDEDUSERPASSWORD)
                 CONNECTIONSTRINGS__UMBRACODBDSN: "Server=(local);Database=Umbraco;User Id=sa;Password=$(SA_PASSWORD);TrustServerCertificate=True"
               LinuxPart3Of3:
-                testCommand: "npx playwright test DefaultConfig --grep \"@smoke\" --grep-invert \"Users\" --shard=3/3"
+                testCommand: 'npx playwright test DefaultConfig --grep "@smoke" --grep-invert "Users" --shard=3/3'
                 vmImage: "ubuntu-latest"
                 SA_PASSWORD: $(UMBRACO__CMS__UNATTENDED__UNATTENDEDUSERPASSWORD)
                 CONNECTIONSTRINGS__UMBRACODBDSN: "Server=(local);Database=Umbraco;User Id=sa;Password=$(SA_PASSWORD);TrustServerCertificate=True"
             WindowsPart1Of3:
               vmImage: "windows-latest"
-              testCommand: "npx playwright test DefaultConfig --grep \"@smoke\" --grep-invert \"Users\" --shard=1/3"
+              testCommand: 'npx playwright test DefaultConfig --grep "@smoke" --grep-invert "Users" --shard=1/3'
             WindowsPart2Of3:
               vmImage: "windows-latest"
-              testCommand: "npx playwright test DefaultConfig --grep \"@smoke\" --grep-invert \"Users\" --shard=2/3"
+              testCommand: 'npx playwright test DefaultConfig --grep "@smoke" --grep-invert "Users" --shard=2/3'
             WindowsPart3Of3:
               vmImage: "windows-latest"
-              testCommand: "npx playwright test DefaultConfig --grep \"@smoke\" --grep-invert \"Users\" --shard=3/3"
+              testCommand: 'npx playwright test DefaultConfig --grep "@smoke" --grep-invert "Users" --shard=3/3'
         pool:
           vmImage: $(vmImage)
         steps:
