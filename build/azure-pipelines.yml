--- conflicted
+++ resolved
@@ -114,13 +114,8 @@
           - name: ConnectionStrings__umbracoDbDSN
             value: Server=(LocalDB)\\MSSQLLocalDB;Database=Cypress;Integrated Security=true
       jobs:
-<<<<<<< HEAD
-          - job: dotnet_build
-            displayName: Build C#
-=======
           - job: Windows_Dotnet_build
             displayName: Windows Dotnet build
->>>>>>> f86275e7
             pool:
                 vmImage: windows-latest
             steps:
@@ -135,17 +130,9 @@
                   inputs:
                       command: build
                       projects: '**/Umbraco.Web.UI.Netcore.csproj'
-<<<<<<< HEAD
-                - powershell: sqllocaldb start mssqllocaldb
-                  displayName: Start MSSQL LocalDb
-          - job: Install_client
-            displayName: Install Client
-            dependsOn: Windows
-=======
           - job: Windows_Install_Client
             displayName: Windows Install Client
             dependsOn: Windows_Dotnet_build
->>>>>>> f86275e7
             pool:
                 vmImage: windows-latest
             steps:
