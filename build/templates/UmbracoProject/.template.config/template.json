--- conflicted
+++ resolved
@@ -57,11 +57,7 @@
         "version": {
             "type": "parameter",
             "datatype": "string",
-<<<<<<< HEAD
-            "defaultValue": "9.3.0-rc",
-=======
-            "defaultValue": "9.2.0",
->>>>>>> 763cb70e
+            "defaultValue": "9.3.0",
             "description": "The version of Umbraco to load using NuGet",
             "replaces": "UMBRACO_VERSION_FROM_TEMPLATE"
         },
