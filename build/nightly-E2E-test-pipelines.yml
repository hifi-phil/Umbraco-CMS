name: Nightly_E2E_Test_$(TeamProject)_$(Build.DefinitionName)_$(SourceBranchName)_$(Date:yyyyMMdd)$(Rev:.r)

pr: none
trigger: none

schedules:
  - cron: '0 0 * * *'
    displayName: Daily midnight build
    branches:
      include:
        - v15/dev
<<<<<<< HEAD
        - release/16.0
        - main

parameters:
    # Skipped due to DB locks
  - name: sqliteAcceptanceTests
    displayName: Run SQLite Acceptance Tests
    type: boolean
    default: false
=======
        - main
>>>>>>> e5d3927c

variables:
  nodeVersion: 20
  solution: umbraco.sln
  buildConfiguration: Release
  UMBRACO__CMS__GLOBAL__ID: 00000000-0000-0000-0000-000000000042
  DOTNET_NOLOGO: true
  DOTNET_GENERATE_ASPNET_CERTIFICATE: false
  DOTNET_SKIP_FIRST_TIME_EXPERIENCE: true
  DOTNET_CLI_TELEMETRY_OPTOUT: true
  npm_config_cache: $(Pipeline.Workspace)/.npm_client
  NODE_OPTIONS: --max_old_space_size=16384

stages:
  ###############################################
  ## Build
  ###############################################
  - stage: Build
    jobs:
      - job: A
        displayName: Build Umbraco CMS
        pool:
          vmImage: "windows-latest"
        steps:
          - checkout: self
            submodules: false
            lfs: false,
            fetchDepth: 500
          - template: templates/backoffice-install.yml
          - task: UseDotNet@2
            displayName: Use .NET SDK from global.json
            inputs:
              useGlobalJson: true
          - task: DotNetCoreCLI@2
            displayName: Run dotnet restore
            inputs:
              command: restore
              projects: $(solution)
          - task: DotNetCoreCLI@2
            name: build
            displayName: Run dotnet build and generate NuGet packages
            inputs:
              command: build
              projects: $(solution)
              arguments: "--configuration $(buildConfiguration) --no-restore --property:ContinuousIntegrationBuild=true --property:GeneratePackageOnBuild=true --property:PackageOutputPath=$(Build.ArtifactStagingDirectory)/nupkg"
          - task: PublishPipelineArtifact@1
            displayName: Publish nupkg
            inputs:
              targetPath: $(Build.ArtifactStagingDirectory)/nupkg
              artifactName: nupkg
          - task: PublishPipelineArtifact@1
            displayName: Publish build artifacts
            inputs:
              targetPath: $(Build.SourcesDirectory)
              artifactName: build_output

      - job: B
        displayName: Build Bellissima Package
        pool:
          vmImage: "ubuntu-latest"
        steps:
          - checkout: self
            submodules: false
            lfs: false,
            fetchDepth: 500
          - template: templates/backoffice-install.yml
          - script: npm run build:for:npm
            displayName: Run build:for:npm
            workingDirectory: src/Umbraco.Web.UI.Client
          - bash: |
              echo "##[command]Running npm pack"
              echo "##[debug]Output directory: $(Build.ArtifactStagingDirectory)"
              mkdir $(Build.ArtifactStagingDirectory)/npm
              npm pack --pack-destination $(Build.ArtifactStagingDirectory)/npm
              mv .npmrc $(Build.ArtifactStagingDirectory)/npm/
            displayName: Run npm pack
            workingDirectory: src/Umbraco.Web.UI.Client
          - task: PublishPipelineArtifact@1
            displayName: Publish Bellissima npm artifact
            inputs:
              targetPath: $(Build.ArtifactStagingDirectory)/npm
              artifactName: npm

  - stage: E2E
    displayName: E2E Tests
    dependsOn: Build
    variables:
      npm_config_cache: $(Pipeline.Workspace)/.npm_e2e
      # Enable console logging in Release mode
      SERILOG__WRITETO__0__NAME: Async
      SERILOG__WRITETO__0__ARGS__CONFIGURE__0__NAME: Console
      # Set unattended install settings
      UMBRACO__CMS__UNATTENDED__INSTALLUNATTENDED: true
      UMBRACO__CMS__UNATTENDED__UNATTENDEDUSERNAME: Playwright Test
      UMBRACO__CMS__UNATTENDED__UNATTENDEDUSERPASSWORD: UmbracoAcceptance123!
      UMBRACO__CMS__UNATTENDED__UNATTENDEDUSEREMAIL: playwright@umbraco.com
      # Custom Umbraco settings
      UMBRACO__CMS__CONTENT__CONTENTVERSIONCLEANUPPOLICY__ENABLECLEANUP: false
      UMBRACO__CMS__GLOBAL__DISABLEELECTIONFORSINGLESERVER: true
      UMBRACO__CMS__GLOBAL__INSTALLMISSINGDATABASE: true
      UMBRACO__CMS__GLOBAL__ID: 00000000-0000-0000-0000-000000000042
      UMBRACO__CMS__GLOBAL__VERSIONCHECKPERIOD: 0
      UMBRACO__CMS__GLOBAL__USEHTTPS: true
      UMBRACO__CMS__HEALTHCHECKS__NOTIFICATION__ENABLED: false
      UMBRACO__CMS__KEEPALIVE__DISABLEKEEPALIVETASK: true
      UMBRACO__CMS__WEBROUTING__UMBRACOAPPLICATIONURL: https://localhost:44331/
      ASPNETCORE_URLS: https://localhost:44331
    jobs:
      # E2E Tests
      - job:
        displayName: E2E Tests (SQLite)
        # currently disabled due to DB locks randomly occuring.
        condition: eq(${{parameters.sqliteAcceptanceTests}}, True)
        timeoutInMinutes: 180
        variables:
          # Connection string
          CONNECTIONSTRINGS__UMBRACODBDSN: Data Source=Umbraco;Mode=Memory;Cache=Shared;Foreign Keys=True;Pooling=True
          CONNECTIONSTRINGS__UMBRACODBDSN_PROVIDERNAME: Microsoft.Data.Sqlite
        strategy:
          matrix:
            LinuxPart1Of3:
              vmImage: "ubuntu-latest"
              testCommand: "npm run test -- --shard=1/3"
            LinuxPart2Of3:
              vmImage: "ubuntu-latest"
              testCommand: "npm run test -- --shard=2/3"
            LinuxPart3Of3:
              vmImage: "ubuntu-latest"
              testCommand: "npm run test -- --shard=3/3"
            WindowsPart1Of3:
              vmImage: "windows-latest"
              testCommand: "npm run test -- --shard=1/3"
            WindowsPart2Of3:
              vmImage: "windows-latest"
              testCommand: "npm run test -- --shard=2/3"
            WindowsPart3Of3:
              vmImage: "windows-latest"
              testCommand: "npm run test -- --shard=3/3"
        pool:
          vmImage: $(vmImage)
        steps:
          # Setup test environment
          - task: DownloadPipelineArtifact@2
            displayName: Download NuGet artifacts
            inputs:
              artifact: nupkg
              path: $(Agent.BuildDirectory)/app/nupkg

          - task: NodeTool@0
            displayName: Use Node.js $(nodeVersion)
            retryCountOnTaskFailure: 3
            inputs:
              versionSpec: $(nodeVersion)

          - task: UseDotNet@2
            displayName: Use .NET SDK from global.json
            inputs:
              useGlobalJson: true

          - pwsh: |
              "UMBRACO_USER_LOGIN=$(UMBRACO__CMS__UNATTENDED__UNATTENDEDUSEREMAIL)
              UMBRACO_USER_PASSWORD=$(UMBRACO__CMS__UNATTENDED__UNATTENDEDUSERPASSWORD)
              URL=$(ASPNETCORE_URLS)
              STORAGE_STAGE_PATH=$(Build.SourcesDirectory)/tests/Umbraco.Tests.AcceptanceTest/playwright/.auth/user.json" | Out-File .env
            displayName: Generate .env
            workingDirectory: $(Build.SourcesDirectory)/tests/Umbraco.Tests.AcceptanceTest

          # Cache and restore NPM packages
          - task: Cache@2
            displayName: Cache NPM packages
            inputs:
              key: 'npm_e2e | "$(Agent.OS)" | $(Build.SourcesDirectory)/tests/Umbraco.Tests.AcceptanceTest/package-lock.json'
              restoreKeys: |
                npm_e2e | "$(Agent.OS)"
                npm_e2e
              path: $(npm_config_cache)

          - script: npm ci --no-fund --no-audit --prefer-offline
            workingDirectory: $(Build.SourcesDirectory)/tests/Umbraco.Tests.AcceptanceTest
            displayName: Restore NPM packages

          # Build application
          - pwsh: |
              $cmsVersion = "$(Build.BuildNumber)" -replace "\+",".g"
              dotnet new nugetconfig
              dotnet nuget add source ./nupkg --name Local
              dotnet new install Umbraco.Templates::$cmsVersion
              dotnet new umbraco --name UmbracoProject --version $cmsVersion --exclude-gitignore --no-restore --no-update-check
              dotnet restore UmbracoProject
              cp $(Build.SourcesDirectory)/tests/Umbraco.Tests.AcceptanceTest.UmbracoProject/*.cs UmbracoProject
              dotnet build UmbracoProject --configuration $(buildConfiguration) --no-restore
              dotnet dev-certs https
            displayName: Build application
            workingDirectory: $(Agent.BuildDirectory)/app

          # Run application
          - bash: |
              nohup dotnet run --project UmbracoProject --configuration $(buildConfiguration) --no-build --no-launch-profile > $(Build.ArtifactStagingDirectory)/playwright.log 2>&1 &
              echo "##vso[task.setvariable variable=AcceptanceTestProcessId]$!"
            displayName: Run application (Linux)
            condition: and(succeeded(), eq(variables['Agent.OS'], 'Linux'))
            workingDirectory: $(Agent.BuildDirectory)/app

          - pwsh: |
              $process = Start-Process dotnet "run --project UmbracoProject --configuration $(buildConfiguration) --no-build --no-launch-profile 2>&1" -PassThru -NoNewWindow -RedirectStandardOutput $(Build.ArtifactStagingDirectory)/playwright.log
              Write-Host "##vso[task.setvariable variable=AcceptanceTestProcessId]$($process.Id)"
            displayName: Run application (Windows)
            condition: and(succeeded(), eq(variables['Agent.OS'], 'Windows_NT'))
            workingDirectory: $(Agent.BuildDirectory)/app

          # Ensures we have the package wait-on installed
          - pwsh: npm install wait-on
            displayName: Install wait-on package

          # Wait for application to start responding to requests
          - pwsh: npx wait-on -v --interval 1000 --timeout 120000 $(ASPNETCORE_URLS)
            displayName: Wait for application
            workingDirectory: tests/Umbraco.Tests.AcceptanceTest

            # Install Playwright and dependencies
          - pwsh: npx playwright install chromium
            displayName: Install Playwright only with Chromium browser
            workingDirectory: tests/Umbraco.Tests.AcceptanceTest

          # Test
          - pwsh: $(testCommand)
            displayName: Run Playwright tests
            continueOnError: true
            workingDirectory: tests/Umbraco.Tests.AcceptanceTest
            env:
              CI: true
              CommitId: $(Build.SourceVersion)
              AgentOs: $(Agent.OS)

          # Stop application
          - bash: kill -15 $(AcceptanceTestProcessId)
            displayName: Stop application (Linux)
            condition: and(succeeded(), ne(variables.AcceptanceTestProcessId, ''), eq(variables['Agent.OS'], 'Linux'))

          - pwsh: Stop-Process -Id $(AcceptanceTestProcessId)
            displayName: Stop application (Windows)
            condition: and(succeeded(), ne(variables.AcceptanceTestProcessId, ''), eq(variables['Agent.OS'], 'Windows_NT'))

          # Copy artifacts
          - pwsh: |
              if (Test-Path tests/Umbraco.Tests.AcceptanceTest/results/*) {
                Copy-Item tests/Umbraco.Tests.AcceptanceTest/results/* $(Build.ArtifactStagingDirectory) -Recurse
              }
            displayName: Copy Playwright results
            condition: succeededOrFailed()

          # Publish
          - task: PublishPipelineArtifact@1
            displayName: Publish test artifacts
            condition: succeededOrFailed()
            inputs:
              targetPath: $(Build.ArtifactStagingDirectory)
              artifact: "Acceptance Test Results - $(Agent.JobName) - Attempt #$(System.JobAttempt)"

          # Publish test results
          - task: PublishTestResults@2
            displayName: "Publish test results"
            condition: succeededOrFailed()
            inputs:
              testResultsFormat: 'JUnit'
              testResultsFiles: '*.xml'
              searchFolder: "tests/Umbraco.Tests.AcceptanceTest/results"
              testRunTitle: "$(Agent.JobName)"

      - job:
        displayName: E2E Tests (SQL Server)
        timeoutInMinutes: 180
        variables:
          # Connection string
          CONNECTIONSTRINGS__UMBRACODBDSN: Data Source=(localdb)\MSSQLLocalDB;AttachDbFilename=|DataDirectory|\Umbraco.mdf;Integrated Security=True
          CONNECTIONSTRINGS__UMBRACODBDSN_PROVIDERNAME: Microsoft.Data.SqlClient
        strategy:
          matrix:
            LinuxPart1Of3:
              testCommand: "npm run testSqlite -- --shard=1/3"
              vmImage: "ubuntu-latest"
              SA_PASSWORD: $(UMBRACO__CMS__UNATTENDED__UNATTENDEDUSERPASSWORD)
              CONNECTIONSTRINGS__UMBRACODBDSN: "Server=(local);Database=Umbraco;User Id=sa;Password=$(SA_PASSWORD);Encrypt=True;TrustServerCertificate=True"
            LinuxPart2Of3:
              testCommand: "npm run testSqlite -- --shard=2/3"
              vmImage: "ubuntu-latest"
              SA_PASSWORD: $(UMBRACO__CMS__UNATTENDED__UNATTENDEDUSERPASSWORD)
              CONNECTIONSTRINGS__UMBRACODBDSN: "Server=(local);Database=Umbraco;User Id=sa;Password=$(SA_PASSWORD);Encrypt=True;TrustServerCertificate=True"
            LinuxPart3Of3:
              testCommand: "npm run testSqlite -- --shard=3/3"
              vmImage: "ubuntu-latest"
              SA_PASSWORD: $(UMBRACO__CMS__UNATTENDED__UNATTENDEDUSERPASSWORD)
              CONNECTIONSTRINGS__UMBRACODBDSN: "Server=(local);Database=Umbraco;User Id=sa;Password=$(SA_PASSWORD);Encrypt=True;TrustServerCertificate=True"
            WindowsPart1Of3:
              vmImage: "windows-latest"
              testCommand: "npm run testSqlite -- --shard=1/3"
            WindowsPart2Of3:
              vmImage: "windows-latest"
              testCommand: "npm run testSqlite -- --shard=2/3"
            WindowsPart3Of3:
              vmImage: "windows-latest"
              testCommand: "npm run testSqlite -- --shard=3/3"
        pool:
          vmImage: $(vmImage)
        steps:
          # Setup test environment
          - task: DownloadPipelineArtifact@2
            displayName: Download NuGet artifacts
            inputs:
              artifact: nupkg
              path: $(Agent.BuildDirectory)/app/nupkg

          - task: NodeTool@0
            displayName: Use Node.js $(nodeVersion)
            inputs:
              versionSpec: $(nodeVersion)

          - task: UseDotNet@2
            displayName: Use .NET SDK from global.json
            inputs:
              useGlobalJson: true

          - pwsh: |
              "UMBRACO_USER_LOGIN=$(UMBRACO__CMS__UNATTENDED__UNATTENDEDUSEREMAIL)
              UMBRACO_USER_PASSWORD=$(UMBRACO__CMS__UNATTENDED__UNATTENDEDUSERPASSWORD)
              URL=$(ASPNETCORE_URLS)
              STORAGE_STAGE_PATH=$(Build.SourcesDirectory)/tests/Umbraco.Tests.AcceptanceTest/playwright/.auth/user.json" | Out-File .env
            displayName: Generate .env
            workingDirectory: $(Build.SourcesDirectory)/tests/Umbraco.Tests.AcceptanceTest

          # Cache and restore NPM packages
          - task: Cache@2
            displayName: Cache NPM packages
            inputs:
              key: 'npm_e2e | "$(Agent.OS)" | $(Build.SourcesDirectory)/tests/Umbraco.Tests.AcceptanceTest/package-lock.json'
              restoreKeys: |
                npm_e2e | "$(Agent.OS)"
                npm_e2e
              path: $(npm_config_cache)

          - script: npm ci --no-fund --no-audit --prefer-offline
            workingDirectory: $(Build.SourcesDirectory)/tests/Umbraco.Tests.AcceptanceTest
            displayName: Restore NPM packages

          # Build application
          - pwsh: |
              $cmsVersion = "$(Build.BuildNumber)" -replace "\+",".g"
              dotnet new nugetconfig
              dotnet nuget add source ./nupkg --name Local
              dotnet new install Umbraco.Templates::$cmsVersion
              dotnet new umbraco --name UmbracoProject --version $cmsVersion --exclude-gitignore --no-restore --no-update-check
              dotnet restore UmbracoProject
              cp $(Build.SourcesDirectory)/tests/Umbraco.Tests.AcceptanceTest.UmbracoProject/*.cs UmbracoProject
              dotnet build UmbracoProject --configuration $(buildConfiguration) --no-restore
              dotnet dev-certs https
            displayName: Build application
            workingDirectory: $(Agent.BuildDirectory)/app

          # Start SQL Server
          - powershell: docker run --name mssql -d -p 1433:1433 -e "ACCEPT_EULA=Y" -e "MSSQL_SA_PASSWORD=$(SA_PASSWORD)" mcr.microsoft.com/mssql/server:2022-latest
            displayName: Start SQL Server Docker image (Linux)
            condition: and(succeeded(), eq(variables['Agent.OS'], 'Linux'))

          - pwsh: SqlLocalDB start MSSQLLocalDB
            displayName: Start SQL Server LocalDB (Windows)
            condition: and(succeeded(), eq(variables['Agent.OS'], 'Windows_NT'))

          # Run application
          - bash: |
              nohup dotnet run --project UmbracoProject --configuration $(buildConfiguration) --no-build --no-launch-profile > $(Build.ArtifactStagingDirectory)/playwright.log 2>&1 &
              echo "##vso[task.setvariable variable=AcceptanceTestProcessId]$!"
            displayName: Run application (Linux)
            condition: and(succeeded(), eq(variables['Agent.OS'], 'Linux'))
            workingDirectory: $(Agent.BuildDirectory)/app

          - pwsh: |
              $process = Start-Process dotnet "run --project UmbracoProject --configuration $(buildConfiguration) --no-build --no-launch-profile 2>&1" -PassThru -NoNewWindow -RedirectStandardOutput $(Build.ArtifactStagingDirectory)/playwright.log
              Write-Host "##vso[task.setvariable variable=AcceptanceTestProcessId]$($process.Id)"
            displayName: Run application (Windows)
            condition: and(succeeded(), eq(variables['Agent.OS'], 'Windows_NT'))
            workingDirectory: $(Agent.BuildDirectory)/app

          # Ensures we have the package wait-on installed
          - pwsh: npm install wait-on
            displayName: Install wait-on package

          # Wait for application to start responding to requests
          - pwsh: npx wait-on -v --interval 1000 --timeout 120000 $(ASPNETCORE_URLS)
            displayName: Wait for application
            workingDirectory: tests/Umbraco.Tests.AcceptanceTest

          # Install Playwright and dependencies
          - pwsh: npx playwright install chromium
            displayName: Install Playwright only with Chromium browser
            workingDirectory: tests/Umbraco.Tests.AcceptanceTest

          # Test
          - pwsh: $(testCommand)
            displayName: Run Playwright tests
            continueOnError: true
            workingDirectory: tests/Umbraco.Tests.AcceptanceTest
            env:
              CI: true
              CommitId: $(Build.SourceVersion)
              AgentOs: $(Agent.OS)

          # Stop application
          - bash: kill -15 $(AcceptanceTestProcessId)
            displayName: Stop application (Linux)
            condition: and(succeeded(), ne(variables.AcceptanceTestProcessId, ''), eq(variables['Agent.OS'], 'Linux'))

          - pwsh: Stop-Process -Id $(AcceptanceTestProcessId)
            displayName: Stop application (Windows)
            condition: and(succeeded(), ne(variables.AcceptanceTestProcessId, ''), eq(variables['Agent.OS'], 'Windows_NT'))

          # Stop SQL Server
          - pwsh: docker stop mssql
            displayName: Stop SQL Server Docker image (Linux)
            condition: and(succeeded(), eq(variables['Agent.OS'], 'Linux'))

          - pwsh: SqlLocalDB stop MSSQLLocalDB
            displayName: Stop SQL Server LocalDB (Windows)
            condition: and(succeeded(), eq(variables['Agent.OS'], 'Windows_NT'))

          # Copy artifacts
          - pwsh: |
              if (Test-Path tests/Umbraco.Tests.AcceptanceTest/results/*) {
                Copy-Item tests/Umbraco.Tests.AcceptanceTest/results/* $(Build.ArtifactStagingDirectory) -Recurse
              }
            displayName: Copy Playwright results
            condition: succeededOrFailed()

          # Publish
          - task: PublishPipelineArtifact@1
            displayName: Publish test artifacts
            condition: succeededOrFailed()
            inputs:
              targetPath: $(Build.ArtifactStagingDirectory)
              artifact: "Acceptance Test Results - $(Agent.JobName) - Attempt #$(System.JobAttempt)"

          # Publish test results
          - task: PublishTestResults@2
            displayName: "Publish test results"
            condition: succeededOrFailed()
            inputs:
              testResultsFormat: 'JUnit'
              testResultsFiles: '*.xml'
              searchFolder: "tests/Umbraco.Tests.AcceptanceTest/results"
              testRunTitle: "$(Agent.JobName)"<|MERGE_RESOLUTION|>--- conflicted
+++ resolved
@@ -9,7 +9,6 @@
     branches:
       include:
         - v15/dev
-<<<<<<< HEAD
         - release/16.0
         - main
 
@@ -19,9 +18,6 @@
     displayName: Run SQLite Acceptance Tests
     type: boolean
     default: false
-=======
-        - main
->>>>>>> e5d3927c
 
 variables:
   nodeVersion: 20
