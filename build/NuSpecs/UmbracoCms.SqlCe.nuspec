<?xml version="1.0" encoding="utf-8"?>
<package xmlns="http://schemas.microsoft.com/packaging/2010/07/nuspec.xsd">
    <metadata minClientVersion="4.1.0">
        <id>UmbracoCms.SqlCe</id>
        <version>9.0.0</version>
        <title>Umbraco Cms Sql Ce Add-on</title>
        <authors>Umbraco HQ</authors>
        <owners>Umbraco HQ</owners>
        <license type="expression">MIT</license>
        <projectUrl>https://umbraco.com/</projectUrl>
        <iconUrl>https://umbraco.com/dist/nuget/logo-small.png</iconUrl>
        <requireLicenseAcceptance>false</requireLicenseAcceptance>
        <description>Contains the SQL CE assemblies needed to run Umbraco Cms. This package only contains assemblies and can be used for package development. Use the UmbracoCms package to setup Umbraco in Visual Studio as an ASP.NET Core project.</description>
        <summary>Contains the SQL CE assemblies needed to run Umbraco Cms</summary>
        <language>en-US</language>
        <tags>umbraco</tags>
        <repository type="git" url="https://github.com/umbraco/umbraco-cms" />
        <dependencies>

            <group targetFramework="netstandard2.0">
                <!--
                  note: dependencies are specified as [x.y.z,x.999999) eg [2.1.0,2.999999) and NOT [2.1.0,3.0.0) because
                  the latter would pick anything below 3.0.0 and that includes prereleases such as 3.0.0-alpha, and we do
                  not want this to happen as the alpha of the next major is, really, the next major already.
                -->
                <dependency id="UmbracoCms.Core" version="[$version$]" />
                <dependency id="Umbraco.SqlServerCE" version="[4.0.0.1,4.999999)" /> <!-- Hack it is only available in framework, but we need it on netstandard -->
            </group>

        </dependencies>
    </metadata>
    <files>
        <!-- libs -->
<<<<<<< HEAD
        <file src="$BuildTmp$\WebApp\bin\Umbraco.Persistance.SqlCe.dll" target="lib\netstandard2.0\Umbraco.Persistance.SqlCe.dll" />
        <file src="$BuildTmp$\SqlCe\System.Data.SqlServerCe.dll" target="lib\netstandard2.0\System.Data.SqlServerCe.dll" /> <!-- Hack because the file from the package is only added to net472 projects -->
=======
        <file src="$BuildTmp$\bin\Umbraco.Persistance.SqlCe.dll" target="lib\netstandard2.0\Umbraco.Persistance.SqlCe.dll" />
        <file src="$BuildTmp$\bin\System.Data.SqlServerCe.dll" target="lib\netstandard2.0\System.Data.SqlServerCe.dll" /> <!-- Hack because the file from the package is only added to net472 projects -->
>>>>>>> cdd2dc51

        <!-- docs -->
        <file src="$BuildTmp$\bin\Umbraco.Persistance.SqlCe.xml" target="lib\netstandard2.0\Umbraco.Persistance.SqlCe.xml" />

        <!-- symbols -->
        <file src="$BuildTmp$\bin\Umbraco.Persistance.SqlCe.pdb" target="lib\netstandard2.0\Umbraco.Persistance.SqlCe.pdb" />
    </files>
</package><|MERGE_RESOLUTION|>--- conflicted
+++ resolved
@@ -31,13 +31,8 @@
     </metadata>
     <files>
         <!-- libs -->
-<<<<<<< HEAD
-        <file src="$BuildTmp$\WebApp\bin\Umbraco.Persistance.SqlCe.dll" target="lib\netstandard2.0\Umbraco.Persistance.SqlCe.dll" />
+        <file src="$BuildTmp$\bin\Umbraco.Persistance.SqlCe.dll" target="lib\netstandard2.0\Umbraco.Persistance.SqlCe.dll" />
         <file src="$BuildTmp$\SqlCe\System.Data.SqlServerCe.dll" target="lib\netstandard2.0\System.Data.SqlServerCe.dll" /> <!-- Hack because the file from the package is only added to net472 projects -->
-=======
-        <file src="$BuildTmp$\bin\Umbraco.Persistance.SqlCe.dll" target="lib\netstandard2.0\Umbraco.Persistance.SqlCe.dll" />
-        <file src="$BuildTmp$\bin\System.Data.SqlServerCe.dll" target="lib\netstandard2.0\System.Data.SqlServerCe.dll" /> <!-- Hack because the file from the package is only added to net472 projects -->
->>>>>>> cdd2dc51
 
         <!-- docs -->
         <file src="$BuildTmp$\bin\Umbraco.Persistance.SqlCe.xml" target="lib\netstandard2.0\Umbraco.Persistance.SqlCe.xml" />
