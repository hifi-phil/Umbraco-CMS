--- conflicted
+++ resolved
@@ -66,11 +66,8 @@
         public const string ConfigWebhook = ConfigPrefix + "Webhook";
         public const string ConfigWebhookPayloadType = ConfigWebhook + ":PayloadType";
         public const string ConfigCache = ConfigPrefix + "Cache";
-<<<<<<< HEAD
         public const string ConfigDistributedJobs = ConfigPrefix + "DistributedJobs";
-=======
         public const string ConfigBackOfficeTokenCookie = ConfigSecurity + ":BackOfficeTokenCookie";
->>>>>>> 15c6ca76
 
         public static class NamedOptions
         {
