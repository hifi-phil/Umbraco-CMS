using System;
using System.Collections.Generic;
using System.IO;
using System.Linq;
using System.Reflection;
using System.Runtime.InteropServices;
using System.Runtime.Serialization;
using System.Text;
using System.Threading;
using Microsoft.Extensions.Logging;
using Umbraco.Cms.Core.Cache;
using Umbraco.Cms.Core.Collections;
using Umbraco.Cms.Core.Logging;
using Umbraco.Extensions;
using File = System.IO.File;

namespace Umbraco.Cms.Core.Composing
{
    /// <summary>
    /// Provides methods to find and instantiate types.
    /// </summary>
    /// <remarks>
    /// <para>This class should be used to get all types, the <see cref="ITypeFinder"/> class should never be used directly.</para>
    /// <para>In most cases this class is not used directly but through extension methods that retrieve specific types.</para>
    /// <para>This class caches the types it knows to avoid excessive assembly scanning and shorten startup times, relying
    /// on a hash of the DLLs in the ~/bin folder to check for cache expiration.</para>
    /// </remarks>
    public sealed class TypeLoader
    {
        private const string CacheKey = "umbraco-types.list";

        private readonly IAppPolicyCache _runtimeCache;
        private readonly ILogger<TypeLoader> _logger;
        private readonly IProfilingLogger _profilingLogger;

        private readonly Dictionary<CompositeTypeTypeKey, TypeList> _types = new Dictionary<CompositeTypeTypeKey, TypeList>();
        private readonly object _locko = new object();
        private readonly object _timerLock = new object();

        private Timer _timer;
        private bool _timing;
        private string _cachedAssembliesHash;
        private string _currentAssembliesHash;
        private IEnumerable<Assembly> _assemblies;
        private bool _reportedChange;
<<<<<<< HEAD
        private readonly DirectoryInfo _localTempPath;
=======
        private readonly string _localTempPath;
>>>>>>> 0c3788eb
        private readonly Lazy<string> _fileBasePath;

        /// <summary>
        /// Initializes a new instance of the <see cref="TypeLoader"/> class.
        /// </summary>
        /// <param name="typeFinder"></param>
        /// <param name="runtimeCache">The application runtime cache.</param>
        /// <param name="localTempPath">Files storage location.</param>
        /// <param name="logger">A profiling logger.</param>
        /// <param name="assembliesToScan"></param>
        public TypeLoader(ITypeFinder typeFinder, IAppPolicyCache runtimeCache, DirectoryInfo localTempPath, ILogger<TypeLoader> logger, IProfilingLogger profilingLogger, IEnumerable<Assembly> assembliesToScan = null)
            : this(typeFinder, runtimeCache, localTempPath, logger, profilingLogger, true, assembliesToScan)
        { }

        /// <summary>
        /// Initializes a new instance of the <see cref="TypeLoader"/> class.
        /// </summary>
        /// <param name="typeFinder"></param>
        /// <param name="runtimeCache">The application runtime cache.</param>
        /// <param name="localTempPath">Files storage location.</param>
        /// <param name="logger">A profiling logger.</param>
        /// <param name="detectChanges">Whether to detect changes using hashes.</param>
        /// <param name="assembliesToScan"></param>
        public TypeLoader(ITypeFinder typeFinder, IAppPolicyCache runtimeCache, DirectoryInfo localTempPath, ILogger<TypeLoader> logger, IProfilingLogger profilingLogger, bool detectChanges, IEnumerable<Assembly> assembliesToScan = null)
        {
            TypeFinder = typeFinder ?? throw new ArgumentNullException(nameof(typeFinder));
            _runtimeCache = runtimeCache ?? throw new ArgumentNullException(nameof(runtimeCache));
            _localTempPath = localTempPath;
            _logger = logger ?? throw new ArgumentNullException(nameof(logger));
            _profilingLogger = profilingLogger ?? throw new ArgumentNullException(nameof(profilingLogger));
            _assemblies = assembliesToScan;

            _fileBasePath = new Lazy<string>(GetFileBasePath);

            _fileBasePath = new Lazy<string>(GetFileBasePath);

            if (detectChanges)
            {
                //first check if the cached hash is string.Empty, if it is then we need
                //do the check if they've changed
                RequiresRescanning = CachedAssembliesHash != CurrentAssembliesHash || CachedAssembliesHash == string.Empty;
                //if they have changed, we need to write the new file
                if (RequiresRescanning)
                {
                    // if the hash has changed, clear out the persisted list no matter what, this will force
                    // rescanning of all types including lazy ones.
                    // http://issues.umbraco.org/issue/U4-4789
                    var typesListFilePath = GetTypesListFilePath();
                    DeleteFile(typesListFilePath, FileDeleteTimeout);

                    WriteCacheTypesHash();
                }
            }
            else
            {
                // if the hash has changed, clear out the persisted list no matter what, this will force
                // rescanning of all types including lazy ones.
                // http://issues.umbraco.org/issue/U4-4789
                var typesListFilePath = GetTypesListFilePath();
                DeleteFile(typesListFilePath, FileDeleteTimeout);

                // always set to true if we're not detecting (generally only for testing)
                RequiresRescanning = true;
            }
        }

        /// <summary>
        /// Returns the underlying <see cref="ITypeFinder"/>
        /// </summary>
        // ReSharper disable once MemberCanBePrivate.Global
        public ITypeFinder TypeFinder { get; }

        /// <summary>
        /// Gets or sets the set of assemblies to scan.
        /// </summary>
        /// <remarks>
        /// <para>If not explicitly set, defaults to all assemblies except those that are know to not have any of the
        /// types we might scan. Because we only scan for application types, this means we can safely exclude GAC assemblies
        /// for example.</para>
        /// <para>This is for unit tests.</para>
        /// </remarks>
        // internal for tests
        public IEnumerable<Assembly> AssembliesToScan => _assemblies ??= TypeFinder.AssembliesToScan;

        /// <summary>
        /// Gets the type lists.
        /// </summary>
        /// <remarks>For unit tests.</remarks>
        // internal for tests
        public IEnumerable<TypeList> TypeLists => _types.Values;

        /// <summary>
        /// Sets a type list.
        /// </summary>
        /// <remarks>For unit tests.</remarks>
        // internal for tests
        public void AddTypeList(TypeList typeList)
        {
            var tobject = typeof(object); // CompositeTypeTypeKey does not support null values
            _types[new CompositeTypeTypeKey(typeList.BaseType ?? tobject, typeList.AttributeType ?? tobject)] = typeList;
        }

        #region Hashing

        /// <summary>
        /// Gets a value indicating whether the assemblies in bin, app_code, global.asax, etc... have changed since they were last hashed.
        /// </summary>
        private bool RequiresRescanning { get; }

        /// <summary>
        /// Gets the currently cached hash value of the scanned assemblies.
        /// </summary>
        /// <value>The cached hash value, or string.Empty if no cache is found.</value>
        internal string CachedAssembliesHash
        {
            get
            {
                if (_cachedAssembliesHash != null)
                    return _cachedAssembliesHash;

                var typesHashFilePath = GetTypesHashFilePath();
                if (!File.Exists(typesHashFilePath))
                    return string.Empty;

                var hash = File.ReadAllText(typesHashFilePath, Encoding.UTF8);

                _cachedAssembliesHash = hash;
                return _cachedAssembliesHash;
            }
        }

        /// <summary>
        /// Gets the current assemblies hash based on creating a hash from the assemblies in various places.
        /// </summary>
        /// <value>The current hash.</value>
        private string CurrentAssembliesHash
        {
            get
            {
                if (_currentAssembliesHash != null)
                    return _currentAssembliesHash;

                _currentAssembliesHash = TypeFinder.GetRuntimeHash();

                return _currentAssembliesHash;
            }
        }

        /// <summary>
        /// Writes the assembly hash file.
        /// </summary>
        private void WriteCacheTypesHash()
        {
            var typesHashFilePath = GetTypesHashFilePath();
            File.WriteAllText(typesHashFilePath, CurrentAssembliesHash, Encoding.UTF8);
        }

        #endregion

        #region Cache

        private const int ListFileOpenReadTimeout = 4000; // milliseconds
        private const int ListFileOpenWriteTimeout = 2000; // milliseconds
        private const int ListFileWriteThrottle = 500; // milliseconds - throttle before writing
        private const int ListFileCacheDuration = 2 * 60; // seconds - duration we cache the entire list
        private const int FileDeleteTimeout = 4000; // milliseconds

        // internal for tests
        public Attempt<IEnumerable<string>> TryGetCached(Type baseType, Type attributeType)
        {
            var cache = _runtimeCache.GetCacheItem<Dictionary<Tuple<string, string>, IEnumerable<string>>>(CacheKey, ReadCacheSafe, TimeSpan.FromSeconds(ListFileCacheDuration));

            cache.TryGetValue(Tuple.Create(baseType == null ? string.Empty : baseType.FullName, attributeType == null ? string.Empty : attributeType.FullName), out IEnumerable<string> types);
            return types == null
                ? Attempt<IEnumerable<string>>.Fail()
                : Attempt.Succeed(types);
        }

        private Dictionary<Tuple<string, string>, IEnumerable<string>> ReadCacheSafe()
        {
            try
            {
                return ReadCache();
            }
            catch
            {
                try
                {
                    var typesListFilePath = GetTypesListFilePath();
                    DeleteFile(typesListFilePath, FileDeleteTimeout);
                }
                catch
                {
                    // on-purpose, does not matter
                }
            }

            return new Dictionary<Tuple<string, string>, IEnumerable<string>>();
        }

        // internal for tests
        public Dictionary<Tuple<string, string>, IEnumerable<string>> ReadCache()
        {
            var cache = new Dictionary<Tuple<string, string>, IEnumerable<string>>();

            var typesListFilePath = GetTypesListFilePath();
            if (File.Exists(typesListFilePath) == false)
            {
                return cache;
            }

            using (var stream = GetFileStream(typesListFilePath, FileMode.Open, FileAccess.Read, FileShare.Read, ListFileOpenReadTimeout))
            using (var reader = new StreamReader(stream))
            {
                while (true)
                {
                    var baseType = reader.ReadLine();
                    if (baseType == null)
                    {
                        return cache; // exit
                    }

                    if (baseType.StartsWith("<"))
                    {
                        break; // old xml
                    }

                    var attributeType = reader.ReadLine();
                    if (attributeType == null)
                    {
                        break;
                    }

                    var types = new List<string>();
                    while (true)
                    {
                        var type = reader.ReadLine();
                        if (type == null)
                        {
                            types = null; // break 2 levels
                            break;
                        }
                        if (type == string.Empty)
                        {
                            cache[Tuple.Create(baseType, attributeType)] = types;
                            break;
                        }
                        types.Add(type);
                    }

                    if (types == null)
                    {
                        break;
                    }
                }
            }

            cache.Clear();
            return cache;
        }

        // internal for tests
<<<<<<< HEAD
        public string GetTypesListFilePath() => _fileBasePath.Value + ".list";
=======
        internal string GetTypesListFilePath() => _fileBasePath.Value + ".list";
>>>>>>> 0c3788eb

        private string GetTypesHashFilePath() => _fileBasePath.Value + ".hash";

        /// <summary>
        /// Used to produce the Lazy value of _fileBasePath
        /// </summary>
        /// <returns></returns>
        private string GetFileBasePath()
        {
<<<<<<< HEAD
            var fileBasePath = Path.Combine(_localTempPath.FullName, "TypesCache", "umbraco-types." + NetworkHelper.FileSafeMachineName);
=======
            var fileBasePath = Path.Combine(_localTempPath, "TypesCache", "umbraco-types." + NetworkHelper.FileSafeMachineName);
>>>>>>> 0c3788eb

            // ensure that the folder exists
            var directory = Path.GetDirectoryName(fileBasePath);
            if (directory == null)
            {
                throw new InvalidOperationException($"Could not determine folder for path \"{fileBasePath}\".");
            }

            if (Directory.Exists(directory) == false)
            {
                Directory.CreateDirectory(directory);
            }

            return fileBasePath;
        }

        // internal for tests
        public void WriteCache()
        {
            _logger.LogDebug("Writing cache file.");
            var typesListFilePath = GetTypesListFilePath();
            using (var stream = GetFileStream(typesListFilePath, FileMode.Create, FileAccess.Write, FileShare.None, ListFileOpenWriteTimeout))
            using (var writer = new StreamWriter(stream))
            {
                foreach (var typeList in _types.Values)
                {
                    writer.WriteLine(typeList.BaseType == null ? string.Empty : typeList.BaseType.FullName);
                    writer.WriteLine(typeList.AttributeType == null ? string.Empty : typeList.AttributeType.FullName);
                    foreach (var type in typeList.Types)
                    {
                        writer.WriteLine(type.AssemblyQualifiedName);
                    }

                    writer.WriteLine();
                }
            }
        }

        // internal for tests
        internal void UpdateCache()
        {
            void TimerRelease(object o)
            {
                lock (_timerLock)
                {
                    try
                    {
                        WriteCache();
                    }
                    catch { /* bah - just don't die */ }
                    if (!_timing)
                        _timer = null;
                }
            }

            lock (_timerLock)
            {
                if (_timer == null)
                {
                    _timer = new Timer(TimerRelease, null, ListFileWriteThrottle, Timeout.Infinite);
                }
                else
                {
                    _timer.Change(ListFileWriteThrottle, Timeout.Infinite);
                }

                _timing = true;
            }
        }

        /// <summary>
        /// Removes cache files and internal cache.
        /// </summary>
        /// <remarks>Generally only used for resetting cache, for example during the install process.</remarks>
        public void ClearTypesCache()
        {
            var typesListFilePath = GetTypesListFilePath();
            DeleteFile(typesListFilePath, FileDeleteTimeout);

            var typesHashFilePath = GetTypesHashFilePath();
            DeleteFile(typesHashFilePath, FileDeleteTimeout);

            _runtimeCache.Clear(CacheKey);
        }

        private Stream GetFileStream(string path, FileMode fileMode, FileAccess fileAccess, FileShare fileShare, int timeoutMilliseconds)
        {
            const int pauseMilliseconds = 250;
            var attempts = timeoutMilliseconds / pauseMilliseconds;
            while (true)
            {
                try
                {
                    return new FileStream(path, fileMode, fileAccess, fileShare);
                }
                catch
                {
                    if (--attempts == 0)
                    {
                        throw;
                    }

<<<<<<< HEAD
                    _logger.LogDebug("Attempted to get filestream for file {Path} failed, {NumberOfAttempts} attempts left, pausing for {PauseMilliseconds} milliseconds", path, attempts, pauseMilliseconds);
=======
                    _logger.Debug<TypeLoader,string,int,int>("Attempted to get filestream for file {Path} failed, {NumberOfAttempts} attempts left, pausing for {PauseMilliseconds} milliseconds", path, attempts, pauseMilliseconds);
>>>>>>> 0c3788eb
                    Thread.Sleep(pauseMilliseconds);
                }
            }
        }

        private void DeleteFile(string path, int timeoutMilliseconds)
        {
            const int pauseMilliseconds = 250;
            var attempts = timeoutMilliseconds / pauseMilliseconds;
            while (File.Exists(path))
            {
                try
                {
                    File.Delete(path);
                }
                catch
                {
                    if (--attempts == 0)
                        throw;

<<<<<<< HEAD
                    _logger.LogDebug("Attempted to delete file {Path} failed, {NumberOfAttempts} attempts left, pausing for {PauseMilliseconds} milliseconds", path, attempts, pauseMilliseconds);
=======
                    _logger.Debug<TypeLoader,string,int,int>("Attempted to delete file {Path} failed, {NumberOfAttempts} attempts left, pausing for {PauseMilliseconds} milliseconds", path, attempts, pauseMilliseconds);
>>>>>>> 0c3788eb
                    Thread.Sleep(pauseMilliseconds);
                }
            }
        }

        #endregion

        #region Get Assembly Attributes

        ///// <summary>
        ///// Gets the assembly attributes of the specified type <typeparamref name="T" />.
        ///// </summary>
        ///// <typeparam name="T">The attribute type.</typeparam>
        ///// <returns>
        ///// The assembly attributes of the specified type <typeparamref name="T" />.
        ///// </returns>
        //public IEnumerable<T> GetAssemblyAttributes<T>()
        //    where T : Attribute
        //{
        //    return AssembliesToScan.SelectMany(a => a.GetCustomAttributes<T>()).ToList();
        //}

        ///// <summary>
        ///// Gets all the assembly attributes.
        ///// </summary>
        ///// <returns>
        ///// All assembly attributes.
        ///// </returns>
        //public IEnumerable<Attribute> GetAssemblyAttributes()
        //{
        //    return AssembliesToScan.SelectMany(a => a.GetCustomAttributes()).ToList();
        //}

        /// <summary>
        /// Gets the assembly attributes of the specified <paramref name="attributeTypes" />.
        /// </summary>
        /// <param name="attributeTypes">The attribute types.</param>
        /// <returns>
        /// The assembly attributes of the specified types.
        /// </returns>
        /// <exception cref="ArgumentNullException">attributeTypes</exception>
        public IEnumerable<Attribute> GetAssemblyAttributes(params Type[] attributeTypes)
        {
            if (attributeTypes == null)
                throw new ArgumentNullException(nameof(attributeTypes));

            return AssembliesToScan.SelectMany(a => attributeTypes.SelectMany(at => a.GetCustomAttributes(at))).ToList();
        }

        #endregion

        #region Get Types

        /// <summary>
        /// Gets class types inheriting from or implementing the specified type
        /// </summary>
        /// <typeparam name="T">The type to inherit from or implement.</typeparam>
        /// <param name="cache">Indicates whether to use cache for type resolution.</param>
        /// <param name="specificAssemblies">A set of assemblies for type resolution.</param>
        /// <returns>All class types inheriting from or implementing the specified type.</returns>
        /// <remarks>Caching is disabled when using specific assemblies.</remarks>
        public IEnumerable<Type> GetTypes<T>(bool cache = true, IEnumerable<Assembly> specificAssemblies = null)
        {
            if (_logger == null)
            {
                throw new InvalidOperationException("Cannot get types from a test/blank type loader.");
            }

            // do not cache anything from specific assemblies
            cache &= specificAssemblies == null;

            // if not IDiscoverable, directly get types
            if (!typeof(IDiscoverable).IsAssignableFrom(typeof(T)))
            {
                // warn
<<<<<<< HEAD
                _logger.LogDebug("Running a full, " + (cache ? "" : "non-") + "cached, scan for non-discoverable type {TypeName} (slow).", typeof(T).FullName);
=======
                _logger.Debug<TypeLoader,string>("Running a full, " + (cache ? "" : "non-") + "cached, scan for non-discoverable type {TypeName} (slow).", typeof(T).FullName);
>>>>>>> 0c3788eb

                return GetTypesInternal(
                    typeof(T), null,
                    () => TypeFinder.FindClassesOfType<T>(specificAssemblies ?? AssembliesToScan),
                    "scanning assemblies",
                    cache);
            }

            // get IDiscoverable and always cache
            var discovered = GetTypesInternal(
                typeof(IDiscoverable), null,
                () => TypeFinder.FindClassesOfType<IDiscoverable>(AssembliesToScan),
                "scanning assemblies",
                true);

            // warn
            if (!cache)
<<<<<<< HEAD
            {
                _logger.LogDebug("Running a non-cached, filter for discoverable type {TypeName} (slowish).", typeof(T).FullName);
            }
=======
                _logger.Debug<TypeLoader, string>("Running a non-cached, filter for discoverable type {TypeName} (slowish).", typeof(T).FullName);
>>>>>>> 0c3788eb

            // filter the cached discovered types (and maybe cache the result)
            return GetTypesInternal(
                typeof(T), null,
                () => discovered
                    .Where(x => typeof(T).IsAssignableFrom(x)),
                "filtering IDiscoverable",
                cache);
        }

        /// <summary>
        /// Gets class types inheriting from or implementing the specified type and marked with the specified attribute.
        /// </summary>
        /// <typeparam name="T">The type to inherit from or implement.</typeparam>
        /// <typeparam name="TAttribute">The type of the attribute.</typeparam>
        /// <param name="cache">Indicates whether to use cache for type resolution.</param>
        /// <param name="specificAssemblies">A set of assemblies for type resolution.</param>
        /// <returns>All class types inheriting from or implementing the specified type and marked with the specified attribute.</returns>
        /// <remarks>Caching is disabled when using specific assemblies.</remarks>
        public IEnumerable<Type> GetTypesWithAttribute<T, TAttribute>(bool cache = true, IEnumerable<Assembly> specificAssemblies = null)
            where TAttribute : Attribute
        {
            if (_logger == null)
            {
                throw new InvalidOperationException("Cannot get types from a test/blank type loader.");
            }

            // do not cache anything from specific assemblies
            cache &= specificAssemblies == null;

            // if not IDiscoverable, directly get types
            if (!typeof(IDiscoverable).IsAssignableFrom(typeof(T)))
            {
<<<<<<< HEAD
                _logger.LogDebug("Running a full, " + (cache ? "" : "non-") + "cached, scan for non-discoverable type {TypeName} / attribute {AttributeName} (slow).", typeof(T).FullName, typeof(TAttribute).FullName);
=======
                _logger.Debug<TypeLoader, string, string>("Running a full, " + (cache ? "" : "non-") + "cached, scan for non-discoverable type {TypeName} / attribute {AttributeName} (slow).", typeof(T).FullName, typeof(TAttribute).FullName);
>>>>>>> 0c3788eb

                return GetTypesInternal(
                    typeof(T), typeof(TAttribute),
                    () => TypeFinder.FindClassesOfTypeWithAttribute<T, TAttribute>(specificAssemblies ?? AssembliesToScan),
                    "scanning assemblies",
                    cache);
            }

            // get IDiscoverable and always cache
            var discovered = GetTypesInternal(
                typeof(IDiscoverable), null,
                () => TypeFinder.FindClassesOfType<IDiscoverable>(AssembliesToScan),
                "scanning assemblies",
                true);

            // warn
            if (!cache)
<<<<<<< HEAD
            {
                _logger.LogDebug("Running a non-cached, filter for discoverable type {TypeName}  / attribute {AttributeName} (slowish).", typeof(T).FullName, typeof(TAttribute).FullName);
            }
=======
                _logger.Debug<TypeLoader, string, string>("Running a non-cached, filter for discoverable type {TypeName}  / attribute {AttributeName} (slowish).", typeof(T).FullName, typeof(TAttribute).FullName);
>>>>>>> 0c3788eb

            // filter the cached discovered types (and maybe cache the result)
            return GetTypesInternal(
                typeof(T), typeof(TAttribute),
                () => discovered
                    .Where(x => typeof(T).IsAssignableFrom(x))
                    .Where(x => x.GetCustomAttributes<TAttribute>(false).Any()),
                "filtering IDiscoverable",
                cache);
        }

        /// <summary>
        /// Gets class types marked with the specified attribute.
        /// </summary>
        /// <typeparam name="TAttribute">The type of the attribute.</typeparam>
        /// <param name="cache">Indicates whether to use cache for type resolution.</param>
        /// <param name="specificAssemblies">A set of assemblies for type resolution.</param>
        /// <returns>All class types marked with the specified attribute.</returns>
        /// <remarks>Caching is disabled when using specific assemblies.</remarks>
        public IEnumerable<Type> GetAttributedTypes<TAttribute>(bool cache = true, IEnumerable<Assembly> specificAssemblies = null)
            where TAttribute : Attribute
        {
            if (_logger == null)
            {
                throw new InvalidOperationException("Cannot get types from a test/blank type loader.");
            }

            // do not cache anything from specific assemblies
            cache &= specificAssemblies == null;

            if (!cache)
<<<<<<< HEAD
            {
                _logger.LogDebug("Running a full, non-cached, scan for types / attribute {AttributeName} (slow).", typeof(TAttribute).FullName);
            }
=======
                _logger.Debug<TypeLoader, string>("Running a full, non-cached, scan for types / attribute {AttributeName} (slow).", typeof(TAttribute).FullName);
>>>>>>> 0c3788eb

            return GetTypesInternal(
                typeof(object), typeof(TAttribute),
                () => TypeFinder.FindClassesWithAttribute<TAttribute>(specificAssemblies ?? AssembliesToScan),
                "scanning assemblies",
                cache);
        }

        private IEnumerable<Type> GetTypesInternal(
            Type baseType, Type attributeType,
            Func<IEnumerable<Type>> finder,
            string action,
            bool cache)
        {
            // using an upgradeable lock makes little sense here as only one thread can enter the upgradeable
            // lock at a time, and we don't have non-upgradeable readers, and quite probably the type
            // loader is mostly not going to be used in any kind of massively multi-threaded scenario - so,
            // a plain lock is enough

            var name = GetName(baseType, attributeType);

            lock (_locko)
            {
<<<<<<< HEAD
                using (_profilingLogger.DebugDuration<TypeLoader>(
=======
                using (_logger.DebugDuration<TypeLoader>(
>>>>>>> 0c3788eb
                "Getting " + name,
                "Got " + name)) // cannot contain typesFound.Count as it's evaluated before the find
                {
                    // get within a lock & timer
                    return GetTypesInternalLocked(baseType, attributeType, finder, action, cache);
                }
            }
        }

        private static string GetName(Type baseType, Type attributeType)
        {
            var s = attributeType == null ? string.Empty : ("[" + attributeType + "]");
            s += baseType;
            return s;
        }

        private IEnumerable<Type> GetTypesInternalLocked(
            Type baseType, Type attributeType,
            Func<IEnumerable<Type>> finder,
            string action,
            bool cache)
        {
            // check if the TypeList already exists, if so return it, if not we'll create it
            var tobject = typeof(object); // CompositeTypeTypeKey does not support null values
            var listKey = new CompositeTypeTypeKey(baseType ?? tobject, attributeType ?? tobject);
            TypeList typeList = null;
            if (cache)
            {
                _types.TryGetValue(listKey, out typeList); // else null
            }

            // if caching and found, return
            if (typeList != null)
            {
                // need to put some logging here to try to figure out why this is happening: http://issues.umbraco.org/issue/U4-3505
<<<<<<< HEAD
                _logger.LogDebug("Getting {TypeName}: found a cached type list.", GetName(baseType, attributeType));
=======
                _logger.Debug<TypeLoader, string>("Getting {TypeName}: found a cached type list.", GetName(baseType, attributeType));
>>>>>>> 0c3788eb
                return typeList.Types;
            }

            // else proceed,
            typeList = new TypeList(baseType, attributeType);

            var typesListFilePath = GetTypesListFilePath();
            var scan = RequiresRescanning || File.Exists(typesListFilePath) == false;

            if (scan)
            {
                // either we have to rescan, or we could not find the cache file:
                // report (only once) and scan and update the cache file
                if (_reportedChange == false)
                {
                    _logger.LogDebug("Assemblies changes detected, need to rescan everything.");
                    _reportedChange = true;
                }
            }

            if (scan == false)
            {
                // if we don't have to scan, try the cache
                var cacheResult = TryGetCached(baseType, attributeType);

                // here we need to identify if the CachedTypeNotFoundInFile was the exception, if it was then we need to re-scan
                // in some cases the type will not have been scanned for on application startup, but the assemblies haven't changed
                // so in this instance there will never be a result.
                if (cacheResult.Exception is CachedTypeNotFoundInFileException || cacheResult.Success == false)
                {
<<<<<<< HEAD
                    _logger.LogDebug("Getting {TypeName}: failed to load from cache file, must scan assemblies.", GetName(baseType, attributeType));
=======
                    _logger.Debug<TypeLoader, string>("Getting {TypeName}: failed to load from cache file, must scan assemblies.", GetName(baseType, attributeType));
>>>>>>> 0c3788eb
                    scan = true;
                }
                else
                {
                    // successfully retrieved types from the file cache: load
                    foreach (var type in cacheResult.Result)
                    {
                        var resolvedType = TypeFinder.GetTypeByName(type);
                        if (resolvedType != null)
                        {
                            typeList.Add(resolvedType);
                        }
                        else
                        {
                            // in case of any exception, we have to exit, and revert to scanning
<<<<<<< HEAD
                            _logger.LogWarning("Getting {TypeName}: failed to load cache file type {CacheType}, reverting to scanning assemblies.", GetName(baseType, attributeType), type);
=======
                            _logger.Error<TypeLoader,string,string>(ex, "Getting {TypeName}: failed to load cache file type {CacheType}, reverting to scanning assemblies.", GetName(baseType, attributeType), type);
>>>>>>> 0c3788eb
                            scan = true;
                            break;
                        }
                    }

                    if (scan == false)
                    {
<<<<<<< HEAD
                        _logger.LogDebug("Getting {TypeName}: loaded types from cache file.", GetName(baseType, attributeType));
=======
                        _logger.Debug<TypeLoader, string>("Getting {TypeName}: loaded types from cache file.", GetName(baseType, attributeType));
>>>>>>> 0c3788eb
                    }
                }
            }

            if (scan)
            {
                // either we had to scan, or we could not get the types from the cache file - scan now
<<<<<<< HEAD
                _logger.LogDebug("Getting {TypeName}: " + action + ".", GetName(baseType, attributeType));
=======
                _logger.Debug<TypeLoader, string>("Getting {TypeName}: " + action + ".", GetName(baseType, attributeType));
>>>>>>> 0c3788eb

                foreach (var t in finder())
                {
                    typeList.Add(t);
                }
            }

            // if we are to cache the results, do so
            if (cache)
            {
                var added = _types.ContainsKey(listKey) == false;
                if (added)
                {
                    _types[listKey] = typeList;
                    //if we are scanning then update the cache file
                    if (scan)
                    {
                        UpdateCache();
                    }
                }

<<<<<<< HEAD
                _logger.LogDebug("Got {TypeName}, caching ({CacheType}).", GetName(baseType, attributeType), added.ToString().ToLowerInvariant());
            }
            else
            {
                _logger.LogDebug("Got {TypeName}.", GetName(baseType, attributeType));
=======
                _logger.Debug<TypeLoader, string, string>("Got {TypeName}, caching ({CacheType}).", GetName(baseType, attributeType), added.ToString().ToLowerInvariant());
            }
            else
            {
                _logger.Debug<TypeLoader, string>("Got {TypeName}.", GetName(baseType, attributeType));
>>>>>>> 0c3788eb
            }

            return typeList.Types;
        }

        #endregion

        #region Nested classes and stuff

        /// <summary>
        /// Represents a list of types obtained by looking for types inheriting/implementing a
        /// specified type, and/or marked with a specified attribute type.
        /// </summary>
        public sealed class TypeList
        {
            private readonly HashSet<Type> _types = new HashSet<Type>();

            public TypeList(Type baseType, Type attributeType)
            {
                BaseType = baseType;
                AttributeType = attributeType;
            }

            public Type BaseType { get; }
            public Type AttributeType { get; }

            /// <summary>
            /// Adds a type.
            /// </summary>
            public void Add(Type type)
            {
                if (BaseType.IsAssignableFrom(type) == false)
                    throw new ArgumentException("Base type " + BaseType + " is not assignable from type " + type + ".", nameof(type));
                _types.Add(type);
            }

            /// <summary>
            /// Gets the types.
            /// </summary>
            public IEnumerable<Type> Types => _types;
        }

        /// <summary>
        /// Represents the error that occurs when a type was not found in the cache type list with the specified TypeResolutionKind.
        /// </summary>
        /// <seealso cref="System.Exception" />
        [Serializable]
        internal class CachedTypeNotFoundInFileException : Exception
        {
            /// <summary>
            /// Initializes a new instance of the <see cref="CachedTypeNotFoundInFileException" /> class.
            /// </summary>
            public CachedTypeNotFoundInFileException()
            { }

            /// <summary>
            /// Initializes a new instance of the <see cref="CachedTypeNotFoundInFileException" /> class.
            /// </summary>
            /// <param name="message">The message that describes the error.</param>
            public CachedTypeNotFoundInFileException(string message)
                : base(message)
            { }

            /// <summary>
            /// Initializes a new instance of the <see cref="CachedTypeNotFoundInFileException" /> class.
            /// </summary>
            /// <param name="message">The error message that explains the reason for the exception.</param>
            /// <param name="innerException">The exception that is the cause of the current exception, or a null reference (<see langword="Nothing" /> in Visual Basic) if no inner exception is specified.</param>
            public CachedTypeNotFoundInFileException(string message, Exception innerException)
                : base(message, innerException)
            { }

            /// <summary>
            /// Initializes a new instance of the <see cref="CachedTypeNotFoundInFileException" /> class.
            /// </summary>
            /// <param name="info">The <see cref="T:System.Runtime.Serialization.SerializationInfo" /> that holds the serialized object data about the exception being thrown.</param>
            /// <param name="context">The <see cref="T:System.Runtime.Serialization.StreamingContext" /> that contains contextual information about the source or destination.</param>
            protected CachedTypeNotFoundInFileException(SerializationInfo info, StreamingContext context)
                : base(info, context)
            { }
        }

        #endregion
    }
}<|MERGE_RESOLUTION|>--- conflicted
+++ resolved
@@ -43,11 +43,7 @@
         private string _currentAssembliesHash;
         private IEnumerable<Assembly> _assemblies;
         private bool _reportedChange;
-<<<<<<< HEAD
         private readonly DirectoryInfo _localTempPath;
-=======
-        private readonly string _localTempPath;
->>>>>>> 0c3788eb
         private readonly Lazy<string> _fileBasePath;
 
         /// <summary>
@@ -310,11 +306,7 @@
         }
 
         // internal for tests
-<<<<<<< HEAD
         public string GetTypesListFilePath() => _fileBasePath.Value + ".list";
-=======
-        internal string GetTypesListFilePath() => _fileBasePath.Value + ".list";
->>>>>>> 0c3788eb
 
         private string GetTypesHashFilePath() => _fileBasePath.Value + ".hash";
 
@@ -324,11 +316,7 @@
         /// <returns></returns>
         private string GetFileBasePath()
         {
-<<<<<<< HEAD
             var fileBasePath = Path.Combine(_localTempPath.FullName, "TypesCache", "umbraco-types." + NetworkHelper.FileSafeMachineName);
-=======
-            var fileBasePath = Path.Combine(_localTempPath, "TypesCache", "umbraco-types." + NetworkHelper.FileSafeMachineName);
->>>>>>> 0c3788eb
 
             // ensure that the folder exists
             var directory = Path.GetDirectoryName(fileBasePath);
@@ -431,11 +419,7 @@
                         throw;
                     }
 
-<<<<<<< HEAD
                     _logger.LogDebug("Attempted to get filestream for file {Path} failed, {NumberOfAttempts} attempts left, pausing for {PauseMilliseconds} milliseconds", path, attempts, pauseMilliseconds);
-=======
-                    _logger.Debug<TypeLoader,string,int,int>("Attempted to get filestream for file {Path} failed, {NumberOfAttempts} attempts left, pausing for {PauseMilliseconds} milliseconds", path, attempts, pauseMilliseconds);
->>>>>>> 0c3788eb
                     Thread.Sleep(pauseMilliseconds);
                 }
             }
@@ -456,11 +440,7 @@
                     if (--attempts == 0)
                         throw;
 
-<<<<<<< HEAD
                     _logger.LogDebug("Attempted to delete file {Path} failed, {NumberOfAttempts} attempts left, pausing for {PauseMilliseconds} milliseconds", path, attempts, pauseMilliseconds);
-=======
-                    _logger.Debug<TypeLoader,string,int,int>("Attempted to delete file {Path} failed, {NumberOfAttempts} attempts left, pausing for {PauseMilliseconds} milliseconds", path, attempts, pauseMilliseconds);
->>>>>>> 0c3788eb
                     Thread.Sleep(pauseMilliseconds);
                 }
             }
@@ -536,11 +516,7 @@
             if (!typeof(IDiscoverable).IsAssignableFrom(typeof(T)))
             {
                 // warn
-<<<<<<< HEAD
                 _logger.LogDebug("Running a full, " + (cache ? "" : "non-") + "cached, scan for non-discoverable type {TypeName} (slow).", typeof(T).FullName);
-=======
-                _logger.Debug<TypeLoader,string>("Running a full, " + (cache ? "" : "non-") + "cached, scan for non-discoverable type {TypeName} (slow).", typeof(T).FullName);
->>>>>>> 0c3788eb
 
                 return GetTypesInternal(
                     typeof(T), null,
@@ -558,13 +534,9 @@
 
             // warn
             if (!cache)
-<<<<<<< HEAD
             {
                 _logger.LogDebug("Running a non-cached, filter for discoverable type {TypeName} (slowish).", typeof(T).FullName);
             }
-=======
-                _logger.Debug<TypeLoader, string>("Running a non-cached, filter for discoverable type {TypeName} (slowish).", typeof(T).FullName);
->>>>>>> 0c3788eb
 
             // filter the cached discovered types (and maybe cache the result)
             return GetTypesInternal(
@@ -598,11 +570,7 @@
             // if not IDiscoverable, directly get types
             if (!typeof(IDiscoverable).IsAssignableFrom(typeof(T)))
             {
-<<<<<<< HEAD
                 _logger.LogDebug("Running a full, " + (cache ? "" : "non-") + "cached, scan for non-discoverable type {TypeName} / attribute {AttributeName} (slow).", typeof(T).FullName, typeof(TAttribute).FullName);
-=======
-                _logger.Debug<TypeLoader, string, string>("Running a full, " + (cache ? "" : "non-") + "cached, scan for non-discoverable type {TypeName} / attribute {AttributeName} (slow).", typeof(T).FullName, typeof(TAttribute).FullName);
->>>>>>> 0c3788eb
 
                 return GetTypesInternal(
                     typeof(T), typeof(TAttribute),
@@ -620,13 +588,9 @@
 
             // warn
             if (!cache)
-<<<<<<< HEAD
             {
                 _logger.LogDebug("Running a non-cached, filter for discoverable type {TypeName}  / attribute {AttributeName} (slowish).", typeof(T).FullName, typeof(TAttribute).FullName);
             }
-=======
-                _logger.Debug<TypeLoader, string, string>("Running a non-cached, filter for discoverable type {TypeName}  / attribute {AttributeName} (slowish).", typeof(T).FullName, typeof(TAttribute).FullName);
->>>>>>> 0c3788eb
 
             // filter the cached discovered types (and maybe cache the result)
             return GetTypesInternal(
@@ -658,13 +622,9 @@
             cache &= specificAssemblies == null;
 
             if (!cache)
-<<<<<<< HEAD
             {
                 _logger.LogDebug("Running a full, non-cached, scan for types / attribute {AttributeName} (slow).", typeof(TAttribute).FullName);
             }
-=======
-                _logger.Debug<TypeLoader, string>("Running a full, non-cached, scan for types / attribute {AttributeName} (slow).", typeof(TAttribute).FullName);
->>>>>>> 0c3788eb
 
             return GetTypesInternal(
                 typeof(object), typeof(TAttribute),
@@ -688,11 +648,7 @@
 
             lock (_locko)
             {
-<<<<<<< HEAD
                 using (_profilingLogger.DebugDuration<TypeLoader>(
-=======
-                using (_logger.DebugDuration<TypeLoader>(
->>>>>>> 0c3788eb
                 "Getting " + name,
                 "Got " + name)) // cannot contain typesFound.Count as it's evaluated before the find
                 {
@@ -728,11 +684,7 @@
             if (typeList != null)
             {
                 // need to put some logging here to try to figure out why this is happening: http://issues.umbraco.org/issue/U4-3505
-<<<<<<< HEAD
                 _logger.LogDebug("Getting {TypeName}: found a cached type list.", GetName(baseType, attributeType));
-=======
-                _logger.Debug<TypeLoader, string>("Getting {TypeName}: found a cached type list.", GetName(baseType, attributeType));
->>>>>>> 0c3788eb
                 return typeList.Types;
             }
 
@@ -763,11 +715,7 @@
                 // so in this instance there will never be a result.
                 if (cacheResult.Exception is CachedTypeNotFoundInFileException || cacheResult.Success == false)
                 {
-<<<<<<< HEAD
                     _logger.LogDebug("Getting {TypeName}: failed to load from cache file, must scan assemblies.", GetName(baseType, attributeType));
-=======
-                    _logger.Debug<TypeLoader, string>("Getting {TypeName}: failed to load from cache file, must scan assemblies.", GetName(baseType, attributeType));
->>>>>>> 0c3788eb
                     scan = true;
                 }
                 else
@@ -783,11 +731,7 @@
                         else
                         {
                             // in case of any exception, we have to exit, and revert to scanning
-<<<<<<< HEAD
                             _logger.LogWarning("Getting {TypeName}: failed to load cache file type {CacheType}, reverting to scanning assemblies.", GetName(baseType, attributeType), type);
-=======
-                            _logger.Error<TypeLoader,string,string>(ex, "Getting {TypeName}: failed to load cache file type {CacheType}, reverting to scanning assemblies.", GetName(baseType, attributeType), type);
->>>>>>> 0c3788eb
                             scan = true;
                             break;
                         }
@@ -795,11 +739,7 @@
 
                     if (scan == false)
                     {
-<<<<<<< HEAD
                         _logger.LogDebug("Getting {TypeName}: loaded types from cache file.", GetName(baseType, attributeType));
-=======
-                        _logger.Debug<TypeLoader, string>("Getting {TypeName}: loaded types from cache file.", GetName(baseType, attributeType));
->>>>>>> 0c3788eb
                     }
                 }
             }
@@ -807,11 +747,7 @@
             if (scan)
             {
                 // either we had to scan, or we could not get the types from the cache file - scan now
-<<<<<<< HEAD
                 _logger.LogDebug("Getting {TypeName}: " + action + ".", GetName(baseType, attributeType));
-=======
-                _logger.Debug<TypeLoader, string>("Getting {TypeName}: " + action + ".", GetName(baseType, attributeType));
->>>>>>> 0c3788eb
 
                 foreach (var t in finder())
                 {
@@ -833,19 +769,11 @@
                     }
                 }
 
-<<<<<<< HEAD
                 _logger.LogDebug("Got {TypeName}, caching ({CacheType}).", GetName(baseType, attributeType), added.ToString().ToLowerInvariant());
             }
             else
             {
                 _logger.LogDebug("Got {TypeName}.", GetName(baseType, attributeType));
-=======
-                _logger.Debug<TypeLoader, string, string>("Got {TypeName}, caching ({CacheType}).", GetName(baseType, attributeType), added.ToString().ToLowerInvariant());
-            }
-            else
-            {
-                _logger.Debug<TypeLoader, string>("Got {TypeName}.", GetName(baseType, attributeType));
->>>>>>> 0c3788eb
             }
 
             return typeList.Types;
