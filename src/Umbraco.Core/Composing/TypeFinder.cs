--- conflicted
+++ resolved
@@ -22,40 +22,47 @@
         private readonly object _localFilteredAssemblyCacheLocker = new object();
         private readonly List<string> _notifiedLoadExceptionAssemblies = new List<string>();
         private static readonly ConcurrentDictionary<string, Type> TypeNamesCache = new ConcurrentDictionary<string, Type>();
-        private readonly string[] _assembliesAcceptingLoadExceptions;
-
+
+        private readonly ITypeFinderConfig _typeFinderConfig;
         // used for benchmark tests
         internal bool QueryWithReferencingAssemblies = true;
 
         public TypeFinder(ILogger<TypeFinder> logger, IAssemblyProvider assemblyProvider, IRuntimeHash runtimeHash, ITypeFinderConfig typeFinderConfig = null)
         {
-<<<<<<< HEAD
             _logger = logger ?? throw new ArgumentNullException(nameof(logger));
             _assemblyProvider = assemblyProvider;
             _runtimeHash = runtimeHash;
-            _assembliesAcceptingLoadExceptions = typeFinderConfig?.AssembliesAcceptingLoadExceptions.Where(x => !x.IsNullOrWhiteSpace()).ToArray() ?? Array.Empty<string>();
-=======
+            _typeFinderConfig = typeFinderConfig;
+     }
+
+        private string[] _assembliesAcceptingLoadExceptions = null;
+
+        private string[] AssembliesAcceptingLoadExceptions
+        {
             get
             {
-                if (_assembliesAcceptingLoadExceptions != null)
+                if (_assembliesAcceptingLoadExceptions is not null)
+                {
                     return _assembliesAcceptingLoadExceptions;
-
-                var s = ConfigurationManager.AppSettings[Constants.AppSettings.AssembliesAcceptingLoadExceptions];
-                return _assembliesAcceptingLoadExceptions = string.IsNullOrWhiteSpace(s)
-                    ? Array.Empty<string>()
-                    : s.Split(Constants.CharArrays.Comma).Select(x => x.Trim()).ToArray();
-            }
->>>>>>> e75178e8
-        }
+                }
+
+                _assembliesAcceptingLoadExceptions =
+                    _typeFinderConfig?.AssembliesAcceptingLoadExceptions.Where(x => !x.IsNullOrWhiteSpace()).ToArray() ??
+                    Array.Empty<string>();
+
+                return _assembliesAcceptingLoadExceptions;
+            }
+        }
+
 
         private bool AcceptsLoadExceptions(Assembly a)
         {
-            if (_assembliesAcceptingLoadExceptions.Length == 0)
+            if (AssembliesAcceptingLoadExceptions.Length == 0)
                 return false;
-            if (_assembliesAcceptingLoadExceptions.Length == 1 && _assembliesAcceptingLoadExceptions[0] == "*")
+            if (AssembliesAcceptingLoadExceptions.Length == 1 && AssembliesAcceptingLoadExceptions[0] == "*")
                 return true;
             var name = a.GetName().Name; // simple name of the assembly
-            return _assembliesAcceptingLoadExceptions.Any(pattern =>
+            return AssembliesAcceptingLoadExceptions.Any(pattern =>
             {
                 if (pattern.Length > name.Length) return false; // pattern longer than name
                 if (pattern.Length == name.Length) return pattern.InvariantEquals(name); // same length, must be identical
