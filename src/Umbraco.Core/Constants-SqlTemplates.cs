--- conflicted
+++ resolved
@@ -20,17 +20,15 @@
                 public const string DeleteByParentIn = "Umbraco.Core.RelationRepository.DeleteByParentIn";
             }
 
-<<<<<<< HEAD
+            public static class DataTypeRepository
+            {
+                public const string EnsureUniqueNodeName = "Umbraco.Core.DataTypeDefinitionRepository.EnsureUniqueNodeName";
+            }
 
             internal static class NuCacheDatabaseDataSource
             {
                 public const string ContentSourcesSelect1 = "Umbraco.Web.PublishedCache.NuCache.DataSource.ContentSourcesSelect1";
                 public const string ContentSourcesCount = "Umbraco.Web.PublishedCache.NuCache.DataSource.ContentSourcesCount";
-=======
-            public static class DataTypeRepository
-            {
-                public const string EnsureUniqueNodeName = "Umbraco.Core.DataTypeDefinitionRepository.EnsureUniqueNodeName";
->>>>>>> 94b1c63c
             }
         }
     }
