<<<<<<< HEAD
﻿using System;
using System.Collections.Generic;
using System.Drawing;
using System.Globalization;
using System.IO;
using System.Linq;
using System.Threading;
using System.Threading.Tasks;
using Umbraco.Core.Configuration;
using Umbraco.Core.Configuration.UmbracoSettings;
using Umbraco.Core.Exceptions;
using Umbraco.Core.IO.MediaPathSchemes;
using Umbraco.Core.Logging;
using Umbraco.Core.Media;
using Umbraco.Core.Media.Exif;
using Umbraco.Core.Models;

namespace Umbraco.Core.IO
{
    /// <summary>
    /// A custom file system provider for media
    /// </summary>
    [FileSystemProvider("media")]
    public class MediaFileSystem : FileSystemWrapper
    {
        public MediaFileSystem(IFileSystem wrapped, IContentSection contentConfig, IMediaPathScheme mediaPathScheme, ILogger logger)
            : base(wrapped)
        {
            ContentConfig = contentConfig;
            Logger = logger;
            MediaPathScheme = mediaPathScheme;
            MediaPathScheme.Initialize(this);

            UploadAutoFillProperties = new UploadAutoFillProperties(this, Logger, ContentConfig);
        }

        private IMediaPathScheme MediaPathScheme { get; }

        private IContentSection ContentConfig { get; }

        private ILogger Logger { get; }

        internal UploadAutoFillProperties UploadAutoFillProperties { get; }

        /// <summary>
        /// Deletes all files passed in.
        /// </summary>
        /// <param name="files"></param>
        /// <param name="onError"></param>
        /// <returns></returns>
        internal bool DeleteFiles(IEnumerable<string> files, Action<string, Exception> onError = null)
        {
            //ensure duplicates are removed
            files = files.Distinct();

            var allsuccess = true;
            var rootRelativePath = GetRelativePath("/");

            Parallel.ForEach(files, file =>
            {
                try
                {
                    if (file.IsNullOrWhiteSpace()) return;

                    var relativeFilePath = GetRelativePath(file);
                    if (FileExists(relativeFilePath) == false) return;

                    var parentDirectory = Path.GetDirectoryName(relativeFilePath);

                    // don't want to delete the media folder if not using directories.
                    if (ContentConfig.UploadAllowDirectories && parentDirectory != rootRelativePath)
                    {
                        //issue U4-771: if there is a parent directory the recursive parameter should be true
                        DeleteDirectory(parentDirectory, string.IsNullOrEmpty(parentDirectory) == false);
                    }
                    else
                    {
                        DeleteFile(file);
                    }
                }
                catch (Exception e)
                {
                    onError?.Invoke(file, e);
                    allsuccess = false;
                }
            });

            return allsuccess;
        }

        public void DeleteMediaFiles(IEnumerable<string> files)
        {
            files = files.Distinct();

            Parallel.ForEach(files, file =>
            {
                try
                {
                    if (file.IsNullOrWhiteSpace()) return;
                    if (FileExists(file) == false) return;
                    DeleteFile(file);

                    var directory = MediaPathScheme.GetDeleteDirectory(file);
                    if (!directory.IsNullOrWhiteSpace())
                        DeleteDirectory(directory, true);
                }
                catch (Exception e)
                {
                    Logger.Error<MediaFileSystem>("Failed to delete attached file \"" + file + "\".", e);
                }
            });
        }

        #region Media Path

        /// <summary>
        /// Gets the file path of a media file.
        /// </summary>
        /// <param name="filename">The file name.</param>
        /// <param name="cuid">The unique identifier of the content/media owning the file.</param>
        /// <param name="puid">The unique identifier of the property type owning the file.</param>
        /// <returns>The filesystem-relative path to the media file.</returns>
        /// <remarks>With the old media path scheme, this CREATES a new media path each time it is invoked.</remarks>
        public string GetMediaPath(string filename, Guid cuid, Guid puid)
        {
            filename = Path.GetFileName(filename);
            if (filename == null) throw new ArgumentException("Cannot become a safe filename.", nameof(filename));
            filename = IOHelper.SafeFileName(filename.ToLowerInvariant());

            return MediaPathScheme.GetFilePath(cuid, puid, filename);
        }

        /// <summary>
        /// Gets the file path of a media file.
        /// </summary>
        /// <param name="filename">The file name.</param>
        /// <param name="prevpath">A previous file path.</param>
        /// <param name="cuid">The unique identifier of the content/media owning the file.</param>
        /// <param name="puid">The unique identifier of the property type owning the file.</param>
        /// <returns>The filesystem-relative path to the media file.</returns>
        /// <remarks>In the old, legacy, number-based scheme, we try to re-use the media folder
        /// specified by <paramref name="prevpath"/>. Else, we CREATE a new one. Each time we are invoked.</remarks>
        public string GetMediaPath(string filename, string prevpath, Guid cuid, Guid puid)
        {
            filename = Path.GetFileName(filename);
            if (filename == null) throw new ArgumentException("Cannot become a safe filename.", nameof(filename));
            filename = IOHelper.SafeFileName(filename.ToLowerInvariant());

            return MediaPathScheme.GetFilePath(cuid, puid, filename, prevpath);
        }

        #endregion

        #region Associated Media Files

        /// <summary>
        /// Stores a media file associated to a property of a content item.
        /// </summary>
        /// <param name="content">The content item owning the media file.</param>
        /// <param name="propertyType">The property type owning the media file.</param>
        /// <param name="filename">The media file name.</param>
        /// <param name="filestream">A stream containing the media bytes.</param>
        /// <param name="oldpath">An optional filesystem-relative filepath to the previous media file.</param>
        /// <returns>The filesystem-relative filepath to the media file.</returns>
        /// <remarks>
        /// <para>The file is considered "owned" by the content/propertyType.</para>
        /// <para>If an <paramref name="oldpath"/> is provided then that file (and associated thumbnails if any) is deleted
        /// before the new file is saved, and depending on the media path scheme, the folder may be reused for the new file.</para>
        /// </remarks>
        public string StoreFile(IContentBase content, PropertyType propertyType, string filename, Stream filestream, string oldpath)
        {
            if (content == null) throw new ArgumentNullException(nameof(content));
            if (propertyType == null) throw new ArgumentNullException(nameof(propertyType));
            if (string.IsNullOrWhiteSpace(filename)) throw new ArgumentNullOrEmptyException(nameof(filename));
            if (filestream == null) throw new ArgumentNullException(nameof(filestream));

            // clear the old file, if any
            if (string.IsNullOrWhiteSpace(oldpath) == false)
                DeleteFile(oldpath);

            // get the filepath, store the data
            // use oldpath as "prevpath" to try and reuse the folder, in original number-based scheme
            var filepath = GetMediaPath(filename, oldpath, content.Key, propertyType.Key);
            AddFile(filepath, filestream);
            return filepath;
        }

        /// <summary>
        /// Copies a media file as a new media file, associated to a property of a content item.
        /// </summary>
        /// <param name="content">The content item owning the copy of the media file.</param>
        /// <param name="propertyType">The property type owning the copy of the media file.</param>
        /// <param name="sourcepath">The filesystem-relative path to the source media file.</param>
        /// <returns>The filesystem-relative path to the copy of the media file.</returns>
        public string CopyFile(IContentBase content, PropertyType propertyType, string sourcepath)
        {
            if (content == null) throw new ArgumentNullException(nameof(content));
            if (propertyType == null) throw new ArgumentNullException(nameof(propertyType));
            if (string.IsNullOrWhiteSpace(sourcepath)) throw new ArgumentNullOrEmptyException(nameof(sourcepath));

            // ensure we have a file to copy
            if (FileExists(sourcepath) == false) return null;

            // get the filepath
            var filename = Path.GetFileName(sourcepath);
            var filepath = GetMediaPath(filename, content.Key, propertyType.Key);
            this.CopyFile(sourcepath, filepath);
            return filepath;
        }

        // gets or creates a property for a content item.
        private static Property GetProperty(IContentBase content, string propertyTypeAlias)
        {
            var property = content.Properties.FirstOrDefault(x => x.Alias.InvariantEquals(propertyTypeAlias));
            if (property != null) return property;

            var propertyType = content.GetContentType().CompositionPropertyTypes
                .FirstOrDefault(x => x.Alias.InvariantEquals(propertyTypeAlias));
            if (propertyType == null)
                throw new Exception("No property type exists with alias " + propertyTypeAlias + ".");

            property = new Property(propertyType);
            content.Properties.Add(property);
            return property;
        }

        // fixme - what's below belongs to the upload property editor, not the media filesystem!

        public void SetUploadFile(IContentBase content, string propertyTypeAlias, string filename, Stream filestream, string culture = null, string segment = null)
        {
            var property = GetProperty(content, propertyTypeAlias);
            var oldpath = property.GetValue(culture, segment) is string svalue ? GetRelativePath(svalue) : null;
            var filepath = StoreFile(content, property.PropertyType, filename, filestream, oldpath);
            property.SetValue(GetUrl(filepath), culture, segment);
            SetUploadFile(content, property, filepath, filestream, culture, segment);
        }

        public void SetUploadFile(IContentBase content, string propertyTypeAlias, string filepath, string culture = null, string segment = null)
        {
            var property = GetProperty(content, propertyTypeAlias);
            // fixme delete?
            var oldpath = property.GetValue(culture, segment) is string svalue ? GetRelativePath(svalue) : null;
            if (string.IsNullOrWhiteSpace(oldpath) == false && oldpath != filepath)
                DeleteFile(oldpath);
            property.SetValue(GetUrl(filepath), culture, segment);
            using (var filestream = OpenFile(filepath))
            {
                SetUploadFile(content, property, filepath, filestream, culture, segment);
            }
        }

        // sets a file for the FileUpload property editor
        // ie generates thumbnails and populates autofill properties
        private void SetUploadFile(IContentBase content, Property property, string filepath, Stream filestream, string culture = null, string segment = null)
        {
            // will use filepath for extension, and filestream for length
            UploadAutoFillProperties.Populate(content, property.Alias, filepath, filestream, culture, segment);
        }

        #endregion

        #region Image

        /// <summary>
        /// Gets a value indicating whether the file extension corresponds to an image.
        /// </summary>
        /// <param name="extension">The file extension.</param>
        /// <returns>A value indicating whether the file extension corresponds to an image.</returns>
        public bool IsImageFile(string extension)
        {
            if (extension == null) return false;
            extension = extension.TrimStart('.');
            return ContentConfig.ImageFileTypes.InvariantContains(extension);
        }

        /// <summary>
        /// Gets the dimensions of an image.
        /// </summary>
        /// <param name="stream">A stream containing the image bytes.</param>
        /// <returns>The dimension of the image.</returns>
        /// <remarks>First try with EXIF as it is faster and does not load the entire image
        /// in memory. Fallback to GDI which means loading the image in memory and thus
        /// use potentially large amounts of memory.</remarks>
        public Size GetDimensions(Stream stream)
        {
            //Try to load with exif
            try
            {
                var jpgInfo = ImageFile.FromStream(stream);

                if (jpgInfo.Format != ImageFileFormat.Unknown
                    && jpgInfo.Properties.ContainsKey(ExifTag.PixelYDimension)
                    && jpgInfo.Properties.ContainsKey(ExifTag.PixelXDimension))
                {
                    var height = Convert.ToInt32(jpgInfo.Properties[ExifTag.PixelYDimension].Value);
                    var width = Convert.ToInt32(jpgInfo.Properties[ExifTag.PixelXDimension].Value);
                    if (height > 0 && width > 0)
                    {
                        return new Size(width, height);
                    }
                }
            }
            catch (Exception)
            {
                //We will just swallow, just means we can't read exif data, we don't want to log an error either
            }

            //we have no choice but to try to read in via GDI
            using (var image = Image.FromStream(stream))
            {

                var fileWidth = image.Width;
                var fileHeight = image.Height;
                return new Size(fileWidth, fileHeight);
            }
        }

        #endregion
    }
}
=======
﻿using System;
using System.Collections.Generic;
using System.Drawing;
using System.Globalization;
using System.IO;
using System.Linq;
using System.Threading;
using System.Threading.Tasks;
using LightInject;
using Umbraco.Core.Configuration;
using Umbraco.Core.Configuration.UmbracoSettings;
using Umbraco.Core.Composing;
using Umbraco.Core.Exceptions;
using Umbraco.Core.IO.MediaPathSchemes;
using Umbraco.Core.Logging;
using Umbraco.Core.Media;
using Umbraco.Core.Media.Exif;
using Umbraco.Core.Models;

namespace Umbraco.Core.IO
{
    /// <summary>
    /// A custom file system provider for media
    /// </summary>
    [FileSystemProvider("media")]
    public class MediaFileSystem : FileSystemWrapper
    {
        public MediaFileSystem(IFileSystem wrapped)
            : base(wrapped)
        {
            // due to how FileSystems is written at the moment, the ctor cannot be used to inject
            // dependencies, so we have to rely on property injection for anything we might need
            Current.Container.InjectProperties(this);
            MediaPathScheme.Initialize(this);

            UploadAutoFillProperties = new UploadAutoFillProperties(this, Logger, ContentConfig);
        }

        [Inject]
        internal IMediaPathScheme MediaPathScheme { get; set; }

        [Inject]
        internal IContentSection ContentConfig { get; set; }

        [Inject]
        internal ILogger Logger { get; set; }

        internal UploadAutoFillProperties UploadAutoFillProperties { get; }

        /// <summary>
        /// Deletes all files passed in.
        /// </summary>
        /// <param name="files"></param>
        /// <param name="onError"></param>
        /// <returns></returns>
        internal bool DeleteFiles(IEnumerable<string> files, Action<string, Exception> onError = null)
        {
            //ensure duplicates are removed
            files = files.Distinct();

            var allsuccess = true;
            var rootRelativePath = GetRelativePath("/");

            Parallel.ForEach(files, file =>
            {
                try
                {
                    if (file.IsNullOrWhiteSpace()) return;

                    var relativeFilePath = GetRelativePath(file);
                    if (FileExists(relativeFilePath) == false) return;

                    var parentDirectory = Path.GetDirectoryName(relativeFilePath);

                    // don't want to delete the media folder if not using directories.
                    if (ContentConfig.UploadAllowDirectories && parentDirectory != rootRelativePath)
                    {
                        //issue U4-771: if there is a parent directory the recursive parameter should be true
                        DeleteDirectory(parentDirectory, string.IsNullOrEmpty(parentDirectory) == false);
                    }
                    else
                    {
                        DeleteFile(file);
                    }
                }
                catch (Exception e)
                {
                    onError?.Invoke(file, e);
                    allsuccess = false;
                }
            });

            return allsuccess;
        }

        public void DeleteMediaFiles(IEnumerable<string> files)
        {
            files = files.Distinct();

            Parallel.ForEach(files, file =>
            {
                try
                {
                    if (file.IsNullOrWhiteSpace()) return;
                    if (FileExists(file) == false) return;
                    DeleteFile(file);

                    var directory = MediaPathScheme.GetDeleteDirectory(file);
                    if (!directory.IsNullOrWhiteSpace())
                        DeleteDirectory(directory, true);
                }
                catch (Exception e)
                {
                    Logger.Error<MediaFileSystem>("Failed to delete attached file \"" + file + "\".", e);
                }
            });
        }

        #region Media Path

        /// <summary>
        /// Gets the file path of a media file.
        /// </summary>
        /// <param name="filename">The file name.</param>
        /// <param name="cuid">The unique identifier of the content/media owning the file.</param>
        /// <param name="puid">The unique identifier of the property type owning the file.</param>
        /// <returns>The filesystem-relative path to the media file.</returns>
        /// <remarks>With the old media path scheme, this CREATES a new media path each time it is invoked.</remarks>
        public string GetMediaPath(string filename, Guid cuid, Guid puid)
        {
            filename = Path.GetFileName(filename);
            if (filename == null) throw new ArgumentException("Cannot become a safe filename.", nameof(filename));
            filename = IOHelper.SafeFileName(filename.ToLowerInvariant());

            return MediaPathScheme.GetFilePath(cuid, puid, filename);
        }

        /// <summary>
        /// Gets the file path of a media file.
        /// </summary>
        /// <param name="filename">The file name.</param>
        /// <param name="prevpath">A previous file path.</param>
        /// <param name="cuid">The unique identifier of the content/media owning the file.</param>
        /// <param name="puid">The unique identifier of the property type owning the file.</param>
        /// <returns>The filesystem-relative path to the media file.</returns>
        /// <remarks>In the old, legacy, number-based scheme, we try to re-use the media folder
        /// specified by <paramref name="prevpath"/>. Else, we CREATE a new one. Each time we are invoked.</remarks>
        public string GetMediaPath(string filename, string prevpath, Guid cuid, Guid puid)
        {
            filename = Path.GetFileName(filename);
            if (filename == null) throw new ArgumentException("Cannot become a safe filename.", nameof(filename));
            filename = IOHelper.SafeFileName(filename.ToLowerInvariant());

            return MediaPathScheme.GetFilePath(cuid, puid, filename, prevpath);
        }

        #endregion

        #region Associated Media Files

        /// <summary>
        /// Stores a media file associated to a property of a content item.
        /// </summary>
        /// <param name="content">The content item owning the media file.</param>
        /// <param name="propertyType">The property type owning the media file.</param>
        /// <param name="filename">The media file name.</param>
        /// <param name="filestream">A stream containing the media bytes.</param>
        /// <param name="oldpath">An optional filesystem-relative filepath to the previous media file.</param>
        /// <returns>The filesystem-relative filepath to the media file.</returns>
        /// <remarks>
        /// <para>The file is considered "owned" by the content/propertyType.</para>
        /// <para>If an <paramref name="oldpath"/> is provided then that file (and associated thumbnails if any) is deleted
        /// before the new file is saved, and depending on the media path scheme, the folder may be reused for the new file.</para>
        /// </remarks>
        public string StoreFile(IContentBase content, PropertyType propertyType, string filename, Stream filestream, string oldpath)
        {
            if (content == null) throw new ArgumentNullException(nameof(content));
            if (propertyType == null) throw new ArgumentNullException(nameof(propertyType));
            if (string.IsNullOrWhiteSpace(filename)) throw new ArgumentNullOrEmptyException(nameof(filename));
            if (filestream == null) throw new ArgumentNullException(nameof(filestream));

            // clear the old file, if any
            if (string.IsNullOrWhiteSpace(oldpath) == false)
                DeleteFile(oldpath);

            // get the filepath, store the data
            // use oldpath as "prevpath" to try and reuse the folder, in original number-based scheme
            var filepath = GetMediaPath(filename, oldpath, content.Key, propertyType.Key);
            AddFile(filepath, filestream);
            return filepath;
        }

        /// <summary>
        /// Copies a media file as a new media file, associated to a property of a content item.
        /// </summary>
        /// <param name="content">The content item owning the copy of the media file.</param>
        /// <param name="propertyType">The property type owning the copy of the media file.</param>
        /// <param name="sourcepath">The filesystem-relative path to the source media file.</param>
        /// <returns>The filesystem-relative path to the copy of the media file.</returns>
        public string CopyFile(IContentBase content, PropertyType propertyType, string sourcepath)
        {
            if (content == null) throw new ArgumentNullException(nameof(content));
            if (propertyType == null) throw new ArgumentNullException(nameof(propertyType));
            if (string.IsNullOrWhiteSpace(sourcepath)) throw new ArgumentNullOrEmptyException(nameof(sourcepath));

            // ensure we have a file to copy
            if (FileExists(sourcepath) == false) return null;

            // get the filepath
            var filename = Path.GetFileName(sourcepath);
            var filepath = GetMediaPath(filename, content.Key, propertyType.Key);
            this.CopyFile(sourcepath, filepath);
            return filepath;
        }

        // gets or creates a property for a content item.
        private static Property GetProperty(IContentBase content, string propertyTypeAlias)
        {
            var property = content.Properties.FirstOrDefault(x => x.Alias.InvariantEquals(propertyTypeAlias));
            if (property != null) return property;

            var propertyType = content.GetContentType().CompositionPropertyTypes
                .FirstOrDefault(x => x.Alias.InvariantEquals(propertyTypeAlias));
            if (propertyType == null)
                throw new Exception("No property type exists with alias " + propertyTypeAlias + ".");

            property = new Property(propertyType);
            content.Properties.Add(property);
            return property;
        }

        // fixme - what's below belongs to the upload property editor, not the media filesystem!

        public void SetUploadFile(IContentBase content, string propertyTypeAlias, string filename, Stream filestream, string culture = null, string segment = null)
        {
            var property = GetProperty(content, propertyTypeAlias);
            var oldpath = property.GetValue(culture, segment) is string svalue ? GetRelativePath(svalue) : null;
            var filepath = StoreFile(content, property.PropertyType, filename, filestream, oldpath);
            property.SetValue(GetUrl(filepath), culture, segment);
            SetUploadFile(content, property, filepath, filestream, culture, segment);
        }

        public void SetUploadFile(IContentBase content, string propertyTypeAlias, string filepath, string culture = null, string segment = null)
        {
            var property = GetProperty(content, propertyTypeAlias);
            // fixme delete?
            var oldpath = property.GetValue(culture, segment) is string svalue ? GetRelativePath(svalue) : null;
            if (string.IsNullOrWhiteSpace(oldpath) == false && oldpath != filepath)
                DeleteFile(oldpath);
            property.SetValue(GetUrl(filepath), culture, segment);
            using (var filestream = OpenFile(filepath))
            {
                SetUploadFile(content, property, filepath, filestream, culture, segment);
            }
        }

        // sets a file for the FileUpload property editor
        // ie generates thumbnails and populates autofill properties
        private void SetUploadFile(IContentBase content, Property property, string filepath, Stream filestream, string culture = null, string segment = null)
        {
            // will use filepath for extension, and filestream for length
            UploadAutoFillProperties.Populate(content, property.Alias, filepath, filestream, culture, segment);
        }

        #endregion

        #region Image

        /// <summary>
        /// Gets a value indicating whether the file extension corresponds to an image.
        /// </summary>
        /// <param name="extension">The file extension.</param>
        /// <returns>A value indicating whether the file extension corresponds to an image.</returns>
        public bool IsImageFile(string extension)
        {
            if (extension == null) return false;
            extension = extension.TrimStart('.');
            return ContentConfig.ImageFileTypes.InvariantContains(extension);
        }

        /// <summary>
        /// Gets the dimensions of an image.
        /// </summary>
        /// <param name="stream">A stream containing the image bytes.</param>
        /// <returns>The dimension of the image.</returns>
        /// <remarks>First try with EXIF as it is faster and does not load the entire image
        /// in memory. Fallback to GDI which means loading the image in memory and thus
        /// use potentially large amounts of memory.</remarks>
        public Size GetDimensions(Stream stream)
        {
            //Try to load with exif
            try
            {
                var jpgInfo = ImageFile.FromStream(stream);

                if (jpgInfo.Format != ImageFileFormat.Unknown
                    && jpgInfo.Properties.ContainsKey(ExifTag.PixelYDimension)
                    && jpgInfo.Properties.ContainsKey(ExifTag.PixelXDimension))
                {
                    var height = Convert.ToInt32(jpgInfo.Properties[ExifTag.PixelYDimension].Value);
                    var width = Convert.ToInt32(jpgInfo.Properties[ExifTag.PixelXDimension].Value);
                    if (height > 0 && width > 0)
                    {
                        return new Size(width, height);
                    }
                }
            }
            catch (Exception)
            {
                //We will just swallow, just means we can't read exif data, we don't want to log an error either
            }

            //we have no choice but to try to read in via GDI
            using (var image = Image.FromStream(stream))
            {

                var fileWidth = image.Width;
                var fileHeight = image.Height;
                return new Size(fileWidth, fileHeight);
            }
        }

        #endregion
    }
}
>>>>>>> 2bae3e2e
<|MERGE_RESOLUTION|>--- conflicted
+++ resolved
@@ -1,4 +1,3 @@
-<<<<<<< HEAD
 ﻿using System;
 using System.Collections.Generic;
 using System.Drawing;
@@ -318,331 +317,4 @@
 
         #endregion
     }
-}
-=======
-﻿using System;
-using System.Collections.Generic;
-using System.Drawing;
-using System.Globalization;
-using System.IO;
-using System.Linq;
-using System.Threading;
-using System.Threading.Tasks;
-using LightInject;
-using Umbraco.Core.Configuration;
-using Umbraco.Core.Configuration.UmbracoSettings;
-using Umbraco.Core.Composing;
-using Umbraco.Core.Exceptions;
-using Umbraco.Core.IO.MediaPathSchemes;
-using Umbraco.Core.Logging;
-using Umbraco.Core.Media;
-using Umbraco.Core.Media.Exif;
-using Umbraco.Core.Models;
-
-namespace Umbraco.Core.IO
-{
-    /// <summary>
-    /// A custom file system provider for media
-    /// </summary>
-    [FileSystemProvider("media")]
-    public class MediaFileSystem : FileSystemWrapper
-    {
-        public MediaFileSystem(IFileSystem wrapped)
-            : base(wrapped)
-        {
-            // due to how FileSystems is written at the moment, the ctor cannot be used to inject
-            // dependencies, so we have to rely on property injection for anything we might need
-            Current.Container.InjectProperties(this);
-            MediaPathScheme.Initialize(this);
-
-            UploadAutoFillProperties = new UploadAutoFillProperties(this, Logger, ContentConfig);
-        }
-
-        [Inject]
-        internal IMediaPathScheme MediaPathScheme { get; set; }
-
-        [Inject]
-        internal IContentSection ContentConfig { get; set; }
-
-        [Inject]
-        internal ILogger Logger { get; set; }
-
-        internal UploadAutoFillProperties UploadAutoFillProperties { get; }
-
-        /// <summary>
-        /// Deletes all files passed in.
-        /// </summary>
-        /// <param name="files"></param>
-        /// <param name="onError"></param>
-        /// <returns></returns>
-        internal bool DeleteFiles(IEnumerable<string> files, Action<string, Exception> onError = null)
-        {
-            //ensure duplicates are removed
-            files = files.Distinct();
-
-            var allsuccess = true;
-            var rootRelativePath = GetRelativePath("/");
-
-            Parallel.ForEach(files, file =>
-            {
-                try
-                {
-                    if (file.IsNullOrWhiteSpace()) return;
-
-                    var relativeFilePath = GetRelativePath(file);
-                    if (FileExists(relativeFilePath) == false) return;
-
-                    var parentDirectory = Path.GetDirectoryName(relativeFilePath);
-
-                    // don't want to delete the media folder if not using directories.
-                    if (ContentConfig.UploadAllowDirectories && parentDirectory != rootRelativePath)
-                    {
-                        //issue U4-771: if there is a parent directory the recursive parameter should be true
-                        DeleteDirectory(parentDirectory, string.IsNullOrEmpty(parentDirectory) == false);
-                    }
-                    else
-                    {
-                        DeleteFile(file);
-                    }
-                }
-                catch (Exception e)
-                {
-                    onError?.Invoke(file, e);
-                    allsuccess = false;
-                }
-            });
-
-            return allsuccess;
-        }
-
-        public void DeleteMediaFiles(IEnumerable<string> files)
-        {
-            files = files.Distinct();
-
-            Parallel.ForEach(files, file =>
-            {
-                try
-                {
-                    if (file.IsNullOrWhiteSpace()) return;
-                    if (FileExists(file) == false) return;
-                    DeleteFile(file);
-
-                    var directory = MediaPathScheme.GetDeleteDirectory(file);
-                    if (!directory.IsNullOrWhiteSpace())
-                        DeleteDirectory(directory, true);
-                }
-                catch (Exception e)
-                {
-                    Logger.Error<MediaFileSystem>("Failed to delete attached file \"" + file + "\".", e);
-                }
-            });
-        }
-
-        #region Media Path
-
-        /// <summary>
-        /// Gets the file path of a media file.
-        /// </summary>
-        /// <param name="filename">The file name.</param>
-        /// <param name="cuid">The unique identifier of the content/media owning the file.</param>
-        /// <param name="puid">The unique identifier of the property type owning the file.</param>
-        /// <returns>The filesystem-relative path to the media file.</returns>
-        /// <remarks>With the old media path scheme, this CREATES a new media path each time it is invoked.</remarks>
-        public string GetMediaPath(string filename, Guid cuid, Guid puid)
-        {
-            filename = Path.GetFileName(filename);
-            if (filename == null) throw new ArgumentException("Cannot become a safe filename.", nameof(filename));
-            filename = IOHelper.SafeFileName(filename.ToLowerInvariant());
-
-            return MediaPathScheme.GetFilePath(cuid, puid, filename);
-        }
-
-        /// <summary>
-        /// Gets the file path of a media file.
-        /// </summary>
-        /// <param name="filename">The file name.</param>
-        /// <param name="prevpath">A previous file path.</param>
-        /// <param name="cuid">The unique identifier of the content/media owning the file.</param>
-        /// <param name="puid">The unique identifier of the property type owning the file.</param>
-        /// <returns>The filesystem-relative path to the media file.</returns>
-        /// <remarks>In the old, legacy, number-based scheme, we try to re-use the media folder
-        /// specified by <paramref name="prevpath"/>. Else, we CREATE a new one. Each time we are invoked.</remarks>
-        public string GetMediaPath(string filename, string prevpath, Guid cuid, Guid puid)
-        {
-            filename = Path.GetFileName(filename);
-            if (filename == null) throw new ArgumentException("Cannot become a safe filename.", nameof(filename));
-            filename = IOHelper.SafeFileName(filename.ToLowerInvariant());
-
-            return MediaPathScheme.GetFilePath(cuid, puid, filename, prevpath);
-        }
-
-        #endregion
-
-        #region Associated Media Files
-
-        /// <summary>
-        /// Stores a media file associated to a property of a content item.
-        /// </summary>
-        /// <param name="content">The content item owning the media file.</param>
-        /// <param name="propertyType">The property type owning the media file.</param>
-        /// <param name="filename">The media file name.</param>
-        /// <param name="filestream">A stream containing the media bytes.</param>
-        /// <param name="oldpath">An optional filesystem-relative filepath to the previous media file.</param>
-        /// <returns>The filesystem-relative filepath to the media file.</returns>
-        /// <remarks>
-        /// <para>The file is considered "owned" by the content/propertyType.</para>
-        /// <para>If an <paramref name="oldpath"/> is provided then that file (and associated thumbnails if any) is deleted
-        /// before the new file is saved, and depending on the media path scheme, the folder may be reused for the new file.</para>
-        /// </remarks>
-        public string StoreFile(IContentBase content, PropertyType propertyType, string filename, Stream filestream, string oldpath)
-        {
-            if (content == null) throw new ArgumentNullException(nameof(content));
-            if (propertyType == null) throw new ArgumentNullException(nameof(propertyType));
-            if (string.IsNullOrWhiteSpace(filename)) throw new ArgumentNullOrEmptyException(nameof(filename));
-            if (filestream == null) throw new ArgumentNullException(nameof(filestream));
-
-            // clear the old file, if any
-            if (string.IsNullOrWhiteSpace(oldpath) == false)
-                DeleteFile(oldpath);
-
-            // get the filepath, store the data
-            // use oldpath as "prevpath" to try and reuse the folder, in original number-based scheme
-            var filepath = GetMediaPath(filename, oldpath, content.Key, propertyType.Key);
-            AddFile(filepath, filestream);
-            return filepath;
-        }
-
-        /// <summary>
-        /// Copies a media file as a new media file, associated to a property of a content item.
-        /// </summary>
-        /// <param name="content">The content item owning the copy of the media file.</param>
-        /// <param name="propertyType">The property type owning the copy of the media file.</param>
-        /// <param name="sourcepath">The filesystem-relative path to the source media file.</param>
-        /// <returns>The filesystem-relative path to the copy of the media file.</returns>
-        public string CopyFile(IContentBase content, PropertyType propertyType, string sourcepath)
-        {
-            if (content == null) throw new ArgumentNullException(nameof(content));
-            if (propertyType == null) throw new ArgumentNullException(nameof(propertyType));
-            if (string.IsNullOrWhiteSpace(sourcepath)) throw new ArgumentNullOrEmptyException(nameof(sourcepath));
-
-            // ensure we have a file to copy
-            if (FileExists(sourcepath) == false) return null;
-
-            // get the filepath
-            var filename = Path.GetFileName(sourcepath);
-            var filepath = GetMediaPath(filename, content.Key, propertyType.Key);
-            this.CopyFile(sourcepath, filepath);
-            return filepath;
-        }
-
-        // gets or creates a property for a content item.
-        private static Property GetProperty(IContentBase content, string propertyTypeAlias)
-        {
-            var property = content.Properties.FirstOrDefault(x => x.Alias.InvariantEquals(propertyTypeAlias));
-            if (property != null) return property;
-
-            var propertyType = content.GetContentType().CompositionPropertyTypes
-                .FirstOrDefault(x => x.Alias.InvariantEquals(propertyTypeAlias));
-            if (propertyType == null)
-                throw new Exception("No property type exists with alias " + propertyTypeAlias + ".");
-
-            property = new Property(propertyType);
-            content.Properties.Add(property);
-            return property;
-        }
-
-        // fixme - what's below belongs to the upload property editor, not the media filesystem!
-
-        public void SetUploadFile(IContentBase content, string propertyTypeAlias, string filename, Stream filestream, string culture = null, string segment = null)
-        {
-            var property = GetProperty(content, propertyTypeAlias);
-            var oldpath = property.GetValue(culture, segment) is string svalue ? GetRelativePath(svalue) : null;
-            var filepath = StoreFile(content, property.PropertyType, filename, filestream, oldpath);
-            property.SetValue(GetUrl(filepath), culture, segment);
-            SetUploadFile(content, property, filepath, filestream, culture, segment);
-        }
-
-        public void SetUploadFile(IContentBase content, string propertyTypeAlias, string filepath, string culture = null, string segment = null)
-        {
-            var property = GetProperty(content, propertyTypeAlias);
-            // fixme delete?
-            var oldpath = property.GetValue(culture, segment) is string svalue ? GetRelativePath(svalue) : null;
-            if (string.IsNullOrWhiteSpace(oldpath) == false && oldpath != filepath)
-                DeleteFile(oldpath);
-            property.SetValue(GetUrl(filepath), culture, segment);
-            using (var filestream = OpenFile(filepath))
-            {
-                SetUploadFile(content, property, filepath, filestream, culture, segment);
-            }
-        }
-
-        // sets a file for the FileUpload property editor
-        // ie generates thumbnails and populates autofill properties
-        private void SetUploadFile(IContentBase content, Property property, string filepath, Stream filestream, string culture = null, string segment = null)
-        {
-            // will use filepath for extension, and filestream for length
-            UploadAutoFillProperties.Populate(content, property.Alias, filepath, filestream, culture, segment);
-        }
-
-        #endregion
-
-        #region Image
-
-        /// <summary>
-        /// Gets a value indicating whether the file extension corresponds to an image.
-        /// </summary>
-        /// <param name="extension">The file extension.</param>
-        /// <returns>A value indicating whether the file extension corresponds to an image.</returns>
-        public bool IsImageFile(string extension)
-        {
-            if (extension == null) return false;
-            extension = extension.TrimStart('.');
-            return ContentConfig.ImageFileTypes.InvariantContains(extension);
-        }
-
-        /// <summary>
-        /// Gets the dimensions of an image.
-        /// </summary>
-        /// <param name="stream">A stream containing the image bytes.</param>
-        /// <returns>The dimension of the image.</returns>
-        /// <remarks>First try with EXIF as it is faster and does not load the entire image
-        /// in memory. Fallback to GDI which means loading the image in memory and thus
-        /// use potentially large amounts of memory.</remarks>
-        public Size GetDimensions(Stream stream)
-        {
-            //Try to load with exif
-            try
-            {
-                var jpgInfo = ImageFile.FromStream(stream);
-
-                if (jpgInfo.Format != ImageFileFormat.Unknown
-                    && jpgInfo.Properties.ContainsKey(ExifTag.PixelYDimension)
-                    && jpgInfo.Properties.ContainsKey(ExifTag.PixelXDimension))
-                {
-                    var height = Convert.ToInt32(jpgInfo.Properties[ExifTag.PixelYDimension].Value);
-                    var width = Convert.ToInt32(jpgInfo.Properties[ExifTag.PixelXDimension].Value);
-                    if (height > 0 && width > 0)
-                    {
-                        return new Size(width, height);
-                    }
-                }
-            }
-            catch (Exception)
-            {
-                //We will just swallow, just means we can't read exif data, we don't want to log an error either
-            }
-
-            //we have no choice but to try to read in via GDI
-            using (var image = Image.FromStream(stream))
-            {
-
-                var fileWidth = image.Width;
-                var fileHeight = image.Height;
-                return new Size(fileWidth, fileHeight);
-            }
-        }
-
-        #endregion
-    }
-}
->>>>>>> 2bae3e2e
+}