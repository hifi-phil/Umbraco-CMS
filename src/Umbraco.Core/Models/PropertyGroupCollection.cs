﻿using System;
using System.Collections.Generic;
using System.Collections.ObjectModel;
using System.Collections.Specialized;
using System.ComponentModel;
using System.Linq;
using System.Runtime.Serialization;

namespace Umbraco.Core.Models
{

    /// <summary>
    /// Represents a collection of <see cref="PropertyGroup"/> objects
    /// </summary>
    [Serializable]
    [DataContract]
    // TODO: Change this to ObservableDictionary so we can reduce the INotifyCollectionChanged implementation details
    public class PropertyGroupCollection : KeyedCollection<string, PropertyGroup>, INotifyCollectionChanged, IDeepCloneable
    {
<<<<<<< HEAD
        private readonly ReaderWriterLockSlim _addLocker = new ReaderWriterLockSlim();

        /// <summary>
        /// Initializes a new instance of the <see cref="PropertyGroupCollection" /> class.
        /// </summary>
=======
>>>>>>> d40e503c
        internal PropertyGroupCollection()
        { }

        /// <summary>
        /// Initializes a new instance of the <see cref="PropertyGroupCollection" /> class.
        /// </summary>
        /// <param name="groups">The groups.</param>
        public PropertyGroupCollection(IEnumerable<PropertyGroup> groups)
        {
            Reset(groups);
        }

        /// <summary>
        /// Resets the collection to only contain the <see cref="PropertyGroup"/> instances referenced in the <paramref name="groups"/> parameter.
        /// </summary>
        /// <param name="groups">The property groups.</param>
        /// <remarks></remarks>
        internal void Reset(IEnumerable<PropertyGroup> groups)
        {
            // Ccollection events will be raised in each of these calls
            Clear();

            // Collection events will be raised in each of these calls
            foreach (var group in groups)
                Add(group);
        }

        public new PropertyGroup this[string key]
        {
            // TODO Remove this property in v9 (only needed for backwards compatibility with names)
            get
            {
                var index = IndexOfKey(key);
                if (index == -1) throw new KeyNotFoundException();

                return this[index];
            }
        }

        protected override void SetItem(int index, PropertyGroup item)
        {
            var oldItem = index >= 0 ? this[index] : item;

            oldItem.PropertyChanged -= PropertyGroup_PropertyChanged;
            item.PropertyChanged += PropertyGroup_PropertyChanged;

            base.SetItem(index, item);
            OnCollectionChanged(new NotifyCollectionChangedEventArgs(NotifyCollectionChangedAction.Replace, item, oldItem));
        }

        protected override void RemoveItem(int index)
        {
            var removed = this[index];

            removed.PropertyChanged -= PropertyGroup_PropertyChanged;

            base.RemoveItem(index);
            OnCollectionChanged(new NotifyCollectionChangedEventArgs(NotifyCollectionChangedAction.Remove, removed));
        }

        protected override void InsertItem(int index, PropertyGroup item)
        {
            item.PropertyChanged += PropertyGroup_PropertyChanged;

            base.InsertItem(index, item);
            OnCollectionChanged(new NotifyCollectionChangedEventArgs(NotifyCollectionChangedAction.Add, item));
        }

        protected override void ClearItems()
        {
            foreach (var item in this)
            {
                item.PropertyChanged -= PropertyGroup_PropertyChanged;
            }

            base.ClearItems();
            OnCollectionChanged(new NotifyCollectionChangedEventArgs(NotifyCollectionChangedAction.Reset));
        }

        internal new void Add(PropertyGroup item)
        {
            //Note this is done to ensure existing groups can be renamed
            if (item.HasIdentity && item.Id > 0)
            {
                var exists = Contains(item.Id);
                if (exists)
                {
                    var keyExists = Contains(item.Name);
                    if (keyExists)
                        throw new Exception($"Naming conflict: Changing the name of PropertyGroup '{item.Name}' would result in duplicates");

<<<<<<< HEAD
                // Ensure alias is set
                if (string.IsNullOrEmpty(item.Alias))
                {
                    item.Alias = item.Name.ToSafeAlias(true);
                }

                // Note this is done to ensure existing groups can be renamed
                if (item.HasIdentity && item.Id > 0)
                {
                    var index = IndexOfKey(item.Id);
                    if (index != -1)
                    {
                        var keyExists = Contains(item.Alias);
                        if (keyExists)
                            throw new ArgumentException($"Naming conflict: changing the alias of property group '{item.Name}' would result in duplicates.");

                        // Collection events will be raised in SetItem
                        SetItem(index, item);
                        return;
                    }
                }
                else
                {
                    var index = IndexOfKey(item.Alias);
                    if (index != -1)
                    {
                        // Collection events will be raised in SetItem
                        SetItem(index, item);
                        return;
                    }
                }

                // Collection events will be raised in InsertItem
                base.Add(item);
            }
            finally
            {
                if (_addLocker.IsWriteLockHeld)
                    _addLocker.ExitWriteLock();
=======
                    //collection events will be raised in SetItem
                    SetItem(IndexOfKey(item.Id), item);
                    return;
                }
            }
            else
            {
                var key = GetKeyForItem(item);
                if (key != null)
                {
                    var exists = Contains(key);
                    if (exists)
                    {
                        //collection events will be raised in SetItem
                        SetItem(IndexOfKey(key), item);
                        return;
                    }
                }
>>>>>>> d40e503c
            }
            //collection events will be raised in InsertItem
            base.Add(item);
        }

        private void PropertyGroup_PropertyChanged(object sender, PropertyChangedEventArgs e)
        {
            var item = sender as PropertyGroup;

            if (e.PropertyName == nameof(PropertyGroup.Alias))
            {
                ChangeItemKey(item, item.Alias);

                // Update child aliases
                foreach (var childItem in this.Where(x => x.GetParentAlias() == item.Alias))
                {
                    childItem.UpdateParentAlias(item.Alias);
                }
            }
        }

        // TODO Remove this method in v9 (only needed for backwards compatibility with names)
        public new bool Remove(string key)
        {
            var index = IndexOfKey(key);
            if (index == -1) return false;

            RemoveAt(index);

            return true;
        }

        // TODO Remove this method in v9 (only needed for backwards compatibility with names)
        public new bool Contains(string groupName) => IndexOfKey(groupName) != -1;

        public bool Contains(int id)
        {
            return this.Any(x => x.Id == id);
        }

        [Obsolete("Use Remove(key) instead.")]
        public void RemoveItem(string propertyGroupName)
        {
            var index = IndexOfKey(propertyGroupName);

            // Only removes an item if the key was found
            if (index != -1)
                RemoveItem(index);
        }

        public int IndexOfKey(string key)
        {
            var index = this.FindIndex(x => x.Alias == key);
            if (index == -1 && !key.Contains('/'))
            {
                // TODO Clean up for v9 (only needed for backwards compatibility with names)
                index = this.FindIndex(x => x.Alias == key.ToSafeAlias(true));
            }

            return index;
        }

        public int IndexOfKey(int id) => this.FindIndex(x => x.Id == id);

        protected override string GetKeyForItem(PropertyGroup item) => item.Alias;

        public event NotifyCollectionChangedEventHandler CollectionChanged;

        /// <summary>
        /// Clears all <see cref="CollectionChanged"/> event handlers
        /// </summary>
        public void ClearCollectionChangedEvents() => CollectionChanged = null;

        protected virtual void OnCollectionChanged(NotifyCollectionChangedEventArgs args)
        {
            CollectionChanged?.Invoke(this, args);
        }

        public object DeepClone()
        {
            var clone = new PropertyGroupCollection();
            foreach (var group in this)
            {
                clone.Add((PropertyGroup)group.DeepClone());
            }

            return clone;
        }
    }
}<|MERGE_RESOLUTION|>--- conflicted
+++ resolved
@@ -8,7 +8,6 @@
 
 namespace Umbraco.Core.Models
 {
-
     /// <summary>
     /// Represents a collection of <see cref="PropertyGroup"/> objects
     /// </summary>
@@ -17,14 +16,9 @@
     // TODO: Change this to ObservableDictionary so we can reduce the INotifyCollectionChanged implementation details
     public class PropertyGroupCollection : KeyedCollection<string, PropertyGroup>, INotifyCollectionChanged, IDeepCloneable
     {
-<<<<<<< HEAD
-        private readonly ReaderWriterLockSlim _addLocker = new ReaderWriterLockSlim();
-
         /// <summary>
         /// Initializes a new instance of the <see cref="PropertyGroupCollection" /> class.
         /// </summary>
-=======
->>>>>>> d40e503c
         internal PropertyGroupCollection()
         { }
 
@@ -44,7 +38,7 @@
         /// <remarks></remarks>
         internal void Reset(IEnumerable<PropertyGroup> groups)
         {
-            // Ccollection events will be raised in each of these calls
+            // Collection events will be raised in each of these calls
             Clear();
 
             // Collection events will be raised in each of these calls
@@ -106,78 +100,39 @@
 
         internal new void Add(PropertyGroup item)
         {
-            //Note this is done to ensure existing groups can be renamed
+            // Ensure alias is set
+            if (string.IsNullOrEmpty(item.Alias))
+            {
+                item.Alias = item.Name.ToSafeAlias(true);
+            }
+
+            // Note this is done to ensure existing groups can be renamed
             if (item.HasIdentity && item.Id > 0)
             {
-                var exists = Contains(item.Id);
-                if (exists)
+                var index = IndexOfKey(item.Id);
+                if (index != -1)
                 {
-                    var keyExists = Contains(item.Name);
+                    var keyExists = Contains(item.Alias);
                     if (keyExists)
-                        throw new Exception($"Naming conflict: Changing the name of PropertyGroup '{item.Name}' would result in duplicates");
-
-<<<<<<< HEAD
-                // Ensure alias is set
-                if (string.IsNullOrEmpty(item.Alias))
-                {
-                    item.Alias = item.Name.ToSafeAlias(true);
-                }
-
-                // Note this is done to ensure existing groups can be renamed
-                if (item.HasIdentity && item.Id > 0)
-                {
-                    var index = IndexOfKey(item.Id);
-                    if (index != -1)
-                    {
-                        var keyExists = Contains(item.Alias);
-                        if (keyExists)
-                            throw new ArgumentException($"Naming conflict: changing the alias of property group '{item.Name}' would result in duplicates.");
-
-                        // Collection events will be raised in SetItem
-                        SetItem(index, item);
-                        return;
-                    }
-                }
-                else
-                {
-                    var index = IndexOfKey(item.Alias);
-                    if (index != -1)
-                    {
-                        // Collection events will be raised in SetItem
-                        SetItem(index, item);
-                        return;
-                    }
-                }
-
-                // Collection events will be raised in InsertItem
-                base.Add(item);
-            }
-            finally
-            {
-                if (_addLocker.IsWriteLockHeld)
-                    _addLocker.ExitWriteLock();
-=======
-                    //collection events will be raised in SetItem
-                    SetItem(IndexOfKey(item.Id), item);
+                        throw new ArgumentException($"Naming conflict: changing the alias of property group '{item.Name}' would result in duplicates.");
+
+                    // Collection events will be raised in SetItem
+                    SetItem(index, item);
                     return;
                 }
             }
             else
             {
-                var key = GetKeyForItem(item);
-                if (key != null)
+                var index = IndexOfKey(item.Alias);
+                if (index != -1)
                 {
-                    var exists = Contains(key);
-                    if (exists)
-                    {
-                        //collection events will be raised in SetItem
-                        SetItem(IndexOfKey(key), item);
-                        return;
-                    }
+                    // Collection events will be raised in SetItem
+                    SetItem(index, item);
+                    return;
                 }
->>>>>>> d40e503c
-            }
-            //collection events will be raised in InsertItem
+            }
+
+            // Collection events will be raised in InsertItem
             base.Add(item);
         }
 
