--- conflicted
+++ resolved
@@ -13,10 +13,6 @@
     private readonly CommonMapper? _commonMapper;
     private readonly ILocalizationService _localizationService;
 
-    [Obsolete("Use the constructor with the CommonMapper")]
-    public DictionaryMapDefinition(ILocalizationService localizationService) =>
-        _localizationService = localizationService;
-
     public DictionaryMapDefinition(ILocalizationService localizationService, CommonMapper commonMapper)
     {
         _localizationService = localizationService;
@@ -27,9 +23,7 @@
     {
         mapper.Define<IDictionaryItem, EntityBasic>((source, context) => new EntityBasic(), Map);
         mapper.Define<IDictionaryItem, DictionaryDisplay>((source, context) => new DictionaryDisplay(), Map);
-        mapper.Define<IDictionaryItem, DictionaryOverviewDisplay>(
-            (source, context) => new DictionaryOverviewDisplay(),
-            Map);
+        mapper.Define<IDictionaryItem, DictionaryOverviewDisplay>((source, context) => new DictionaryOverviewDisplay(), Map);
     }
 
     // Umbraco.Code.MapAll -ParentId -Path -Trashed -Udi -Icon
@@ -41,9 +35,6 @@
         target.Name = source.ItemKey;
     }
 
-<<<<<<< HEAD
-        public DictionaryMapDefinition(ILocalizationService localizationService, CommonMapper commonMapper)
-=======
     private static void GetParentId(Guid parentId, ILocalizationService localizationService, List<int> ids)
     {
         IDictionaryItem? dictionary = localizationService.GetDictionaryItemById(parentId);
@@ -55,7 +46,6 @@
         ids.Add(dictionary.Id);
 
         if (dictionary.ParentId.HasValue)
->>>>>>> ac4fb6ac
         {
             GetParentId(dictionary.ParentId.Value, localizationService, ids);
         }
