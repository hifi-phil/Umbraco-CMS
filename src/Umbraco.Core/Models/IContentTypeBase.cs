--- conflicted
+++ resolved
@@ -1,4 +1,3 @@
-<<<<<<< HEAD
 ﻿using System;
 using System.Collections.Generic;
 using Umbraco.Core.Models.Entities;
@@ -22,7 +21,12 @@
         string Description { get; set; }
 
         /// <summary>
-        /// Gets or Sets the Icon for the ContentType
+        /// Gets or sets the icon for the content type. The value is a CSS class name representing
+        /// the icon (eg. <c>icon-home</c>) along with an optional CSS class name representing the
+        /// color (eg. <c>icon-blue</c>). Put together, the value for this scenario would be
+        /// <c>icon-home color-blue</c>.
+        /// 
+        /// If a class name for the color isn't specified, the icon color will default to black.
         /// </summary>
         string Icon { get; set; }
 
@@ -146,133 +150,4 @@
         /// <returns></returns>
         bool MovePropertyType(string propertyTypeAlias, string propertyGroupName);
     }
-}
-=======
-﻿using System;
-using System.Collections.Generic;
-using Umbraco.Core.Models.EntityBase;
-
-namespace Umbraco.Core.Models
-{
-    /// <summary>
-    /// Defines the base for a ContentType with properties that
-    /// are shared between ContentTypes and MediaTypes.
-    /// </summary>
-    public interface IContentTypeBase : IUmbracoEntity
-    {
-        /// <summary>
-        /// Gets or Sets the Alias of the ContentType
-        /// </summary>
-        string Alias { get; set; }
-
-        /// <summary>
-        /// Gets or Sets the Description for the ContentType
-        /// </summary>
-        string Description { get; set; }
-
-        /// <summary>
-        /// Gets or sets the icon for the content type. The value is a CSS class name representing
-        /// the icon (eg. <c>icon-home</c>) along with an optional CSS class name representing the
-        /// color (eg. <c>icon-blue</c>). Put together, the value for this scenario would be
-        /// <c>icon-home color-blue</c>.
-        /// 
-        /// If a class name for the color isn't specified, the icon color will default to black.
-        /// </summary>
-        string Icon { get; set; }
-
-        /// <summary>
-        /// Gets or Sets the Thumbnail for the ContentType
-        /// </summary>
-        string Thumbnail { get; set; }
-
-        /// <summary>
-        /// Gets or Sets a boolean indicating whether this ContentType is allowed at the root
-        /// </summary>
-        bool AllowedAsRoot { get; set; }
-
-        /// <summary>
-        /// Gets or Sets a boolean indicating whether this ContentType is a Container
-        /// </summary>
-        /// <remarks>
-        /// ContentType Containers doesn't show children in the tree, but rather in grid-type view.
-        /// </remarks>
-        bool IsContainer { get; set; }
-
-        /// <summary>
-        /// Gets or Sets a list of integer Ids of the ContentTypes allowed under the ContentType
-        /// </summary>
-        IEnumerable<ContentTypeSort> AllowedContentTypes { get; set; }
-
-        /// <summary>
-        /// Gets or Sets a collection of Property Groups
-        /// </summary>
-        PropertyGroupCollection PropertyGroups { get; set; }
-
-        /// <summary>
-        /// Gets all property types, across all property groups.
-        /// </summary>
-        IEnumerable<PropertyType> PropertyTypes { get; }
-
-        /// <summary>
-        /// Gets or sets the property types that are not in a group.
-        /// </summary>
-        IEnumerable<PropertyType> NoGroupPropertyTypes { get; set; }
-
-        /// <summary>
-        /// Removes a PropertyType from the current ContentType
-        /// </summary>
-        /// <param name="propertyTypeAlias">Alias of the <see cref="PropertyType"/> to remove</param>
-        void RemovePropertyType(string propertyTypeAlias);
-
-        /// <summary>
-        /// Removes a PropertyGroup from the current ContentType
-        /// </summary>
-        /// <param name="propertyGroupName">Name of the <see cref="PropertyGroup"/> to remove</param>
-        void RemovePropertyGroup(string propertyGroupName);
-
-        /// <summary>
-        /// Sets the ParentId from the lazy integer id
-        /// </summary>
-        /// <param name="id">Id of the Parent</param>
-        void SetLazyParentId(Lazy<int> id);
-
-        /// <summary>
-        /// Checks whether a PropertyType with a given alias already exists
-        /// </summary>
-        /// <param name="propertyTypeAlias">Alias of the PropertyType</param>
-        /// <returns>Returns <c>True</c> if a PropertyType with the passed in alias exists, otherwise <c>False</c></returns>
-        bool PropertyTypeExists(string propertyTypeAlias);
-
-        /// <summary>
-        /// Adds a PropertyType to a specific PropertyGroup
-        /// </summary>
-        /// <param name="propertyType"><see cref="PropertyType"/> to add</param>
-        /// <param name="propertyGroupName">Name of the PropertyGroup to add the PropertyType to</param>
-        /// <returns>Returns <c>True</c> if PropertyType was added, otherwise <c>False</c></returns>
-        bool AddPropertyType(PropertyType propertyType, string propertyGroupName);
-
-        /// <summary>
-        /// Adds a PropertyType, which does not belong to a PropertyGroup.
-        /// </summary>
-        /// <param name="propertyType"><see cref="PropertyType"/> to add</param>
-        /// <returns>Returns <c>True</c> if PropertyType was added, otherwise <c>False</c></returns>
-        bool AddPropertyType(PropertyType propertyType);
-
-        /// <summary>
-        /// Adds a PropertyGroup.
-        /// This method will also check if a group already exists with the same name and link it to the parent.
-        /// </summary>
-        /// <param name="groupName">Name of the PropertyGroup to add</param>
-        /// <returns>Returns <c>True</c> if a PropertyGroup with the passed in name was added, otherwise <c>False</c></returns>
-        bool AddPropertyGroup(string groupName);
-
-        /// <summary>
-        /// Moves a PropertyType to a specified PropertyGroup
-        /// </summary>
-        /// <param name="propertyTypeAlias">Alias of the PropertyType to move</param>
-        /// <param name="propertyGroupName">Name of the PropertyGroup to move the PropertyType to</param>
-        /// <returns></returns>
-        bool MovePropertyType(string propertyTypeAlias, string propertyGroupName);
-    }
-}
->>>>>>> 2c6fd3af
+}