--- conflicted
+++ resolved
@@ -1,195 +1,127 @@
-<<<<<<< HEAD
-﻿using System.Web.Security;
-
-namespace Umbraco.Core.Models.Membership
-{
-    //TODO: THere's still a bunch of properties that don't exist in this use that need to be mapped somehow. 
-
-    internal class UmbracoMembershipMember : MembershipUser
-    {
-        private readonly IMember _member;
-
-        public UmbracoMembershipMember(IMember member)
-        {
-            _member = member;
-        }
-
-        internal IMember Member
-        {
-            get { return _member; }
-        }
-
-        public override string Email
-        {
-            get { return _member.Email; }
-            set { _member.Email = value; }
-        }
-
-        public override object ProviderUserKey
-        {
-            get { return _member.Key; }
-        }
-
-        public override System.DateTime CreationDate
-        {
-            get { return _member.CreateDate; }
-        }
-
-        public override string UserName
-        {
-            get { return _member.Username; }
-        }
-
-        public override string Comment
-        {
-            get { return _member.Comments; }
-            set { _member.Comments = value; }
-        }
-
-        public override bool IsApproved
-        {
-            get { return _member.IsApproved; }
-            set { _member.IsApproved = value; }
-        }
-
-        public override bool IsLockedOut
-        {
-            get { return _member.IsLockedOut; }
-        }
-
-        public override System.DateTime LastLoginDate
-        {
-            get { return _member.LastLoginDate; }
-            set { _member.LastLoginDate = value; }
-        }
-
-    }
-=======
-﻿using System;
-using System.Web.Security;
-
-namespace Umbraco.Core.Models.Membership
-{
-
-    internal class UmbracoMembershipMember : MembershipUser
-    {
-        private readonly IMembershipUser _member;
-        private readonly string _userName;
-        private readonly object _providerUserKey;
-        private readonly string _passwordQuestion;
-        private readonly bool _isLockedOut;
-        private readonly DateTime _lastLockoutDate;
-        private readonly DateTime _creationDate;
-        private DateTime _lastLoginDate;
-        private readonly DateTime _lastPasswordChangedDate;
-        private readonly string _providerName;
-        private string _email;
-        private string _comment;
-        private bool _isApproved;
-        private DateTime _lastActivityDate;
-
-        //NOTE: We are only overriding the properties that matter, we don't override things like IsOnline since that is handled with the sub-class and the membership providers.
-
-        //NOTE: We are not calling the base constructor which will validate that a provider with the specified name exists which causes issues with unit tests. The ctor
-        // validation for that doesn't need to be there anyways (have checked the source).
-        public UmbracoMembershipMember(IMembershipUser member, string providerName)
-        {
-            _member = member;            
-            //NOTE: We are copying the values here so that everything is consistent with how the underlying built-in ASP.Net membership user
-            // handles data! We don't want to do anything differently there but since we cannot use their ctor we'll need to handle this logic ourselves.
-            if (member.Username != null)
-                _userName = member.Username.Trim();
-            if (member.Email != null)
-                _email = member.Email.Trim();
-            if (member.PasswordQuestion != null)
-                _passwordQuestion = member.PasswordQuestion.Trim();
-            _providerName = providerName;
-            _providerUserKey = member.ProviderUserKey;            
-            _comment = member.Comments;
-            _isApproved = member.IsApproved;
-            _isLockedOut = member.IsLockedOut;
-            _creationDate = member.CreateDate.ToUniversalTime();            
-            _lastLoginDate = member.LastLoginDate.ToUniversalTime();
-            //TODO: We currently don't really have any place to store this data!!
-            _lastActivityDate = member.LastLoginDate.ToUniversalTime();
-            _lastPasswordChangedDate = member.LastPasswordChangeDate.ToUniversalTime();
-            _lastLockoutDate = member.LastLockoutDate.ToUniversalTime();
-        }
-
-        internal IMembershipUser Member
-        {
-            get { return _member; }
-        }
-
-        public override string UserName
-        {
-            get { return _userName; }
-        }
-
-        public override object ProviderUserKey
-        {
-            get { return _providerUserKey; }
-        }
-
-        public override string Email
-        {
-            get { return _email; }
-            set { _email = value; }
-        }
-
-        public override string PasswordQuestion
-        {
-            get { return _passwordQuestion; }
-        }
-
-        public override string Comment
-        {
-            get { return _comment; }
-            set { _comment = value; }
-        }
-
-        public override bool IsApproved
-        {
-            get { return _isApproved; }
-            set { _isApproved = value; }
-        }
-
-        public override bool IsLockedOut
-        {
-            get { return _isLockedOut; }
-        }
-
-        public override DateTime LastLockoutDate
-        {
-            get { return _lastLockoutDate; }
-        }
-
-        public override DateTime CreationDate
-        {
-            get { return _creationDate; }
-        }
-
-        public override DateTime LastLoginDate
-        {
-            get { return _lastLoginDate; }
-            set { _lastLoginDate = value; }
-        }
-
-        public override DateTime LastActivityDate
-        {
-            get { return _lastActivityDate; }
-            set { _lastActivityDate = value; }
-        }
-
-        public override DateTime LastPasswordChangedDate
-        {
-            get { return _lastPasswordChangedDate; }
-        }
-
-        public override string ProviderName
-        {
-            get { return _providerName; }
-        }
-    }
->>>>>>> 0f9f11bb
+﻿using System;
+using System.Web.Security;
+
+namespace Umbraco.Core.Models.Membership
+{
+
+    internal class UmbracoMembershipMember : MembershipUser
+    {
+        private readonly IMembershipUser _member;
+        private readonly string _userName;
+        private readonly object _providerUserKey;
+        private readonly string _passwordQuestion;
+        private readonly bool _isLockedOut;
+        private readonly DateTime _lastLockoutDate;
+        private readonly DateTime _creationDate;
+        private DateTime _lastLoginDate;
+        private readonly DateTime _lastPasswordChangedDate;
+        private readonly string _providerName;
+        private string _email;
+        private string _comment;
+        private bool _isApproved;
+        private DateTime _lastActivityDate;
+
+        //NOTE: We are only overriding the properties that matter, we don't override things like IsOnline since that is handled with the sub-class and the membership providers.
+
+        //NOTE: We are not calling the base constructor which will validate that a provider with the specified name exists which causes issues with unit tests. The ctor
+        // validation for that doesn't need to be there anyways (have checked the source).
+        public UmbracoMembershipMember(IMembershipUser member, string providerName)
+        {
+            _member = member;            
+            //NOTE: We are copying the values here so that everything is consistent with how the underlying built-in ASP.Net membership user
+            // handles data! We don't want to do anything differently there but since we cannot use their ctor we'll need to handle this logic ourselves.
+            if (member.Username != null)
+                _userName = member.Username.Trim();
+            if (member.Email != null)
+                _email = member.Email.Trim();
+            if (member.PasswordQuestion != null)
+                _passwordQuestion = member.PasswordQuestion.Trim();
+            _providerName = providerName;
+            _providerUserKey = member.ProviderUserKey;            
+            _comment = member.Comments;
+            _isApproved = member.IsApproved;
+            _isLockedOut = member.IsLockedOut;
+            _creationDate = member.CreateDate.ToUniversalTime();            
+            _lastLoginDate = member.LastLoginDate.ToUniversalTime();
+            //TODO: We currently don't really have any place to store this data!!
+            _lastActivityDate = member.LastLoginDate.ToUniversalTime();
+            _lastPasswordChangedDate = member.LastPasswordChangeDate.ToUniversalTime();
+            _lastLockoutDate = member.LastLockoutDate.ToUniversalTime();
+        }
+
+        internal IMembershipUser Member
+        {
+            get { return _member; }
+        }
+
+        public override string UserName
+        {
+            get { return _userName; }
+        }
+
+        public override object ProviderUserKey
+        {
+            get { return _providerUserKey; }
+        }
+
+        public override string Email
+        {
+            get { return _email; }
+            set { _email = value; }
+        }
+
+        public override string PasswordQuestion
+        {
+            get { return _passwordQuestion; }
+        }
+
+        public override string Comment
+        {
+            get { return _comment; }
+            set { _comment = value; }
+        }
+
+        public override bool IsApproved
+        {
+            get { return _isApproved; }
+            set { _isApproved = value; }
+        }
+
+        public override bool IsLockedOut
+        {
+            get { return _isLockedOut; }
+        }
+
+        public override DateTime LastLockoutDate
+        {
+            get { return _lastLockoutDate; }
+        }
+
+        public override DateTime CreationDate
+        {
+            get { return _creationDate; }
+        }
+
+        public override DateTime LastLoginDate
+        {
+            get { return _lastLoginDate; }
+            set { _lastLoginDate = value; }
+        }
+
+        public override DateTime LastActivityDate
+        {
+            get { return _lastActivityDate; }
+            set { _lastActivityDate = value; }
+        }
+
+        public override DateTime LastPasswordChangedDate
+        {
+            get { return _lastPasswordChangedDate; }
+        }
+
+        public override string ProviderName
+        {
+            get { return _providerName; }
+        }
+    }
 }