using System.Runtime.Serialization;

<<<<<<< HEAD
namespace Umbraco.Core.Models
=======
namespace Umbraco.Cms.Core.Models
>>>>>>> 5b88fbe9
{
    /// <summary>
    /// A model representing the data required to set a member/user password depending on the provider installed.
    /// </summary>
    public class ChangingPasswordModel
    {
        /// <summary>
        /// The password value
        /// </summary>
        [DataMember(Name = "newPassword")]
        public string NewPassword { get; set; }

        /// <summary>
        /// The old password - used to change a password when: EnablePasswordRetrieval = false
        /// </summary>
        [DataMember(Name = "oldPassword")]
        public string OldPassword { get; set; }

        /// <summary>
        /// The ID of the current user/member requesting the password change
        /// For users, required to allow changing password without the entire UserSave model
        /// </summary>
        [DataMember(Name = "id")]
        public int Id { get; set; }

        /// <summary>
        /// The username of the user/member who is changing the password
        /// </summary>
        public string CurrentUsername { get; set; }

        /// <summary>
        /// The ID of the user/member whose password is being changed
        /// </summary>
        public int SavingUserId { get; set; }

        /// <summary>
        /// The username of the user/memeber whose password is being changed
        /// </summary>
        public string SavingUsername { get; set; }

        /// <summary>
        /// True if the current user has access to change the password for the member/user
        /// </summary>
        public bool CurrentUserHasSectionAccess { get; set; }
    }
}<|MERGE_RESOLUTION|>--- conflicted
+++ resolved
@@ -1,10 +1,6 @@
 using System.Runtime.Serialization;
 
-<<<<<<< HEAD
-namespace Umbraco.Core.Models
-=======
 namespace Umbraco.Cms.Core.Models
->>>>>>> 5b88fbe9
 {
     /// <summary>
     /// A model representing the data required to set a member/user password depending on the provider installed.
