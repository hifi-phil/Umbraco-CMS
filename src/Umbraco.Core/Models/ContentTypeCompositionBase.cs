--- conflicted
+++ resolved
@@ -1,4 +1,4 @@
-﻿using System;
+using System;
 using System.Collections.Generic;
 using System.Linq;
 using System.Runtime.Serialization;
@@ -202,13 +202,6 @@
         }
 
         /// <inheritdoc />
-        [Obsolete("Use AddPropertyGroup(name, alias) instead to explicitly set the alias.")]
-        public override bool AddPropertyGroup(string groupName)
-        {
-            return AddAndReturnPropertyGroup(groupName, groupName.ToSafeAlias(true)) != null;
-        }
-
-        /// <inheritdoc />
         public override bool AddPropertyGroup(string name, string alias)
         {
             return AddAndReturnPropertyGroup(name, alias) != null;
@@ -250,22 +243,8 @@
             return group;
         }
 
-<<<<<<< HEAD
-        /// <summary>
-        /// Adds a PropertyType to a specific PropertyGroup
-        /// </summary>
-        /// <param name="propertyType"><see cref="IPropertyType"/> to add</param>
-        /// <param name="propertyGroupName">Name of the PropertyGroup to add the PropertyType to</param>
-        /// <returns>Returns <c>True</c> if PropertyType was added, otherwise <c>False</c></returns>
-        public override bool AddPropertyType(IPropertyType propertyType, string propertyGroupName)
-=======
-        /// <inheritdoc />
-        [Obsolete("Use AddPropertyType(propertyType, groupAlias, groupName) instead to explicitly set the alias of the group (note the slighty different parameter order).")]
-        public override bool AddPropertyType(PropertyType propertyType, string propertyGroupName) => AddPropertyType(propertyType, propertyGroupName.ToSafeAlias(true), propertyGroupName);
-
-        /// <inheritdoc />
-        public override bool AddPropertyType(PropertyType propertyType, string groupAlias, string groupName)
->>>>>>> 05d0a29e
+        /// <inheritdoc />
+        public override bool AddPropertyType(IPropertyType propertyType, string groupAlias, string groupName)
         {
             // ensure no duplicate alias - over all composition properties
             if (PropertyTypeExists(propertyType.Alias))
