<<<<<<< HEAD
﻿using NPoco;
=======
﻿using System;
>>>>>>> c617599f
using Umbraco.Core.Persistence;
using Umbraco.Core.Persistence.DatabaseAnnotations;

namespace Umbraco.Core.Models.Rdbms
{
<<<<<<< HEAD
    [TableName("cmsStylesheet")]
    [PrimaryKey("nodeId", AutoIncrement = false)]
    [ExplicitColumns]
=======
    [Obsolete("This is no longer used and will be removed from Umbraco in future versions")]
>>>>>>> c617599f
    internal class StylesheetDto
    {
        [Column("nodeId")]
        [PrimaryKeyColumn(AutoIncrement = false)]
        [ForeignKey(typeof(NodeDto))]
        public int NodeId { get; set; }

        [Column("filename")]
        [Length(100)]
        public string Filename { get; set; }

        [Column("content")]
        [SpecialDbType(SpecialDbTypes.NTEXT)]
        [NullSetting(NullSetting = NullSettings.Null)]
        public string Content { get; set; }
    }
}<|MERGE_RESOLUTION|>--- conflicted
+++ resolved
@@ -1,34 +1,25 @@
-<<<<<<< HEAD
-﻿using NPoco;
-=======
-﻿using System;
->>>>>>> c617599f
-using Umbraco.Core.Persistence;
-using Umbraco.Core.Persistence.DatabaseAnnotations;
-
-namespace Umbraco.Core.Models.Rdbms
-{
-<<<<<<< HEAD
-    [TableName("cmsStylesheet")]
-    [PrimaryKey("nodeId", AutoIncrement = false)]
-    [ExplicitColumns]
-=======
-    [Obsolete("This is no longer used and will be removed from Umbraco in future versions")]
->>>>>>> c617599f
-    internal class StylesheetDto
-    {
-        [Column("nodeId")]
-        [PrimaryKeyColumn(AutoIncrement = false)]
-        [ForeignKey(typeof(NodeDto))]
-        public int NodeId { get; set; }
-
-        [Column("filename")]
-        [Length(100)]
-        public string Filename { get; set; }
-
-        [Column("content")]
-        [SpecialDbType(SpecialDbTypes.NTEXT)]
-        [NullSetting(NullSetting = NullSettings.Null)]
-        public string Content { get; set; }
-    }
+﻿using System;
+using NPoco;
+using Umbraco.Core.Persistence;
+using Umbraco.Core.Persistence.DatabaseAnnotations;
+
+namespace Umbraco.Core.Models.Rdbms
+{
+    [Obsolete("This is no longer used and will be removed from Umbraco in future versions")]
+    internal class StylesheetDto
+    {
+        [Column("nodeId")]
+        [PrimaryKeyColumn(AutoIncrement = false)]
+        [ForeignKey(typeof(NodeDto))]
+        public int NodeId { get; set; }
+
+        [Column("filename")]
+        [Length(100)]
+        public string Filename { get; set; }
+
+        [Column("content")]
+        [SpecialDbType(SpecialDbTypes.NTEXT)]
+        [NullSetting(NullSetting = NullSettings.Null)]
+        public string Content { get; set; }
+    }
 }