--- conflicted
+++ resolved
@@ -1,75 +1,37 @@
-<<<<<<< HEAD
-﻿using System.Collections.Generic;
-using Newtonsoft.Json.Linq;
-
-namespace Umbraco.Core.Manifest
-{
-    /// <summary>
-    /// Represents a manifest file for packages
-    /// </summary>
-    internal class PackageManifest
-    {
-        /// <summary>
-        /// The json array used to initialize the application with the JS dependencies required
-        /// </summary>
-        public JArray JavaScriptInitialize { get; set; }
-
-        /// <summary>
-        /// The json array used to initialize the application with the CSS dependencies required
-        /// </summary>
-        public JArray StylesheetInitialize { get; set; }
-
-        /// <summary>
-        /// The json array of property editors
-        /// </summary>
-        public JArray PropertyEditors { get; set; }
-
-        /// <summary>
-        /// The json array of parameter editors
-        /// </summary>
-        public JArray ParameterEditors { get; set; }
-        
-        /// <summary>
-        /// The json array of grid editors
-        /// </summary>
-        public JArray GridEditors { get; set; }
-
-        /// <summary>
-        /// The dictionary of dashboards
-        /// </summary>
-        public IDictionary<string, JObject> Dashboards { get; set; }
-    }
-}
-=======
-﻿using System;
-using Newtonsoft.Json;
-using Umbraco.Core.Models.ContentEditing;
-using Umbraco.Core.PropertyEditors;
-
-namespace Umbraco.Core.Manifest
-{
-    /// <summary>
-    /// Represents the content of a package manifest.
-    /// </summary>
-    public class PackageManifest
-    {
-        [JsonProperty("javascript")]
-        public string[] Scripts { get; set; } = Array.Empty<string>();
-
-        [JsonProperty("css")]
-        public string[] Stylesheets { get; set; }= Array.Empty<string>();
-
-        [JsonProperty("propertyEditors")]
-        public IDataEditor[] PropertyEditors { get; set; } = Array.Empty<IDataEditor>();
-
-        [JsonProperty("parameterEditors")]
-        public IDataEditor[] ParameterEditors { get; set; } = Array.Empty<IDataEditor>();
-
-        [JsonProperty("gridEditors")]
-        public GridEditor[] GridEditors { get; set; } = Array.Empty<GridEditor>();
-
-        [JsonProperty("contentApps")]
-        public IContentAppDefinition[] ContentApps { get; set; } = Array.Empty<IContentAppDefinition>();
-    }
-}
->>>>>>> ec3fd890
+﻿using System.Collections.Generic;
+using System;
+using Newtonsoft.Json;
+using Umbraco.Core.Models.ContentEditing;
+using Umbraco.Core.PropertyEditors;
+
+namespace Umbraco.Core.Manifest
+{
+    /// <summary>
+    /// Represents the content of a package manifest.
+    /// </summary>
+    public class PackageManifest
+    {
+        [JsonProperty("javascript")]
+        public string[] Scripts { get; set; } = Array.Empty<string>();
+
+        [JsonProperty("css")]
+        public string[] Stylesheets { get; set; }= Array.Empty<string>();
+
+        [JsonProperty("propertyEditors")]
+        public IDataEditor[] PropertyEditors { get; set; } = Array.Empty<IDataEditor>();
+
+        [JsonProperty("parameterEditors")]
+        public IDataEditor[] ParameterEditors { get; set; } = Array.Empty<IDataEditor>();
+        
+        [JsonProperty("gridEditors")]
+        public GridEditor[] GridEditors { get; set; } = Array.Empty<GridEditor>();
+
+        [JsonProperty("contentApps")]
+        public IContentAppDefinition[] ContentApps { get; set; } = Array.Empty<IContentAppDefinition>();
+
+        /// <summary>
+        /// The dictionary of dashboards
+        /// </summary>
+        public IDictionary<string, JObject> Dashboards { get; set; }
+    }
+}