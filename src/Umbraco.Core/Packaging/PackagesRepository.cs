--- conflicted
+++ resolved
@@ -221,13 +221,8 @@
 
                 // check if there's a packages directory below media
 
-<<<<<<< HEAD
                 if (Directory.Exists(_ioHelper.MapPath(_mediaFolderPath)) == false)
                     Directory.CreateDirectory(_ioHelper.MapPath(_mediaFolderPath));
-=======
-                if (Directory.Exists(IOHelper.MapPath(_mediaFolderPath)) == false)
-                    Directory.CreateDirectory(IOHelper.MapPath(_mediaFolderPath));
->>>>>>> f8b5083a
 
                 var packPath = _mediaFolderPath.EnsureEndsWith('/') + (definition.Name + "_" + definition.Version).Replace(' ', '_') + ".zip";
                 ZipPackage(temporaryPath, _ioHelper.MapPath(packPath));
@@ -576,15 +571,9 @@
 
             var requirements = new XElement("requirements");
 
-<<<<<<< HEAD
             requirements.Add(new XElement("major", definition.UmbracoVersion == null ? umbracoVersion.SemanticVersion.Major.ToInvariantString() : definition.UmbracoVersion.Major.ToInvariantString()));
             requirements.Add(new XElement("minor", definition.UmbracoVersion == null ? umbracoVersion.SemanticVersion.Minor.ToInvariantString() : definition.UmbracoVersion.Minor.ToInvariantString()));
             requirements.Add(new XElement("patch", definition.UmbracoVersion == null ? umbracoVersion.SemanticVersion.Patch.ToInvariantString() : definition.UmbracoVersion.Build.ToInvariantString()));
-=======
-            requirements.Add(new XElement("major", definition.UmbracoVersion == null ? UmbracoVersion.SemanticVersion.Major.ToInvariantString() : definition.UmbracoVersion.Major.ToInvariantString()));
-            requirements.Add(new XElement("minor", definition.UmbracoVersion == null ? UmbracoVersion.SemanticVersion.Minor.ToInvariantString() : definition.UmbracoVersion.Minor.ToInvariantString()));
-            requirements.Add(new XElement("patch", definition.UmbracoVersion == null ? UmbracoVersion.SemanticVersion.Patch.ToInvariantString() : definition.UmbracoVersion.Build.ToInvariantString()));
->>>>>>> f8b5083a
 
             if (definition.UmbracoVersion != null)
                 requirements.Add(new XAttribute("type", RequirementsType.Strict.ToString()));
