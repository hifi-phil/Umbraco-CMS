--- conflicted
+++ resolved
@@ -19,18 +19,6 @@
     private readonly string _localizedTextPrefix;
     private readonly bool _metaTagOptionAvailable;
 
-    [Obsolete("Use ctor without value.")]
-    protected BaseHttpHeaderCheck(
-        IHostingEnvironment hostingEnvironment,
-        ILocalizedTextService textService,
-        string header,
-        string value,
-        string localizedTextPrefix,
-        bool metaTagOptionAvailable)
-        : this(hostingEnvironment, textService, header, localizedTextPrefix, metaTagOptionAvailable)
-    {
-    }
-
     /// <summary>
     ///     Initializes a new instance of the <see cref="BaseHttpHeaderCheck" /> class.
     /// </summary>
@@ -41,31 +29,6 @@
         string localizedTextPrefix,
         bool metaTagOptionAvailable)
     {
-<<<<<<< HEAD
-        private readonly IHostingEnvironment _hostingEnvironment;
-        private readonly ILocalizedTextService _textService;
-        private readonly string _header;
-        private readonly string _localizedTextPrefix;
-        private readonly bool _metaTagOptionAvailable;
-        private static HttpClient? s_httpClient;
-
-        /// <summary>
-        /// Initializes a new instance of the <see cref="BaseHttpHeaderCheck"/> class.
-        /// </summary>
-        protected BaseHttpHeaderCheck(
-            IHostingEnvironment hostingEnvironment,
-            ILocalizedTextService textService,
-            string header,
-            string localizedTextPrefix,
-            bool metaTagOptionAvailable)
-        {
-            _textService = textService ?? throw new ArgumentNullException(nameof(textService));
-            _hostingEnvironment = hostingEnvironment;
-            _header = header;
-            _localizedTextPrefix = localizedTextPrefix;
-            _metaTagOptionAvailable = metaTagOptionAvailable;
-        }
-=======
         LocalizedTextService = textService ?? throw new ArgumentNullException(nameof(textService));
         _hostingEnvironment = hostingEnvironment;
         _header = header;
@@ -80,7 +43,6 @@
     ///     Gets a link to an external read more page.
     /// </summary>
     protected abstract string ReadMoreLink { get; }
->>>>>>> ac4fb6ac
 
     private static HttpClient HttpClient => httpClient ??= new HttpClient();
 
