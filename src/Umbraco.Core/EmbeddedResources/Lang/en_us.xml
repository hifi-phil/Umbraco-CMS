<?xml version="1.0" encoding="utf-8" standalone="yes"?>
<language alias="en_us" intName="English (US)" localName="English (US)" lcid="" culture="en-US">
  <creator>
    <name>The Umbraco community</name>
    <link>https://docs.umbraco.com/umbraco-cms/extending/language-files</link>
  </creator>
  <area alias="actions">
    <key alias="assigndomain">Culture and Hostnames</key>
    <key alias="auditTrail">Audit Trail</key>
    <key alias="browse">Browse Node</key>
    <key alias="changeDocType">Change Document Type</key>
    <key alias="changeDataType">Change Data Type</key>
    <key alias="copy">Copy</key>
    <key alias="create">Create</key>
    <key alias="export">Export</key>
    <key alias="createPackage">Create Package</key>
    <key alias="createGroup">Create group</key>
    <key alias="delete">Delete</key>
    <key alias="disable">Disable</key>
    <key alias="editContent">Edit content</key>
    <key alias="editSettings">Edit settings</key>
    <key alias="emptyrecyclebin">Empty recycle bin</key>
    <key alias="enable">Enable</key>
    <key alias="exportDocumentType">Export Document Type</key>
    <key alias="importdocumenttype">Import Document Type</key>
    <key alias="importPackage">Import Package</key>
    <key alias="liveEdit">Edit in Canvas</key>
    <key alias="logout">Exit</key>
    <key alias="move">Move</key>
    <key alias="notify">Notifications</key>
    <key alias="protect">Restrict Public Access</key>
    <key alias="publish">Publish</key>
    <key alias="unpublish">Unpublish</key>
    <key alias="refreshNode">Reload</key>
    <key alias="republish">Republish entire site</key>
    <key alias="remove">Remove</key>
    <key alias="rename" version="7.3.0">Rename</key>
    <key alias="restore" version="7.3.0">Restore</key>
    <key alias="chooseWhereToCopy">Choose where to copy</key>
    <key alias="chooseWhereToMove">Choose where to move</key>
    <key alias="chooseWhereToImport">Choose where to import</key>
    <key alias="toInTheTreeStructureBelow">to in the tree structure below</key>
    <key alias="infiniteEditorChooseWhereToCopy">Choose where to copy the selected item(s)</key>
    <key alias="infiniteEditorChooseWhereToMove">Choose where to move the selected item(s)</key>
    <key alias="wasMovedTo">was moved to</key>
    <key alias="wasCopiedTo">was copied to</key>
    <key alias="wasDeleted">was deleted</key>
    <key alias="rights">Permissions</key>
    <key alias="rollback">Rollback</key>
    <key alias="sendtopublish">Send To Publish</key>
    <key alias="sendToTranslate">Send To Translation</key>
    <key alias="setGroup">Set group</key>
    <key alias="sort">Sort</key>
    <key alias="translate">Translate</key>
    <key alias="update">Update</key>
    <key alias="setPermissions">Set permissions</key>
    <key alias="unlock">Unlock</key>
    <key alias="createblueprint">Create Content Template</key>
    <key alias="resendInvite">Resend Invitation</key>
  </area>
  <area alias="actionCategories">
    <key alias="content">Content</key>
    <key alias="administration">Administration</key>
    <key alias="structure">Structure</key>
    <key alias="other">Other</key>
  </area>
  <area alias="actionDescriptions">
    <key alias="assignDomain">Allow access to assign culture and hostnames</key>
    <key alias="auditTrail">Allow access to view a node's history log</key>
    <key alias="browse">Allow access to view a node</key>
    <key alias="changeDocType">Allow access to change Document Type for a node</key>
    <key alias="copy">Allow access to copy a node</key>
    <key alias="create">Allow access to create nodes</key>
    <key alias="delete">Allow access to delete nodes</key>
    <key alias="move">Allow access to move a node</key>
    <key alias="protect">Allow access to set and change access restrictions for a node</key>
    <key alias="publish">Allow access to publish a node</key>
    <key alias="unpublish">Allow access to unpublish a node</key>
    <key alias="rights">Allow access to change permissions for a node</key>
    <key alias="rollback">Allow access to roll back a node to a previous state</key>
    <key alias="sendtopublish">Allow access to send a node for approval before publishing</key>
    <key alias="sendToTranslate">Allow access to send a node for translation</key>
    <key alias="sort">Allow access to change the sort order for nodes</key>
    <key alias="translate">Allow access to translate a node</key>
    <key alias="update">Allow access to save a node</key>
    <key alias="createblueprint">Allow access to create a Content Template</key>
    <key alias="notify">Allow access to setup notifications for content nodes</key>
  </area>
  <area alias="apps">
    <key alias="umbContent">Content</key>
    <key alias="umbInfo">Info</key>
  </area>
  <area alias="assignDomain">
    <key alias="permissionDenied">Permission denied.</key>
    <key alias="addNew">Add new domain</key>
    <key alias="addCurrent">Add current domain</key>
    <key alias="remove">remove</key>
    <key alias="invalidNode">Invalid node.</key>
    <key alias="invalidDomain">One or more domains have an invalid format.</key>
    <key alias="duplicateDomain">Domain has already been assigned.</key>
    <key alias="language">Language</key>
    <key alias="domain">Domain</key>
    <key alias="domainCreated">New domain '%0%' has been created</key>
    <key alias="domainDeleted">Domain '%0%' is deleted</key>
    <key alias="domainExists">Domain '%0%' has already been assigned</key>
    <key alias="domainUpdated">Domain '%0%' has been updated</key>
    <key alias="orEdit">Edit Current Domains</key>
    <key alias="domainHelpWithVariants">
      <![CDATA[Valid domain names are: "example.com", "www.example.com", "example.com:8080", or "https://www.example.com/".
     Furthermore also one-level paths in domains are supported, eg. "example.com/en" or "/en".]]></key>
    <key alias="inherit">Inherit</key>
    <key alias="setLanguage">Culture</key>
    <key alias="setLanguageHelp"><![CDATA[Set the culture for nodes below the current node,<br /> or inherit culture from parent nodes. Will also apply<br />
      to the current node, unless a domain below applies too.]]></key>
    <key alias="setDomains">Domains</key>
  </area>
  <area alias="buttons">
    <key alias="clearSelection">Clear selection</key>
    <key alias="select">Select</key>
    <key alias="somethingElse">Do something else</key>
    <key alias="bold">Bold</key>
    <key alias="deindent">Cancel Paragraph Indent</key>
    <key alias="formFieldInsert">Insert form field</key>
    <key alias="graphicHeadline">Insert graphic headline</key>
    <key alias="htmlEdit">Edit Html</key>
    <key alias="indent">Indent Paragraph</key>
    <key alias="italic">Italic</key>
    <key alias="justifyCenter">Center</key>
    <key alias="justifyLeft">Justify Left</key>
    <key alias="justifyRight">Justify Right</key>
    <key alias="linkInsert">Insert Link</key>
    <key alias="linkLocal">Insert local link (anchor)</key>
    <key alias="listBullet">Bullet List</key>
    <key alias="listNumeric">Numeric List</key>
    <key alias="macroInsert">Insert macro</key>
    <key alias="pictureInsert">Insert picture</key>
    <key alias="publishAndClose">Publish and close</key>
    <key alias="publishDescendants">Publish with descendants</key>
    <key alias="relations">Edit relations</key>
    <key alias="returnToList">Return to list</key>
    <key alias="save">Save</key>
    <key alias="saveAndClose">Save and close</key>
    <key alias="saveAndPublish">Save and publish</key>
    <key alias="saveToPublish">Send for approval</key>
    <key alias="saveListView">Save list view</key>
    <key alias="schedulePublish">Schedule</key>
    <key alias="saveAndPreview">Save and preview</key>
    <key alias="showPageDisabled">Preview is disabled because there's no template assigned</key>
    <key alias="styleChoose">Choose style</key>
    <key alias="styleShow">Show styles</key>
    <key alias="tableInsert">Insert table</key>
    <key alias="generateModelsAndClose">Generate models and close</key>
    <key alias="saveAndGenerateModels">Save and generate models</key>
    <key alias="undo">Undo</key>
    <key alias="redo">Redo</key>
    <key alias="deleteTag">Delete tag</key>
    <key alias="confirmActionCancel">Cancel</key>
    <key alias="confirmActionConfirm">Confirm</key>
    <key alias="morePublishingOptions">More publishing options</key>
    <key alias="submitChanges">Submit</key>
  </area>
  <area alias="auditTrails">
    <key alias="atViewingFor">Viewing for</key>
    <key alias="delete">Content deleted</key>
    <key alias="unpublish">Content unpublished</key>
    <key alias="unpublishvariant">Content unpublished for languages: %0%</key>
    <key alias="publish">Content published</key>
    <key alias="publishvariant">Content published for languages: %0%</key>
    <key alias="save">Content saved</key>
    <key alias="savevariant">Content saved for languages: %0%</key>
    <key alias="move">Content moved</key>
    <key alias="copy">Content copied</key>
    <key alias="rollback">Content rolled back</key>
    <key alias="sendtopublish">Content sent for publishing</key>
    <key alias="sendtopublishvariant">Content sent for publishing for languages: %0%</key>
    <key alias="sort">Sort child items performed by user</key>
    <key alias="custom">%0%</key>
    <key alias="contentversionpreventcleanup">Cleanup disabled for version: %0%</key>
    <key alias="contentversionenablecleanup">Cleanup enabled for version: %0%</key>
    <key alias="smallCopy">Copy</key>
    <key alias="smallPublish">Publish</key>
    <key alias="smallPublishVariant">Publish</key>
    <key alias="smallMove">Move</key>
    <key alias="smallSave">Save</key>
    <key alias="smallSaveVariant">Save</key>
    <key alias="smallDelete">Delete</key>
    <key alias="smallUnpublish">Unpublish</key>
    <key alias="smallUnpublishVariant">Unpublish</key>
    <key alias="smallRollBack">Rollback</key>
    <key alias="smallSendToPublish">Send To Publish</key>
    <key alias="smallSendToPublishVariant">Send To Publish</key>
    <key alias="smallSort">Sort</key>
    <key alias="smallCustom">Custom</key>
    <key alias="smallContentVersionPreventCleanup">Save</key>
    <key alias="smallContentVersionEnableCleanup">Save</key>
    <key alias="historyIncludingVariants">History (all variants)</key>
  </area>
  <area alias="codefile">
    <key alias="createFolderIllegalChars">The folder name cannot contain illegal characters.</key>
    <key alias="deleteItemFailed">Failed to delete item: %0%</key>
  </area>
  <area alias="content">
    <key alias="isPublished" version="7.2">Is Published</key>
    <key alias="about">About this page</key>
    <key alias="alias">Alias</key>
    <key alias="alternativeTextHelp">(how would you describe the picture over the phone)</key>
    <key alias="alternativeUrls">Alternative Links</key>
    <key alias="clickToEdit">Click to edit this item</key>
    <key alias="createBy">Created by</key>
    <key alias="createByDesc" version="7.0">Original author</key>
    <key alias="updatedBy" version="7.0">Updated by</key>
    <key alias="createDate">Created</key>
    <key alias="createDateDesc" version="7.0">Date/time this document was created</key>
    <key alias="documentType">Document Type</key>
    <key alias="editing">Editing</key>
    <key alias="expireDate">Remove at</key>
    <key alias="itemChanged">This item has been changed after publication</key>
    <key alias="itemNotPublished">This item is not published</key>
    <key alias="lastPublished">Last published</key>
    <key alias="noItemsToShow">There are no items to show</key>
    <key alias="listViewNoItems" version="7.1.5">There are no items to show in the list.</key>
    <key alias="listViewNoContent">No child items have been added</key>
    <key alias="listViewNoMembers">No members have been added</key>
    <key alias="mediatype">Media Type</key>
    <key alias="mediaLinks">Link to media item(s)</key>
    <key alias="membergroup">Member Group</key>
    <key alias="memberrole">Role</key>
    <key alias="membertype">Member Type</key>
    <key alias="noChanges">No changes have been made</key>
    <key alias="noDate">No date chosen</key>
    <key alias="nodeName">Page title</key>
    <key alias="noMediaLink">This media item has no link</key>
    <key alias="noProperties">No content can be added for this item</key>
    <key alias="otherElements">Properties</key>
    <key alias="parentNotPublished">This document is published but is not visible because the parent '%0%' is
      unpublished
    </key>
    <key alias="parentCultureNotPublished">This culture is published but is not visible because it is unpublished on
      parent '%0%'
    </key>
    <key alias="parentNotPublishedAnomaly">This document is published but is not in the cache</key>
    <key alias="getUrlException">Could not get the URL</key>
    <key alias="routeError">This document is published but its URL would collide with content %0%</key>
    <key alias="routeErrorCannotRoute">This document is published but its URL cannot be routed</key>
    <key alias="publish">Publish</key>
    <key alias="published">Published</key>
    <key alias="publishedPendingChanges">Published (pending changes)</key>
    <key alias="publishStatus">Publication Status</key>
    <key alias="publishDescendantsHelp">
      <![CDATA[Publish <strong>%0%</strong> and all content items underneath and thereby making their content publicly available.]]></key>
    <key alias="publishDescendantsWithVariantsHelp">
      <![CDATA[Publish variants and variants of same type underneath and thereby making their content publicly available.]]></key>
    <key alias="releaseDate">Publish at</key>
    <key alias="unpublishDate">Unpublish at</key>
    <key alias="removeDate">Clear Date</key>
    <key alias="setDate">Set date</key>
    <key alias="sortDone">Sortorder is updated</key>
    <key alias="sortHelp">To sort the nodes, simply drag the nodes or click one of the column headers. You can select
      multiple nodes by holding the "shift" or "control" key while selecting
    </key>
    <key alias="statistics">Statistics</key>
    <key alias="titleOptional">Title (optional)</key>
    <key alias="altTextOptional">Alternative text (optional)</key>
    <key alias="captionTextOptional">Caption (optional)</key>
    <key alias="type">Type</key>
    <key alias="unpublish">Unpublish</key>
    <key alias="unpublished">Unpublished</key>
    <key alias="notCreated">Not created</key>
    <key alias="updateDate">Last edited</key>
    <key alias="updateDateDesc" version="7.0">Date/time this document was edited</key>
    <key alias="uploadClear">Remove file(s)</key>
    <key alias="uploadClearImageContext">Click here to remove the image from the media item</key>
    <key alias="uploadClearFileContext">Click here to remove the file from the media item</key>
    <key alias="urls">Link to document</key>
    <key alias="memberof">Member of group(s)</key>
    <key alias="notmemberof">Not a member of group(s)</key>
    <key alias="childItems" version="7.0">Child items</key>
    <key alias="target" version="7.0">Target</key>
    <key alias="scheduledPublishServerTime">This translates to the following time on the server:</key>
    <key alias="scheduledPublishDocumentation">
      <![CDATA[<a href="https://docs.umbraco.com/umbraco-cms/fundamentals/data/scheduled-publishing#timezones" target="_blank" rel="noopener">What does this mean?</a>]]></key>
    <key alias="nestedContentDeleteItem">Are you sure you want to delete this item?</key>
    <key alias="nestedContentDeleteAllItems">Are you sure you want to delete all items?</key>
    <key alias="nestedContentEditorNotSupported">Property %0% uses editor %1% which is not supported by Nested
      Content.
    </key>
    <key alias="nestedContentNoContentTypes">No Content Types are configured for this property.</key>
    <key alias="nestedContentAddElementType">Add Element Type</key>
    <key alias="nestedContentSelectElementTypeModalTitle">Select Element Type</key>
    <key alias="nestedContentGroupHelpText">Select the group whose properties should be displayed. If left blank, the
      first group on the Element Type will be used.
    </key>
    <key alias="nestedContentTemplateHelpTextPart1">Enter an angular expression to evaluate against each item for its
      name. Use
    </key>
    <key alias="nestedContentTemplateHelpTextPart2">to display the item index</key>
    <key alias="nestedContentNoGroups">The selected element type does not contain any supported groups (tabs are not supported by this editor, either change them to groups or use the Block List editor).</key>
    <key alias="addTextBox">Add another text box</key>
    <key alias="removeTextBox">Remove this text box</key>
    <key alias="contentRoot">Content root</key>
    <key alias="includeUnpublished">Include unpublished content items.</key>
    <key alias="isSensitiveValue">This value is hidden. If you need access to view this value please contact your
      website administrator.
    </key>
    <key alias="isSensitiveValue_short">This value is hidden.</key>
    <key alias="languagesToPublish">What languages would you like to publish?</key>
    <key alias="languagesToSendForApproval">What languages would you like to send for approval?</key>
    <key alias="languagesToSchedule">What languages would you like to schedule?</key>
    <key alias="languagesToUnpublish">Select the languages to unpublish. Unpublishing a mandatory language will
      unpublish all languages.
    </key>
    <key alias="variantsWillBeSaved">All new variants will be saved.</key>
    <key alias="variantsToPublish">Which variants would you like to publish?</key>
    <key alias="variantsToSave">Choose which variants to be saved.</key>
    <key alias="publishRequiresVariants">The following variants is required for publishing to take place:</key>
    <key alias="notReadyToPublish">We are not ready to Publish</key>
    <key alias="readyToPublish">Ready to publish?</key>
    <key alias="readyToSave">Ready to Save?</key>
    <key alias="resetFocalPoint">Reset focal point</key>
    <key alias="sendForApproval">Send for approval</key>
    <key alias="schedulePublishHelp">Select the date and time to publish and/or unpublish the content item.</key>
    <key alias="createEmpty">Create new</key>
    <key alias="createFromClipboard">Paste from clipboard</key>
    <key alias="nodeIsInTrash">This item is in the Recycle Bin</key>
    <key alias="variantSaveNotAllowed">Save is not allowed</key>
    <key alias="variantPublishNotAllowed">Publish is not allowed</key>
    <key alias="variantSendForApprovalNotAllowed">Send for approval is not allowed</key>
    <key alias="variantScheduleNotAllowed">Schedule is not allowed</key>
    <key alias="variantUnpublishNotAllowed">Unpublish is not allowed</key>
  </area>
  <area alias="blueprints">
    <key alias="createBlueprintFrom"><![CDATA[Create a new Content Template from <em>%0%</em>]]></key>
    <key alias="blankBlueprint">Blank</key>
    <key alias="selectBlueprint">Select a Content Template</key>
    <key alias="createdBlueprintHeading">Content Template created</key>
    <key alias="createdBlueprintMessage">A Content Template was created from '%0%'</key>
    <key alias="duplicateBlueprintMessage">Another Content Template with the same name already exists</key>
    <key alias="blueprintDescription">A Content Template is predefined content that an editor can select to use as the
      basis for creating new content
    </key>
  </area>
  <area alias="media">
    <key alias="clickToUpload">Click to upload</key>
    <key alias="orClickHereToUpload">or click here to choose files</key>
    <key alias="disallowedFileType">Cannot upload this file, it does not have an approved file type</key>
    <key alias="disallowedMediaType">Cannot upload this file, the media type with alias '%0%' is not allowed here</key>
    <key alias="invalidFileName">Cannot upload this file, it does not have a valid file name</key>
    <key alias="maxFileSize">Max file size is</key>
    <key alias="mediaRoot">Media root</key>
    <key alias="moveToSameFolderFailed">Parent and destination folders cannot be the same</key>
    <key alias="createFolderFailed">Failed to create a folder under parent id %0%</key>
    <key alias="renameFolderFailed">Failed to rename the folder with id %0%</key>
    <key alias="dragAndDropYourFilesIntoTheArea">Drag and drop your file(s) into the area</key>
    <key alias="uploadNotAllowed">Upload is not allowed in this location.</key>
  </area>
  <area alias="member">
    <key alias="createNewMember">Create a new member</key>
    <key alias="allMembers">All Members</key>
    <key alias="duplicateMemberLogin">A member with this login already exists</key>
    <key alias="memberGroupNoProperties">Member groups have no additional properties for editing.</key>
    <key alias="memberHasGroup">The member is already in group '%0%'</key>
    <key alias="memberHasPassword">The member already has a password set</key>
    <key alias="memberLockoutNotEnabled">Lockout is not enabled for this member</key>
    <key alias="memberNotInGroup">The member is not in group '%0%'</key>
  </area>
  <area alias="contentType">
    <key alias="copyFailed">Failed to copy content type</key>
    <key alias="moveFailed">Failed to move content type</key>
  </area>
  <area alias="mediaType">
    <key alias="copyFailed">Failed to copy media type</key>
    <key alias="moveFailed">Failed to move media type</key>
    <key alias="autoPickMediaType">Auto pick</key>
  </area>
  <area alias="memberType">
    <key alias="copyFailed">Failed to copy member type</key>
  </area>
  <area alias="create">
    <key alias="chooseNode">Where do you want to create the new %0%</key>
    <key alias="createUnder">Create an item under</key>
    <key alias="createContentBlueprint">Select the Document Type you want to make a content template for</key>
    <key alias="enterFolderName">Enter a folder name</key>
    <key alias="updateData">Choose a type and a title</key>
    <key alias="noDocumentTypes" version="7.0">
      <![CDATA[There are no allowed Document Types available for creating content here. You must enable these in <strong>Document Types</strong> within the <strong>Settings</strong> section, by editing the <strong>Allowed child node types</strong> under <strong>Permissions</strong>.]]></key>
    <key alias="noDocumentTypesAtRoot">
      <![CDATA[There are no Document Types available for creating content here. You must create these in <strong>Document Types</strong> within the <strong>Settings</strong> section.]]></key>
    <key alias="noDocumentTypesWithNoSettingsAccess">The selected page in the content tree doesn't allow for any pages
      to be created below it.
    </key>
    <key alias="noDocumentTypesEditPermissions">Edit permissions for this Document Type</key>
    <key alias="noDocumentTypesCreateNew">Create a new Document Type</key>
    <key alias="noDocumentTypesAllowedAtRoot">
      <![CDATA[There are no allowed Document Types available for creating content here. You must enable these in <strong>Document Types</strong> within the <strong>Settings</strong> section, by changing the <strong>Allow as root</strong> option under <strong>Permissions</strong>.]]></key>
    <key alias="noMediaTypes" version="7.0">
      <![CDATA[There are no allowed Media Types available for creating media here. You must enable these in <strong>Media Types Types</strong> within the <strong>Settings</strong> section, by editing the <strong>Allowed child node types</strong> under <strong>Permissions</strong>.]]></key>
    <key alias="noMediaTypesWithNoSettingsAccess">The selected media in the tree doesn't allow for any other media to be
      created below it.
    </key>
    <key alias="noMediaTypesEditPermissions">Edit permissions for this Media Type</key>
    <key alias="documentTypeWithoutTemplate">Document Type without a template</key>
    <key alias="documentTypeWithTemplate">Document Type with Template</key>
    <key alias="documentTypeWithTemplateDescription">The data definition for a content page that can be created by
      editors in the content tree and is directly accessible via a URL.
    </key>
    <key alias="documentType">Document Type</key>
    <key alias="documentTypeDescription">The data definition for a content component that can be created by editors in
      the content tree and be picked on other pages but has no direct URL.
    </key>
    <key alias="elementType">Element Type</key>
    <key alias="elementTypeDescription">Defines the schema for a repeating set of properties, for example, in a 'Block
      List' or 'Nested Content' property editor.
    </key>
    <key alias="composition">Composition</key>
    <key alias="compositionDescription">Defines a re-usable set of properties that can be included in the definition of
      multiple other Document Types. For example, a set of 'Common Page Settings'.
    </key>
    <key alias="folder">Folder</key>
    <key alias="folderDescription">Used to organise the Document Types, Compositions and Element Types created in this
      Document Type tree.
    </key>
    <key alias="newFolder">New folder</key>
    <key alias="newDataType">New Data Type</key>
    <key alias="newJavascriptFile">New JavaScript file</key>
    <key alias="newEmptyPartialView">New empty partial view</key>
    <key alias="newPartialViewMacro">New partial view macro</key>
    <key alias="newPartialViewFromSnippet">New partial view from snippet</key>
    <key alias="newPartialViewMacroFromSnippet">New partial view macro from snippet</key>
    <key alias="newPartialViewMacroNoMacro">New partial view macro (without macro)</key>
    <key alias="newStyleSheetFile">New style sheet file</key>
    <key alias="newRteStyleSheetFile">New Rich Text Editor style sheet file</key>
  </area>
  <area alias="dashboard">
    <key alias="browser">Browse your website</key>
    <key alias="dontShowAgain">- Hide</key>
    <key alias="nothinghappens">If Umbraco isn't opening, you might need to allow popups from this site</key>
    <key alias="openinnew">has opened in a new window</key>
    <key alias="restart">Restart</key>
    <key alias="visit">Visit</key>
    <key alias="welcome">Welcome</key>
  </area>
  <area alias="prompt">
    <key alias="stay">Stay</key>
    <key alias="discardChanges">Discard changes</key>
    <key alias="unsavedChanges">You have unsaved changes</key>
    <key alias="unsavedChangesWarning">Are you sure you want to navigate away from this page? - you have unsaved
      changes
    </key>
    <key alias="confirmListViewPublish">Publishing will make the selected items visible on the site.</key>
    <key alias="confirmListViewUnpublish">Unpublishing will remove the selected items and all their descendants from the
      site.
    </key>
    <key alias="confirmUnpublish">Unpublishing will remove this page and all its descendants from the site.</key>
    <key alias="doctypeChangeWarning">You have unsaved changes. Making changes to the Document Type will discard the
      changes.
    </key>
  </area>
  <area alias="bulk">
    <key alias="done">Done</key>
    <key alias="deletedItem">Deleted %0% item</key>
    <key alias="deletedItems">Deleted %0% items</key>
    <key alias="deletedItemOfItem">Deleted %0% out of %1% item</key>
    <key alias="deletedItemOfItems">Deleted %0% out of %1% items</key>
    <key alias="publishedItem">Published %0% item</key>
    <key alias="publishedItems">Published %0% items</key>
    <key alias="publishedItemOfItem">Published %0% out of %1% item</key>
    <key alias="publishedItemOfItems">Published %0% out of %1% items</key>
    <key alias="unpublishedItem">Unpublished %0% item</key>
    <key alias="unpublishedItems">Unpublished %0% items</key>
    <key alias="unpublishedItemOfItem">Unpublished %0% out of %1% item</key>
    <key alias="unpublishedItemOfItems">Unpublished %0% out of %1% items</key>
    <key alias="movedItem">Moved %0% item</key>
    <key alias="movedItems">Moved %0% items</key>
    <key alias="movedItemOfItem">Moved %0% out of %1% item</key>
    <key alias="movedItemOfItems">Moved %0% out of %1% items</key>
    <key alias="copiedItem">Copied %0% item</key>
    <key alias="copiedItems">Copied %0% items</key>
    <key alias="copiedItemOfItem">Copied %0% out of %1% item</key>
    <key alias="copiedItemOfItems">Copied %0% out of %1% items</key>
  </area>
  <area alias="defaultdialogs">
    <key alias="nodeNameLinkPicker">Link title</key>
    <key alias="urlLinkPicker">Link</key>
    <key alias="anchorLinkPicker">Anchor / querystring</key>
    <key alias="anchorInsert">Name</key>
    <key alias="closeThisWindow">Close this window</key>
    <key alias="confirmdelete">Are you sure you want to delete</key>
    <key alias="confirmdeleteNumberOfItems"><![CDATA[Are you sure you want to delete <strong>%0%</strong> of <strong>%1%</strong> items]]></key>
    <key alias="confirmdisable">Are you sure you want to disable</key>
    <key alias="confirmremove">Are you sure you want to remove</key>
    <key alias="confirmremoveusageof"><![CDATA[Are you sure you want to remove the usage of <strong>%0%</strong>]]></key>
    <key alias="confirmlogout">Are you sure?</key>
    <key alias="confirmSure">Are you sure?</key>
    <key alias="cut">Cut</key>
    <key alias="editdictionary">Edit Dictionary Item</key>
    <key alias="editlanguage">Edit Language</key>
    <key alias="editSelectedMedia">Edit selected media</key>
    <key alias="insertAnchor">Insert local link</key>
    <key alias="insertCharacter">Insert character</key>
    <key alias="insertgraphicheadline">Insert graphic headline</key>
    <key alias="insertimage">Insert picture</key>
    <key alias="insertlink">Insert link</key>
    <key alias="insertMacro">Click to add a Macro</key>
    <key alias="inserttable">Insert table</key>
    <key alias="languagedeletewarning">This will delete the language</key>
    <key alias="languageChangeWarning">Changing the culture for a language may be an expensive operation and will result
      in the content cache and indexes being rebuilt
    </key>
    <key alias="lastEdited">Last Edited</key>
    <key alias="link">Link</key>
    <key alias="linkinternal">Internal link:</key>
    <key alias="linklocaltip">When using local links, insert "#" in front of link</key>
    <key alias="linknewwindow">Open in new window?</key>
    <key alias="macroDoesNotHaveProperties">This macro does not contain any properties you can edit</key>
    <key alias="paste">Paste</key>
    <key alias="permissionsEdit">Edit permissions for</key>
    <key alias="permissionsSet">Set permissions for</key>
    <key alias="permissionsSetForGroup">Set permissions for %0% for user group %1%</key>
    <key alias="permissionsHelp">Select the users groups you want to set permissions for</key>
    <key alias="recycleBinDeleting">The items in the recycle bin are now being deleted. Please do not close this window
      while this operation takes place
    </key>
    <key alias="recycleBinIsEmpty">The recycle bin is now empty</key>
    <key alias="recycleBinWarning">When items are deleted from the recycle bin, they will be gone forever</key>
    <key alias="regexSearchError">
      <![CDATA[<a target='_blank' rel='noopener' href='http://regexlib.com'>regexlib.com</a>'s webservice is currently experiencing some problems, which we have no control over. We are very sorry for this inconvenience.]]></key>
    <key alias="regexSearchHelp">Search for a regular expression to add validation to a form field. Example: 'email,
      'zip-code', 'URL'.
    </key>
    <key alias="removeMacro">Remove Macro</key>
    <key alias="requiredField">Required Field</key>
    <key alias="sitereindexed">Site is reindexed</key>
    <key alias="siterepublished">The website cache has been refreshed. All publish content is now up to date. While all
      unpublished content is still unpublished
    </key>
    <key alias="siterepublishHelp">The website cache will be refreshed. All published content will be updated, while
      unpublished content will stay unpublished.
    </key>
    <key alias="tableColumns">Number of columns</key>
    <key alias="tableRows">Number of rows</key>
    <key alias="thumbnailimageclickfororiginal">Click on the image to see full size</key>
    <key alias="treepicker">Pick item</key>
    <key alias="viewCacheItem">View Cache Item</key>
    <key alias="relateToOriginalLabel">Relate to original</key>
    <key alias="includeDescendants">Include descendants</key>
    <key alias="theFriendliestCommunity">The friendliest community</key>
    <key alias="linkToPage">Link to page</key>
    <key alias="openInNewWindow">Opens the linked document in a new window or tab</key>
    <key alias="linkToMedia">Link to media</key>
    <key alias="selectContentStartNode">Select content start node</key>
    <key alias="selectMedia">Select media</key>
    <key alias="selectMediaType">Select media type</key>
    <key alias="selectIcon">Select icon</key>
    <key alias="selectItem">Select item</key>
    <key alias="selectLink">Select link</key>
    <key alias="selectMacro">Select macro</key>
    <key alias="selectContent">Select content</key>
    <key alias="selectContentType">Select content type</key>
    <key alias="selectMediaStartNode">Select media start node</key>
    <key alias="selectMember">Select member</key>
    <key alias="selectMemberGroup">Select member group</key>
    <key alias="selectMemberType">Select member type</key>
    <key alias="selectNode">Select node</key>
    <key alias="selectLanguages">Select languages</key>
    <key alias="selectSections">Select sections</key>
    <key alias="selectUser">Select user</key>
    <key alias="selectUsers">Select users</key>
    <key alias="noIconsFound">No icons were found</key>
    <key alias="noMacroParams">There are no parameters for this macro</key>
    <key alias="noMacros">There are no macros available to insert</key>
    <key alias="externalLoginProviders">External login providers</key>
    <key alias="exceptionDetail">Exception Details</key>
    <key alias="stacktrace">Stacktrace</key>
    <key alias="innerException">Inner Exception</key>
    <key alias="linkYour">Link your</key>
    <key alias="unLinkYour">Un-link your</key>
    <key alias="account">account</key>
    <key alias="selectEditor">Select editor</key>
    <key alias="selectEditorConfiguration">Select configuration</key>
    <key alias="selectSnippet">Select snippet</key>
    <key alias="variantdeletewarning">This will delete the node and all its languages. If you only want to delete one
      language, you should unpublish the node in that language instead.
    </key>
    <key alias="propertyuserpickerremovewarning"><![CDATA[This will remove the user <strong>%0%</strong>.]]></key>
    <key alias="userremovewarning"><![CDATA[This will remove the user <strong>%0%</strong> from the <strong>%1%</strong> group]]></key>
    <key alias="yesRemove">Yes, remove</key>
    <key alias="deleteLayout">You are deleting the layout</key>
    <key alias="deletingALayout">Modifying layout will result in loss of data for any existing content that is based on this configuration.</key>
  </area>
  <area alias="dictionary">
    <key alias="importDictionaryItemHelp">
      To import a dictionary item, find the ".udt" file on your computer by clicking the
      "Import" button (you'll be asked for confirmation on the next screen)
    </key>
    <key alias="itemDoesNotExists">Dictionary item does not exist.</key>
    <key alias="parentDoesNotExists">Parent item does not exist.</key>
    <key alias="noItems">There are no dictionary items.</key>
    <key alias="noItemsInFile">There are no dictionary items in this file.</key>
    <key alias="noItemsFound">There were no dictionary items found.</key>
    <key alias="createNew">Create dictionary item</key>
  </area>
  <area alias="dictionaryItem">
    <key alias="description"><![CDATA[
      Edit the different language versions for the dictionary item '<em>%0%</em>' below
   ]]>    </key>
    <key alias="displayName">Culture Name</key>
    <key alias="changeKeyError"><![CDATA[
      The key '%0%' already exists.
   ]]>    </key>
    <key alias="overviewTitle">Dictionary overview</key>
  </area>
  <area alias="examineManagement">
    <key alias="configuredSearchers">Configured Searchers</key>
    <key alias="configuredSearchersDescription">Shows properties and tools for any configured Searcher (i.e. such as a
      multi-index searcher)
    </key>
    <key alias="fieldValues">Field values</key>
    <key alias="healthStatus">Health status</key>
    <key alias="healthStatusDescription">The health status of the index and if it can be read</key>
    <key alias="indexers">Indexers</key>
    <key alias="indexInfo">Index info</key>
    <key alias="indexInfoDescription">Lists the properties of the index</key>
    <key alias="manageIndexes">Manage Examine's indexes</key>
    <key alias="manageIndexesDescription">Allows you to view the details of each index and provides some tools for
      managing the indexes
    </key>
    <key alias="rebuildIndex">Rebuild index</key>
    <key alias="rebuildIndexWarning"><![CDATA[
      This will cause the index to be rebuilt.<br />
      Depending on how much content there is in your site this could take a while.<br />
      It is not recommended to rebuild an index during times of high website traffic or when editors are editing content.
     ]]>
    </key>
    <key alias="searchers">Searchers</key>
    <key alias="searchDescription">Search the index and view the results</key>
    <key alias="tools">Tools</key>
    <key alias="toolsDescription">Tools to manage the index</key>
    <key alias="fields">fields</key>
    <key alias="indexCannotRead">The index cannot be read and will need to be rebuilt</key>
    <key alias="processIsTakingLonger">The process is taking longer than expected, check the Umbraco log to see if there
      have been any errors during this operation
    </key>
    <key alias="indexCannotRebuild">This index cannot be rebuilt because it has no assigned</key>
    <key alias="iIndexPopulator">IIndexPopulator</key>
  </area>
  <area alias="placeholders">
    <key alias="username">Enter your username</key>
    <key alias="password">Enter your password</key>
    <key alias="confirmPassword">Confirm your password</key>
    <key alias="nameentity">Name the %0%...</key>
    <key alias="entername">Enter a name...</key>
    <key alias="enteremail">Enter an email...</key>
    <key alias="enterusername">Enter a username...</key>
    <key alias="label">Label...</key>
    <key alias="enterDescription">Enter a description...</key>
    <key alias="search">Type to search...</key>
    <key alias="filter">Type to filter...</key>
    <key alias="enterTags">Type to add tags (press enter after each tag)...</key>
    <key alias="email">Enter your email</key>
    <key alias="enterMessage">Enter a message...</key>
    <key alias="usernameHint">Your username is usually your email</key>
    <key alias="anchor">#value or ?key=value</key>
    <key alias="enterAlias">Enter alias...</key>
    <key alias="generatingAlias">Generating alias...</key>
    <key alias="a11yCreateItem">Create item</key>
    <key alias="a11yEdit">Edit</key>
    <key alias="a11yName">Name</key>
  </area>
  <area alias="editcontenttype">
    <key alias="createListView" version="7.2">Create custom list view</key>
    <key alias="removeListView" version="7.2">Remove custom list view</key>
    <key alias="aliasAlreadyExists">A Content Type, Media Type or Member Type with this alias already exists</key>
  </area>
  <area alias="renamecontainer">
    <key alias="renamed">Renamed</key>
    <key alias="enterNewFolderName">Enter a new folder name here</key>
    <key alias="folderWasRenamed">%0% was renamed to %1%</key>
  </area>
  <area alias="editdatatype">
    <key alias="canChangePropertyEditorHelp">Changing a property editor on a data type with stored values is disabled. To allow this you can change the Umbraco:CMS:DataTypes:CanBeChanged setting in appsettings.json.</key>
    <key alias="addPrevalue">Add prevalue</key>
    <key alias="dataBaseDatatype">Database datatype</key>
    <key alias="guid">Property editor GUID</key>
    <key alias="renderControl">Property editor</key>
    <key alias="rteButtons">Buttons</key>
    <key alias="rteEnableAdvancedSettings">Enable advanced settings for</key>
    <key alias="rteEnableContextMenu">Enable context menu</key>
    <key alias="rteMaximumDefaultImgSize">Maximum default size of inserted images</key>
    <key alias="rteRelatedStylesheets">Related stylesheets</key>
    <key alias="rteShowLabel">Show label</key>
    <key alias="rteWidthAndHeight">Width and height</key>
    <key alias="selectFolder">Select the folder to move</key>
    <key alias="inTheTree">to in the tree structure below</key>
    <key alias="wasMoved">was moved underneath</key>
    <key alias="hasReferencesDeleteConsequence">
      <![CDATA[Deleting <strong>%0%</strong> will delete the properties and their data from the following items]]></key>
    <key alias="acceptDeleteConsequence">I understand this action will delete the properties and data based on this Data
      Type
    </key>
  </area>
  <area alias="errorHandling">
    <key alias="errorButDataWasSaved">Your data has been saved, but before you can publish this page there are some
      errors you need to fix first:
    </key>
    <key alias="errorChangingProviderPassword">The current membership provider does not support changing password
      (EnablePasswordRetrieval need to be true)
    </key>
    <key alias="errorExistsWithoutTab">%0% already exists</key>
    <key alias="errorHeader">There were errors:</key>
    <key alias="errorHeaderWithoutTab">There were errors:</key>
    <key alias="errorInPasswordFormat">The password should be a minimum of %0% characters long and contain at least %1%
      non-alpha numeric character(s)
    </key>
    <key alias="errorIntegerWithoutTab">%0% must be an integer</key>
    <key alias="errorMandatory">The %0% field in the %1% tab is mandatory</key>
    <key alias="errorMandatoryWithoutTab">%0% is a mandatory field</key>
    <key alias="errorRegExp">%0% at %1% is not in a correct format</key>
    <key alias="errorRegExpWithoutTab">%0% is not in a correct format</key>
  </area>
  <area alias="errors">
    <key alias="defaultError">An unknown failure has occurred</key>
    <key alias="concurrencyError">Optimistic concurrency failure, object has been modified</key>
    <key alias="receivedErrorFromServer">Received an error from the server</key>
    <key alias="dissallowedMediaType">The specified file type has been disallowed by the administrator</key>
    <key alias="codemirroriewarning">NOTE! Even though CodeMirror is enabled by configuration, it is disabled in
      Internet Explorer because it's not stable enough.
    </key>
    <key alias="contentTypeAliasAndNameNotNull">Please fill both alias and name on the new property type!</key>
    <key alias="filePermissionsError">There is a problem with read/write access to a specific file or folder</key>
    <key alias="macroErrorLoadingPartialView">Error loading Partial View script (file: %0%)</key>
    <key alias="missingTitle">Please enter a title</key>
    <key alias="missingType">Please choose a type</key>
    <key alias="pictureResizeBiggerThanOrg">You're about to make the picture larger than the original size. Are you sure
      that you want to proceed?
    </key>
    <key alias="startNodeDoesNotExists">Startnode deleted, please contact your administrator</key>
    <key alias="stylesMustMarkBeforeSelect">Please mark content before changing style</key>
    <key alias="stylesNoStylesOnPage">No active styles available</key>
    <key alias="tableColMergeLeft">Please place cursor at the left of the two cells you wish to merge</key>
    <key alias="tableSplitNotSplittable">You cannot split a cell that hasn't been merged.</key>
    <key alias="propertyHasErrors">This property is invalid</key>
  </area>
  <area alias="general">
    <key alias="options">Options</key>
    <key alias="about">About</key>
    <key alias="action">Action</key>
    <key alias="actions">Actions</key>
    <key alias="add">Add</key>
    <key alias="alias">Alias</key>
    <key alias="all">All</key>
    <key alias="areyousure">Are you sure?</key>
    <key alias="back">Back</key>
    <key alias="backToOverview">Back to overview</key>
    <key alias="border">Border</key>
    <key alias="by">by</key>
    <key alias="cancel">Cancel</key>
    <key alias="cellMargin">Cell margin</key>
    <key alias="choose">Choose</key>
    <key alias="clear">Clear</key>
    <key alias="close">Close</key>
    <key alias="closewindow">Close Window</key>
    <key alias="closepane">Close Pane</key>
    <key alias="comment">Comment</key>
    <key alias="confirm">Confirm</key>
    <key alias="constrain">Constrain</key>
    <key alias="constrainProportions">Constrain proportions</key>
    <key alias="content">Content</key>
    <key alias="continue">Continue</key>
    <key alias="copy">Copy</key>
    <key alias="create">Create</key>
    <key alias="cropSection">Crop section</key>
    <key alias="database">Database</key>
    <key alias="date">Date</key>
    <key alias="default">Default</key>
    <key alias="delete">Delete</key>
    <key alias="deleted">Deleted</key>
    <key alias="deleting">Deleting...</key>
    <key alias="design">Design</key>
    <key alias="dictionary">Dictionary</key>
    <key alias="dimensions">Dimensions</key>
    <key alias="discard">Discard</key>
    <key alias="down">Down</key>
    <key alias="download">Download</key>
    <key alias="edit">Edit</key>
    <key alias="edited">Edited</key>
    <key alias="elements">Elements</key>
    <key alias="email">Email</key>
    <key alias="error">Error</key>
    <key alias="field">Field</key>
    <key alias="findDocument">Find</key>
    <key alias="first">First</key>
    <key alias="focalPoint">Focal point</key>
    <key alias="general">General</key>
    <key alias="generic">Generic</key>
    <key alias="groups">Groups</key>
    <key alias="group">Group</key>
    <key alias="height">Height</key>
    <key alias="help">Help</key>
    <key alias="hide">Hide</key>
    <key alias="history">History</key>
    <key alias="icon">Icon</key>
    <key alias="id">Id</key>
    <key alias="import">Import</key>
    <key alias="excludeFromSubFolders">Search only this folder</key>
    <key alias="info">Info</key>
    <key alias="innerMargin">Inner margin</key>
    <key alias="insert">Insert</key>
    <key alias="install">Install</key>
    <key alias="invalid">Invalid</key>
    <key alias="justify">Justify</key>
    <key alias="label">Label</key>
    <key alias="language">Language</key>
    <key alias="last">Last</key>
    <key alias="layout">Layout</key>
    <key alias="links">Links</key>
    <key alias="loading">Loading</key>
    <key alias="locked">Locked</key>
    <key alias="login">Login</key>
    <key alias="logoff">Log off</key>
    <key alias="logout">Logout</key>
    <key alias="macro">Macro</key>
    <key alias="mandatory">Mandatory</key>
    <key alias="media">Media</key>
    <key alias="message">Message</key>
    <key alias="move">Move</key>
    <key alias="name">Name</key>
    <key alias="new">New</key>
    <key alias="next">Next</key>
    <key alias="no">No</key>
    <key alias="nodeName">Node Name</key>
    <key alias="of">of</key>
    <key alias="off">Off</key>
    <key alias="ok">OK</key>
    <key alias="open">Open</key>
    <key alias="on">On</key>
    <key alias="or">or</key>
    <key alias="orderBy">Order by</key>
    <key alias="password">Password</key>
    <key alias="path">Path</key>
    <key alias="pleasewait">One moment please...</key>
    <key alias="previous">Previous</key>
    <key alias="properties">Properties</key>
    <key alias="readMore">Read more</key>
    <key alias="rebuild">Rebuild</key>
    <key alias="reciept">Email to receive form data</key>
    <key alias="recycleBin">Recycle Bin</key>
    <key alias="recycleBinEmpty">Your recycle bin is empty</key>
    <key alias="reload">Reload</key>
    <key alias="revert">Revert</key>
    <key alias="remaining">Remaining</key>
    <key alias="remove">Remove</key>
    <key alias="rename">Rename</key>
    <key alias="renew">Renew</key>
    <key alias="required" version="7.0">Required</key>
    <key alias="retrieve">Retrieve</key>
    <key alias="retry">Retry</key>
    <key alias="rights">Permissions</key>
    <key alias="scheduledPublishing">Scheduled Publishing</key>
    <key alias="umbracoInfo">Umbraco info</key>
    <key alias="search">Search</key>
    <key alias="searchNoResult">Sorry, we can not find what you are looking for.</key>
    <key alias="noItemsInList">No items have been added</key>
    <key alias="server">Server</key>
    <key alias="settings">Settings</key>
    <key alias="shared">Shared</key>
    <key alias="show">Show</key>
    <key alias="showPageOnSend">Show page on Send</key>
    <key alias="size">Size</key>
    <key alias="sort">Sort</key>
    <key alias="status">Status</key>
    <key alias="submit">Submit</key>
    <key alias="success">Success</key>
    <key alias="type">Type</key>
    <key alias="typeName">Type Name</key>
    <key alias="typeToSearch">Type to search...</key>
    <key alias="under">under</key>
    <key alias="up">Up</key>
    <key alias="update">Update</key>
    <key alias="upgrade">Upgrade</key>
    <key alias="upload">Upload</key>
    <key alias="url">URL</key>
    <key alias="user">User</key>
    <key alias="username">Username</key>
    <key alias="validate">Validate</key>
    <key alias="value">Value</key>
    <key alias="view">View</key>
    <key alias="welcome">Welcome...</key>
    <key alias="width">Width</key>
    <key alias="yes">Yes</key>
    <key alias="folder">Folder</key>
    <key alias="searchResults">Search results</key>
    <key alias="reorder">Reorder</key>
    <key alias="reorderDone">I am done reordering</key>
    <key alias="preview">Preview</key>
    <key alias="changePassword">Change password</key>
    <key alias="to">to</key>
    <key alias="listView">List view</key>
    <key alias="saving">Saving...</key>
    <key alias="current">current</key>
    <key alias="embed">Embed</key>
    <key alias="selected">selected</key>
    <key alias="other">Other</key>
    <key alias="articles">Articles</key>
    <key alias="videos">Videos</key>
    <key alias="avatar">Avatar for</key>
    <key alias="header">Header</key>
    <key alias="systemField">system field</key>
    <key alias="lastUpdated">Last Updated</key>
  </area>
  <area alias="colors">
    <key alias="blue">Blue</key>
  </area>
  <area alias="shortcuts">
    <key alias="addTab">Add tab</key>
    <key alias="addGroup">Add group</key>
    <key alias="addProperty">Add property</key>
    <key alias="addEditor">Add editor</key>
    <key alias="addTemplate">Add template</key>
    <key alias="addChildNode">Add child node</key>
    <key alias="addChild">Add child</key>
    <key alias="editDataType">Edit data type</key>
    <key alias="navigateSections">Navigate sections</key>
    <key alias="shortcut">Shortcuts</key>
    <key alias="showShortcuts">show shortcuts</key>
    <key alias="toggleListView">Toggle list view</key>
    <key alias="toggleAllowAsRoot">Toggle allow as root</key>
    <key alias="commentLine">Comment/Uncomment lines</key>
    <key alias="removeLine">Remove line</key>
    <key alias="copyLineUp">Copy Lines Up</key>
    <key alias="copyLineDown">Copy Lines Down</key>
    <key alias="moveLineUp">Move Lines Up</key>
    <key alias="moveLineDown">Move Lines Down</key>
    <key alias="generalHeader">General</key>
    <key alias="editorHeader">Editor</key>
    <key alias="toggleAllowCultureVariants">Toggle allow culture variants</key>
  </area>
  <area alias="graphicheadline">
    <key alias="backgroundcolor">Background color</key>
    <key alias="bold">Bold</key>
    <key alias="color">Text color</key>
    <key alias="font">Font</key>
    <key alias="text">Text</key>
  </area>
  <area alias="headers">
    <key alias="page">Page</key>
  </area>
  <area alias="installer">
    <key alias="databaseErrorCannotConnect">The installer cannot connect to the database.</key>
    <key alias="databaseErrorWebConfig">Could not save the web.config file. Please modify the connection string
      manually.
    </key>
    <key alias="databaseFound">Your database has been found and is identified as</key>
    <key alias="databaseHeader">Database configuration</key>
    <key alias="databaseInstall"><![CDATA[
      Press the <strong>install</strong> button to install the Umbraco %0% database
    ]]>    </key>
    <key alias="databaseInstallDone">
      <![CDATA[Umbraco %0% has now been copied to your database. Press <strong>Next</strong> to proceed.]]></key>
    <key alias="databaseNotFound"><![CDATA[<p>Database not found! Please check that the information in the "connection string" of the "web.config" file is correct.</p>
              <p>To proceed, please edit the "web.config" file (using Visual Studio or your favourite text editor), scroll to the bottom, add the connection string for your database in the key named "UmbracoDbDSN" and save the file. </p>
              <p>
              Click the <strong>retry</strong> button when
              done.<br /><a href="https://our.umbraco.com/documentation/Reference/Config/webconfig/" target="_blank" rel="noopener">
			              More information on editing web.config here</a>.</p>]]></key>
    <key alias="databaseText"><![CDATA[To complete this step, you must know some information regarding your database server ("connection string").<br />
        Please contact your ISP if necessary.
        If you're installing on a local machine or server you might need information from your system administrator.]]></key>
    <key alias="databaseUpgrade"><![CDATA[
      <p>
      Press the <strong>upgrade</strong> button to upgrade your database to Umbraco %0%</p>
      <p>
      Don't worry - no content will be deleted and everything will continue working afterwards!
      </p>
      ]]>    </key>
    <key alias="databaseUpgradeDone"><![CDATA[Your database has been upgraded to the final version %0%.<br/>Press <strong>Next</strong> to
      proceed. ]]></key>
    <key alias="databaseUpToDate">
      <![CDATA[Your current database is up-to-date!. Click <strong>next</strong> to continue the configuration wizard]]></key>
    <key alias="defaultUserChangePass">
      <![CDATA[<strong>The Default users' password needs to be changed!</strong>]]></key>
    <key alias="defaultUserDisabled">
      <![CDATA[<strong>The Default user has been disabled or has no access to Umbraco!</strong></p><p>No further actions needs to be taken. Click <strong>Next</strong> to proceed.]]></key>
    <key alias="defaultUserPassChanged">
      <![CDATA[<strong>The Default user's password has been successfully changed since the installation!</strong></p><p>No further actions needs to be taken. Click <strong>Next</strong> to proceed.]]></key>
    <key alias="defaultUserPasswordChanged">The password is changed!</key>
    <key alias="greatStart">Get a great start, watch our introduction videos</key>
    <key alias="licenseText">By clicking the next button (or modifying the umbracoConfigurationStatus in web.config),
      you accept the license for this software as specified in the box below. Notice that this Umbraco distribution
      consists of two different licenses, the open source MIT license for the framework and the Umbraco freeware license
      that covers the UI.
    </key>
    <key alias="None">Not installed yet.</key>
    <key alias="permissionsAffectedFolders">Affected files and folders</key>
    <key alias="permissionsAffectedFoldersMoreInfo">More information on setting up permissions for Umbraco here</key>
    <key alias="permissionsAffectedFoldersText">You need to grant ASP.NET modify permissions to the following
      files/folders
    </key>
    <key alias="permissionsAlmostPerfect"><![CDATA[<strong>Your permission settings are almost perfect!</strong><br /><br />
        You can run Umbraco without problems, but you will not be able to install packages which are recommended to take full advantage of Umbraco.]]></key>
    <key alias="permissionsHowtoResolve">How to Resolve</key>
    <key alias="permissionsHowtoResolveLink">Click here to read the text version</key>
    <key alias="permissionsHowtoResolveText">
      <![CDATA[Watch our <strong>video tutorial</strong> on setting up folder permissions for Umbraco or read the text version.]]></key>
    <key alias="permissionsMaybeAnIssue"><![CDATA[<strong>Your permission settings might be an issue!</strong>
      <br/><br />
      You can run Umbraco without problems, but you will not be able to create folders or install packages which are recommended to take full advantage of Umbraco.]]></key>
    <key alias="permissionsNotReady"><![CDATA[<strong>Your permission settings are not ready for Umbraco!</strong>
          <br /><br />
          In order to run Umbraco, you'll need to update your permission settings.]]></key>
    <key alias="permissionsPerfect"><![CDATA[<strong>Your permission settings are perfect!</strong><br /><br />
              You are ready to run Umbraco and install packages!]]></key>
    <key alias="permissionsResolveFolderIssues">Resolving folder issue</key>
    <key alias="permissionsResolveFolderIssuesLink">Follow this link for more information on problems with ASP.NET and
      creating folders
    </key>
    <key alias="permissionsSettingUpPermissions">Setting up folder permissions</key>
    <key alias="permissionsText"><![CDATA[
      Umbraco needs write/modify access to certain directories in order to store files like pictures and PDF's.
      It also stores temporary data (aka: cache) for enhancing the performance of your website.
    ]]>    </key>
    <key alias="runwayFromScratch">I want to start from scratch</key>
    <key alias="runwayFromScratchText"><![CDATA[
        Your website is completely empty at the moment, so that's perfect if you want to start from scratch and create your own Document Types and templates.
        (<a href="https://umbraco.tv/documentation/videos/for-site-builders/foundation/document-types">learn how</a>)
        You can still choose to install Runway later on. Please go to the Developer section and choose Packages.
      ]]>    </key>
    <key alias="runwayHeader">You've just set up a clean Umbraco platform. What do you want to do next?</key>
    <key alias="runwayInstalled">Runway is installed</key>
    <key alias="runwayInstalledText"><![CDATA[
      You have the foundation in place. Select what modules you wish to install on top of it.<br />
      This is our list of recommended modules, check off the ones you would like to install, or view the <a href="#" onclick="toggleModules(); return false;" id="toggleModuleList">full list of modules</a>
      ]]>    </key>
    <key alias="runwayOnlyProUsers">Only recommended for experienced users</key>
    <key alias="runwaySimpleSite">I want to start with a simple website</key>
    <key alias="runwaySimpleSiteText"><![CDATA[
      <p>
      "Runway" is a simple website providing some basic Document Types and templates. The installer can set up Runway for you automatically,
        but you can easily edit, extend or remove it. It's not necessary and you can perfectly use Umbraco without it. However,
        Runway offers an easy foundation based on best practices to get you started faster than ever.
        If you choose to install Runway, you can optionally select basic building blocks called Runway Modules to enhance your Runway pages.
        </p>
        <small>
        <em>Included with Runway:</em> Home page, Getting Started page, Installing Modules page.<br />
        <em>Optional Modules:</em> Top Navigation, Sitemap, Contact, Gallery.
        </small>
      ]]>    </key>
    <key alias="runwayWhatIsRunway">What is Runway</key>
    <key alias="step1">Step 1/5 Accept license</key>
    <key alias="step2">Step 2/5: Database configuration</key>
    <key alias="step3">Step 3/5: Validating File Permissions</key>
    <key alias="step4">Step 4/5: Check Umbraco security</key>
    <key alias="step5">Step 5/5: Umbraco is ready to get you started</key>
    <key alias="thankYou">Thank you for choosing Umbraco</key>
    <key alias="theEndBrowseSite"><![CDATA[<h3>Browse your new site</h3>
You installed Runway, so why not see how your new website looks.]]></key>
    <key alias="theEndFurtherHelp"><![CDATA[<h3>Further help and information</h3>
Get help from our award winning community, browse the documentation or watch some free videos on how to build a simple site, how to use packages and a quick guide to the Umbraco terminology]]></key>
    <key alias="theEndHeader">Umbraco %0% is installed and ready for use</key>
    <key alias="theEndInstallFailed"><![CDATA[To finish the installation, you'll need to
        manually edit the <strong>/web.config file</strong> and update the AppSetting key <strong>UmbracoConfigurationStatus</strong> in the bottom to the value of <strong>'%0%'</strong>.]]></key>
    <key alias="theEndInstallSuccess"><![CDATA[You can get <strong>started instantly</strong> by clicking the "Launch Umbraco" button below. <br />If you are <strong>new to Umbraco</strong>,
you can find plenty of resources on our getting started pages.]]></key>
    <key alias="theEndOpenUmbraco"><![CDATA[<h3>Launch Umbraco</h3>
To manage your website, simply open the Umbraco backoffice and start adding content, updating the templates and stylesheets or add new functionality]]></key>
    <key alias="Unavailable">Connection to database failed.</key>
    <key alias="Version3">Umbraco Version 3</key>
    <key alias="Version4">Umbraco Version 4</key>
    <key alias="watch">Watch</key>
    <key alias="welcomeIntro"><![CDATA[This wizard will guide you through the process of configuring <strong>Umbraco %0%</strong> for a fresh install or upgrading from version 3.0.
                                <br /><br />
                                Press <strong>"next"</strong> to start the wizard.]]></key>
  </area>
  <area alias="language">
    <key alias="cultureCode">Culture Code</key>
    <key alias="displayName">Culture Name</key>
  </area>
  <area alias="lockout">
    <key alias="lockoutWillOccur">You've been idle and logout will automatically occur in</key>
    <key alias="renewSession">Renew now to save your work</key>
  </area>
  <area alias="login">
    <key alias="greeting0">Happy super Sunday</key>
    <key alias="greeting1">Happy marvelous Monday</key>
    <key alias="greeting2">Happy tubular Tuesday</key>
    <key alias="greeting3">Happy wonderful Wednesday</key>
    <key alias="greeting4">Happy thunderous Thursday</key>
    <key alias="greeting5">Happy funky Friday</key>
    <key alias="greeting6">Happy Caturday</key>
    <key alias="instruction">Log in below</key>
    <key alias="signInWith">Sign in with</key>
    <key alias="timeout">Session timed out</key>
    <key alias="bottomText">
      <![CDATA[<p style="text-align:right;">&copy; 2001 - %0% <br /><a href="https://umbraco.com" style="text-decoration: none" target="_blank" rel="noopener">Umbraco.com</a></p> ]]></key>
    <key alias="forgottenPassword">Forgotten password?</key>
    <key alias="forgottenPasswordInstruction">An email will be sent to the address specified with a link to reset your
      password
    </key>
    <key alias="requestPasswordResetConfirmation">An email with password reset instructions will be sent to the
      specified address if it matched our records
    </key>
    <key alias="showPassword">Show password</key>
    <key alias="hidePassword">Hide password</key>
    <key alias="returnToLogin">Return to login form</key>
    <key alias="setPasswordInstruction">Please provide a new password</key>
    <key alias="setPasswordConfirmation">Your Password has been updated</key>
    <key alias="resetCodeExpired">The link you have clicked on is invalid or has expired</key>
    <key alias="resetPasswordEmailCopySubject">Umbraco: Reset Password</key>
    <key alias="resetPasswordEmailCopyFormat"><![CDATA[
        <html>
			<head>
				<meta name='viewport' content='width=device-width'>
				<meta http-equiv='Content-Type' content='text/html; charset=UTF-8'>
			</head>
			<body class='' style='font-family: sans-serif; -webkit-font-smoothing: antialiased; font-size: 14px; color: #392F54; line-height: 22px; -ms-text-size-adjust: 100%; -webkit-text-size-adjust: 100%; background: #1d1333; margin: 0; padding: 0;' bgcolor='#1d1333'>
				<style type='text/css'> @media only screen and (max-width: 620px) {table[class=body] h1 {font-size: 28px !important; margin-bottom: 10px !important; } table[class=body] .wrapper {padding: 32px !important; } table[class=body] .article {padding: 32px !important; } table[class=body] .content {padding: 24px !important; } table[class=body] .container {padding: 0 !important; width: 100% !important; } table[class=body] .main {border-left-width: 0 !important; border-radius: 0 !important; border-right-width: 0 !important; } table[class=body] .btn table {width: 100% !important; } table[class=body] .btn a {width: 100% !important; } table[class=body] .img-responsive {height: auto !important; max-width: 100% !important; width: auto !important; } } .btn-primary table td:hover {background-color: #34495e !important; } .btn-primary a:hover {background-color: #34495e !important; border-color: #34495e !important; } .btn  a:visited {color:#FFFFFF;} </style>
				<table border="0" cellpadding="0" cellspacing="0" class="body" style="border-collapse: separate; mso-table-lspace: 0pt; mso-table-rspace: 0pt; width: 100%; background: #1d1333;" bgcolor="#1d1333">
					<tr>
						<td style="font-family: sans-serif; font-size: 14px; vertical-align: top; padding: 24px;" valign="top">
							<table style="border-collapse: separate; mso-table-lspace: 0pt; mso-table-rspace: 0pt; width: 100%;">
								<tr>
									<td background="https://umbraco.com/umbraco/assets/img/application/logo.png" bgcolor="#1d1333" width="28" height="28" valign="top" style="font-family: sans-serif; font-size: 14px; vertical-align: top;">
										<!--[if gte mso 9]> <v:rect xmlns:v="urn:schemas-microsoft-com:vml" fill="true" stroke="false" style="width:30px;height:30px;"> <v:fill type="tile" src="https://umbraco.com/umbraco/assets/img/application/logo.png" color="#1d1333" /> <v:textbox inset="0,0,0,0"> <![endif]-->
<div></div>
<!--[if gte mso 9]> </v:textbox> </v:rect> <![endif]-->
</td>
<td style="font-family: sans-serif; font-size: 14px; vertical-align: top;" valign="top"></td>
</tr>
</table>
</td>
</tr>
</table>
<table border='0' cellpadding='0' cellspacing='0' class='body' style='border-collapse: separate; mso-table-lspace: 0pt; mso-table-rspace: 0pt; width: 100%; background: #1d1333;' bgcolor='#1d1333'>
<tr>
<td style='font-family: sans-serif; font-size: 14px; vertical-align: top;' valign='top'></td>
<td class='container' style='font-family: sans-serif; font-size: 14px; vertical-align: top; display: block; max-width: 560px; width: 560px; margin: 0 auto; padding: 10px;' valign='top'>
<div class='content' style='box-sizing: border-box; display: block; max-width: 560px; margin: 0 auto; padding: 10px;'>
<br>
<table class='main' style='border-collapse: separate; mso-table-lspace: 0pt; mso-table-rspace: 0pt; width: 100%; border-radius: 3px; background: #FFFFFF;' bgcolor='#FFFFFF'>
<tr>
<td class='wrapper' style='font-family: sans-serif; font-size: 14px; vertical-align: top; box-sizing: border-box; padding: 50px;' valign='top'>
<table border='0' cellpadding='0' cellspacing='0' style='border-collapse: separate; mso-table-lspace: 0pt; mso-table-rspace: 0pt; width: 100%;'>
<tr>
<td style='line-height: 24px; font-family: sans-serif; font-size: 14px; vertical-align: top;' valign='top'>
<h1 style='color: #392F54; font-family: sans-serif; font-weight: bold; line-height: 1.4; font-size: 24px; text-align: left; text-transform: capitalize; margin: 0 0 30px;' align='left'>
															Password reset requested
														</h1>
<p style='color: #392F54; font-family: sans-serif; font-size: 14px; font-weight: normal; margin: 0 0 15px;'>
															Your username to login to the Umbraco backoffice is: <strong>%0%</strong>
</p>
<p style='color: #392F54; font-family: sans-serif; font-size: 14px; font-weight: normal; margin: 0 0 15px;'>
<table border='0' cellpadding='0' cellspacing='0' style='border-collapse: separate; mso-table-lspace: 0pt; mso-table-rspace: 0pt; width: auto;'>
<tbody>
<tr>
<td style='font-family: sans-serif; font-size: 14px; vertical-align: top; border-radius: 5px; text-align: center; background: #35C786;' align='center' bgcolor='#35C786' valign='top'>
<a href='%1%' target='_blank' rel='noopener' style='color: #FFFFFF; text-decoration: none; -ms-word-break: break-all; word-break: break-all; border-radius: 5px; box-sizing: border-box; cursor: pointer; display: inline-block; font-size: 14px; font-weight: bold; text-transform: capitalize; background: #35C786; margin: 0; padding: 12px 30px; border: 1px solid #35c786;'>
																				Click this link to reset your password
																			</a>
</td>
</tr>
</tbody>
</table>
</p>
<p style='max-width: 400px; display: block; color: #392F54; font-family: sans-serif; font-size: 14px; line-height: 20px; font-weight: normal; margin: 15px 0;'>If you cannot click on the link, copy and paste this URL into your browser window:</p>
<table border='0' cellpadding='0' cellspacing='0'>
<tr>
<td style='-ms-word-break: break-all; word-break: break-all; font-family: sans-serif; font-size: 11px; line-height:14px;'>
<font style="-ms-word-break: break-all; word-break: break-all; font-size: 11px; line-height:14px;">
<a style='-ms-word-break: break-all; word-break: break-all; color: #392F54; text-decoration: underline; font-size: 11px; line-height:15px;' href='%1%'>%1%</a>
</font>
</td>
</tr>
</table>
</p>
</td>
</tr>
</table>
</td>
</tr>
</table>
<br><br><br>
</div>
</td>
<td style='font-family: sans-serif; font-size: 14px; vertical-align: top;' valign='top'></td>
</tr>
</table>
</body>
</html>
	]]>    </key>
    <key alias="2faTitle">One last step</key>
    <key alias="2faText">You have enabled 2-factor authentication and must verify your identity.</key>
    <key alias="2faMultipleText">Please choose a 2-factor provider</key>
    <key alias="2faCodeInput">Verification code</key>
    <key alias="2faCodeInputHelp">Please enter the verification code</key>
    <key alias="2faInvalidCode">Invalid code entered</key>
  </area>
  <area alias="main">
    <key alias="dashboard">Dashboard</key>
    <key alias="sections">Sections</key>
    <key alias="tree">Content</key>
  </area>
  <area alias="moveOrCopy">
    <key alias="choose">Choose page above...</key>
    <key alias="copyDone">%0% has been copied to %1%</key>
    <key alias="copyTo">Select where the document %0% should be copied to below</key>
    <key alias="moveDone">%0% has been moved to %1%</key>
    <key alias="moveTo">Select where the document %0% should be moved to below</key>
    <key alias="nodeSelected">has been selected as the root of your new content, click 'ok' below.</key>
    <key alias="noNodeSelected">No node selected yet, please select a node in the list above before clicking 'ok'</key>
    <key alias="notAllowedByContentType">The current node is not allowed under the chosen node because of its type</key>
    <key alias="notAllowedByPath">The current node cannot be moved to one of its subpages neither can the parent and destination be the same</key>
    <key alias="notAllowedAtRoot">The current node cannot exist at the root</key>
    <key alias="notValid">The action isn't allowed since you have insufficient permissions on 1 or more child
      documents.
    </key>
    <key alias="relateToOriginal">Relate copied items to original</key>
  </area>
  <area alias="notifications">
    <key alias="editNotifications"><![CDATA[Select your notification for <strong>%0%</strong>]]></key>
    <key alias="notificationsSavedFor">Notification settings saved for</key>
    <key alias="mailBody"><![CDATA[
      Hi %0%

      This is an automated mail to inform you that the task '%1%'
      has been performed on the page '%2%'
      by the user '%3%'

      Go to http://%4%/#/content/content/edit/%5% to edit.

      %6%

      Have a nice day!

      Cheers from the Umbraco robot
    ]]>    </key>
    <key alias="mailBodyVariantSummary">The following languages have been modified %0%</key>
    <key alias="mailBodyHtml"><![CDATA[
        <html>
			<head>
				<meta name='viewport' content='width=device-width'>
				<meta http-equiv='Content-Type' content='text/html; charset=UTF-8'>
			</head>
			<body class='' style='font-family: sans-serif; -webkit-font-smoothing: antialiased; font-size: 14px; color: #392F54; line-height: 22px; -ms-text-size-adjust: 100%; -webkit-text-size-adjust: 100%; background: #1d1333; margin: 0; padding: 0;' bgcolor='#1d1333'>
				<style type='text/css'> @media only screen and (max-width: 620px) {table[class=body] h1 {font-size: 28px !important; margin-bottom: 10px !important; } table[class=body] .wrapper {padding: 32px !important; } table[class=body] .article {padding: 32px !important; } table[class=body] .content {padding: 24px !important; } table[class=body] .container {padding: 0 !important; width: 100% !important; } table[class=body] .main {border-left-width: 0 !important; border-radius: 0 !important; border-right-width: 0 !important; } table[class=body] .btn table {width: 100% !important; } table[class=body] .btn a {width: 100% !important; } table[class=body] .img-responsive {height: auto !important; max-width: 100% !important; width: auto !important; } } .btn-primary table td:hover {background-color: #34495e !important; } .btn-primary a:hover {background-color: #34495e !important; border-color: #34495e !important; } .btn  a:visited {color:#FFFFFF;} </style>
				<table border="0" cellpadding="0" cellspacing="0" class="body" style="border-collapse: separate; mso-table-lspace: 0pt; mso-table-rspace: 0pt; width: 100%; background: #1d1333;" bgcolor="#1d1333">
					<tr>
						<td style="font-family: sans-serif; font-size: 14px; vertical-align: top; padding: 24px;" valign="top">
							<table style="border-collapse: separate; mso-table-lspace: 0pt; mso-table-rspace: 0pt; width: 100%;">
								<tr>
									<td background="https://umbraco.com/umbraco/assets/img/application/logo.png" bgcolor="#1d1333" width="28" height="28" valign="top" style="font-family: sans-serif; font-size: 14px; vertical-align: top;">
										<!--[if gte mso 9]> <v:rect xmlns:v="urn:schemas-microsoft-com:vml" fill="true" stroke="false" style="width:30px;height:30px;"> <v:fill type="tile" src="https://umbraco.com/umbraco/assets/img/application/logo.png" color="#1d1333" /> <v:textbox inset="0,0,0,0"> <![endif]-->
<div></div>
<!--[if gte mso 9]> </v:textbox> </v:rect> <![endif]-->
</td>
<td style="font-family: sans-serif; font-size: 14px; vertical-align: top;" valign="top"></td>
</tr>
</table>
</td>
</tr>
</table>
<table border='0' cellpadding='0' cellspacing='0' class='body' style='border-collapse: separate; mso-table-lspace: 0pt; mso-table-rspace: 0pt; width: 100%; background: #1d1333;' bgcolor='#1d1333'>
<tr>
<td style='font-family: sans-serif; font-size: 14px; vertical-align: top;' valign='top'></td>
<td class='container' style='font-family: sans-serif; font-size: 14px; vertical-align: top; display: block; max-width: 560px; width: 560px; margin: 0 auto; padding: 10px;' valign='top'>
<div class='content' style='box-sizing: border-box; display: block; max-width: 560px; margin: 0 auto; padding: 10px;'>
<br>
<table class='main' style='border-collapse: separate; mso-table-lspace: 0pt; mso-table-rspace: 0pt; width: 100%; border-radius: 3px; background: #FFFFFF;' bgcolor='#FFFFFF'>
<tr>
<td class='wrapper' style='font-family: sans-serif; font-size: 14px; vertical-align: top; box-sizing: border-box; padding: 50px;' valign='top'>
<table border='0' cellpadding='0' cellspacing='0' style='border-collapse: separate; mso-table-lspace: 0pt; mso-table-rspace: 0pt; width: 100%;'>
<tr>
<td style='line-height: 24px; font-family: sans-serif; font-size: 14px; vertical-align: top;' valign='top'>
<h1 style='color: #392F54; font-family: sans-serif; font-weight: bold; line-height: 1.4; font-size: 24px; text-align: left; text-transform: capitalize; margin: 0 0 30px;' align='left'>
															Hi %0%,
														</h1>
<p style='color: #392F54; font-family: sans-serif; font-size: 14px; font-weight: normal; margin: 0 0 15px;'>
															This is an automated mail to inform you that the task <strong>'%1%'</strong> has been performed on the page <a style="color: #392F54; text-decoration: none; -ms-word-break: break-all; word-break: break-all;" href="http://%4%/#/content/content/edit/%5%"><strong>'%2%'</strong></a> by the user <strong>'%3%'</strong>
</p>
<table border='0' cellpadding='0' cellspacing='0' class='btn btn-primary' style='border-collapse: separate; mso-table-lspace: 0pt; mso-table-rspace: 0pt; width: 100%; box-sizing: border-box;'>
<tbody>
<tr>
<td align='left' style='font-family: sans-serif; font-size: 14px; vertical-align: top; padding-bottom: 15px;' valign='top'>
<table border='0' cellpadding='0' cellspacing='0' style='border-collapse: separate; mso-table-lspace: 0pt; mso-table-rspace: 0pt; width: auto;'><tbody><tr>
<td style='font-family: sans-serif; font-size: 14px; vertical-align: top; border-radius: 5px; text-align: center; background: #35C786;' align='center' bgcolor='#35C786' valign='top'>
<a href='http://%4%/#/content/content/edit/%5%' target='_blank' rel='noopener' style='color: #FFFFFF; text-decoration: none; -ms-word-break: break-all; word-break: break-all; border-radius: 5px; box-sizing: border-box; cursor: pointer; display: inline-block; font-size: 14px; font-weight: bold; text-transform: capitalize; background: #35C786; margin: 0; padding: 12px 30px; border: 1px solid #35c786;'>EDIT</a></td></tr></tbody></table>
</td>
</tr>
</tbody>
</table>
<p style='color: #392F54; font-family: sans-serif; font-size: 14px; font-weight: normal; margin: 0 0 15px;'>
<h3>Update summary:</h3>
															%6%
														</p>
<p style='color: #392F54; font-family: sans-serif; font-size: 14px; font-weight: normal; margin: 0 0 15px;'>
															Have a nice day!<br /><br />
															Cheers from the Umbraco robot
														</p>
</td>
</tr>
</table>
</td>
</tr>
</table>
<br><br><br>
</div>
</td>
<td style='font-family: sans-serif; font-size: 14px; vertical-align: top;' valign='top'></td>
</tr>
</table>
</body>
</html>
	]]>    </key>
    <key alias="mailBodyVariantHtmlSummary"><![CDATA[<p>The following languages have been modified:</p>
        %0%
    ]]>    </key>
    <key alias="mailSubject">[%0%] Notification about %1% performed on %2%</key>
    <key alias="notifications">Notifications</key>
  </area>
  <area alias="packager">
    <key alias="actions">Actions</key>
    <key alias="created">Created</key>
    <key alias="createPackage">Create package</key>
    <key alias="chooseLocalPackageText"><![CDATA[
      Choose Package from your machine, by clicking the Browse<br />
         button and locating the package. Umbraco packages usually have a ".umb" or ".zip" extension.
      ]]>    </key>
    <key alias="deletewarning">This will delete the package</key>
    <key alias="includeAllChildNodes">Include all child nodes</key>
    <key alias="installed">Installed</key>
    <key alias="installedPackages">Installed packages</key>
    <key alias="installInstructions">Install instructions</key>
    <key alias="noConfigurationView">This package has no configuration view</key>
    <key alias="noPackagesCreated">No packages have been created yet</key>
    <key alias="noPackages">You don’t have any packages installed</key>
    <key alias="noPackagesDescription">
      <![CDATA[You don’t have any packages installed. Either install a local package by selecting it from your machine, or browse through available packages using the <strong>'Packages'</strong> icon in the top right of your screen]]></key>
    <key alias="packageContent">Package Content</key>
    <key alias="packageLicense">License</key>
    <key alias="packageSearch">Search for packages</key>
    <key alias="packageSearchResults">Results for</key>
    <key alias="packageNoResults">We couldn’t find anything for</key>
    <key alias="packageNoResultsDescription">Please try searching for another package or browse through the categories
    </key>
    <key alias="packagesPopular">Popular</key>
    <key alias="packagesPromoted">Promoted</key>
    <key alias="packagesNew">New releases</key>
    <key alias="packageHas">has</key>
    <key alias="packageKarmaPoints">karma points</key>
    <key alias="packageInfo">Information</key>
    <key alias="packageOwner">Owner</key>
    <key alias="packageContrib">Contributors</key>
    <key alias="packageCreated">Created</key>
    <key alias="packageCurrentVersion">Current version</key>
    <key alias="packageNetVersion">.NET version</key>
    <key alias="packageDownloads">Downloads</key>
    <key alias="packageLikes">Likes</key>
    <key alias="packageCompatibility">Compatibility</key>
    <key alias="packageCompatibilityDescription">This package is compatible with the following versions of Umbraco, as
      reported by community members. Full compatability cannot be guaranteed for versions reported below 100%
    </key>
    <key alias="packageExternalSources">External sources</key>
    <key alias="packageAuthor">Author</key>
    <key alias="packageDocumentation">Documentation</key>
    <key alias="packageMetaData">Package meta data</key>
    <key alias="packageName">Package name</key>
    <key alias="packageNoItemsHeader">Package doesn't contain any items</key>
    <key alias="packageNoItemsText"><![CDATA[This package file doesn't contain any items to uninstall.<br/><br/>
      You can safely remove this from the system by clicking "uninstall package" below.]]></key>
    <key alias="packageOptions">Package options</key>
    <key alias="packageMigrationsRun">Run pending package migrations</key>
    <key alias="packageMigrationsComplete">Package migrations have successfully completed.</key>
    <key alias="packageMigrationsNonePending">All package migrations have successfully completed.</key>
    <key alias="packageReadme">Package readme</key>
    <key alias="packageRepository">Package repository</key>
    <key alias="packageUninstallConfirm">Confirm package uninstall</key>
    <key alias="packageUninstalledHeader">Package was uninstalled</key>
    <key alias="packageUninstalledText">The package was successfully uninstalled</key>
    <key alias="packageUninstallHeader">Uninstall package</key>
    <key alias="packageUninstallText"><![CDATA[You can unselect items you do not wish to remove, at this time, below. When you click "confirm uninstall" all checked-off items will be removed.<br />
      <span style="color: Red; font-weight: bold;">Notice:</span> any documents, media etc depending on the items you remove, will stop working, and could lead to system instability,
      so uninstall with caution. If in doubt, contact the package author.]]></key>
    <key alias="packageVersion">Package version</key>
    <key alias="verifiedToWorkOnUmbracoCloud">Verified to work on Umbraco Cloud</key>
  </area>
  <area alias="paste">
    <key alias="doNothing">Paste with full formatting (Not recommended)</key>
    <key alias="errorMessage">The text you're trying to paste contains special characters or formatting. This could be
      caused by copying text from Microsoft Word. Umbraco can remove special characters or formatting automatically, so
      the pasted content will be more suitable for the web.
    </key>
    <key alias="removeAll">Paste as raw text without any formatting at all</key>
    <key alias="removeSpecialFormattering">Paste, but remove formatting (Recommended)</key>
  </area>
  <area alias="publicAccess">
    <key alias="paGroups">Group based protection</key>
    <key alias="paGroupsHelp">If you want to grant access to all members of specific member groups</key>
    <key alias="paGroupsNoGroups">You need to create a member group before you can use group based authentication</key>
    <key alias="paErrorPage">Error Page</key>
    <key alias="paErrorPageHelp">Used when people are logged on, but do not have access</key>
    <key alias="paHowWould"><![CDATA[Choose how to restrict access to the page <strong>%0%</strong>]]></key>
    <key alias="paIsProtected"><![CDATA[<strong>%0%</strong> is now protected]]></key>
    <key alias="paIsRemoved"><![CDATA[Protection removed from <strong>%0%</strong>]]></key>
    <key alias="paLoginPage">Login Page</key>
    <key alias="paLoginPageHelp">Choose the page that contains the login form</key>
    <key alias="paRemoveProtection">Remove protection...</key>
    <key alias="paRemoveProtectionConfirm">
      <![CDATA[Are you sure you want to remove the protection from the page <strong>%0%</strong>?]]></key>
    <key alias="paSelectPages">Select the pages that contain login form and error messages</key>
    <key alias="paSelectGroups"><![CDATA[Select the groups who have access to the page <strong>%0%</strong>]]></key>
    <key alias="paSelectMembers"><![CDATA[Select the members who have access to the page <strong>%0%</strong>]]></key>
    <key alias="paMembers">Specific members protection</key>
    <key alias="paMembersHelp">If you wish to grant access to specific members</key>
  </area>
  <area alias="publish">
    <key alias="invalidPublishBranchPermissions">Insufficient user permissions to publish all descendant documents</key>
    <key alias="contentPublishedFailedIsTrashed"><![CDATA[
      %0% could not be published because the item is in the recycle bin.
    ]]>    </key>
    <key alias="contentPublishedFailedAwaitingRelease"><![CDATA[
      %0% could not be published because the item is scheduled for release.
    ]]>    </key>
    <key alias="contentPublishedFailedExpired"><![CDATA[
      %0% could not be published because the item has expired.
    ]]>    </key>
    <key alias="contentPublishedFailedInvalid"><![CDATA[
      %0% could not be published because some properties did not pass validation rules.
    ]]>    </key>
    <key alias="contentPublishedFailedByEvent"><![CDATA[
      %0% could not be published, a 3rd party add-in cancelled the action.
    ]]>    </key>
    <key alias="contentPublishedFailedByParent"><![CDATA[
      %0% can not be published, because a parent page is not published.
    ]]>    </key>
    <key alias="contentPublishedFailedByMissingName">
      <![CDATA[%0% can not be published, because its missing a name.]]></key>
    <key alias="contentPublishedFailedReqCultureValidationError">Validation failed for required language '%0%'. This
      language was saved but not published.
    </key>
    <key alias="inProgress">Publishing in progress - please wait...</key>
    <key alias="inProgressCounter">%0% out of %1% pages have been published...</key>
    <key alias="nodePublish">%0% has been published</key>
    <key alias="nodePublishAll">%0% and subpages have been published</key>
    <key alias="publishAll">Publish %0% and all its subpages</key>
    <key alias="publishHelp"><![CDATA[Click <em>Publish</em> to publish <strong>%0%</strong> and thereby making its content publicly available.<br/><br />
      You can publish this page and all its subpages by checking <em>Include unpublished subpages</em> below.
      ]]>    </key>
  </area>
  <area alias="colorpicker">
    <key alias="noColors">You have not configured any approved colors</key>
  </area>
  <area alias="contentPicker">
    <key alias="allowedItemTypes">You can only select items of type(s): %0%</key>
    <key alias="pickedTrashedItem">You have picked a content item currently deleted or in the recycle bin</key>
    <key alias="pickedTrashedItems">You have picked content items currently deleted or in the recycle bin</key>
  </area>
  <area alias="mediaPicker">
    <key alias="deletedItem">Deleted item</key>
    <key alias="pickedTrashedItem">You have picked a media item currently deleted or in the recycle bin</key>
    <key alias="pickedTrashedItems">You have picked media items currently deleted or in the recycle bin</key>
    <key alias="trashed">Trashed</key>
    <key alias="openMedia">Open in Media Library</key>
    <key alias="changeMedia">Change Media Item</key>
    <key alias="editMediaEntryLabel">Edit %0% on %1%</key>
    <key alias="confirmCancelMediaEntryCreationHeadline">Discard creation?</key>
    <key alias="confirmCancelMediaEntryCreationMessage"><![CDATA[Are you sure you want to cancel the creation.]]></key>
    <key alias="confirmCancelMediaEntryHasChanges">You have made changes to this content. Are you sure you want to
      discard them?
    </key>
    <key alias="confirmRemoveAllMediaEntryMessage">Remove all medias?</key>
    <key alias="tabClipboard">Clipboard</key>
    <key alias="notAllowed">Not allowed</key>
    <key alias="openMediaPicker">Open media picker</key>
  </area>
  <area alias="propertyEditorPicker">
    <key alias="title">Select Property Editor</key>
    <key alias="openPropertyEditorPicker">Select Property Editor</key>
  </area>
  <area alias="relatedlinks">
    <key alias="enterExternal">enter external link</key>
    <key alias="chooseInternal">choose internal page</key>
    <key alias="caption">Caption</key>
    <key alias="link">Link</key>
    <key alias="newWindow">Open in new window</key>
    <key alias="captionPlaceholder">enter the display caption</key>
    <key alias="externalLinkPlaceholder">Enter the link</key>
  </area>
  <area alias="imagecropper">
    <key alias="reset">Reset crop</key>
    <key alias="updateEditCrop">Done</key>
    <key alias="undoEditCrop">Undo edits</key>
    <key alias="customCrop">User defined</key>
  </area>
  <area alias="rollback">
    <key alias="changes">Changes</key>
    <key alias="created">Created</key>
    <key alias="headline">Select a version to compare with the current version</key>
    <key alias="currentVersion">Current version</key>
    <key alias="diffHelp">
      <![CDATA[This shows the differences between the current version and the selected version<br /><del>Red text</del> will be removed in the selected version, <ins>green text</ins> will be added]]></key>
    <key alias="documentRolledBack">Document has been rolled back</key>
    <key alias="htmlHelp">This displays the selected version as HTML, if you wish to see the difference between 2
      versions at the same time, use the diff view
    </key>
    <key alias="rollbackTo">Rollback to</key>
    <key alias="selectVersion">Select version</key>
    <key alias="view">View</key>
    <key alias="pagination"><![CDATA[Showing version %0% to %1% of %2% versions]]></key>
    <key alias="versions">Versions</key>
    <key alias="currentDraftVersion">Current draft version</key>
    <key alias="currentPublishedVersion">Current published version</key>
  </area>
  <area alias="scripts">
    <key alias="editscript">Edit script file</key>
  </area>
  <area alias="sections">
    <key alias="content">Content</key>
    <key alias="forms">Forms</key>
    <key alias="media">Media</key>
    <key alias="member">Members</key>
    <key alias="packages">Packages</key>
    <key alias="marketplace">Marketplace</key>
    <key alias="settings">Settings</key>
    <key alias="translation">Translation</key>
    <key alias="users">Users</key>
  </area>
  <area alias="help">
    <key alias="tours">Tours</key>
    <key alias="theBestUmbracoVideoTutorials">The best Umbraco video tutorials</key>
    <key alias="umbracoForum">Visit our.umbraco.com</key>
    <key alias="umbracoTv">Visit umbraco.tv</key>
    <key alias="umbracoLearningBase">Watch our free tutorial videos</key>
    <key alias="umbracoLearningBaseDescription">on the Umbraco Learning Base</key>
  </area>
  <area alias="settings">
    <key alias="defaulttemplate">Default template</key>
    <key alias="importDocumentTypeHelp">To import a Document Type, find the ".udt" file on your computer by clicking the
      "Import" button (you'll be asked for confirmation on the next screen)
    </key>
    <key alias="newtabname">New Tab Title</key>
    <key alias="nodetype">Node type</key>
    <key alias="objecttype">Type</key>
    <key alias="stylesheet">Stylesheet</key>
    <key alias="script">Script</key>
    <key alias="tab">Tab</key>
    <key alias="tabname">Tab Title</key>
    <key alias="tabs">Tabs</key>
    <key alias="contentTypeEnabled">Master Content Type enabled</key>
    <key alias="contentTypeUses">This Content Type uses</key>
    <key alias="noPropertiesDefinedOnTab">No properties defined on this tab. Click on the "add a new property" link at
      the top to create a new property.
    </key>
    <key alias="createMatchingTemplate">Create matching template</key>
    <key alias="addIcon">Add icon</key>
  </area>
  <area alias="sort">
    <key alias="sortOrder">Sort order</key>
    <key alias="sortCreationDate">Creation date</key>
    <key alias="sortDone">Sorting complete.</key>
    <key alias="sortHelp">Drag the different items up or down below to set how they should be arranged. Or click the
      column headers to sort the entire collection of items
    </key>
    <key alias="sortPleaseWait"><![CDATA[Please wait. Items are being sorted, this can take a while.]]></key>
    <key alias="sortEmptyState">This node has no child nodes to sort</key>
  </area>
  <area alias="speechBubbles">
    <key alias="validationFailedHeader">Validation</key>
    <key alias="validationFailedMessage">Validation errors must be fixed before the item can be saved</key>
    <key alias="operationFailedHeader">Failed</key>
    <key alias="operationSavedHeader">Saved</key>
    <key alias="operationSavedHeaderReloadUser">Saved. To view the changes please reload your browser</key>
    <key alias="invalidUserPermissionsText">Insufficient user permissions, could not complete the operation</key>
    <key alias="operationCancelledHeader">Cancelled</key>
    <key alias="operationCancelledText">Operation was cancelled by a 3rd party add-in</key>
    <key alias="folderUploadNotAllowed">This file is being uploaded as part of a folder, but creating a new folder is not allowed here</key>
    <key alias="folderCreationNotAllowed">Creating a new folder is not allowed here</key>
    <key alias="contentTypeDublicatePropertyType">Property type already exists</key>
    <key alias="contentTypePropertyTypeCreated">Property type created</key>
    <key alias="contentTypePropertyTypeCreatedText"><![CDATA[Name: %0% <br /> DataType: %1%]]></key>
    <key alias="contentTypePropertyTypeDeleted">Propertytype deleted</key>
    <key alias="contentTypeSavedHeader">Document Type saved</key>
    <key alias="contentTypeTabCreated">Tab created</key>
    <key alias="contentTypeTabDeleted">Tab deleted</key>
    <key alias="contentTypeTabDeletedText">Tab with id: %0% deleted</key>
    <key alias="cssErrorHeader">Stylesheet not saved</key>
    <key alias="cssSavedHeader">Stylesheet saved</key>
    <key alias="cssSavedText">Stylesheet saved without any errors</key>
    <key alias="dataTypeSaved">Datatype saved</key>
    <key alias="dictionaryItemSaved">Dictionary item saved</key>
    <key alias="editContentPublishedHeader">Content published</key>
    <key alias="editContentPublishedText">and is visible on the website</key>
    <key alias="editMultiContentPublishedText">%0% documents published and visible on the website</key>
    <key alias="editVariantPublishedText">%0% published and visible on the website</key>
    <key alias="editMultiVariantPublishedText">%0% documents published for languages %1% and visible on the website</key>
    <key alias="editBlueprintSavedHeader">Content Template saved</key>
    <key alias="editBlueprintSavedText">Changes have been successfully saved</key>
    <key alias="editContentSavedHeader">Content saved</key>
    <key alias="editContentSavedText">Remember to publish to make changes visible</key>
    <key alias="editContentScheduledSavedText">A schedule for publishing has been updated</key>
    <key alias="editVariantSavedText">%0% saved</key>
    <key alias="editContentSendToPublish">Sent For Approval</key>
    <key alias="editContentSendToPublishText">Changes have been sent for approval</key>
    <key alias="editVariantSendToPublishText">%0% changes have been sent for approval</key>
    <key alias="editMediaSaved">Media saved</key>
    <key alias="editMediaSavedText">Media saved without any errors</key>
    <key alias="editMemberSaved">Member saved</key>
    <key alias="editStylesheetPropertySaved">Stylesheet Property Saved</key>
    <key alias="editStylesheetSaved">Stylesheet saved</key>
    <key alias="editTemplateSaved">Template saved</key>
    <key alias="editUserError">Error saving user (check log)</key>
    <key alias="editUserSaved">User Saved</key>
    <key alias="editUserTypeSaved">User type saved</key>
    <key alias="editUserGroupSaved">User group saved</key>
    <key alias="editCulturesAndHostnamesSaved">Cultures and hostnames saved</key>
    <key alias="editCulturesAndHostnamesError">Error saving cultures and hostnames</key>
    <key alias="fileErrorHeader">File not saved</key>
    <key alias="fileErrorText">file could not be saved. Please check file permissions</key>
    <key alias="fileSavedHeader">File saved</key>
    <key alias="fileSavedText">File saved without any errors</key>
    <key alias="languageSaved">Language saved</key>
    <key alias="mediaTypeSavedHeader">Media Type saved</key>
    <key alias="memberTypeSavedHeader">Member Type saved</key>
    <key alias="memberGroupSavedHeader">Member Group saved</key>
    <key alias="memberGroupNameDuplicate">Another Member Group with the same name already exists</key>
    <key alias="templateErrorHeader">Template not saved</key>
    <key alias="templateErrorText">Please make sure that you do not have 2 templates with the same alias</key>
    <key alias="templateSavedHeader">Template saved</key>
    <key alias="templateSavedText">Template saved without any errors!</key>
    <key alias="contentUnpublished">Content unpublished</key>
    <key alias="contentCultureUnpublished">Content variation %0% unpublished</key>
    <key alias="contentMandatoryCultureUnpublished">The mandatory language '%0%' was unpublished. All languages for this
      content item are now unpublished.
    </key>
    <key alias="partialViewSavedHeader">Partial view saved</key>
    <key alias="partialViewSavedText">Partial view saved without any errors!</key>
    <key alias="partialViewErrorHeader">Partial view not saved</key>
    <key alias="partialViewErrorText">An error occurred saving the file.</key>
    <key alias="permissionsSavedFor">Permissions saved for</key>
    <key alias="deleteUserGroupsSuccess">Deleted %0% user groups</key>
    <key alias="deleteUserGroupSuccess">%0% was deleted</key>
    <key alias="enableUsersSuccess">Enabled %0% users</key>
    <key alias="disableUsersSuccess">Disabled %0% users</key>
    <key alias="enableUserSuccess">%0% is now enabled</key>
    <key alias="disableUserSuccess">%0% is now disabled</key>
    <key alias="setUserGroupOnUsersSuccess">User groups have been set</key>
    <key alias="unlockUsersSuccess">Unlocked %0% users</key>
    <key alias="unlockUserSuccess">%0% is now unlocked</key>
    <key alias="memberExportedSuccess">Member was exported to file</key>
    <key alias="memberExportedError">An error occurred while exporting the member</key>
    <key alias="deleteUserSuccess">User %0% was deleted</key>
    <key alias="resendInviteHeader">Invite user</key>
    <key alias="resendInviteSuccess">Invitation has been re-sent to %0%</key>
    <key alias="contentReqCulturePublishError">Cannot publish the document since the required '%0%' is not published
    </key>
    <key alias="contentCultureValidationError">Validation failed for language '%0%'</key>
    <key alias="documentTypeExportedSuccess">Document Type was exported to file</key>
    <key alias="documentTypeExportedError">An error occurred while exporting the Document Type</key>
    <key alias="dictionaryItemExportedSuccess">Dictionary item(s) was exported to file</key>
    <key alias="dictionaryItemExportedError">An error occurred while exporting the dictionary item(s)</key>
    <key alias="dictionaryItemImported">The following dictionary item(s) has been imported!</key>
    <key alias="scheduleErrReleaseDate1">The release date cannot be in the past</key>
    <key alias="scheduleErrReleaseDate2">Cannot schedule the document for publishing since the required '%0%' is not
      published
    </key>
    <key alias="scheduleErrReleaseDate3">Cannot schedule the document for publishing since the required '%0%' has a
      publish date later than a non mandatory language
    </key>
    <key alias="scheduleErrExpireDate1">The expire date cannot be in the past</key>
    <key alias="scheduleErrExpireDate2">The expire date cannot be before the release date</key>
    <key alias="publishWithNoDomains">Domains are not configured for multilingual site, please contact an administrator,
      see log for more information
    </key>
    <key alias="publishWithMissingDomain">There is no domain configured for %0%, please contact an administrator, see
      log for more information
    </key>
    <key alias="preventCleanupEnableError">An error occurred while enabling version cleanup for %0%</key>
    <key alias="preventCleanupDisableError">An error occurred while disabling version cleanup for %0%</key>
    <key alias="copySuccessMessage">Your system information has successfully been copied to the clipboard</key>
    <key alias="cannotCopyInformation">Could not copy your system information to the clipboard</key>
  </area>
  <area alias="stylesheet">
    <key alias="addRule">Add style</key>
    <key alias="editRule">Edit style</key>
    <key alias="editorRules">Rich text editor styles</key>
    <key alias="editorRulesHelp">Define the styles that should be available in the rich text editor for this
      stylesheet
    </key>
    <key alias="editstylesheet">Edit stylesheet</key>
    <key alias="editstylesheetproperty">Edit stylesheet property</key>
    <key alias="nameHelp">The name displayed in the editor style selector</key>
    <key alias="preview">Preview</key>
    <key alias="previewHelp">How the text will look like in the rich text editor.</key>
    <key alias="selector">Selector</key>
    <key alias="selectorHelp">Uses CSS syntax, e.g. "h1" or ".redHeader"</key>
    <key alias="styles">Styles</key>
    <key alias="stylesHelp">The CSS that should be applied in the rich text editor, e.g. "color:red;"</key>
    <key alias="tabCode">Code</key>
    <key alias="tabRules">Rich Text Editor</key>
  </area>
  <area alias="template">
    <key alias="runtimeModeProduction"><![CDATA[Content is not editable when using runtime mode <code>Production</code>.]]></key>
    <key alias="deleteByIdFailed">Failed to delete template with ID %0%</key>
    <key alias="edittemplate">Edit template</key>
    <key alias="insertSections">Sections</key>
    <key alias="insertContentArea">Insert content area</key>
    <key alias="insertContentAreaPlaceHolder">Insert content area placeholder</key>
    <key alias="insert">Insert</key>
    <key alias="insertDesc">Choose what to insert into your template</key>
    <key alias="insertDictionaryItem">Dictionary item</key>
    <key alias="insertDictionaryItemDesc">A dictionary item is a placeholder for a translatable piece of text, which
      makes it easy to create designs for multilingual websites.
    </key>
    <key alias="insertMacro">Macro</key>
    <key alias="insertMacroDesc">
      A Macro is a configurable component which is great for
      reusable parts of your design, where you need the option to provide parameters,
      such as galleries, forms and lists.
    </key>
    <key alias="insertPageField">Value</key>
    <key alias="insertPageFieldDesc">Displays the value of a named field from the current page, with options to modify
      the value or fallback to alternative values.
    </key>
    <key alias="insertPartialView">Partial view</key>
    <key alias="insertPartialViewDesc">
      A partial view is a separate template file which can be rendered inside another
      template, it's great for reusing markup or for separating complex templates into separate files.
    </key>
    <key alias="mastertemplate">Master template</key>
    <key alias="noMaster">No master</key>
    <key alias="renderBody">Render child template</key>
    <key alias="renderBodyDesc"><![CDATA[
     Renders the contents of a child template, by inserting a
     <code>@RenderBody()</code> placeholder.
      ]]>    </key>
    <key alias="defineSection">Define a named section</key>
    <key alias="defineSectionDesc"><![CDATA[
         Defines a part of your template as a named section by wrapping it in
          <code>@section { ... }</code>. This can be rendered in a
          specific area of the parent of this template, by using <code>@RenderSection</code>.
      ]]>    </key>
    <key alias="renderSection">Render a named section</key>
    <key alias="renderSectionDesc"><![CDATA[
      Renders a named area of a child template, by inserting a <code>@RenderSection(name)</code> placeholder.
      This renders an area of a child template which is wrapped in a corresponding <code>@section [name]{ ... }</code> definition.
      ]]>    </key>
    <key alias="sectionName">Section Name</key>
    <key alias="sectionMandatory">Section is mandatory</key>
    <key alias="sectionMandatoryDesc"><![CDATA[
            If mandatory, the child template must contain a <code>@section</code> definition, otherwise an error is shown.
    ]]>    </key>
    <key alias="queryBuilder">Query builder</key>
    <key alias="itemsReturned">items returned, in</key>
    <key alias="iWant">I want</key>
    <key alias="allContent">all content</key>
    <key alias="contentOfType">content of type "%0%"</key>
    <key alias="from">from</key>
    <key alias="websiteRoot">my website</key>
    <key alias="where">where</key>
    <key alias="and">and</key>
    <key alias="is">is</key>
    <key alias="isNot">is not</key>
    <key alias="before">before</key>
    <key alias="beforeIncDate">before (including selected date)</key>
    <key alias="after">after</key>
    <key alias="afterIncDate">after (including selected date)</key>
    <key alias="equals">equals</key>
    <key alias="doesNotEqual">does not equal</key>
    <key alias="contains">contains</key>
    <key alias="doesNotContain">does not contain</key>
    <key alias="greaterThan">greater than</key>
    <key alias="greaterThanEqual">greater than or equal to</key>
    <key alias="lessThan">less than</key>
    <key alias="lessThanEqual">less than or equal to</key>
    <key alias="id">Id</key>
    <key alias="name">Name</key>
    <key alias="createdDate">Created Date</key>
    <key alias="lastUpdatedDate">Last Updated Date</key>
    <key alias="orderBy">order by</key>
    <key alias="ascending">ascending</key>
    <key alias="descending">descending</key>
    <key alias="template">Template</key>
  </area>
  <area alias="grid">
    <key alias="media">Image</key>
    <key alias="macro">Macro</key>
    <key alias="insertControl">Choose type of content</key>
    <key alias="chooseLayout">Choose a layout</key>
    <key alias="addRows">Add a row</key>
    <key alias="addElement">Add content</key>
    <key alias="dropElement">Drop content</key>
    <key alias="settingsApplied">Settings applied</key>
    <key alias="contentNotAllowed">This content is not allowed here</key>
    <key alias="contentAllowed">This content is allowed here</key>
    <key alias="clickToEmbed">Click to embed</key>
    <key alias="clickToInsertImage">Click to insert image</key>
    <key alias="clickToInsertMacro">Click to insert macro</key>
    <key alias="placeholderWriteHere">Write here...</key>
    <key alias="gridLayouts">Grid Layouts</key>
    <key alias="gridLayoutsDetail">Layouts are the overall work area for the grid editor, usually you only need one or
      two different layouts
    </key>
    <key alias="addGridLayout">Add Grid Layout</key>
    <key alias="editGridLayout">Edit Grid Layout</key>
    <key alias="addGridLayoutDetail">Adjust the layout by setting column widths and adding additional sections</key>
    <key alias="rowConfigurations">Row configurations</key>
    <key alias="rowConfigurationsDetail">Rows are predefined cells arranged horizontally</key>
    <key alias="addRowConfiguration">Add row configuration</key>
    <key alias="editRowConfiguration">Edit row configuration</key>
    <key alias="addRowConfigurationDetail">Adjust the row by setting cell widths and adding additional cells</key>
    <key alias="noConfiguration">No further configuration available</key>
    <key alias="columns">Columns</key>
    <key alias="columnsDetails">Total combined number of columns in the grid layout</key>
    <key alias="settings">Settings</key>
    <key alias="settingsDetails">Configure what settings editors can change</key>
    <key alias="styles">Styles</key>
    <key alias="stylesDetails">Configure what styling editors can change</key>
    <key alias="allowAllEditors">Allow all editors</key>
    <key alias="allowAllRowConfigurations">Allow all row configurations</key>
    <key alias="maxItems">Maximum items</key>
    <key alias="maxItemsDescription">Leave blank or set to 0 for unlimited</key>
    <key alias="setAsDefault">Set as default</key>
    <key alias="chooseExtra">Choose extra</key>
    <key alias="chooseDefault">Choose default</key>
    <key alias="areAdded">are added</key>
    <key alias="warning">Warning</key>
    <key alias="warningText">
      <![CDATA[<p>Modifying a row configuration name will result in loss of data for any existing content that is based on this configuration.</p> <p><strong>Modifying only the label will not result in data loss.</strong></p>]]></key>
    <key alias="youAreDeleting">You are deleting the row configuration</key>
    <key alias="deletingARow">
      Deleting a row configuration name will result in loss of data for any existing content that is based on this
      configuration.
    </key>
    <key alias="deleteLayout">You are deleting the layout</key>
    <key alias="deletingALayout">Modifying a layout will result in loss of data for any existing content that is based
      on this configuration.
    </key>
  </area>
  <area alias="contentTypeEditor">
    <key alias="compositions">Compositions</key>
    <key alias="group">Group</key>
    <key alias="groupReorderSameAliasError">You can't move the group %0% to this tab because the group will get the same
      alias as a tab: "%1%". Rename the group to continue.
    </key>
    <key alias="noGroups">You have not added any groups</key>
    <key alias="addGroup">Add group</key>
    <key alias="inheritedFrom">Inherited from</key>
    <key alias="addProperty">Add property</key>
    <key alias="requiredLabel">Required label</key>
    <key alias="enableListViewHeading">Enable list view</key>
    <key alias="enableListViewDescription">Configures the content item to show a sortable and searchable list of its
      children, the children will not be shown in the tree
    </key>
    <key alias="allowedTemplatesHeading">Allowed Templates</key>
    <key alias="allowedTemplatesDescription">Choose which templates editors are allowed to use on content of this type
    </key>
    <key alias="allowAsRootHeading">Allow as root</key>
    <key alias="allowAsRootDescription">Allow editors to create content of this type in the root of the content tree.
    </key>
    <key alias="childNodesHeading">Allowed child node types</key>
    <key alias="childNodesDescription">Allow content of the specified types to be created underneath content of this
      type.
    </key>
    <key alias="chooseChildNode">Choose child node</key>
    <key alias="compositionsDescription">Inherit tabs and properties from an existing Document Type. New tabs will be
      added to the current Document Type or merged if a tab with an identical name exists.
    </key>
    <key alias="compositionInUse">This Content Type is used in a composition, and therefore cannot be composed itself.
    </key>
    <key alias="noAvailableCompositions">There are no Content Types available to use as a composition.</key>
    <key alias="compositionRemoveWarning">Removing a composition will delete all the associated property data. Once you
      save the Document Type there's no way back.
    </key>
    <key alias="availableEditors">Create new</key>
    <key alias="reuse">Use existing</key>
    <key alias="editorSettings">Editor settings</key>
    <key alias="searchResultSettings">Available configurations</key>
    <key alias="searchResultEditors">Create a new configuration</key>
    <key alias="configuration">Configuration</key>
    <key alias="yesDelete">Yes, delete</key>
    <key alias="movedUnderneath">was moved underneath</key>
    <key alias="copiedUnderneath">was copied underneath</key>
    <key alias="folderToMove">Select the folder to move</key>
    <key alias="folderToCopy">Select the folder to copy</key>
    <key alias="structureBelow">to in the tree structure below</key>
    <key alias="allDocumentTypes">All Document Types</key>
    <key alias="allDocuments">All Documents</key>
    <key alias="allMediaItems">All media items</key>
    <key alias="usingThisDocument">using this Document Type will be deleted permanently, please confirm you want to
      delete these as well.
    </key>
    <key alias="usingThisMedia">using this Media Type will be deleted permanently, please confirm you want to delete
      these as well.
    </key>
    <key alias="usingThisMember">using this Member Type will be deleted permanently, please confirm you want to delete
      these as well
    </key>
    <key alias="andAllDocuments">and all documents using this type</key>
    <key alias="andAllMediaItems">and all media items using this type</key>
    <key alias="andAllMembers">and all members using this type</key>
    <key alias="memberCanEdit">Member can edit</key>
    <key alias="memberCanEditDescription">Allow this property value to be edited by the member on their profile page
    </key>
    <key alias="isSensitiveData">Is sensitive data</key>
    <key alias="isSensitiveDataDescription">Hide this property value from content editors that don't have access to view
      sensitive information
    </key>
    <key alias="showOnMemberProfile">Show on member profile</key>
    <key alias="showOnMemberProfileDescription">Allow this property value to be displayed on the member profile page
    </key>
    <key alias="tabHasNoSortOrder">tab has no sort order</key>
    <key alias="compositionUsageHeading">Where is this composition used?</key>
    <key alias="compositionUsageSpecification">This composition is currently used in the composition of the following
      Content Types:
    </key>
    <key alias="variantsHeading">Allow variations</key>
    <key alias="cultureVariantHeading">Allow vary by culture</key>
    <key alias="segmentVariantHeading">Allow segmentation</key>
    <key alias="cultureVariantLabel">Vary by culture</key>
    <key alias="segmentVariantLabel">Vary by segments</key>
    <key alias="variantsDescription">Allow editors to create content of this type in different languages.</key>
    <key alias="cultureVariantDescription">Allow editors to create content of different languages.</key>
    <key alias="segmentVariantDescription">Allow editors to create segments of this content.</key>
    <key alias="allowVaryByCulture">Allow varying by culture</key>
    <key alias="allowVaryBySegment">Allow segmentation</key>
    <key alias="elementType">Element Type</key>
    <key alias="elementHeading">Is an Element Type</key>
    <key alias="elementDescription">An Element Type is meant to be used for instance in Nested Content, and not in the
      tree.
    </key>
    <key alias="elementCannotToggle">A Document Type cannot be changed to an Element Type once it has been used to
      create one or more content items.
    </key>
    <key alias="elementDoesNotSupport">This is not applicable for an Element Type</key>
    <key alias="propertyHasChanges">You have made changes to this property. Are you sure you want to discard them?</key>
    <key alias="displaySettingsHeadline">Appearance</key>
    <key alias="displaySettingsLabelOnTop">Label above (full-width)</key>
    <key alias="confirmDeleteTabMessage"><![CDATA[Are you sure you want to delete the tab <strong>%0%</strong>?]]></key>
    <key alias="confirmDeleteGroupMessage">
      <![CDATA[Are you sure you want to delete the group <strong>%0%</strong>?]]></key>
    <key alias="confirmDeletePropertyMessage">
      <![CDATA[Are you sure you want to delete the property <strong>%0%</strong>?]]></key>
    <key alias="confirmDeleteTabNotice">This will also delete all items below this tab.</key>
    <key alias="confirmDeleteGroupNotice">This will also delete all items below this group.</key>
    <key alias="addTab">Add tab</key>
    <key alias="convertToTab">Convert to tab</key>
    <key alias="tabDirectPropertiesDropZone">Drag properties here to place directly on the tab</key>
    <key alias="removeChildNode">You are removing the child node</key>
    <key alias="removeChildNodeWarning">Removing a child node will limit the editors options to create different content
      types beneath a node.
    </key>
    <key alias="usingEditor">using this editor will get updated with the new settings.</key>
    <key alias="historyCleanupHeading">History cleanup</key>
    <key alias="historyCleanupDescription">Allow overriding the global history cleanup settings.</key>
    <key alias="historyCleanupKeepAllVersionsNewerThanDays">Keep all versions newer than days</key>
    <key alias="historyCleanupKeepLatestVersionPerDayForDays">Keep latest version per day for days</key>
    <key alias="historyCleanupPreventCleanup">Prevent cleanup</key>
    <key alias="historyCleanupEnableCleanup">Enable cleanup</key>
    <key alias="historyCleanupGloballyDisabled"><![CDATA[<strong>NOTE!</strong> The cleanup of historically content versions are disabled globally. These settings will not take effect before it is enabled.]]></key>
    <key alias="changeDataTypeHelpText">Changing a data type with stored values is disabled. To allow this you can change the Umbraco:CMS:DataTypes:CanBeChanged setting in appsettings.json.</key>
  </area>
  <area alias="languages">
    <key alias="addLanguage">Add language</key>
    <key alias="culture">ISO code</key>
    <key alias="mandatoryLanguage">Mandatory language</key>
    <key alias="mandatoryLanguageHelp">Properties on this language have to be filled out before the node can be
      published.
    </key>
    <key alias="defaultLanguage">Default language</key>
    <key alias="defaultLanguageHelp">An Umbraco site can only have one default language set.</key>
    <key alias="changingDefaultLanguageWarning">Switching default language may result in default content missing.</key>
    <key alias="fallsbackToLabel">Falls back to</key>
    <key alias="noFallbackLanguageOption">No fall back language</key>
    <key alias="fallbackLanguageDescription">To allow multi-lingual content to fall back to another language if not
      present in the requested language, select it here.
    </key>
    <key alias="fallbackLanguage">Fall back language</key>
    <key alias="none">none</key>
    <key alias="invariantPropertyUnlockHelp"><![CDATA[<strong>%0%</strong> is shared across languages and segments.]]></key>
    <key alias="invariantCulturePropertyUnlockHelp"><![CDATA[<strong>%0%</strong> is shared across all languages.]]></key>
    <key alias="invariantSegmentPropertyUnlockHelp"><![CDATA[<strong>%0%</strong> is shared across all segments.]]></key>
    <key alias="invariantLanguageProperty">Shared: Languages</key>
    <key alias="invariantSegmentProperty">Shared: Segments</key>
  </area>
  <area alias="macro">
    <key alias="addParameter">Add parameter</key>
    <key alias="editParameter">Edit parameter</key>
    <key alias="enterMacroName">Enter macro name</key>
    <key alias="parameters">Parameters</key>
    <key alias="parametersDescription">Define the parameters that should be available when using this macro.</key>
    <key alias="selectViewFile">Select partial view macro file</key>
  </area>
  <area alias="modelsBuilder">
    <key alias="buildingModels">Building models</key>
    <key alias="waitingMessage">this can take a bit of time, don't worry</key>
    <key alias="modelsGenerated">Models generated</key>
    <key alias="modelsGeneratedError">Models could not be generated</key>
    <key alias="modelsExceptionInUlog">Models generation has failed, see exception in U log</key>
  </area>
  <area alias="templateEditor">
    <key alias="addDefaultValue">Add default value</key>
    <key alias="defaultValue">Default value</key>
    <key alias="alternativeField">Fallback field</key>
    <key alias="alternativeText">Default value</key>
    <key alias="casing">Casing</key>
    <key alias="encoding">Encoding</key>
    <key alias="chooseField">Choose field</key>
    <key alias="convertLineBreaks">Convert line breaks</key>
    <key alias="convertLineBreaksHelp">Replaces line breaks with 'br' html tag</key>
    <key alias="customFields">Custom Fields</key>
    <key alias="dateOnly">Date only</key>
    <key alias="formatAsDate">Format as date</key>
    <key alias="htmlEncode">HTML encode</key>
    <key alias="htmlEncodeHelp">Will replace special characters by their HTML equivalent.</key>
    <key alias="insertedAfter">Will be inserted after the field value</key>
    <key alias="insertedBefore">Will be inserted before the field value</key>
    <key alias="lowercase">Lowercase</key>
    <key alias="none">None</key>
    <key alias="outputSample">Output sample</key>
    <key alias="postContent">Insert after field</key>
    <key alias="preContent">Insert before field</key>
    <key alias="recursive">Recursive</key>
    <key alias="recursiveDescr">Yes, make it recursive</key>
    <key alias="standardFields">Standard Fields</key>
    <key alias="uppercase">Uppercase</key>
    <key alias="urlEncode">URL encode</key>
    <key alias="urlEncodeHelp">Will format special characters in URLs</key>
    <key alias="usedIfAllEmpty">Will only be used when the field values above are empty</key>
    <key alias="usedIfEmpty">This field will only be used if the primary field is empty</key>
    <key alias="withTime">Date and time</key>
  </area>
  <area alias="translation">
    <key alias="details">Translation details</key>
    <key alias="DownloadXmlDTD">Download XML DTD</key>
    <key alias="fields">Fields</key>
    <key alias="includeSubpages">Include subpages</key>
    <key alias="mailBody"><![CDATA[
      Hi %0%

      This is an automated mail to inform you that the document '%1%'
      has been requested for translation into '%5%' by %2%.

      Go to http://%3%/translation/details.aspx?id=%4% to edit.

      Or log into Umbraco to get an overview of your translation tasks
      http://%3%

      Have a nice day!

      Cheers from the Umbraco robot
    ]]>    </key>
    <key alias="noTranslators">No translator users found. Please create a translator user before you start sending
      content to translation
    </key>
    <key alias="pageHasBeenSendToTranslation">The page '%0%' has been send to translation</key>
    <key alias="sendToTranslate">Send the page '%0%' to translation</key>
    <key alias="totalWords">Total words</key>
    <key alias="translateTo">Translate to</key>
    <key alias="translationDone">Translation completed.</key>
    <key alias="translationDoneHelp">You can preview the pages, you've just translated, by clicking below. If the
      original page is found, you will get a comparison of the 2 pages.
    </key>
    <key alias="translationFailed">Translation failed, the XML file might be corrupt</key>
    <key alias="translationOptions">Translation options</key>
    <key alias="translator">Translator</key>
    <key alias="uploadTranslationXml">Upload translation XML</key>
  </area>
  <area alias="treeHeaders">
    <key alias="content">Content</key>
    <key alias="contentBlueprints">Content Templates</key>
    <key alias="media">Media</key>
    <key alias="cacheBrowser">Cache Browser</key>
    <key alias="contentRecycleBin">Recycle Bin</key>
    <key alias="createdPackages">Created packages</key>
    <key alias="dataTypes">Data Types</key>
    <key alias="dictionary">Dictionary</key>
    <key alias="installedPackages">Installed packages</key>
    <key alias="installSkin">Install skin</key>
    <key alias="installStarterKit">Install starter kit</key>
    <key alias="languages">Languages</key>
    <key alias="localPackage">Install local package</key>
    <key alias="macros">Macros</key>
    <key alias="mediaTypes">Media Types</key>
    <key alias="member">Members</key>
    <key alias="memberGroups">Member Groups</key>
    <key alias="memberRoles">Member Roles</key>
    <key alias="memberTypes">Member Types</key>
    <key alias="documentTypes">Document Types</key>
    <key alias="relationTypes">Relation Types</key>
    <key alias="packager">Packages</key>
    <key alias="packages">Packages</key>
    <key alias="partialViews">Partial Views</key>
    <key alias="partialViewMacros">Partial View Macro Files</key>
    <key alias="repositories">Install from repository</key>
    <key alias="runway">Install Runway</key>
    <key alias="runwayModules">Runway modules</key>
    <key alias="scripting">Scripting Files</key>
    <key alias="scripts">Scripts</key>
    <key alias="stylesheets">Stylesheets</key>
    <key alias="templates">Templates</key>
    <key alias="logViewer">Log Viewer</key>
    <key alias="users">Users</key>
    <key alias="settingsGroup">Settings</key>
    <key alias="templatingGroup">Templating</key>
    <key alias="thirdPartyGroup">Third Party</key>
  </area>
  <area alias="update">
    <key alias="updateAvailable">New update ready</key>
    <key alias="updateDownloadText">%0% is ready, click here for download</key>
    <key alias="updateNoServer">No connection to server</key>
    <key alias="updateNoServerError">Error checking for update. Please review trace-stack for further information</key>
  </area>
  <area alias="user">
    <key alias="access">Access</key>
    <key alias="accessHelp">Based on the assigned groups and start nodes, the user has access to the following nodes
    </key>
    <key alias="assignAccess">Assign access</key>
    <key alias="administrators">Administrator</key>
    <key alias="categoryField">Category field</key>
    <key alias="createDate">User created</key>
    <key alias="changePassword">Change your password</key>
    <key alias="changePhoto">Change photo</key>
    <key alias="emailRequired">Required - enter an email address for this user</key>
    <key alias="newPassword">New password</key>
    <key alias="newPasswordFormatLengthTip">Minimum %0% character(s) to go!</key>
    <key alias="newPasswordFormatNonAlphaTip">There should be at least %0% special character(s) in there.</key>
    <key alias="noLockouts">hasn't been locked out</key>
    <key alias="noPasswordChange">The password hasn't been changed</key>
    <key alias="confirmNewPassword">Confirm new password</key>
    <key alias="changePasswordDescription">You can change your password for accessing the Umbraco backoffice by filling
      out the form below and click the 'Change Password' button
    </key>
    <key alias="contentChannel">Content Channel</key>
    <key alias="createAnotherUser">Create another user</key>
    <key alias="createUserHelp">Create new users to give them access to Umbraco. When a new user is created a password
      will be generated that you can share with the user.
    </key>
    <key alias="descriptionField">Description field</key>
    <key alias="disabled">Disable User</key>
    <key alias="documentType">Document Type</key>
    <key alias="duplicateLogin">A user with this login already exists</key>
    <key alias="editors">Editor</key>
    <key alias="excerptField">Excerpt field</key>
    <key alias="failedPasswordAttempts">Failed login attempts</key>
    <key alias="goToProfile">Go to user profile</key>
    <key alias="groupsHelp">Add groups to assign access and permissions</key>
    <key alias="inviteAnotherUser">Invite another user</key>
    <key alias="inviteUserHelp">Invite new users to give them access to Umbraco. An invite email will be sent to the
      user with information on how to log in to Umbraco. Invites last for 72 hours.
    </key>
    <key alias="language">Language</key>
    <key alias="languageHelp">Set the language you will see in menus and dialogs</key>
    <key alias="lastLockoutDate">Last lockout date</key>
    <key alias="lastLogin">Last login</key>
    <key alias="lastPasswordChangeDate">Password last changed</key>
    <key alias="loginname">Username</key>
    <key alias="mediastartnode">Media start node</key>
    <key alias="mediastartnodehelp">Limit the media library to a specific start node</key>
    <key alias="mediastartnodes">Media start nodes</key>
    <key alias="mediastartnodeshelp">Limit the media library to specific start nodes</key>
    <key alias="modules">Sections</key>
    <key alias="nameRequired">Required - enter a name for this user</key>
    <key alias="noConsole">Disable Umbraco Access</key>
    <key alias="noLogin">has not logged in yet</key>
    <key alias="oldPassword">Old password</key>
    <key alias="password">Password</key>
    <key alias="resetPassword">Reset password</key>
    <key alias="passwordChanged">Your password has been changed!</key>
    <key alias="passwordChangedGeneric">Password changed</key>
    <key alias="passwordConfirm">Please confirm the new password</key>
    <key alias="passwordEnterNew">Enter your new password</key>
    <key alias="passwordIsBlank">Your new password cannot be blank!</key>
    <key alias="passwordCurrent">Current password</key>
    <key alias="passwordInvalid">Invalid current password</key>
    <key alias="passwordIsDifferent">There was a difference between the new password and the confirmed password. Please
      try again!
    </key>
    <key alias="passwordMismatch">The confirmed password doesn't match the new password!</key>
    <key alias="passwordRequiresDigit">The password must have at least one digit ('0'-'9')</key>
    <key alias="passwordRequiresLower">The password must have at least one lowercase ('a'-'z')</key>
    <key alias="passwordRequiresNonAlphanumeric">The password must have at least one non alphanumeric character</key>
    <key alias="passwordRequiresUniqueChars">The password must use at least %0% different characters</key>
    <key alias="passwordRequiresUpper">The password must have at least one uppercase ('A'-'Z')</key>
    <key alias="passwordTooShort">The password must be at least %0% characters long</key>
    <key alias="permissionReplaceChildren">Replace child node permissions</key>
    <key alias="permissionSelectedPages">You are currently modifying permissions for the pages:</key>
    <key alias="permissionSelectPages">Select pages to modify their permissions</key>
    <key alias="removePhoto">Remove photo</key>
    <key alias="permissionsDefault">Default permissions</key>
    <key alias="permissionsGranular">Granular permissions</key>
    <key alias="permissionsGranularHelp">Set permissions for specific nodes</key>
    <key alias="profile">Profile</key>
    <key alias="searchAllChildren">Search all children</key>
    <key alias="languagesHelp">Limit the languages users have access to edit</key>
    <key alias="allowAccessToAllLanguages">Allow access to all languages</key>
    <key alias="sectionsHelp">Add sections to give users access</key>
    <key alias="selectUserGroups">Select user groups</key>
    <key alias="noStartNode">No start node selected</key>
    <key alias="noStartNodes">No start nodes selected</key>
    <key alias="startnode">Content start node</key>
    <key alias="startnodehelp">Limit the content tree to a specific start node</key>
    <key alias="startnodes">Content start nodes</key>
    <key alias="startnodeshelp">Limit the content tree to specific start nodes</key>
    <key alias="updateDate">User last updated</key>
    <key alias="userCreated">has been created</key>
    <key alias="userCreatedSuccessHelp">The new user has successfully been created. To log in to Umbraco use the
      password below.
    </key>
    <key alias="userHasPassword">The user already has a password set</key>
    <key alias="userHasGroup">The user is already in group '%0%'</key>
    <key alias="userLockoutNotEnabled">Lockout is not enabled for this user</key>
    <key alias="userManagement">User management</key>
    <key alias="username">Name</key>
    <key alias="userNotInGroup">The user is not in group '%0%'</key>
    <key alias="userPermissions">User permissions</key>
    <key alias="usergroup">User group</key>
    <key alias="userInvited">has been invited</key>
    <key alias="userInvitedSuccessHelp">An invitation has been sent to the new user with details about how to log in to
      Umbraco.
    </key>
    <key alias="userinviteWelcomeMessage">Hello there and welcome to Umbraco! In just 1 minute you’ll be good to go, we
      just need you to setup a password and add a picture for your avatar.
    </key>
    <key alias="userinviteExpiredMessage">Welcome to Umbraco! Unfortunately your invite has expired. Please contact your
      administrator and ask them to resend it.
    </key>
    <key alias="userinviteAvatarMessage">Uploading a photo of yourself will make it easy for other users to recognize
      you. Click the circle above to upload your photo.
    </key>
    <key alias="writer">Writer</key>
    <key alias="configureTwoFactor">Configure Two-Factor</key>
    <key alias="change">Change</key>
    <key alias="yourProfile" version="7.0">Your profile</key>
    <key alias="yourHistory" version="7.0">Your recent history</key>
    <key alias="sessionExpires" version="7.0">Session expires in</key>
    <key alias="inviteUser">Invite user</key>
    <key alias="createUser">Create user</key>
    <key alias="sendInvite">Send invite</key>
    <key alias="backToUsers">Back to users</key>
    <key alias="inviteEmailCopySubject">Umbraco: Invitation</key>
    <key alias="inviteEmailCopyFormat"><![CDATA[
        <html>
			<head>
				<meta name='viewport' content='width=device-width'>
				<meta http-equiv='Content-Type' content='text/html; charset=UTF-8'>
			</head>
			<body class='' style='font-family: sans-serif; -webkit-font-smoothing: antialiased; font-size: 14px; color: #392F54; line-height: 22px; -ms-text-size-adjust: 100%; -webkit-text-size-adjust: 100%; background: #1d1333; margin: 0; padding: 0;' bgcolor='#1d1333'>
				<style type='text/css'> @media only screen and (max-width: 620px) {table[class=body] h1 {font-size: 28px !important; margin-bottom: 10px !important; } table[class=body] .wrapper {padding: 32px !important; } table[class=body] .article {padding: 32px !important; } table[class=body] .content {padding: 24px !important; } table[class=body] .container {padding: 0 !important; width: 100% !important; } table[class=body] .main {border-left-width: 0 !important; border-radius: 0 !important; border-right-width: 0 !important; } table[class=body] .btn table {width: 100% !important; } table[class=body] .btn a {width: 100% !important; } table[class=body] .img-responsive {height: auto !important; max-width: 100% !important; width: auto !important; } } .btn-primary table td:hover {background-color: #34495e !important; } .btn-primary a:hover {background-color: #34495e !important; border-color: #34495e !important; } .btn  a:visited {color:#FFFFFF;} </style>
				<table border="0" cellpadding="0" cellspacing="0" class="body" style="border-collapse: separate; mso-table-lspace: 0pt; mso-table-rspace: 0pt; width: 100%; background: #1d1333;" bgcolor="#1d1333">
					<tr>
						<td style="font-family: sans-serif; font-size: 14px; vertical-align: top; padding: 24px;" valign="top">
							<table style="border-collapse: separate; mso-table-lspace: 0pt; mso-table-rspace: 0pt; width: 100%;">
								<tr>
									<td background="https://umbraco.com/umbraco/assets/img/application/logo.png" bgcolor="#1d1333" width="28" height="28" valign="top" style="font-family: sans-serif; font-size: 14px; vertical-align: top;">
										<!--[if gte mso 9]> <v:rect xmlns:v="urn:schemas-microsoft-com:vml" fill="true" stroke="false" style="width:30px;height:30px;"> <v:fill type="tile" src="https://umbraco.com/umbraco/assets/img/application/logo.png" color="#1d1333" /> <v:textbox inset="0,0,0,0"> <![endif]-->
<div></div>
<!--[if gte mso 9]> </v:textbox> </v:rect> <![endif]-->
</td>
<td style="font-family: sans-serif; font-size: 14px; vertical-align: top;" valign="top"></td>
</tr>
</table>
</td>
</tr>
</table>
<table border='0' cellpadding='0' cellspacing='0' class='body' style='border-collapse: separate; mso-table-lspace: 0pt; mso-table-rspace: 0pt; width: 100%; background: #1d1333;' bgcolor='#1d1333'>
<tr>
<td style='font-family: sans-serif; font-size: 14px; vertical-align: top;' valign='top'></td>
<td class='container' style='font-family: sans-serif; font-size: 14px; vertical-align: top; display: block; max-width: 560px; width: 560px; margin: 0 auto; padding: 10px;' valign='top'>
<div class='content' style='box-sizing: border-box; display: block; max-width: 560px; margin: 0 auto; padding: 10px;'>
<br>
<table class='main' style='border-collapse: separate; mso-table-lspace: 0pt; mso-table-rspace: 0pt; width: 100%; border-radius: 3px; background: #FFFFFF;' bgcolor='#FFFFFF'>
<tr>
<td class='wrapper' style='font-family: sans-serif; font-size: 14px; vertical-align: top; box-sizing: border-box; padding: 50px;' valign='top'>
<table border='0' cellpadding='0' cellspacing='0' style='border-collapse: separate; mso-table-lspace: 0pt; mso-table-rspace: 0pt; width: 100%;'>
<tr>
<td style='line-height: 24px; font-family: sans-serif; font-size: 14px; vertical-align: top;' valign='top'>
<h1 style='color: #392F54; font-family: sans-serif; font-weight: bold; line-height: 1.4; font-size: 24px; text-align: left; text-transform: capitalize; margin: 0 0 30px;' align='left'>
															Hi %0%,
														</h1>
<p style='color: #392F54; font-family: sans-serif; font-size: 14px; font-weight: normal; margin: 0 0 15px;'>
															You have been invited by <a href="mailto:%4%" style="text-decoration: underline; color: #392F54; -ms-word-break: break-all; word-break: break-all;">%1%</a> to the Umbraco Back Office.
														</p>
<p style='color: #392F54; font-family: sans-serif; font-size: 14px; font-weight: normal; margin: 0 0 15px;'>
															Message from <a href="mailto:%1%" style="text-decoration: none; color: #392F54; -ms-word-break: break-all; word-break: break-all;">%1%</a>:
															<br/>
<em>%2%</em>
</p>
<table border='0' cellpadding='0' cellspacing='0' class='btn btn-primary' style='border-collapse: separate; mso-table-lspace: 0pt; mso-table-rspace: 0pt; width: 100%; box-sizing: border-box;'>
<tbody>
<tr>
<td align='left' style='font-family: sans-serif; font-size: 14px; vertical-align: top; padding-bottom: 15px;' valign='top'>
<table border='0' cellpadding='0' cellspacing='0' style='border-collapse: separate; mso-table-lspace: 0pt; mso-table-rspace: 0pt; width: auto;'>
<tbody>
<tr>
<td style='font-family: sans-serif; font-size: 14px; vertical-align: top; border-radius: 5px; text-align: center; background: #35C786;' align='center' bgcolor='#35C786' valign='top'>
<a href='%3%' target='_blank' rel='noopener' style='color: #FFFFFF; text-decoration: none; -ms-word-break: break-all; word-break: break-all; border-radius: 5px; box-sizing: border-box; cursor: pointer; display: inline-block; font-size: 14px; font-weight: bold; text-transform: capitalize; background: #35C786; margin: 0; padding: 12px 30px; border: 1px solid #35c786;'>
																							Click this link to accept the invite
																						</a>
</td>
</tr>
</tbody>
</table>
</td>
</tr>
</tbody>
</table>
<p style='max-width: 400px; display: block; color: #392F54; font-family: sans-serif; font-size: 14px; line-height: 20px; font-weight: normal; margin: 15px 0;'>If you cannot click on the link, copy and paste this URL into your browser window:</p>
<table border='0' cellpadding='0' cellspacing='0'>
<tr>
<td style='-ms-word-break: break-all; word-break: break-all; font-family: sans-serif; font-size: 11px; line-height:14px;'>
<font style="-ms-word-break: break-all; word-break: break-all; font-size: 11px; line-height:14px;">
<a style='-ms-word-break: break-all; word-break: break-all; color: #392F54; text-decoration: underline; font-size: 11px; line-height:15px;' href='%3%'>%3%</a>
</font>
</td>
</tr>
</table>
</p>
</td>
</tr>
</table>
</td>
</tr>
</table>
<br><br><br>
</div>
</td>
<td style='font-family: sans-serif; font-size: 14px; vertical-align: top;' valign='top'></td>
</tr>
</table>
</body>
</html>]]></key>
    <key alias="defaultInvitationMessage">Resending invitation...</key>
    <key alias="deleteUser">Delete User</key>
    <key alias="deleteUserConfirmation">Are you sure you wish to delete this user account?</key>
    <key alias="stateAll">All</key>
    <key alias="stateActive">Active</key>
    <key alias="stateDisabled">Disabled</key>
    <key alias="stateLockedOut">Locked out</key>
    <key alias="stateApproved">Approved</key>
    <key alias="stateInvited">Invited</key>
    <key alias="stateInactive">Inactive</key>
    <key alias="sortNameAscending">Name (A-Z)</key>
    <key alias="sortNameDescending">Name (Z-A)</key>
    <key alias="sortCreateDateAscending">Newest</key>
    <key alias="sortCreateDateDescending">Oldest</key>
    <key alias="sortLastLoginDateDescending">Last login</key>
    <key alias="noUserGroupsAdded">No user groups have been added</key>
    <key alias="2faDisableText">If you wish to disable this two-factor provider, then you must enter the code shown on your authentication device:</key>
    <key alias="2faProviderIsEnabled">This two-factor provider is enabled</key>
    <key alias="2faProviderIsDisabledMsg">This two-factor provider is now disabled</key>
    <key alias="2faProviderIsNotDisabledMsg">Something went wrong with trying to disable this two-factor provider</key>
    <key alias="2faDisableForUser">Do you want to disable this two-factor provider for this user?</key>
  </area>
  <area alias="validation">
    <key alias="validation">Validation</key>
    <key alias="validateAsEmail">Validate as an email address</key>
    <key alias="validateAsNumber">Validate as a number</key>
    <key alias="validateAsUrl">Validate as a URL</key>
    <key alias="enterCustomValidation">...or enter a custom validation</key>
    <key alias="fieldIsMandatory">Field is mandatory</key>
    <key alias="mandatoryMessage">Enter a custom validation error message (optional)</key>
    <key alias="validationRegExp">Enter a regular expression</key>
    <key alias="validationRegExpMessage">Enter a custom validation error message (optional)</key>
    <key alias="minCount">You need to add at least</key>
    <key alias="maxCount">You can only have</key>
    <key alias="addUpTo">Add up to</key>
    <key alias="items">items</key>
    <key alias="urls">URL(s)</key>
    <key alias="urlsSelected">URL(s) selected</key>
    <key alias="itemsSelected">items selected</key>
    <key alias="invalidDate">Invalid date</key>
    <key alias="invalidNumber">Not a number</key>
    <key alias="invalidNumberStepSize">Not a valid numeric step size</key>
    <key alias="invalidEmail">Invalid email</key>
    <key alias="invalidNull">Value cannot be null</key>
    <key alias="invalidEmpty">Value cannot be empty</key>
    <key alias="invalidPattern">Value is invalid, it does not match the correct pattern</key>
    <key alias="invalidMemberGroupName">Invalid member group name</key>
    <key alias="invalidUserGroupName">Invalid user group name</key>
    <key alias="invalidToken">Invalid token</key>
    <key alias="invalidUsername">Invalid username</key>
    <key alias="duplicateEmail">Email '%0%' is already taken</key>
    <key alias="duplicateUserGroupName">User group name '%0%' is already taken</key>
    <key alias="duplicateMemberGroupName">Member group name '%0%' is already taken</key>
    <key alias="duplicateUsername">Username '%0%' is already taken</key>
    <key alias="customValidation">Custom validation</key>
    <key alias="entriesShort"><![CDATA[Minimum %0% entries, requires <strong>%1%</strong> more.]]></key>
    <key alias="entriesExceed"><![CDATA[Maximum %0% entries, <strong>%1%</strong> too many.]]></key>
    <key alias="entriesAreasMismatch">The content amount requirements are not met for one or more areas.</key>
  </area>
  <area alias="healthcheck">
    <!-- The following keys get these tokens passed in:
	     0: Current value
		   1: Recommended value
		   2: XPath
		   3: Configuration file path
	  -->
    <key alias="checkSuccessMessage">Value is set to the recommended value: '%0%'.</key>
    <key alias="checkErrorMessageDifferentExpectedValue">Expected value '%1%' for '%2%' in configuration file '%3%', but
      found '%0%'.
    </key>
    <key alias="checkErrorMessageUnexpectedValue">Found unexpected value '%0%' for '%2%' in configuration file '%3%'.
    </key>
    <!-- The following keys get these tokens passed in:
	     0: Current value
		   1: Recommended value
	  -->
    <key alias="macroErrorModeCheckSuccessMessage">MacroErrors are set to '%0%'.</key>
    <key alias="macroErrorModeCheckErrorMessage">MacroErrors are set to '%0%' which will prevent some or all pages in
      your site from loading completely if there are any errors in macros. Rectifying this will set the value to '%1%'.
    </key>
    <!-- The following keys get these tokens passed in:
	     0: Current value
		   1: Recommended value
		   2: Server version
	  -->
    <!-- The following keys get predefined tokens passed in that are not all the same, like above -->
    <key alias="httpsCheckValidCertificate">Your website's certificate is valid.</key>
    <key alias="httpsCheckInvalidCertificate">Certificate validation error: '%0%'</key>
    <key alias="httpsCheckExpiredCertificate">Your website's SSL certificate has expired.</key>
    <key alias="httpsCheckExpiringCertificate">Your website's SSL certificate is expiring in %0% days.</key>
    <key alias="healthCheckInvalidUrl">Error pinging the URL %0% - '%1%'</key>
    <key alias="httpsCheckIsCurrentSchemeHttps">You are currently %0% viewing the site using the HTTPS scheme.</key>
    <key alias="httpsCheckConfigurationRectifyNotPossible">The appSetting 'Umbraco:CMS:Global:UseHttps' is set to 'false' in
      your appSettings.json file. Once you access this site using the HTTPS scheme, that should be set to 'true'.
    </key>
    <key alias="httpsCheckConfigurationCheckResult">The appSetting 'Umbraco:CMS:Global:UseHttps' is set to '%0%' in your
      appSettings.json file, your cookies are %1% marked as secure.
    </key>
    <!-- The following keys don't get tokens passed in -->
    <key alias="compilationDebugCheckSuccessMessage">Debug compilation mode is disabled.</key>
    <key alias="compilationDebugCheckErrorMessage">Debug compilation mode is currently enabled. It is recommended to
      disable this setting before go live.
    </key>
    <!-- The following keys get these tokens passed in:
	    0: Comma delimitted list of failed folder paths
  	-->
    <!-- The following keys get these tokens passed in:
	    0: Path to the file not found
  	-->
    <!-- The following keys get these tokens passed in:
	    0: Comma delimitted list of failed folder paths
  	-->
    <key alias="umbracoApplicationUrlCheckResultTrue"><![CDATA[The appSetting 'Umbraco:CMS:WebRouting:UmbracoApplicationUrl' is set to <strong>%0%</strong>.]]></key>
    <key alias="umbracoApplicationUrlCheckResultFalse">The appSetting 'Umbraco:CMS:WebRouting:UmbracoApplicationUrl' is not set.</key>
    <key alias="clickJackingCheckHeaderFound">
      <![CDATA[The header or meta-tag <strong>X-Frame-Options</strong> used to control whether a site can be IFRAMEd by another was found.]]></key>
    <key alias="clickJackingCheckHeaderNotFound">
      <![CDATA[The header or meta-tag <strong>X-Frame-Options</strong> used to control whether a site can be IFRAMEd by another was not found.]]></key>
    <key alias="noSniffCheckHeaderFound">
      <![CDATA[The header or meta-tag <strong>X-Content-Type-Options</strong> used to protect against MIME sniffing vulnerabilities was found.]]></key>
    <key alias="noSniffCheckHeaderNotFound">
      <![CDATA[The header or meta-tag <strong>X-Content-Type-Options</strong> used to protect against MIME sniffing vulnerabilities was not found.]]></key>
    <key alias="hSTSCheckHeaderFound">
      <![CDATA[The header <strong>Strict-Transport-Security</strong>, also known as the HSTS-header, was found.]]></key>
    <key alias="hSTSCheckHeaderNotFound">
      <![CDATA[The header <strong>Strict-Transport-Security</strong> was not found.]]></key>
    <key alias="hSTSCheckHeaderFoundOnLocalhost">
      <![CDATA[The header <strong>Strict-Transport-Security</strong>, also known as the HSTS-header, was found. <strong>This header should not be present on localhost.</strong>]]>
    </key>
    <key alias="hSTSCheckHeaderNotFoundOnLocalhost">
      <![CDATA[The header <strong>Strict-Transport-Security</strong> was not found. This header should not be present on localhost.]]>
    </key>
    <key alias="xssProtectionCheckHeaderFound"><![CDATA[The header <strong>X-XSS-Protection</strong> was found.]]></key>
    <key alias="xssProtectionCheckHeaderNotFound">
      <![CDATA[The header <strong>X-XSS-Protection</strong> was not found.]]></key>
    <!-- The following key get these tokens passed in:
	    0: Comma delimitted list of headers found
  	-->
    <key alias="excessiveHeadersFound">
      <![CDATA[The following headers revealing information about the website technology were found: <strong>%0%</strong>.]]></key>
    <key alias="excessiveHeadersNotFound">No headers revealing information about the website technology were found.
    </key>
    <key alias="smtpMailSettingsNotFound">The 'Umbraco:CMS:Global:Smtp' configuration could not be found.</key>
    <key alias="smtpMailSettingsHostNotConfigured">The 'Umbraco:CMS:Global:Smtp:Host' configuration could not be
      found.
    </key>
    <key alias="smtpMailSettingsConnectionSuccess">SMTP settings are configured correctly and the service is operating
      as expected.
    </key>
    <key alias="smtpMailSettingsConnectionFail">The SMTP server configured with host '%0%' and port '%1%' could not be
      reached. Please check to ensure the SMTP settings in the configuration 'Umbraco:CMS:Global:Smtp' are correct.
    </key>
    <key alias="notificationEmailsCheckSuccessMessage">
      <![CDATA[Notification email has been set to <strong>%0%</strong>.]]></key>
    <key alias="notificationEmailsCheckErrorMessage">
      <![CDATA[Notification email is still set to the default value of <strong>%0%</strong>.]]></key>
    <key alias="scheduledHealthCheckEmailBody">
      <![CDATA[<html><body><p>Results of the scheduled Umbraco Health Checks run on %0% at %1% are as follows:</p>%2%</body></html>]]></key>
    <key alias="scheduledHealthCheckEmailSubject">Umbraco Health Check Status: %0%</key>
    <key alias="checkGroup">Check group</key>
    <key alias="helpText">
      <![CDATA[
        <p>The health checker evaluates various areas of your site for best practice settings, configuration, potential problems, etc. You can easily fix problems by pressing a button.
        You can add your own health checks, have a look at <a href="https://docs.umbraco.com/umbraco-cms/extending/health-check" target="_blank" rel="noopener" class="btn-link -underline">the documentation for more information</a> about custom health checks.</p>
        ]]>
    </key>
  </area>
  <area alias="redirectUrls">
    <key alias="disableUrlTracker">Disable URL tracker</key>
    <key alias="enableUrlTracker">Enable URL tracker</key>
    <key alias="culture">Culture</key>
    <key alias="originalUrl">Original URL</key>
    <key alias="redirectedTo">Redirected To</key>
    <key alias="redirectUrlManagement">Redirect URL Management</key>
    <key alias="panelInformation">The following URLs redirect to this content item:</key>
    <key alias="noRedirects">No redirects have been made</key>
    <key alias="noRedirectsDescription">When a published page gets renamed or moved a redirect will automatically be
      made to the new page.
    </key>
    <key alias="redirectRemoved">Redirect URL removed.</key>
    <key alias="redirectRemoveError">Error removing redirect URL.</key>
    <key alias="redirectRemoveWarning">This will remove the redirect</key>
    <key alias="confirmDisable">Are you sure you want to disable the URL tracker?</key>
    <key alias="disabledConfirm">URL tracker has now been disabled.</key>
    <key alias="disableError">Error disabling the URL tracker, more information can be found in your log file.</key>
    <key alias="enabledConfirm">URL tracker has now been enabled.</key>
    <key alias="enableError">Error enabling the URL tracker, more information can be found in your log file.</key>
  </area>
  <area alias="emptyStates">
    <key alias="emptyDictionaryTree">No Dictionary items to choose from</key>
  </area>
  <area alias="textbox">
    <key alias="characters_left"><![CDATA[<strong>%0%</strong> characters left.]]></key>
    <key alias="characters_exceed"><![CDATA[Maximum %0% characters, <strong>%1%</strong> too many.]]></key>
  </area>
  <area alias="recycleBin">
    <key alias="contentTrashed">Trashed content with Id: {0} related to original parent content with Id: {1}</key>
    <key alias="mediaTrashed">Trashed media with Id: {0} related to original parent media item with Id: {1}</key>
    <key alias="itemCannotBeRestored">Cannot automatically restore this item</key>
    <key alias="itemCannotBeRestoredHelpText">There is no location where this item can be automatically restored. You
      can move the item manually using the tree below.
    </key>
    <key alias="wasRestored">was restored under</key>
  </area>
  <area alias="relationType">
    <key alias="direction">Direction</key>
    <key alias="parentToChild">Parent to child</key>
    <key alias="bidirectional">Bidirectional</key>
    <key alias="parent">Parent</key>
    <key alias="child">Child</key>
    <key alias="count">Count</key>
    <key alias="relation">Relation</key>
    <key alias="relations">Relations</key>
    <key alias="created">Created</key>
    <key alias="comment">Comment</key>
    <key alias="name">Name</key>
    <key alias="noRelations">No relations for this Relation Type</key>
    <key alias="tabRelationType">Relation Type</key>
    <key alias="tabRelations">Relations</key>
    <key alias="isDependency">Is Dependency</key>
    <key alias="dependency">Yes</key>
    <key alias="noDependency">No</key>
  </area>
  <area alias="dashboardTabs">
    <key alias="contentIntro">Getting Started</key>
    <key alias="contentRedirectManager">Redirect URL Management</key>
    <key alias="mediaFolderBrowser">Content</key>
    <key alias="settingsWelcome">Welcome</key>
    <key alias="settingsExamine">Examine Management</key>
    <key alias="settingsPublishedStatus">Published Status</key>
    <key alias="settingsModelsBuilder">Models Builder</key>
    <key alias="settingsHealthCheck">Health Check</key>
    <key alias="settingsAnalytics">Telemetry data</key>
    <key alias="settingsProfiler">Profiling</key>
    <key alias="memberIntro">Getting Started</key>
    <key alias="formsInstall">Install Umbraco Forms</key>
  </area>
  <area alias="visuallyHiddenTexts">
    <key alias="goBack">Go back</key>
    <key alias="activeListLayout">Active layout:</key>
    <key alias="jumpTo">Jump to</key>
    <key alias="group">group</key>
    <key alias="passed">passed</key>
    <key alias="warning">warning</key>
    <key alias="failed">failed</key>
    <key alias="suggestion">suggestion</key>
    <key alias="checkPassed">Check passed</key>
    <key alias="checkFailed">Check failed</key>
    <key alias="openBackofficeSearch">Open backoffice search</key>
    <key alias="openCloseBackofficeHelp">Open/Close backoffice help</key>
    <key alias="openCloseBackofficeProfileOptions">Open/Close your profile options</key>
    <key alias="assignDomainDescription">Setup Culture and Hostnames for %0%</key>
    <key alias="createDescription">Create new node under %0%</key>
    <key alias="protectDescription">Setup access restrictions on %0%</key>
    <key alias="rightsDescription">Setup Permissions on %0%</key>
    <key alias="sortDescription">Change sort order for %0%</key>
    <key alias="createblueprintDescription">Create Content Template based on %0%</key>
    <key alias="openContextMenu">Open context menu for</key>
    <key alias="currentLanguage">Current language</key>
    <key alias="switchLanguage">Switch language to</key>
    <key alias="createNewFolder">Create new folder</key>
    <key alias="newPartialView">Partial View</key>
    <key alias="newPartialViewMacro">Partial View Macro</key>
    <key alias="newMember">Member</key>
    <key alias="newDataType">Data Type</key>
    <key alias="redirectDashboardSearchLabel">Search the redirect dashboard</key>
    <key alias="userGroupSearchLabel">Search the user group section</key>
    <key alias="userSearchLabel">Search the users section</key>
    <key alias="createItem">Create item</key>
    <key alias="create">Create</key>
    <key alias="edit">Edit</key>
    <key alias="name">Name</key>
    <key alias="addNewRow">Add new row</key>
    <key alias="tabExpand">View more options</key>
    <key alias="searchOverlayTitle">Search the Umbraco backoffice</key>
    <key alias="searchOverlayDescription">Search for content nodes, media nodes etc. across the backoffice.</key>
    <key alias="searchInputDescription">When autocomplete results are available, press up and down arrows, or use the
      tab key and use the enter key to select.
    </key>
    <key alias="path">Path:</key>
    <key alias="foundIn">Found in</key>
    <key alias="hasTranslation">Has translation</key>
    <key alias="noTranslation">Missing translation</key>
    <key alias="dictionaryListCaption">Dictionary items</key>
    <key alias="contextMenuDescription">Select one of the options to edit the node.</key>
    <key alias="contextDialogDescription">Perform action %0% on the %1% node</key>
    <key alias="addImageCaption">Add image caption</key>
    <key alias="searchContentTree">Search content tree</key>
    <key alias="maxAmount">Maximum amount</key>
  </area>
  <area alias="references">
    <key alias="tabName">References</key>
    <key alias="DataTypeNoReferences">This Data Type has no references.</key>
    <key alias="itemHasNoReferences">This item has no references.</key>
    <key alias="labelUsedByDocumentTypes">Referenced by the following Document Types</key>
    <key alias="labelUsedByMediaTypes">Referenced by the following Media Types</key>
    <key alias="labelUsedByMemberTypes">Referenced by the following Member Types</key>
    <key alias="usedByProperties">Referenced by</key>
    <key alias="labelUsedByItems">Referenced by the following items</key>
    <key alias="labelDependsOnThis">The following items depend on this</key>
    <key alias="labelUsedItems">The following items are referenced</key>
    <key alias="labelUsedDescendants">The following descendant items have dependencies</key>
    <key alias="labelDependentDescendants">The following descending items have dependencies</key>
    <key alias="deleteWarning">This item or its descendants is being referenced. Deletion can lead to broken links on your website.</key>
    <key alias="unpublishWarning">This item or its descendants is being referenced. Unpublishing can lead to broken links on your website. Please take the appropriate actions.</key>
    <key alias="deleteDisabledWarning">This item or its descendants is being referenced. Therefore, deletion has been disabled.</key>
    <key alias="listViewDialogWarning">The following items you are trying to %0% are referenced by other content.</key>
  </area>
  <area alias="logViewer">
    <key alias="deleteSavedSearch">Delete Saved Search</key>
    <key alias="logLevels">Log Levels</key>
    <key alias="selectAllLogLevelFilters">Select all</key>
    <key alias="deselectAllLogLevelFilters">Deselect all</key>
    <key alias="savedSearches">Saved Searches</key>
    <key alias="saveSearch">Save Search</key>
    <key alias="saveSearchDescription">Enter a friendly name for your search query</key>
    <key alias="filterSearch">Filter Search</key>
    <key alias="totalItems">Total Items</key>
    <key alias="timestamp">Timestamp</key>
    <key alias="level">Level</key>
    <key alias="machine">Machine</key>
    <key alias="message">Message</key>
    <key alias="exception">Exception</key>
    <key alias="properties">Properties</key>
    <key alias="searchWithGoogle">Search With Google</key>
    <key alias="searchThisMessageWithGoogle">Search this message with Google</key>
    <key alias="searchWithBing">Search With Bing</key>
    <key alias="searchThisMessageWithBing">Search this message with Bing</key>
    <key alias="searchOurUmbraco">Search Our Umbraco</key>
    <key alias="searchThisMessageOnOurUmbracoForumsAndDocs">Search this message on Our Umbraco forums and docs</key>
    <key alias="searchOurUmbracoWithGoogle">Search Our Umbraco with Google</key>
    <key alias="searchOurUmbracoForumsUsingGoogle">Search Our Umbraco forums using Google</key>
    <key alias="searchUmbracoSource">Search Umbraco Source</key>
    <key alias="searchWithinUmbracoSourceCodeOnGithub">Search within Umbraco source code on Github</key>
    <key alias="searchUmbracoIssues">Search Umbraco Issues</key>
    <key alias="searchUmbracoIssuesOnGithub">Search Umbraco Issues on Github</key>
    <key alias="deleteThisSearch">Delete this search</key>
    <key alias="findLogsWithRequestId">Find Logs with Request ID</key>
    <key alias="findLogsWithNamespace">Find Logs with Namespace</key>
    <key alias="findLogsWithMachineName">Find Logs with Machine Name</key>
    <key alias="open">Open</key>
    <key alias="polling">Polling</key>
    <key alias="every2">Every 2 seconds</key>
    <key alias="every5">Every 5 seconds</key>
    <key alias="every10">Every 10 seconds</key>
    <key alias="every20">Every 20 seconds</key>
    <key alias="every30">Every 30 seconds</key>
    <key alias="pollingEvery2">Polling every 2s</key>
    <key alias="pollingEvery5">Polling every 5s</key>
    <key alias="pollingEvery10">Polling every 10s</key>
    <key alias="pollingEvery20">Polling every 20s</key>
    <key alias="pollingEvery30">Polling every 30s</key>
  </area>
  <area alias="clipboard">
    <key alias="labelForCopyAllEntries">Copy %0%</key>
    <key alias="labelForArrayOfItemsFrom">%0% from %1%</key>
    <key alias="labelForArrayOfItems">Collection of %0%</key>
    <key alias="labelForRemoveAllEntries">Remove all items</key>
    <key alias="labelForClearClipboard">Clear clipboard</key>
  </area>
  <area alias="propertyActions">
    <key alias="tooltipForPropertyActionsMenu">Open Property Actions</key>
    <key alias="tooltipForPropertyActionsMenuClose">Close Property Actions</key>
  </area>
  <area alias="nuCache">
    <key alias="refreshStatus">Refresh status</key>
    <key alias="memoryCache">Memory Cache</key>
    <key alias="memoryCacheDescription">
      <![CDATA[
            This button lets you reload the in-memory cache, by entirely reloading it from the database
    cache (but it does not rebuild that database cache). This is relatively fast.
    Use it when you think that the memory cache has not been properly refreshed, after some events
    triggered&mdash;which would indicate a minor Umbraco issue.
    (note: triggers the reload on all servers in an LB environment).
    ]]>
    </key>
    <key alias="reload">Reload</key>
    <key alias="databaseCache">Database Cache</key>
    <key alias="databaseCacheDescription">
      <![CDATA[
    This button lets you rebuild the database cache, ie the content of the cmsContentNu table.
    <strong>Rebuilding can be expensive.</strong>
    Use it when reloading is not enough, and you think that the database cache has not been
    properly generated&mdash;which would indicate some critical Umbraco issue.
    ]]>
    </key>
    <key alias="rebuild">Rebuild</key>
    <key alias="internals">Internals</key>
    <key alias="internalsDescription">
      <![CDATA[
    This button lets you trigger a NuCache snapshots collection (after running a fullCLR GC).
    Unless you know what that means, you probably do <em>not</em> need to use it.
    ]]>
    </key>
    <key alias="collect">Collect</key>
    <key alias="publishedCacheStatus">Published Cache Status</key>
    <key alias="caches">Caches</key>
  </area>
  <area alias="profiling">
    <key alias="performanceProfiling">Performance profiling</key>
    <key alias="performanceProfilingDescription">
      <![CDATA[
                <p>
                    Umbraco currently runs in debug mode. This means you can use the built-in performance profiler to assess the performance when rendering pages.
                </p>
                <p>
                    If you want to activate the profiler for a specific page rendering, simply add <strong>umbDebug=true</strong> to the querystring when requesting the page.
                </p>
                <p>
                    If you want the profiler to be activated by default for all page renderings, you can use the toggle below.
                    It will set a cookie in your browser, which then activates the profiler automatically.
                    In other words, the profiler will only be active by default in <em>your</em> browser - not everyone else's.
                </p>
        ]]>
    </key>
    <key alias="activateByDefault">Activate the profiler by default</key>
    <key alias="reminder">Friendly reminder</key>
    <key alias="reminderDescription">
      <![CDATA[
            <p>
                You should never let a production site run in debug mode. Debug mode is turned off by setting <strong>Umbraco:CMS:Hosting:Debug</strong> to <strong>false</strong> in appsettings.json, appsettings.{Environment}.json or via an environment variable.
            </p>
        ]]>
    </key>
    <key alias="profilerEnabledDescription">
      <![CDATA[
            <p>
                Umbraco currently does not run in debug mode, so you can't use the built-in profiler. This is how it should be for a production site.
            </p>
            <p>
                Debug mode is turned on by setting <strong>Umbraco:CMS:Hosting:Debug</strong> to <strong>true</strong> in appsettings.json, appsettings.{Environment}.json or via an environment variable.
            </p>
        ]]>
    </key>
  </area>
  <area alias="settingsDashboardVideos">
    <key alias="trainingHeadline">Hours of Umbraco training videos are only a click away</key>
    <key alias="trainingDescription">
      <![CDATA[
        <p>Want to master Umbraco? Spend a couple of minutes learning some best practices by watching one of these videos about using Umbraco. And visit <a href="https://umbraco.tv" target="_blank" rel="noopener">umbraco.tv</a> for even more Umbraco videos</p>
    ]]>
    </key>
    <key alias="getStarted">To get you started</key>
  </area>
  <area alias="settingsDashboard">
    <key alias="start">Start here</key>
    <key alias="startDescription">This section contains the building blocks for your Umbraco site. Follow the below
      links to find out more about working with the items in the Settings section
    </key>
    <key alias="more">Find out more</key>
    <key alias="bulletPointOne">
      <![CDATA[
            Read more about working with the items in Settings <a class="btn-link -underline" href="https://docs.umbraco.com/umbraco-cms/fundamentals/backoffice/sections/" target="_blank" rel="noopener">in the Documentation section</a> of Our Umbraco
        ]]>
    </key>
    <key alias="bulletPointTwo">
      <![CDATA[
            Ask a question in the <a class="btn-link -underline" href="https://our.umbraco.com/forum" target="_blank" rel="noopener">Community Forum</a>
        ]]>
    </key>
    <key alias="bulletPointTutorials">
      <![CDATA[
            Watch our free <a class="btn-link -underline" href="https://umbra.co/ulb" target="_blank" rel="noopener">tutorial videos on the Umbraco Learning Base</a>
        ]]>
    </key>
    <key alias="bulletPointFour">
      <![CDATA[
            Find out about our <a class="btn-link -underline" href="https://umbraco.com/products/" target="_blank" rel="noopener">productivity boosting tools and commercial support</a>
        ]]>
    </key>
    <key alias="bulletPointFive">
      <![CDATA[
            Find out about real-life <a class="btn-link -underline" href="https://umbraco.com/training/" target="_blank" rel="noopener">training and certification</a> opportunities
        ]]>
    </key>
  </area>
  <area alias="startupDashboard">
    <key alias="fallbackHeadline">Welcome to The Friendly CMS</key>
    <key alias="fallbackDescription">Thank you for choosing Umbraco - we think this could be the beginning of something
      beautiful. While it may feel overwhelming at first, we've done a lot to make the learning curve as smooth and fast
      as possible.
    </key>
  </area>
  <area alias="formsDashboard">
    <key alias="formsHeadline">Umbraco Forms</key>
    <key alias="formsDescription">Create forms using an intuitive drag and drop interface. From simple contact forms
      that sends e-mails to advanced questionaires that integrate with CRM systems. Your clients will love it!
    </key>
  </area>
  <area alias="blockEditor">
    <key alias="headlineCreateBlock">Pick Element Type</key>
    <key alias="headlineAddSettingsElementType">Attach a settings Element Type</key>
    <key alias="headlineAddCustomView">Select view</key>
    <key alias="headlineAddCustomStylesheet">Select stylesheet</key>
    <key alias="headlineAddThumbnail">Choose thumbnail</key>
    <key alias="labelcreateNewElementType">Create new Element Type</key>
    <key alias="labelCustomStylesheet">Custom stylesheet</key>
    <key alias="addCustomStylesheet">Add stylesheet</key>
    <key alias="headlineEditorAppearance">Block appearance</key>
    <key alias="headlineDataModels">Data models</key>
    <key alias="headlineCatalogueAppearance">Catalogue appearance</key>
    <key alias="labelBackgroundColor">Background color</key>
    <key alias="labelIconColor">Icon color</key>
    <key alias="labelContentElementType">Content model</key>
    <key alias="labelLabelTemplate">Label</key>
    <key alias="labelCustomView">Custom view</key>
    <key alias="labelCustomViewInfoTitle">Show custom view description</key>
    <key alias="labelCustomViewDescription">Overwrite how this block appears in the backoffice UI. Pick a .html file
      containing your presentation.
    </key>
    <key alias="labelSettingsElementType">Settings model</key>
    <key alias="labelEditorSize">Overlay editor size</key>
    <key alias="addCustomView">Add custom view</key>
    <key alias="addSettingsElementType">Add settings</key>
    <key alias="confirmDeleteBlockMessage">
      <![CDATA[Are you sure you want to delete the content <strong>%0%</strong>?]]></key>
    <key alias="confirmDeleteBlockTypeMessage">
      <![CDATA[Are you sure you want to delete the block configuration <strong>%0%</strong>?]]></key>
    <key alias="confirmDeleteBlockTypeNotice">The content of this block will still be present, editing of this content
      will no longer be available and will be shown as unsupported content.
    </key>
    <key alias="confirmDeleteBlockGroupMessage">
      <![CDATA[Are you sure you want to delete group <strong>%0%</strong> and all the Block configurations of this?]]></key>
    <key alias="confirmDeleteBlockGroupNotice">The content of these Blocks will still be present, editing of this content
      will no longer be available and will be shown as unsupported content.
    </key>
    <key alias="blockConfigurationOverlayTitle"><![CDATA[Configuration of '%0%']]></key>
    <key alias="elementTypeDoesNotExist">Cannot be edited cause ElementType does not exist.</key>
    <key alias="thumbnail">Thumbnail</key>
    <key alias="addThumbnail">Add thumbnail</key>
    <key alias="tabCreateEmpty">Create empty</key>
    <key alias="tabClipboard">Clipboard</key>
    <key alias="tabBlockSettings">Settings</key>
    <key alias="headlineAdvanced">Advanced</key>
    <key alias="forceHideContentEditor">Hide content editor</key>
    <key alias="forceHideContentEditorHelp">Hide the content edit button and the content editor from the Block Editor overlay</key>
    <key alias="girdInlineEditing">Inline editing</key>
    <key alias="girdInlineEditingHelp">Enables inline editing for the first Property. Additional properties can be edited in the overlay.</key>
    <key alias="blockHasChanges">You have made changes to this content. Are you sure you want to discard them?</key>
    <key alias="confirmCancelBlockCreationHeadline">Discard creation?</key>
    <key alias="confirmCancelBlockCreationMessage"><![CDATA[Are you sure you want to cancel the creation.]]></key>
    <key alias="elementTypeDoesNotExistHeadline">Error!</key>
    <key alias="elementTypeDoesNotExistDescription">The ElementType of this block does not exist anymore</key>
    <key alias="addBlock">Add content</key>
    <key alias="addThis">Add %0%</key>
    <key alias="propertyEditorNotSupported">Property '%0%' uses editor '%1%' which is not supported in blocks.</key>
    <key alias="focusParentBlock">Set focus on the container block</key>
    <key alias="areaIdentification">Identification</key>
    <key alias="areaValidation">Validation</key>
    <key alias="areaValidationEntriesShort"><![CDATA[<strong>%0%</strong> must be present atleast <strong>%2%</strong> time(s).]]></key>
    <key alias="areaValidationEntriesExceed"><![CDATA[<strong>%0%</strong> must maximum be present <strong>%3%</strong> time(s).]]></key>
    <key alias="areaNumberOfBlocks">Number of blocks</key>
    <key alias="areaDisallowAllBlocks">Only allow specific block types</key>
    <key alias="areaAllowedBlocks">Allowed block types</key>
    <key alias="areaAllowedBlocksHelp">Define the types of blocks that are allowed in this area, and optionally how many of each type that should be present.</key>
    <key alias="confirmDeleteBlockAreaMessage">Are you sure you want to delete this area?</key>
    <key alias="confirmDeleteBlockAreaNotice">Any blocks currently created within this area will be deleted.</key>
    <key alias="layoutOptions">Layout options</key>
    <key alias="structuralOptions">Structural</key>
    <key alias="sizeOptions">Size options</key>
    <key alias="sizeOptionsHelp">Define one or more size options, this enables resizing of the Block</key>
    <key alias="allowedBlockColumns">Available column spans</key>
    <key alias="allowedBlockColumnsHelp">Define the different number of columns this block is allowed to span across. This does not prevent Blocks to be placed in Areas of a smaller column span.</key>
    <key alias="allowedBlockRows">Available row spans</key>
    <key alias="allowedBlockRowsHelp">Define the range of layout rows this block is allowed to span across.</key>
    <key alias="allowBlockInRoot">Allow in root</key>
    <key alias="allowBlockInRootHelp">Make this block available in the root of the layout.</key>
    <key alias="allowBlockInAreas">Allow in areas</key>
    <key alias="allowBlockInAreasHelp">Make this block available within other Blocks.</key>
    <key alias="areaAllowedBlocksEmpty">When empty all Blocks allowed for Areas can be created.</key>
    <key alias="areas">Areas</key>
    <key alias="areasLayoutColumns">Grid Columns for Areas</key>
    <key alias="areasLayoutColumnsHelp">Define how many columns that will be available for areas. If not defined, the number of columns defined for the entire layout will be used.</key>
    <key alias="areasConfigurations">Areas</key>
    <key alias="areasConfigurationsHelp">To enable nesting of blocks within this block, define one or more areas for blocks to be nested within. Areas follow their own layout witch is defined by the Grid Columns for Areas. Each Area column span and row span can be adjusted by using the scale-handler in the bottom right corner.</key>
    <key alias="invalidDropPosition"><![CDATA[<strong>%0%</strong> is not allowed at this spot.]]></key>
    <key alias="defaultLayoutStylesheet">Default layout stylesheet</key>
    <key alias="confirmPasteDisallowedNestedBlockHeadline">Disallowed content was rejected</key>
    <key alias="confirmPasteDisallowedNestedBlockMessage">
      <![CDATA[The inserted content contained disallowed content, which has not been created. Would you like to keep the rest of this content anyway?]]></key>
    <key alias="areaAliasHelp">
      <![CDATA[The alias will be printed by GetBlockGridHTML(), use the alias to target the Element representing this area. Ex. .umb-block-grid__area[data-area-alias="MyAreaAlias"] { ... }]]></key>
    <key alias="scaleHandlerButtonTitle">Drag to scale</key>
    <key alias="areaCreateLabelTitle">Create Button Label</key>
    <key alias="areaCreateLabelHelp">Overwrite the label on the create button of this Area.</key>
    <key alias="showSizeOptions">Show resize options</key>
    <key alias="addBlockType">Add Block</key>
    <key alias="addBlockGroup">Add group</key>
    <key alias="pickSpecificAllowance">Pick group or Block</key>
    <key alias="allowanceMinimum">Set a minimum requirement</key>
    <key alias="allowanceMaximum">Set a maximum requirement</key>
    <key alias="block">Block</key>
    <key alias="tabBlock">Block</key>
    <key alias="tabBlockTypeSettings">Settings</key>
    <key alias="tabAreas">Areas</key>
    <key alias="tabAdvanced">Advanced</key>
    <key alias="headlineAllowance">Permissions</key>
    <key alias="getSampleHeadline">Install Sample Configuration</key>
    <key alias="getSampleDescription"><![CDATA[This will add basic Blocks and help you get started with the Block Grid Editor. You'll get Blocks for Headline, Rich Text, Image, as well as a Two Column Layout.]]></key>
    <key alias="getSampleButton">Install</key>
    <key alias="actionEnterSortMode">Sort mode</key>
    <key alias="actionExitSortMode">End sort mode</key>
    <key alias="areaAliasIsNotUnique">This Areas Alias must be unique compared to the other Areas of this Block.</key>
    <key alias="configureArea">Configure area</key>
    <key alias="deleteArea">Delete area</key>
<<<<<<< HEAD
=======
    <key alias="addColumnSpanOption">Add spanning %0% columns option</key>
>>>>>>> 37b33641
  </area>
  <area alias="contentTemplatesDashboard">
    <key alias="whatHeadline">What are Content Templates?</key>
    <key alias="whatDescription">Content Templates are pre-defined content that can be selected when creating a new
      content node.
    </key>
    <key alias="createHeadline">How do I create a Content Template?</key>
    <key alias="createDescription">
      <![CDATA[
            <p>There are two ways to create a Content Template:</p>
            <ul>
                <li>Right-click a content node and select "Create Content Template" to create a new Content Template.</li>
                <li>Right-click the Content Templates tree in the Settings section and select the Document Type you want to create a Content Template for.</li>
            </ul>
            <p>Once given a name, editors can start using the Content Template as a foundation for their new page.</p>
        ]]>
    </key>
    <key alias="manageHeadline">How do I manage Content Templates?</key>
    <key alias="manageDescription">You can edit and delete Content Templates from the "Content Templates" tree in the
      Settings section. Expand the Document Type which the Content Template is based on and click it to edit or delete
      it.
    </key>
  </area>
  <area alias="preview">
    <key alias="endLabel">End</key>
    <key alias="endTitle">End preview mode</key>
    <key alias="openWebsiteLabel">Preview website</key>
    <key alias="openWebsiteTitle">Open website in preview mode</key>
    <key alias="returnToPreviewHeadline">Preview website?</key>
    <key alias="returnToPreviewDescription">You have ended preview mode, do you want to enable it again to view the
      latest saved version of your website?
    </key>
    <key alias="returnToPreviewAcceptButton">Preview latest version</key>
    <key alias="returnToPreviewDeclineButton">View published version</key>
    <key alias="viewPublishedContentHeadline">View published version?</key>
    <key alias="viewPublishedContentDescription">You are in Preview Mode, do you want exit in order to view the
      published version of your website?
    </key>
    <key alias="viewPublishedContentAcceptButton">View published version</key>
    <key alias="viewPublishedContentDeclineButton">Stay in preview mode</key>
  </area>
  <area alias="permissions">
    <key alias="FolderCreation">Folder creation</key>
    <key alias="FileWritingForPackages">File writing for packages</key>
    <key alias="FileWriting">File writing</key>
    <key alias="MediaFolderCreation">Media folder creation</key>
  </area>
  <area alias="treeSearch">
    <key alias="searchResult">item returned</key>
    <key alias="searchResults">items returned</key>
  </area>
  <area alias="analytics">
    <key alias="consentForAnalytics">Consent for telemetry data</key>
    <key alias="analyticsLevelSavedSuccess">Telemetry level saved!</key>
    <key alias="analyticsDescription">
      <![CDATA[
      In order to improve Umbraco and add new functionality based on as relevant information as possible,
          <br>we would like to collect system- and usage information from your installation.
          <br>Aggregate data will be shared on a regular basis as well as learnings from these metrics.
          <br>Hopefully, you will help us collect some valuable data.
          <br>
          <br>We <strong>WILL NOT</strong> collect any personal data such as content, code, user information, and all data will be fully anonymized.
       ]]>
    </key>
    <key alias="minimalLevelDescription">We will only send an anonymized site ID to let us know that the site exists.</key>
    <key alias="basicLevelDescription">We will send an anonymized site ID, Umbraco version, and packages installed</key>
    <key alias="detailedLevelDescription">
      <![CDATA[
          We will send:
          <ul>
            <li>Anonymized site ID, Umbraco version, and packages installed.</li>
            <li>Number of: Root nodes, Content nodes, Macros, Media, Document Types, Templates, Languages, Domains, User Group, Users, Members, and Property Editors in use.</li>
            <li>System information: Webserver, server OS, server framework, server OS language, and database provider.</li>
            <li>Configuration settings: Modelsbuilder mode, if custom Umbraco path exists, ASP environment, and if you are in debug mode.</li>
          </ul>
          <em>We might change what we send on the Detailed level in the future. If so, it will be listed above.
          <br>By choosing "Detailed" you agree to current and future anonymized information being collected.</em>
       ]]>
    </key>
  </area>
</language><|MERGE_RESOLUTION|>--- conflicted
+++ resolved
@@ -2931,10 +2931,7 @@
     <key alias="areaAliasIsNotUnique">This Areas Alias must be unique compared to the other Areas of this Block.</key>
     <key alias="configureArea">Configure area</key>
     <key alias="deleteArea">Delete area</key>
-<<<<<<< HEAD
-=======
     <key alias="addColumnSpanOption">Add spanning %0% columns option</key>
->>>>>>> 37b33641
   </area>
   <area alias="contentTemplatesDashboard">
     <key alias="whatHeadline">What are Content Templates?</key>
