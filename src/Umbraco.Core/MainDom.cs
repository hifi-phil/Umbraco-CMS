--- conflicted
+++ resolved
@@ -1,9 +1,6 @@
 ﻿using System;
 using System.Collections.Generic;
-<<<<<<< HEAD
 using System.Linq;
-=======
->>>>>>> 8fa1499a
 using System.Threading;
 using System.Web.Hosting;
 using Umbraco.Core.Logging;
@@ -128,13 +125,8 @@
 
             try
             {
-<<<<<<< HEAD
-                _logger.Debug<MainDom>("Stopping.");
+                _logger.Info<MainDom>("Stopping.");
                 foreach (var callback in _callbacks.OrderBy(x => x.Key).Select(x => x.Value))
-=======
-                _logger.Info<MainDom>("Stopping...");
-                foreach (var callback in _callbacks.Values)
->>>>>>> 8fa1499a
                 {
                     try
                     {
@@ -154,11 +146,7 @@
                 // in any case...
                 _isMainDom = false;
                 _asyncLocker.Dispose();
-<<<<<<< HEAD
-                _logger.Debug<MainDom>("Released.");
-=======
-                _logger.Info<MainDom>("Released MainDom.");
->>>>>>> 8fa1499a
+                _logger.Info<MainDom>("Released.");
             }
         }
 
@@ -171,19 +159,11 @@
                 // the handler is not installed so that would be the hosting environment
                 if (_signaled)
                 {
-<<<<<<< HEAD
-                    _logger.Debug<MainDom>("Cannot acquire (signaled).");
+                    _logger.Info<MainDom>("Cannot acquire (signaled).");
                     return false;
                 }
 
-                _logger.Debug<MainDom>("Acquiring.");
-=======
-                    _logger.Info<MainDom>("Cannot acquire MainDom (signaled).");
-                    return false;
-                }
-
-                _logger.Info<MainDom>("Acquiring MainDom...");
->>>>>>> 8fa1499a
+                _logger.Info<MainDom>("Acquiring.");
 
                 // signal other instances that we want the lock, then wait one the lock,
                 // which may timeout, and this is accepted - see comments below
@@ -210,11 +190,7 @@
 
                 HostingEnvironment.RegisterObject(this);
 
-<<<<<<< HEAD
-                _logger.Debug<MainDom>("Acquired.");
-=======
-                _logger.Info<MainDom>("Acquired MainDom.");
->>>>>>> 8fa1499a
+                _logger.Info<MainDom>("Acquired.");
                 return true;
             }
         }
