--- conflicted
+++ resolved
@@ -3,14 +3,11 @@
     <PropertyGroup>
         <TargetFramework>netstandard2.0</TargetFramework>
         <RootNamespace>Umbraco.Cms.Core</RootNamespace>
-<<<<<<< HEAD
         <Product>Umbraco CMS</Product>
         <PackageId>Umbraco.Cms.Core</PackageId>
         <Title>Umbraco CMS Core</Title>
         <Description>Contains the core assembly needed to run Umbraco Cms. This package only contains the assembly, and can be used for package development. Use the template in the Umbraco.Templates package to setup Umbraco</Description>
-=======
         <Product>Umbraco CMS</Product>      
->>>>>>> 91e877ce
     </PropertyGroup>
 
     <PropertyGroup Condition=" '$(Configuration)' == 'Release' ">
