<Project Sdk="Microsoft.NET.Sdk">
  <PropertyGroup>
    <PackageId>Umbraco.Cms.Core</PackageId>
    <Title>Umbraco CMS - Core</Title>
    <Description>Contains the core assembly needed to run Umbraco CMS.</Description>
    <RootNamespace>Umbraco.Cms.Core</RootNamespace>
  </PropertyGroup>

  <ItemGroup>
    <PackageReference Include="Microsoft.Extensions.Configuration.Abstractions" Version="8.0.0-preview.7.*" />
    <PackageReference Include="Microsoft.Extensions.FileProviders.Embedded" Version="8.0.0-preview.7.*" />
    <PackageReference Include="Microsoft.Extensions.FileProviders.Physical" Version="8.0.0-preview.7.*" />
    <PackageReference Include="Microsoft.Extensions.Hosting.Abstractions" Version="8.0.0-preview.7.*" />
    <PackageReference Include="Microsoft.Extensions.Identity.Core" Version="8.0.0-preview.7.*" />
    <PackageReference Include="Microsoft.Extensions.Logging" Version="8.0.0-preview.7.*" />
    <PackageReference Include="Microsoft.Extensions.Options" Version="8.0.0-preview.7.*" />
    <PackageReference Include="Microsoft.Extensions.Options.ConfigurationExtensions" Version="8.0.0-preview.7.*" />
    <PackageReference Include="Microsoft.Extensions.Options.DataAnnotations" Version="8.0.0-preview.7.*" />
    <PackageReference Include="System.ComponentModel.Annotations" Version="5.0.0" />
    <PackageReference Include="System.Reflection.Emit.Lightweight" Version="4.7.0" />
    <PackageReference Include="System.Runtime.Caching" Version="8.0.0-preview.7.*" />
  </ItemGroup>

  <ItemGroup>
    <!-- Update implicit dependencies to fix security issues, even though we do not use them explicitly and they are taken from the shared framework instead of NuGet -->
    <PackageReference Include="System.Net.Http" Version="4.3.4" />
<<<<<<< HEAD
    <PackageReference Include="System.Security.Cryptography.Xml" Version="8.0.0-preview.6.*" />
    <PackageReference Include="System.Security.Cryptography.Xml" Version="8.0.0-preview.6.*" />
=======
    <PackageReference Include="System.Security.Cryptography.Xml" Version="8.0.0-preview.7.*" />
>>>>>>> 7eda978c
    <PackageReference Include="System.Text.RegularExpressions" Version="4.3.1" />
  </ItemGroup>

  <ItemGroup>
    <AssemblyAttribute Include="System.Runtime.CompilerServices.InternalsVisibleTo">
      <_Parameter1>Umbraco.Tests</_Parameter1>
    </AssemblyAttribute>
    <AssemblyAttribute Include="System.Runtime.CompilerServices.InternalsVisibleTo">
      <_Parameter1>Umbraco.Tests.Common</_Parameter1>
    </AssemblyAttribute>
    <AssemblyAttribute Include="System.Runtime.CompilerServices.InternalsVisibleTo">
      <_Parameter1>Umbraco.Tests.UnitTests</_Parameter1>
    </AssemblyAttribute>
    <AssemblyAttribute Include="System.Runtime.CompilerServices.InternalsVisibleTo">
      <_Parameter1>Umbraco.Tests.Benchmarks</_Parameter1>
    </AssemblyAttribute>
    <AssemblyAttribute Include="System.Runtime.CompilerServices.InternalsVisibleTo">
      <_Parameter1>Umbraco.Tests.Integration</_Parameter1>
    </AssemblyAttribute>
    <AssemblyAttribute Include="System.Runtime.CompilerServices.InternalsVisibleTo">
      <_Parameter1>DynamicProxyGenAssembly2</_Parameter1>
    </AssemblyAttribute>
    <!-- TODO: remove this when new backoffice config etc. can be moved to core -->
    <AssemblyAttribute Include="System.Runtime.CompilerServices.InternalsVisibleTo">
      <_Parameter1>Umbraco.Cms.Api.Management</_Parameter1>
    </AssemblyAttribute>
  </ItemGroup>

  <ItemGroup>
    <EmbeddedResource Include="EmbeddedResources\**\*" />
  </ItemGroup>
</Project><|MERGE_RESOLUTION|>--- conflicted
+++ resolved
@@ -24,12 +24,9 @@
   <ItemGroup>
     <!-- Update implicit dependencies to fix security issues, even though we do not use them explicitly and they are taken from the shared framework instead of NuGet -->
     <PackageReference Include="System.Net.Http" Version="4.3.4" />
-<<<<<<< HEAD
     <PackageReference Include="System.Security.Cryptography.Xml" Version="8.0.0-preview.6.*" />
     <PackageReference Include="System.Security.Cryptography.Xml" Version="8.0.0-preview.6.*" />
-=======
     <PackageReference Include="System.Security.Cryptography.Xml" Version="8.0.0-preview.7.*" />
->>>>>>> 7eda978c
     <PackageReference Include="System.Text.RegularExpressions" Version="4.3.1" />
   </ItemGroup>
 
