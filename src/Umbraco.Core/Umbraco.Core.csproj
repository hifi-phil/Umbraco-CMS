--- conflicted
+++ resolved
@@ -16,20 +16,7 @@
     <PackageReference Include="Microsoft.Extensions.Options" Version="8.0.0-rc.2.*" />
     <PackageReference Include="Microsoft.Extensions.Options.ConfigurationExtensions" Version="8.0.0-rc.2.*" />
     <PackageReference Include="Microsoft.Extensions.Options.DataAnnotations" Version="8.0.0-rc.2.*" />
-<<<<<<< HEAD
-    <PackageReference Include="System.ComponentModel.Annotations" Version="5.0.0" />
-    <PackageReference Include="System.Reflection.Emit.Lightweight" Version="4.7.0" />
     <PackageReference Include="System.Runtime.Caching" Version="8.0.0-rc.2.*" />
-  </ItemGroup>
-
-  <ItemGroup>
-    <!-- Update implicit dependencies to fix security issues, even though we do not use them explicitly and they are taken from the shared framework instead of NuGet -->
-    <PackageReference Include="System.Net.Http" Version="4.3.4" />
-    <PackageReference Include="System.Security.Cryptography.Xml" Version="8.0.0-rc.2.*" />
-    <PackageReference Include="System.Text.RegularExpressions" Version="4.3.1" />
-=======
-    <PackageReference Include="System.Runtime.Caching" Version="8.0.0-rc.2.*" />
->>>>>>> 9f062e38
   </ItemGroup>
 
   <ItemGroup>
