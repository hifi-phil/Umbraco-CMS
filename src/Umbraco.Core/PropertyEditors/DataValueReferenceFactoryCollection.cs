using Umbraco.Cms.Core.Composing;
using Umbraco.Cms.Core.Models;
using Umbraco.Cms.Core.Models.Editors;

namespace Umbraco.Cms.Core.PropertyEditors;

/// <summary>
/// Provides a builder collection for <see cref="IDataValueReferenceFactory" /> items.
/// </summary>
public class DataValueReferenceFactoryCollection : BuilderCollectionBase<IDataValueReferenceFactory>
{
    // TODO: We could further reduce circular dependencies with PropertyEditorCollection by not having IDataValueReference implemented
    // by property editors and instead just use the already built in IDataValueReferenceFactory and/or refactor that into a more normal collection

    /// <summary>
    /// Initializes a new instance of the <see cref="DataValueReferenceFactoryCollection" /> class.
    /// </summary>
    /// <param name="items">The items.</param>
    public DataValueReferenceFactoryCollection(Func<IEnumerable<IDataValueReferenceFactory>> items)
        : base(items)
    { }

<<<<<<< HEAD
    // TODO: We could further reduce circular dependencies with PropertyEditorCollection by not having IDataValueReference implemented
    // by property editors and instead just use the already built in IDataValueReferenceFactory and/or refactor that into a more normal collection
=======
    /// <summary>
    /// Gets all unique references from the specified properties.
    /// </summary>
    /// <param name="properties">The properties.</param>
    /// <param name="propertyEditors">The property editors.</param>
    /// <returns>
    /// The unique references from the specified properties.
    /// </returns>
>>>>>>> 5b445035
    public ISet<UmbracoEntityReference> GetAllReferences(IPropertyCollection properties, PropertyEditorCollection propertyEditors)
    {
        var references = new HashSet<UmbracoEntityReference>();

<<<<<<< HEAD
        foreach (IProperty property in properties)
        {
            if (!propertyEditors.TryGet(property.PropertyType.PropertyEditorAlias, out IDataEditor? dataEditor))
=======
        // Group by property editor alias to avoid duplicate lookups and optimize value parsing
        foreach (var propertyValuesByPropertyEditorAlias in properties.GroupBy(x => x.PropertyType.PropertyEditorAlias, x => x.Values))
        {
            if (!propertyEditors.TryGet(propertyValuesByPropertyEditorAlias.Key, out IDataEditor? dataEditor))
>>>>>>> 5b445035
            {
                continue;
            }

<<<<<<< HEAD
            // TODO: We will need to change this once we support tracking via variants/segments
            // for now, we are tracking values from ALL variants
            foreach (IPropertyValue propertyValue in property.Values)
            {
                object? value = propertyValue.EditedValue;

                if (dataEditor.GetValueEditor() is IDataValueReference dataValueReference)
                {
                    references.UnionWith(dataValueReference.GetReferences(value));
=======
            // Use distinct values to avoid duplicate parsing of the same value
            var values = new HashSet<object?>(properties.Count);
            foreach (IPropertyValue propertyValue in propertyValuesByPropertyEditorAlias.SelectMany(x => x))
            {
                values.Add(propertyValue.EditedValue);
                values.Add(propertyValue.PublishedValue);
            }

            references.UnionWith(GetReferences(dataEditor, values));
        }

        return references;
    }

    /// <summary>
    /// Gets the references.
    /// </summary>
    /// <param name="dataEditor">The data editor.</param>
    /// <param name="values">The values.</param>
    /// <returns>
    /// The references.
    /// </returns>
    public IEnumerable<UmbracoEntityReference> GetReferences(IDataEditor dataEditor, params object?[] values)
        => GetReferences(dataEditor, (IEnumerable<object?>)values);

    /// <summary>
    /// Gets the references.
    /// </summary>
    /// <param name="dataEditor">The data editor.</param>
    /// <param name="values">The values.</param>
    /// <returns>
    /// The references.
    /// </returns>
    public IEnumerable<UmbracoEntityReference> GetReferences(IDataEditor dataEditor, IEnumerable<object?> values)
    {
        // TODO: We will need to change this once we support tracking via variants/segments
        // for now, we are tracking values from ALL variants
        if (dataEditor.GetValueEditor() is IDataValueReference dataValueReference)
        {
            foreach (UmbracoEntityReference reference in values.SelectMany(dataValueReference.GetReferences))
            {
                yield return reference;
            }
        }

        // Loop over collection that may be add to existing property editors
        // implementation of GetReferences in IDataValueReference.
        // Allows developers to add support for references by a
        // package /property editor that did not implement IDataValueReference themselves
        foreach (IDataValueReferenceFactory dataValueReferenceFactory in this)
        {
            // Check if this value reference is for this datatype/editor
            // Then call it's GetReferences method - to see if the value stored
            // in the dataeditor/property has references to media/content items
            if (dataValueReferenceFactory.IsForEditor(dataEditor))
            {
                IDataValueReference factoryDataValueReference = dataValueReferenceFactory.GetDataValueReference();
                foreach (UmbracoEntityReference reference in values.SelectMany(factoryDataValueReference.GetReferences))
                {
                    yield return reference;
>>>>>>> 5b445035
                }
            }
        }
    }

    /// <summary>
    /// Gets all relation type aliases that are automatically tracked.
    /// </summary>
    /// <param name="propertyEditors">The property editors.</param>
    /// <returns>
    /// All relation type aliases that are automatically tracked.
    /// </returns>
    public ISet<string> GetAllAutomaticRelationTypesAliases(PropertyEditorCollection propertyEditors)
    {
        // Always add default automatic relation types
        var automaticRelationTypeAliases = new HashSet<string>(Constants.Conventions.RelationTypes.AutomaticRelationTypes);

        // Add relation types for all property editors
        foreach (IDataEditor dataEditor in propertyEditors)
        {
            automaticRelationTypeAliases.UnionWith(GetAutomaticRelationTypesAliases(dataEditor));
        }

        return automaticRelationTypeAliases;
    }

    /// <summary>
    /// Gets the automatic relation types aliases.
    /// </summary>
    /// <param name="dataEditor">The data editor.</param>
    /// <returns>
    /// The automatic relation types aliases.
    /// </returns>
    public IEnumerable<string> GetAutomaticRelationTypesAliases(IDataEditor dataEditor)
    {
        if (dataEditor.GetValueEditor() is IDataValueReference dataValueReference)
        {
            // Return custom relation types from value editor implementation
            foreach (var alias in dataValueReference.GetAutomaticRelationTypesAliases())
            {
                yield return alias;
            }
        }

<<<<<<< HEAD
                // Loop over collection that may be add to existing property editors
                // implementation of GetReferences in IDataValueReference.
                // Allows developers to add support for references by a
                // package /property editor that did not implement IDataValueReference themselves
                foreach (IDataValueReferenceFactory dataValueReferenceFactory in this)
                {
                    // Check if this value reference is for this datatype/editor
                    // Then call it's GetReferences method - to see if the value stored
                    // in the dataeditor/property has references to media/content items
                    if (dataValueReferenceFactory.IsForEditor(dataEditor))
                    {
                        references.UnionWith(dataValueReferenceFactory.GetDataValueReference().GetReferences(value));
                    }
                }
            }
        }

        return references;
    }

    /// <summary>
    /// Gets all relation type aliases that are automatically tracked.
    /// </summary>
    /// <param name="propertyEditors">The property editors.</param>
    /// <returns>
    /// All relation type aliases that are automatically tracked.
    /// </returns>
    public ISet<string> GetAutomaticRelationTypesAliases(PropertyEditorCollection propertyEditors)
    {
        // Always add default automatic relation types
        var automaticRelationTypeAliases = new HashSet<string>(Constants.Conventions.RelationTypes.AutomaticRelationTypes);

        // Add relation types for all property editors
        foreach (IDataEditor dataEditor in propertyEditors)
        {
            automaticRelationTypeAliases.UnionWith(GetAutomaticRelationTypesAliases(dataEditor));
        }

        return automaticRelationTypeAliases;
    }

    /// <summary>
    /// Gets the relation type aliases that are automatically tracked for all properties.
    /// </summary>
    /// <param name="properties">The properties.</param>
    /// <param name="propertyEditors">The property editors.</param>
    /// <returns>
    /// The relation type aliases that are automatically tracked for all properties.
    /// </returns>
    public ISet<string> GetAutomaticRelationTypesAliases(IPropertyCollection properties, PropertyEditorCollection propertyEditors)
    {
        // Always add default automatic relation types
        var automaticRelationTypeAliases = new HashSet<string>(Constants.Conventions.RelationTypes.AutomaticRelationTypes);

        // Only add relation types that are used in the properties
        foreach (IProperty property in properties)
        {
            if (propertyEditors.TryGet(property.PropertyType.PropertyEditorAlias, out IDataEditor? dataEditor))
            {
                automaticRelationTypeAliases.UnionWith(GetAutomaticRelationTypesAliases(dataEditor));
            }
        }

        return automaticRelationTypeAliases;
    }

    private IEnumerable<string> GetAutomaticRelationTypesAliases(IDataEditor dataEditor)
    {
        if (dataEditor.GetValueEditor() is IDataValueReference dataValueReference)
        {
            // Return custom relation types from value editor implementation
            foreach (var alias in dataValueReference.GetAutomaticRelationTypesAliases())
            {
                yield return alias;
            }
        }

        foreach (IDataValueReferenceFactory dataValueReferenceFactory in this)
        {
            if (dataValueReferenceFactory.IsForEditor(dataEditor))
            {
                // Return custom relation types from factory
                foreach (var alias in dataValueReferenceFactory.GetDataValueReference().GetAutomaticRelationTypesAliases())
                {
                    yield return alias;
                }
            }
        }
=======
        foreach (IDataValueReferenceFactory dataValueReferenceFactory in this)
        {
            if (dataValueReferenceFactory.IsForEditor(dataEditor))
            {
                // Return custom relation types from factory
                foreach (var alias in dataValueReferenceFactory.GetDataValueReference().GetAutomaticRelationTypesAliases())
                {
                    yield return alias;
                }
            }
        }
>>>>>>> 5b445035
    }
}<|MERGE_RESOLUTION|>--- conflicted
+++ resolved
@@ -20,10 +20,6 @@
         : base(items)
     { }
 
-<<<<<<< HEAD
-    // TODO: We could further reduce circular dependencies with PropertyEditorCollection by not having IDataValueReference implemented
-    // by property editors and instead just use the already built in IDataValueReferenceFactory and/or refactor that into a more normal collection
-=======
     /// <summary>
     /// Gets all unique references from the specified properties.
     /// </summary>
@@ -32,36 +28,18 @@
     /// <returns>
     /// The unique references from the specified properties.
     /// </returns>
->>>>>>> 5b445035
     public ISet<UmbracoEntityReference> GetAllReferences(IPropertyCollection properties, PropertyEditorCollection propertyEditors)
     {
         var references = new HashSet<UmbracoEntityReference>();
 
-<<<<<<< HEAD
-        foreach (IProperty property in properties)
-        {
-            if (!propertyEditors.TryGet(property.PropertyType.PropertyEditorAlias, out IDataEditor? dataEditor))
-=======
         // Group by property editor alias to avoid duplicate lookups and optimize value parsing
         foreach (var propertyValuesByPropertyEditorAlias in properties.GroupBy(x => x.PropertyType.PropertyEditorAlias, x => x.Values))
         {
             if (!propertyEditors.TryGet(propertyValuesByPropertyEditorAlias.Key, out IDataEditor? dataEditor))
->>>>>>> 5b445035
             {
                 continue;
             }
 
-<<<<<<< HEAD
-            // TODO: We will need to change this once we support tracking via variants/segments
-            // for now, we are tracking values from ALL variants
-            foreach (IPropertyValue propertyValue in property.Values)
-            {
-                object? value = propertyValue.EditedValue;
-
-                if (dataEditor.GetValueEditor() is IDataValueReference dataValueReference)
-                {
-                    references.UnionWith(dataValueReference.GetReferences(value));
-=======
             // Use distinct values to avoid duplicate parsing of the same value
             var values = new HashSet<object?>(properties.Count);
             foreach (IPropertyValue propertyValue in propertyValuesByPropertyEditorAlias.SelectMany(x => x))
@@ -111,18 +89,17 @@
         // implementation of GetReferences in IDataValueReference.
         // Allows developers to add support for references by a
         // package /property editor that did not implement IDataValueReference themselves
-        foreach (IDataValueReferenceFactory dataValueReferenceFactory in this)
+                foreach (IDataValueReferenceFactory dataValueReferenceFactory in this)
         {
             // Check if this value reference is for this datatype/editor
             // Then call it's GetReferences method - to see if the value stored
             // in the dataeditor/property has references to media/content items
             if (dataValueReferenceFactory.IsForEditor(dataEditor))
-            {
+        {
                 IDataValueReference factoryDataValueReference = dataValueReferenceFactory.GetDataValueReference();
                 foreach (UmbracoEntityReference reference in values.SelectMany(factoryDataValueReference.GetReferences))
-                {
+            {
                     yield return reference;
->>>>>>> 5b445035
                 }
             }
         }
@@ -167,84 +144,6 @@
             }
         }
 
-<<<<<<< HEAD
-                // Loop over collection that may be add to existing property editors
-                // implementation of GetReferences in IDataValueReference.
-                // Allows developers to add support for references by a
-                // package /property editor that did not implement IDataValueReference themselves
-                foreach (IDataValueReferenceFactory dataValueReferenceFactory in this)
-                {
-                    // Check if this value reference is for this datatype/editor
-                    // Then call it's GetReferences method - to see if the value stored
-                    // in the dataeditor/property has references to media/content items
-                    if (dataValueReferenceFactory.IsForEditor(dataEditor))
-                    {
-                        references.UnionWith(dataValueReferenceFactory.GetDataValueReference().GetReferences(value));
-                    }
-                }
-            }
-        }
-
-        return references;
-    }
-
-    /// <summary>
-    /// Gets all relation type aliases that are automatically tracked.
-    /// </summary>
-    /// <param name="propertyEditors">The property editors.</param>
-    /// <returns>
-    /// All relation type aliases that are automatically tracked.
-    /// </returns>
-    public ISet<string> GetAutomaticRelationTypesAliases(PropertyEditorCollection propertyEditors)
-    {
-        // Always add default automatic relation types
-        var automaticRelationTypeAliases = new HashSet<string>(Constants.Conventions.RelationTypes.AutomaticRelationTypes);
-
-        // Add relation types for all property editors
-        foreach (IDataEditor dataEditor in propertyEditors)
-        {
-            automaticRelationTypeAliases.UnionWith(GetAutomaticRelationTypesAliases(dataEditor));
-        }
-
-        return automaticRelationTypeAliases;
-    }
-
-    /// <summary>
-    /// Gets the relation type aliases that are automatically tracked for all properties.
-    /// </summary>
-    /// <param name="properties">The properties.</param>
-    /// <param name="propertyEditors">The property editors.</param>
-    /// <returns>
-    /// The relation type aliases that are automatically tracked for all properties.
-    /// </returns>
-    public ISet<string> GetAutomaticRelationTypesAliases(IPropertyCollection properties, PropertyEditorCollection propertyEditors)
-    {
-        // Always add default automatic relation types
-        var automaticRelationTypeAliases = new HashSet<string>(Constants.Conventions.RelationTypes.AutomaticRelationTypes);
-
-        // Only add relation types that are used in the properties
-        foreach (IProperty property in properties)
-        {
-            if (propertyEditors.TryGet(property.PropertyType.PropertyEditorAlias, out IDataEditor? dataEditor))
-            {
-                automaticRelationTypeAliases.UnionWith(GetAutomaticRelationTypesAliases(dataEditor));
-            }
-        }
-
-        return automaticRelationTypeAliases;
-    }
-
-    private IEnumerable<string> GetAutomaticRelationTypesAliases(IDataEditor dataEditor)
-    {
-        if (dataEditor.GetValueEditor() is IDataValueReference dataValueReference)
-        {
-            // Return custom relation types from value editor implementation
-            foreach (var alias in dataValueReference.GetAutomaticRelationTypesAliases())
-            {
-                yield return alias;
-            }
-        }
-
         foreach (IDataValueReferenceFactory dataValueReferenceFactory in this)
         {
             if (dataValueReferenceFactory.IsForEditor(dataEditor))
@@ -256,18 +155,5 @@
                 }
             }
         }
-=======
-        foreach (IDataValueReferenceFactory dataValueReferenceFactory in this)
-        {
-            if (dataValueReferenceFactory.IsForEditor(dataEditor))
-            {
-                // Return custom relation types from factory
-                foreach (var alias in dataValueReferenceFactory.GetDataValueReference().GetAutomaticRelationTypesAliases())
-                {
-                    yield return alias;
-                }
-            }
-        }
->>>>>>> 5b445035
     }
 }