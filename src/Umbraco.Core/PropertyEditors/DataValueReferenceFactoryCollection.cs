using Umbraco.Cms.Core.Composing;
using Umbraco.Cms.Core.Models;
using Umbraco.Cms.Core.Models.Editors;

namespace Umbraco.Cms.Core.PropertyEditors;

/// <summary>
/// Provides a builder collection for <see cref="IDataValueReferenceFactory" /> items.
/// </summary>
public class DataValueReferenceFactoryCollection : BuilderCollectionBase<IDataValueReferenceFactory>
{
    // TODO: We could further reduce circular dependencies with PropertyEditorCollection by not having IDataValueReference implemented
    // by property editors and instead just use the already built in IDataValueReferenceFactory and/or refactor that into a more normal collection

    /// <summary>
    /// Initializes a new instance of the <see cref="DataValueReferenceFactoryCollection" /> class.
    /// </summary>
    /// <param name="items">The items.</param>
    public DataValueReferenceFactoryCollection(Func<IEnumerable<IDataValueReferenceFactory>> items)
        : base(items)
    { }

    /// <summary>
    /// Gets all unique references from the specified properties.
    /// </summary>
    /// <param name="properties">The properties.</param>
    /// <param name="propertyEditors">The property editors.</param>
    /// <returns>
    /// The unique references from the specified properties.
    /// </returns>
    public ISet<UmbracoEntityReference> GetAllReferences(IPropertyCollection properties, PropertyEditorCollection propertyEditors)
    {
        var references = new HashSet<UmbracoEntityReference>();

<<<<<<< HEAD
        foreach (IProperty property in properties)
        {
            if (!propertyEditors.TryGet(property.PropertyType.PropertyEditorAlias, out IDataEditor? dataEditor))
=======
        // Group by property editor alias to avoid duplicate lookups and optimize value parsing
        foreach (var propertyValuesByPropertyEditorAlias in properties.GroupBy(x => x.PropertyType.PropertyEditorAlias, x => x.Values))
        {
            if (!propertyEditors.TryGet(propertyValuesByPropertyEditorAlias.Key, out IDataEditor? dataEditor))
>>>>>>> e55921ce
            {
                continue;
            }

<<<<<<< HEAD
            // Only use edited value for now
            references.UnionWith(GetReferences(dataEditor, property.Values.Select(x => x.EditedValue)));
=======
            // Use distinct values to avoid duplicate parsing of the same value
            var values = new HashSet<object?>(properties.Count);
            foreach (IPropertyValue propertyValue in propertyValuesByPropertyEditorAlias.SelectMany(x => x))
            {
                values.Add(propertyValue.EditedValue);
                values.Add(propertyValue.PublishedValue);
            }

            references.UnionWith(GetReferences(dataEditor, values));
>>>>>>> e55921ce
        }

        return references;
    }

    /// <summary>
    /// Gets the references.
    /// </summary>
    /// <param name="dataEditor">The data editor.</param>
    /// <param name="values">The values.</param>
    /// <returns>
    /// The references.
    /// </returns>
    public IEnumerable<UmbracoEntityReference> GetReferences(IDataEditor dataEditor, params object?[] values)
        => GetReferences(dataEditor, (IEnumerable<object?>)values);

    /// <summary>
    /// Gets the references.
    /// </summary>
    /// <param name="dataEditor">The data editor.</param>
    /// <param name="values">The values.</param>
    /// <returns>
    /// The references.
    /// </returns>
    public IEnumerable<UmbracoEntityReference> GetReferences(IDataEditor dataEditor, IEnumerable<object?> values)
    {
        // TODO: We will need to change this once we support tracking via variants/segments
        // for now, we are tracking values from ALL variants
        if (dataEditor.GetValueEditor() is IDataValueReference dataValueReference)
        {
            foreach (UmbracoEntityReference reference in values.SelectMany(dataValueReference.GetReferences))
            {
                yield return reference;
            }
        }

        // Loop over collection that may be add to existing property editors
        // implementation of GetReferences in IDataValueReference.
        // Allows developers to add support for references by a
        // package /property editor that did not implement IDataValueReference themselves
        foreach (IDataValueReferenceFactory dataValueReferenceFactory in this)
        {
            // Check if this value reference is for this datatype/editor
            // Then call it's GetReferences method - to see if the value stored
            // in the dataeditor/property has references to media/content items
            if (dataValueReferenceFactory.IsForEditor(dataEditor))
            {
                IDataValueReference factoryDataValueReference = dataValueReferenceFactory.GetDataValueReference();
                foreach (UmbracoEntityReference reference in values.SelectMany(factoryDataValueReference.GetReferences))
                {
                    yield return reference;
                }
            }
        }
    }

    /// <summary>
    /// Gets all relation type aliases that are automatically tracked.
    /// </summary>
    /// <param name="propertyEditors">The property editors.</param>
    /// <returns>
    /// All relation type aliases that are automatically tracked.
    /// </returns>
    public ISet<string> GetAllAutomaticRelationTypesAliases(PropertyEditorCollection propertyEditors)
    {
        // Always add default automatic relation types
        var automaticRelationTypeAliases = new HashSet<string>(Constants.Conventions.RelationTypes.AutomaticRelationTypes);

        // Add relation types for all property editors
        foreach (IDataEditor dataEditor in propertyEditors)
        {
            automaticRelationTypeAliases.UnionWith(GetAutomaticRelationTypesAliases(dataEditor));
        }

        return automaticRelationTypeAliases;
    }
<<<<<<< HEAD

    /// <summary>
    /// Gets the automatic relation types aliases.
    /// </summary>
    /// <param name="dataEditor">The data editor.</param>
    /// <returns>
    /// The automatic relation types aliases.
    /// </returns>
    public IEnumerable<string> GetAutomaticRelationTypesAliases(IDataEditor dataEditor)
    {
        if (dataEditor.GetValueEditor() is IDataValueReference dataValueReference)
        {
            // Return custom relation types from value editor implementation
            foreach (var alias in dataValueReference.GetAutomaticRelationTypesAliases())
            {
                yield return alias;
            }
        }

=======

    /// <summary>
    /// Gets the automatic relation types aliases.
    /// </summary>
    /// <param name="dataEditor">The data editor.</param>
    /// <returns>
    /// The automatic relation types aliases.
    /// </returns>
    public IEnumerable<string> GetAutomaticRelationTypesAliases(IDataEditor dataEditor)
    {
        if (dataEditor.GetValueEditor() is IDataValueReference dataValueReference)
        {
            // Return custom relation types from value editor implementation
            foreach (var alias in dataValueReference.GetAutomaticRelationTypesAliases())
            {
                yield return alias;
            }
        }

>>>>>>> e55921ce
        foreach (IDataValueReferenceFactory dataValueReferenceFactory in this)
        {
            if (dataValueReferenceFactory.IsForEditor(dataEditor))
            {
                // Return custom relation types from factory
                foreach (var alias in dataValueReferenceFactory.GetDataValueReference().GetAutomaticRelationTypesAliases())
                {
                    yield return alias;
                }
            }
        }
    }
}<|MERGE_RESOLUTION|>--- conflicted
+++ resolved
@@ -32,24 +32,14 @@
     {
         var references = new HashSet<UmbracoEntityReference>();
 
-<<<<<<< HEAD
-        foreach (IProperty property in properties)
-        {
-            if (!propertyEditors.TryGet(property.PropertyType.PropertyEditorAlias, out IDataEditor? dataEditor))
-=======
         // Group by property editor alias to avoid duplicate lookups and optimize value parsing
         foreach (var propertyValuesByPropertyEditorAlias in properties.GroupBy(x => x.PropertyType.PropertyEditorAlias, x => x.Values))
         {
             if (!propertyEditors.TryGet(propertyValuesByPropertyEditorAlias.Key, out IDataEditor? dataEditor))
->>>>>>> e55921ce
             {
                 continue;
             }
 
-<<<<<<< HEAD
-            // Only use edited value for now
-            references.UnionWith(GetReferences(dataEditor, property.Values.Select(x => x.EditedValue)));
-=======
             // Use distinct values to avoid duplicate parsing of the same value
             var values = new HashSet<object?>(properties.Count);
             foreach (IPropertyValue propertyValue in propertyValuesByPropertyEditorAlias.SelectMany(x => x))
@@ -59,7 +49,6 @@
             }
 
             references.UnionWith(GetReferences(dataEditor, values));
->>>>>>> e55921ce
         }
 
         return references;
@@ -136,7 +125,6 @@
 
         return automaticRelationTypeAliases;
     }
-<<<<<<< HEAD
 
     /// <summary>
     /// Gets the automatic relation types aliases.
@@ -156,27 +144,6 @@
             }
         }
 
-=======
-
-    /// <summary>
-    /// Gets the automatic relation types aliases.
-    /// </summary>
-    /// <param name="dataEditor">The data editor.</param>
-    /// <returns>
-    /// The automatic relation types aliases.
-    /// </returns>
-    public IEnumerable<string> GetAutomaticRelationTypesAliases(IDataEditor dataEditor)
-    {
-        if (dataEditor.GetValueEditor() is IDataValueReference dataValueReference)
-        {
-            // Return custom relation types from value editor implementation
-            foreach (var alias in dataValueReference.GetAutomaticRelationTypesAliases())
-            {
-                yield return alias;
-            }
-        }
-
->>>>>>> e55921ce
         foreach (IDataValueReferenceFactory dataValueReferenceFactory in this)
         {
             if (dataValueReferenceFactory.IsForEditor(dataEditor))
