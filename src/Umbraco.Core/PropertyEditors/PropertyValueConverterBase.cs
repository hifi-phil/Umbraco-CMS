--- conflicted
+++ resolved
@@ -1,4 +1,4 @@
-using Umbraco.Cms.Core.Models.PublishedContent;
+﻿using Umbraco.Cms.Core.Models.PublishedContent;
 
 namespace Umbraco.Cms.Core.PropertyEditors;
 
@@ -30,11 +30,6 @@
         }
     }
 
-<<<<<<< HEAD
-        /// <inheritdoc />
-        public virtual Type GetPropertyValueType(IPublishedPropertyType propertyType)
-            => typeof(object);
-=======
     /// <inheritdoc />
     public virtual Type GetPropertyValueType(IPublishedPropertyType propertyType)
         => typeof(object);
@@ -42,7 +37,6 @@
     /// <inheritdoc />
     public virtual PropertyCacheLevel GetPropertyCacheLevel(IPublishedPropertyType propertyType)
         => PropertyCacheLevel.Snapshot;
->>>>>>> ac4fb6ac
 
     /// <inheritdoc />
     public virtual object? ConvertSourceToIntermediate(IPublishedElement owner, IPublishedPropertyType propertyType, object? source, bool preview)
