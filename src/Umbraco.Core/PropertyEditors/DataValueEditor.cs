--- conflicted
+++ resolved
@@ -1,4 +1,4 @@
-using System;
+﻿using System;
 using System.Collections.Generic;
 using System.ComponentModel.DataAnnotations;
 using System.Globalization;
@@ -151,18 +151,12 @@
         /// <summary>
         /// Used to try to convert the string value to the correct CLR type based on the <see cref="ValueType" /> specified for this value editor.
         /// </summary>
-<<<<<<< HEAD
-        /// <param name="value"></param>
-        /// <returns></returns>
-        internal Attempt<object?> TryConvertValueToCrlType(object? value)
-=======
         /// <param name="value">The value.</param>
         /// <returns>
         /// The result of the conversion attempt.
         /// </returns>
         /// <exception cref="System.ArgumentOutOfRangeException">ValueType was out of range.</exception>
-        internal Attempt<object> TryConvertValueToCrlType(object value)
->>>>>>> 548870d5
+        internal Attempt<object?> TryConvertValueToCrlType(object value)
         {
             // Ensure empty string values are converted to null
             if (value is string s && string.IsNullOrWhiteSpace(s))
@@ -226,34 +220,6 @@
             return value.TryConvertTo(valueType);
         }
 
-<<<<<<< HEAD
-        ///  <summary>
-        ///  A method to deserialize the string value that has been saved in the content editor
-        ///  to an object to be stored in the database.
-        ///  </summary>
-        ///  <param name="editorValue"></param>
-        ///  <param name="currentValue">
-        ///  The current value that has been persisted to the database for this editor. This value may be useful for
-        ///  how the value then get's deserialized again to be re-persisted. In most cases it will probably not be used.
-        ///  </param>
-        /// <param name="languageId"></param>
-        /// <param name="segment"></param>
-        /// <returns></returns>
-        ///  <remarks>
-        ///  By default this will attempt to automatically convert the string value to the value type supplied by ValueType.
-        ///
-        ///  If overridden then the object returned must match the type supplied in the ValueType, otherwise persisting the
-        ///  value to the DB will fail when it tries to validate the value type.
-        ///  </remarks>
-        public virtual object? FromEditor(ContentPropertyData editorValue, object currentValue)
-        {
-            //if it's json but it's empty json, then return null
-            if (ValueType.InvariantEquals(ValueTypes.Json) && editorValue.Value != null && (editorValue.Value.ToString()?.DetectIsEmptyJson() ?? true))
-            {
-                return null;
-            }
-
-=======
         /// <summary>
         /// A method to deserialize the string value that has been saved in the content editor to an object to be stored in the database.
         /// </summary>
@@ -265,9 +231,8 @@
         /// If overridden then the object returned must match the type supplied in the ValueType, otherwise persisting the
         /// value to the DB will fail when it tries to validate the value type.
         /// </remarks>
-        public virtual object FromEditor(ContentPropertyData editorValue, object currentValue)
-        {
->>>>>>> 548870d5
+        public virtual object? FromEditor(ContentPropertyData editorValue, object currentValue)
+        {
             var result = TryConvertValueToCrlType(editorValue.Value);
             if (result.Success == false)
             {
@@ -302,21 +267,15 @@
             {
                 case ValueStorageType.Ntext:
                 case ValueStorageType.Nvarchar:
-<<<<<<< HEAD
-                    //if it is a string type, we will attempt to see if it is json stored data, if it is we'll try to convert
-                    //to a real json object so we can pass the true json object directly to angular!
-                    var asString = val.ToString();
-                    if (asString?.DetectIsJson() ?? false)
-=======
                     // If it is a string type, we will attempt to see if it is JSON stored data, if it is we'll try to convert
                     // to a real JSON object so we can pass the true JSON object directly to Angular!
                     var stringValue = value as string ?? value.ToString();
                     if (stringValue.DetectIsJson())
->>>>>>> 548870d5
                     {
                         try
                         {
-                            return _jsonSerializer.Deserialize<dynamic>(stringValue);
+                            var json = _jsonSerializer.Deserialize<dynamic>(asString);
+                            return json;
                         }
                         catch
                         {
