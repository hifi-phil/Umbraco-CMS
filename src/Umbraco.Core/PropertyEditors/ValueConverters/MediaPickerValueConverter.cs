using System;
using System.Collections;
using System.Collections.Generic;
using System.Linq;
using Umbraco.Cms.Core.Models.PublishedContent;
using Umbraco.Cms.Core.PublishedCache;
using Umbraco.Extensions;

namespace Umbraco.Cms.Core.PropertyEditors.ValueConverters
{
    /// <summary>
    /// The media picker property value converter.
    /// </summary>
    [DefaultPropertyValueConverter]
    public class MediaPickerValueConverter : PropertyValueConverterBase
    {
        // hard-coding "image" here but that's how it works at UI level too
        private const string ImageTypeAlias = "image";

        private readonly IPublishedModelFactory _publishedModelFactory;
        private readonly IPublishedSnapshotAccessor _publishedSnapshotAccessor;

        public MediaPickerValueConverter(IPublishedSnapshotAccessor publishedSnapshotAccessor,
            IPublishedModelFactory publishedModelFactory)
        {
            _publishedSnapshotAccessor = publishedSnapshotAccessor ??
                                         throw new ArgumentNullException(nameof(publishedSnapshotAccessor));
            _publishedModelFactory = publishedModelFactory;
        }

        public override bool IsConverter(IPublishedPropertyType propertyType) => propertyType.EditorAlias.Equals(Constants.PropertyEditors.Aliases.MediaPicker);

        public override Type GetPropertyValueType(IPublishedPropertyType propertyType)
        {
            var isMultiple = IsMultipleDataType(propertyType.DataType);
            return isMultiple
                    ? typeof(IEnumerable<IPublishedContent>)
                    : typeof(IPublishedContent);
        }

        public override PropertyCacheLevel GetPropertyCacheLevel(IPublishedPropertyType propertyType)
            => PropertyCacheLevel.Snapshot;

        private bool IsMultipleDataType(PublishedDataType dataType)
        {
            var config = ConfigurationEditor.ConfigurationAs<MediaPickerConfiguration>(dataType.Configuration);
            return config.Multiple;
        }

        public override object ConvertSourceToIntermediate(IPublishedElement owner, IPublishedPropertyType propertyType,
            object source, bool preview)
        {
            if (source == null) return null;

            var nodeIds = source.ToString()
                .Split(Constants.CharArrays.Comma, StringSplitOptions.RemoveEmptyEntries)
                .Select(UdiParser.Parse)
                .ToArray();
            return nodeIds;
        }

        public override object ConvertIntermediateToObject(IPublishedElement owner, IPublishedPropertyType propertyType,
            PropertyCacheLevel cacheLevel, object source, bool preview)
        {
            var isMultiple = IsMultipleDataType(propertyType.DataType);

            var udis = (Udi[])source;
            var mediaItems = new List<IPublishedContent>();

            if (source == null) return isMultiple ? mediaItems : null;

            if (udis.Any())
            {
<<<<<<< HEAD
                if (!_publishedSnapshotAccessor.TryGetPublishedSnapshot(out var publishedSnapshot))
                {
                    throw new InvalidOperationException("Wasn't possible to a get a valid Snapshot");
                }
=======
                var publishedSnapshot = _publishedSnapshotAccessor.GetRequiredPublishedSnapshot();
>>>>>>> f5ae4379
                foreach (var udi in udis)
                {
                    var guidUdi = udi as GuidUdi;
                    if (guidUdi == null) continue;
                    var item = publishedSnapshot.Media.GetById(guidUdi.Guid);
                    if (item != null)
                        mediaItems.Add(item);
                }

                return isMultiple ? mediaItems : FirstOrDefault(mediaItems);
            }

            return source;
        }

        private object FirstOrDefault(IList mediaItems) => mediaItems.Count == 0 ? null : mediaItems[0];
    }
}<|MERGE_RESOLUTION|>--- conflicted
+++ resolved
@@ -71,14 +71,7 @@
 
             if (udis.Any())
             {
-<<<<<<< HEAD
-                if (!_publishedSnapshotAccessor.TryGetPublishedSnapshot(out var publishedSnapshot))
-                {
-                    throw new InvalidOperationException("Wasn't possible to a get a valid Snapshot");
-                }
-=======
                 var publishedSnapshot = _publishedSnapshotAccessor.GetRequiredPublishedSnapshot();
->>>>>>> f5ae4379
                 foreach (var udi in udis)
                 {
                     var guidUdi = udi as GuidUdi;
