﻿using System;
using System.Configuration;
using System.IO;
using Umbraco.Core.Cache;
using Umbraco.Core.Configuration.Dashboard;
using Umbraco.Core.Configuration.Grid;
using Umbraco.Core.Configuration.HealthChecks;
using Umbraco.Core.Configuration.UmbracoSettings;
using Umbraco.Core.Composing;
using Umbraco.Core.Logging;

namespace Umbraco.Core.Configuration
{
    /// <summary>
    /// The gateway to all umbraco configuration
    /// </summary>
    public class UmbracoConfig
    {
        #region Singleton

        private static readonly Lazy<UmbracoConfig> Lazy = new Lazy<UmbracoConfig>(() => new UmbracoConfig());

        public static UmbracoConfig For => Lazy.Value;

        #endregion

        /// <summary>
        /// Default constructor
        /// </summary>
        private UmbracoConfig()
        {
            // note: need to use SafeCallContext here because ConfigurationManager.GetSection ends up getting AppDomain.Evidence
            // which will want to serialize the call context including anything that is in there - what a mess!

            if (_umbracoSettings == null)
            {
                IUmbracoSettingsSection umbracoSettings;
                using (new SafeCallContext())
                {
                    umbracoSettings = ConfigurationManager.GetSection("umbracoConfiguration/settings") as IUmbracoSettingsSection;
                }
                SetUmbracoSettings(umbracoSettings);
            }

            if (_dashboardSection == null)
            {
                IDashboardSection dashboardConfig;
                using (new SafeCallContext())
                {
                    dashboardConfig = ConfigurationManager.GetSection("umbracoConfiguration/dashBoard") as IDashboardSection;
                }
                SetDashboardSettings(dashboardConfig);
            }

            if (_healthChecks == null)
            {
                var healthCheckConfig = ConfigurationManager.GetSection("umbracoConfiguration/HealthChecks") as IHealthChecks;
                SetHealthCheckSettings(healthCheckConfig);
            }
        }

        /// <summary>
        /// Constructor - can be used for testing
        /// </summary>
        /// <param name="umbracoSettings"></param>
        /// <param name="dashboardSettings"></param>
        /// <param name="healthChecks"></param>
        /// <param name="globalSettings"></param>
        public UmbracoConfig(IUmbracoSettingsSection umbracoSettings, IDashboardSection dashboardSettings, IHealthChecks healthChecks, IGlobalSettings globalSettings)
        {
            SetHealthCheckSettings(healthChecks);
            SetUmbracoSettings(umbracoSettings);
            SetDashboardSettings(dashboardSettings);
            SetGlobalConfig(globalSettings);
        }

        private IHealthChecks _healthChecks;
        private IDashboardSection _dashboardSection;
        private IUmbracoSettingsSection _umbracoSettings;
        private IGridConfig _gridConfig;
        private IGlobalSettings _globalSettings;

        /// <summary>
        /// Gets the IHealthCheck config
        /// </summary>
        public IHealthChecks HealthCheck()
        {
            if (_healthChecks == null)
            {
                var ex = new ConfigurationErrorsException("Could not load the " + typeof(IHealthChecks) + " from config file, ensure the web.config and healthchecks.config files are formatted correctly");
                Current.Logger.Error<UmbracoConfig>(ex, "Config error");
                throw ex;
            }

            return _healthChecks;
        }

        /// <summary>
        /// Gets the IDashboardSection
        /// </summary>
        public IDashboardSection DashboardSettings()
        {
            if (_dashboardSection == null)
            {
                var ex = new ConfigurationErrorsException("Could not load the " + typeof(IDashboardSection) + " from config file, ensure the web.config and Dashboard.config files are formatted correctly");
                Current.Logger.Error<UmbracoConfig>(ex, "Config error");
                throw ex;
            }

            return _dashboardSection;
        }

        /// <summary>
        /// Only for testing
        /// </summary>
        /// <param name="value"></param>
        public void SetDashboardSettings(IDashboardSection value)
        {
            _dashboardSection = value;
        }

        /// <summary>
        /// Only for testing
        /// </summary>
        /// <param name="value"></param>
        public void SetHealthCheckSettings(IHealthChecks value)
        {
            _healthChecks = value;
        }

        /// <summary>
        /// Only for testing
        /// </summary>
        /// <param name="value"></param>
        public void SetUmbracoSettings(IUmbracoSettingsSection value)
        {
            _umbracoSettings = value;
        }

        /// <summary>
        /// Only for testing
        /// </summary>
        /// <param name="value"></param>
        public void SetGlobalConfig(IGlobalSettings value)
        {
            _globalSettings = value;
        }

        /// <summary>
        /// Gets the IGlobalSettings
        /// </summary>
        public IGlobalSettings GlobalSettings()
        {
            return _globalSettings ?? (_globalSettings = new GlobalSettings());
        }

        /// <summary>
        /// Gets the IUmbracoSettings
        /// </summary>
        public IUmbracoSettingsSection UmbracoSettings()
        {
            if (_umbracoSettings == null)
            {
                var ex = new ConfigurationErrorsException("Could not load the " + typeof (IUmbracoSettingsSection) + " from config file, ensure the web.config and umbracoSettings.config files are formatted correctly");
                Current.Logger.Error<UmbracoConfig>(ex, "Config error");
                throw ex;
            }

            return _umbracoSettings;
        }

        /// <summary>
        /// Only for testing
        /// </summary>
        /// <param name="value"></param>
        public void SetGridConfig(IGridConfig value)
        {
            _gridConfig = value;
        }

        /// <summary>
        /// Gets the IGridConfig
        /// </summary>
        public IGridConfig GridConfig(ILogger logger, IRuntimeCacheProvider runtimeCache, DirectoryInfo appPlugins, DirectoryInfo configFolder, bool isDebug)
        {
            if (_gridConfig == null)
            {
                _gridConfig = new GridConfig(logger, runtimeCache, appPlugins, configFolder, isDebug);
            }

            return _gridConfig;
        }

<<<<<<< HEAD
        //TODO: Add other configurations here !
    }
=======
        /// <summary>
        /// Gets the IDashboardSection
        /// </summary>
        public IDashboardSection DashboardSettings()
        {
            if (_dashboardSection == null)
            {
                var ex = new ConfigurationErrorsException("Could not load the " + typeof(IDashboardSection) + " from config file, ensure the web.config and Dashboard.config files are formatted correctly");
                LogHelper.Error<UmbracoConfig>("Config error", ex);
                throw ex;
            }

            return _dashboardSection;
        }        
        
        /// <summary>
        /// Only for testing
        /// </summary>
        /// <param name="value"></param>
        public void SetDashboardSettings(IDashboardSection value)
        {
            _dashboardSection = value;
        }

        /// <summary>
        /// Only for testing
        /// </summary>
        /// <param name="value"></param>
        public void SetHealthCheckSettings(IHealthChecks value)
        {
            _healthChecks = value;
        }

        /// <summary>
        /// Only for testing
        /// </summary>
        /// <param name="value"></param>
        public void SetUmbracoSettings(IUmbracoSettingsSection value)
        {
            _umbracoSettings = value;
        }

        /// <summary>
        /// Gets the IUmbracoSettings
        /// </summary>
        public IUmbracoSettingsSection UmbracoSettings()
        {
            if (_umbracoSettings == null)
            {
                var ex = new ConfigurationErrorsException("Could not load the " + typeof (IUmbracoSettingsSection) + " from config file, ensure the web.config and umbracoSettings.config files are formatted correctly");
                LogHelper.Error<UmbracoConfig>("Config error", ex);
                throw ex;
            }

            return _umbracoSettings;
        }
        
        /// <summary>
        /// Only for testing
        /// </summary>
        /// <param name="value"></param>
        public void SetBaseRestExtensions(IBaseRestSection value)
        {
            _baseRestExtensions = value;
        }

        /// <summary>
        /// Gets the IBaseRestSection
        /// </summary>
        public IBaseRestSection BaseRestExtensions()
        {
            if (_baseRestExtensions == null)
            {
                var ex = new ConfigurationErrorsException("Could not load the " + typeof(IBaseRestSection) + " from config file, ensure the web.config and BaseRestExtensions.config files are formatted correctly");
                LogHelper.Error<UmbracoConfig>("Config error", ex);
                throw ex;
            }

            return _baseRestExtensions;
        }

        /// <summary>
        /// Only for testing
        /// </summary>
        /// <param name="value"></param>
        public void SetGridConfig(IGridConfig value)
        {
            _gridConfig = value;
        }

        /// <summary>
        /// Gets the IGridConfig
        /// </summary>
        public IGridConfig GridConfig(ILogger logger, IRuntimeCacheProvider runtimeCache, DirectoryInfo appPlugins, DirectoryInfo configFolder, bool isDebug)
        {
            if (_gridConfig == null)
            {
                _gridConfig = new GridConfig(logger, runtimeCache, appPlugins, configFolder, isDebug);
            }

            return _gridConfig;
        }

        //TODO: Add other configurations here !
    }
>>>>>>> 2c6fd3af
}<|MERGE_RESOLUTION|>--- conflicted
+++ resolved
@@ -191,114 +191,6 @@
             return _gridConfig;
         }
 
-<<<<<<< HEAD
         //TODO: Add other configurations here !
     }
-=======
-        /// <summary>
-        /// Gets the IDashboardSection
-        /// </summary>
-        public IDashboardSection DashboardSettings()
-        {
-            if (_dashboardSection == null)
-            {
-                var ex = new ConfigurationErrorsException("Could not load the " + typeof(IDashboardSection) + " from config file, ensure the web.config and Dashboard.config files are formatted correctly");
-                LogHelper.Error<UmbracoConfig>("Config error", ex);
-                throw ex;
-            }
-
-            return _dashboardSection;
-        }        
-        
-        /// <summary>
-        /// Only for testing
-        /// </summary>
-        /// <param name="value"></param>
-        public void SetDashboardSettings(IDashboardSection value)
-        {
-            _dashboardSection = value;
-        }
-
-        /// <summary>
-        /// Only for testing
-        /// </summary>
-        /// <param name="value"></param>
-        public void SetHealthCheckSettings(IHealthChecks value)
-        {
-            _healthChecks = value;
-        }
-
-        /// <summary>
-        /// Only for testing
-        /// </summary>
-        /// <param name="value"></param>
-        public void SetUmbracoSettings(IUmbracoSettingsSection value)
-        {
-            _umbracoSettings = value;
-        }
-
-        /// <summary>
-        /// Gets the IUmbracoSettings
-        /// </summary>
-        public IUmbracoSettingsSection UmbracoSettings()
-        {
-            if (_umbracoSettings == null)
-            {
-                var ex = new ConfigurationErrorsException("Could not load the " + typeof (IUmbracoSettingsSection) + " from config file, ensure the web.config and umbracoSettings.config files are formatted correctly");
-                LogHelper.Error<UmbracoConfig>("Config error", ex);
-                throw ex;
-            }
-
-            return _umbracoSettings;
-        }
-        
-        /// <summary>
-        /// Only for testing
-        /// </summary>
-        /// <param name="value"></param>
-        public void SetBaseRestExtensions(IBaseRestSection value)
-        {
-            _baseRestExtensions = value;
-        }
-
-        /// <summary>
-        /// Gets the IBaseRestSection
-        /// </summary>
-        public IBaseRestSection BaseRestExtensions()
-        {
-            if (_baseRestExtensions == null)
-            {
-                var ex = new ConfigurationErrorsException("Could not load the " + typeof(IBaseRestSection) + " from config file, ensure the web.config and BaseRestExtensions.config files are formatted correctly");
-                LogHelper.Error<UmbracoConfig>("Config error", ex);
-                throw ex;
-            }
-
-            return _baseRestExtensions;
-        }
-
-        /// <summary>
-        /// Only for testing
-        /// </summary>
-        /// <param name="value"></param>
-        public void SetGridConfig(IGridConfig value)
-        {
-            _gridConfig = value;
-        }
-
-        /// <summary>
-        /// Gets the IGridConfig
-        /// </summary>
-        public IGridConfig GridConfig(ILogger logger, IRuntimeCacheProvider runtimeCache, DirectoryInfo appPlugins, DirectoryInfo configFolder, bool isDebug)
-        {
-            if (_gridConfig == null)
-            {
-                _gridConfig = new GridConfig(logger, runtimeCache, appPlugins, configFolder, isDebug);
-            }
-
-            return _gridConfig;
-        }
-
-        //TODO: Add other configurations here !
-    }
->>>>>>> 2c6fd3af
 }