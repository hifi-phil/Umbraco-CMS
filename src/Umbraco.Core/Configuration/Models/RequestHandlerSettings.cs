--- conflicted
+++ resolved
@@ -73,23 +73,8 @@
     [DefaultValue(StaticEnableDefaultCharReplacements)]
     public bool EnableDefaultCharReplacements { get; set; } = StaticEnableDefaultCharReplacements;
 
-<<<<<<< HEAD
-        /// <summary>
-        /// Add additional character replacements, or override defaults
-        /// </summary>
-        public IEnumerable<Umbraco.Cms.Core.Configuration.Models.CharItem>? UserDefinedCharCollection { get; set; }
-    }
-=======
-    /// <summary>
-    ///     Add additional character replacements, or override defaults
-    /// </summary>
-    [Obsolete(
-        "Use the GetCharReplacements extension method in the Umbraco.Extensions namespace instead. Scheduled for removal in V11")]
-    public IEnumerable<IChar> CharCollection { get; set; } = DefaultCharCollection;
-
     /// <summary>
     ///     Add additional character replacements, or override defaults
     /// </summary>
     public IEnumerable<CharItem>? UserDefinedCharCollection { get; set; }
->>>>>>> ac4fb6ac
 }