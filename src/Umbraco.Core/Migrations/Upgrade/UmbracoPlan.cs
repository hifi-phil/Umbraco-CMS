--- conflicted
+++ resolved
@@ -192,17 +192,12 @@
             To<MissingContentVersionsIndexes>("{EE288A91-531B-4995-8179-1D62D9AA3E2E}");
             To<AddMainDomLock>("{2AB29964-02A1-474D-BD6B-72148D2A53A2}");
 
-<<<<<<< HEAD
+            // to 8.7.0...
             To<MissingDictionaryIndex>("{a78e3369-8ea3-40ec-ad3f-5f76929d2b20}");
 
             // to 8.8.0
             To<ExternalLoginTableUserData>("{B5838FF5-1D22-4F6C-BCEB-F83ACB14B575}");
-
-=======
-            // to 8.7.0...
-            To<MissingDictionaryIndex>("{a78e3369-8ea3-40ec-ad3f-5f76929d2b20}");
             
->>>>>>> 600ae926
             //FINAL
         }
     }
