﻿using System;
using System.Configuration;
using Semver;
using Umbraco.Core.Configuration;
using Umbraco.Core.Logging;
using Umbraco.Core.Migrations.Upgrade.V_7_12_0;
using Umbraco.Core.Migrations.Upgrade.V_8_0_0;

namespace Umbraco.Core.Migrations.Upgrade
{
    /// <summary>
    /// Represents Umbraco's migration plan.
    /// </summary>
    public class UmbracoPlan : MigrationPlan
    {
        /// <summary>
        /// Initializes a new instance of the <see cref="UmbracoPlan"/> class.
        /// </summary>
        public UmbracoPlan()
            : base(Constants.System.UmbracoUpgradePlanName)
        { }

        /// <summary>
        /// Initializes a new instance of the <see cref="UmbracoPlan"/> class.
        /// </summary>
        public UmbracoPlan(IMigrationBuilder migrationBuilder, ILogger logger)
            : base(Constants.System.UmbracoUpgradePlanName, migrationBuilder, logger)
        { }

        /// <inheritdoc />
        /// <remarks>
        /// <para>The default initial state in plans is string.Empty.</para>
        /// <para>When upgrading from version 7, we want to use specific initial states
        /// that are e.g. "{init-7.9.3}", "{init-7.11.1}", etc. so we can chain the proper
        /// migrations.</para>
        /// <para>This is also where we detect the current version, and reject invalid
        /// upgrades (from a tool old version, or going back in time, etc).</para>
        /// </remarks>
        public override string InitialState
        {
            get
            {
                // no state in database yet - assume we have something in web.config that makes some sense
                if (!SemVersion.TryParse(ConfigurationManager.AppSettings["umbracoConfigurationStatus"], out var currentVersion))
                    throw new InvalidOperationException("Could not get current version from web.config umbracoConfigurationStatus appSetting.");

                // we currently support upgrading from 7.10.0 and later
                if (currentVersion < new SemVersion(7, 10))
                    throw new InvalidOperationException($"Version {currentVersion} cannot be migrated to {UmbracoVersion.SemanticVersion}.");

                // cannot go back in time
                if (currentVersion > UmbracoVersion.SemanticVersion)
                    throw new InvalidOperationException($"Version {currentVersion} cannot be downgraded to {UmbracoVersion.SemanticVersion}.");

                // upgrading from version 7 => initial state is eg "{init-7.10.0}"
                // anything else is not supported - ie if 8 and above, we should have an initial state already
                if (currentVersion.Major != 7)
                    throw new InvalidOperationException($"Version {currentVersion} is not supported by the migration plan.");

                return "{init-" + currentVersion + "}";
            }
        }

        /// <inheritdoc />
        protected override void DefinePlan()
        {
            // MODIFYING THE PLAN
            //
            // Please take great care when modifying the plan!
            //
            // * Creating a migration for version 8:
            //     Append the migration to the main chain, using a new guid, before the "//FINAL" comment
            //
            //     If the new migration causes a merge conflict, because someone else also added another
            //     new migration, you NEED to fix the conflict by providing one default path, and paths
            //     out of the conflict states (see example below).
            //
            // * Porting from version 7:
            //     Append the ported migration to the main chain, using a new guid (same as above).
            //     Create a new special chain from the {init-...} state to the main chain (see example
            //     below).


            // plan starts at 7.10.0 (anything before 7.10.0 is not supported)
            // upgrades from 7 to 8, and then takes care of all eventual upgrades
            //
            From("{init-7.10.0}");
            Chain<AddLockObjects>("{7C447271-CA3F-4A6A-A913-5D77015655CB}");
            Chain<AddContentNuTable>("{CBFF58A2-7B50-4F75-8E98-249920DB0F37}");
            Chain<RefactorXmlColumns>("{3D18920C-E84D-405C-A06A-B7CEE52FE5DD}");
            Chain<VariantsMigration>("{FB0A5429-587E-4BD0-8A67-20F0E7E62FF7}");
            Chain<DropMigrationsTable>("{F0C42457-6A3B-4912-A7EA-F27ED85A2092}");
            Chain<DataTypeMigration>("{8640C9E4-A1C0-4C59-99BB-609B4E604981}");
            Chain<TagsMigration>("{DD1B99AF-8106-4E00-BAC7-A43003EA07F8}");
            Chain<SuperZero>("{9DF05B77-11D1-475C-A00A-B656AF7E0908}");
            Chain<PropertyEditorsMigration>("{6FE3EF34-44A0-4992-B379-B40BC4EF1C4D}");
            Chain<LanguageColumns>("{7F59355A-0EC9-4438-8157-EB517E6D2727}");

            // AddVariationTables1 has been superceeded by AddVariationTables2
            //Chain<AddVariationTables1>("{941B2ABA-2D06-4E04-81F5-74224F1DB037}");
            Chain<AddVariationTables2>("{76DF5CD7-A884-41A5-8DC6-7860D95B1DF5}");
            // however, provide a path out of the old state
            Add<AddVariationTables1A>("{941B2ABA-2D06-4E04-81F5-74224F1DB037}", "{76DF5CD7-A884-41A5-8DC6-7860D95B1DF5}");
            // resume at {76DF5CD7-A884-41A5-8DC6-7860D95B1DF5} ...

            Chain<RefactorMacroColumns>("{A7540C58-171D-462A-91C5-7A9AA5CB8BFD}");

            Chain<UserForeignKeys>("{3E44F712-E2E3-473A-AE49-5D7F8E67CE3F}");  // shannon added that one - let's keep it as the default path
            //Chain<AddTypedLabels>("{65D6B71C-BDD5-4A2E-8D35-8896325E9151}"); // stephan added that one = merge conflict, remove,
            Chain<AddTypedLabels>("{4CACE351-C6B9-4F0C-A6BA-85A02BBD39E4}");   // but add it after shannon's, with a new target state,
            Add<UserForeignKeys>("{65D6B71C-BDD5-4A2E-8D35-8896325E9151}", "{4CACE351-C6B9-4F0C-A6BA-85A02BBD39E4}"); // and provide a path out of the conflict state
            // resume at {4CACE351-C6B9-4F0C-A6BA-85A02BBD39E4} ...

            Chain<ContentVariationMigration>("{1350617A-4930-4D61-852F-E3AA9E692173}");
            Chain<UpdateUmbracoConsent>("{39E5B1F7-A50B-437E-B768-1723AEC45B65}"); // from 7.12.0
            //Chain<FallbackLanguage>("{CF51B39B-9B9A-4740-BB7C-EAF606A7BFBF}"); // andy added that one = merge conflict, remove
            Chain<AddRelationTypeForMediaFolderOnDelete>("{0541A62B-EF87-4CA2-8225-F0EB98ECCC9F}"); // from 7.12.0
            Chain<IncreaseLanguageIsoCodeColumnLength>("{EB34B5DC-BB87-4005-985E-D983EA496C38}"); // from 7.12.0
            Chain<RenameTrueFalseField>("{517CE9EA-36D7-472A-BF4B-A0D6FB1B8F89}"); // from 7.12.0
            Chain<SetDefaultTagsStorageType>("{BBD99901-1545-40E4-8A5A-D7A675C7D2F2}"); // from 7.12.0
            //Chain<UpdateDefaultMandatoryLanguage>("{2C87AA47-D1BC-4ECB-8A73-2D8D1046C27F}"); // stephan added that one = merge conflict, remove

            Chain<FallbackLanguage>("{8B14CEBD-EE47-4AAD-A841-93551D917F11}"); // add andy's after others, with a new target state
            From("{CF51B39B-9B9A-4740-BB7C-EAF606A7BFBF}") // and provide a path out of andy's
                .CopyChain("{39E5B1F7-A50B-437E-B768-1723AEC45B65}", "{BBD99901-1545-40E4-8A5A-D7A675C7D2F2}", "{8B14CEBD-EE47-4AAD-A841-93551D917F11}"); // to next
            // resume at {8B14CEBD-EE47-4AAD-A841-93551D917F11} ...

            Chain<UpdateDefaultMandatoryLanguage>("{5F4597F4-A4E0-4AFE-90B5-6D2F896830EB}"); // add stephan's after others, with a new target state
            From("{2C87AA47-D1BC-4ECB-8A73-2D8D1046C27F}") // and provide a path out of stephan's
                .Chain<FallbackLanguage>("{5F4597F4-A4E0-4AFE-90B5-6D2F896830EB}"); // to next
            // resume at {5F4597F4-A4E0-4AFE-90B5-6D2F896830EB} ...

            //Chain<RefactorVariantsModel>("{B19BF0F2-E1C6-4AEB-A146-BC559D97A2C6}");
            Chain<RefactorVariantsModel>("{290C18EE-B3DE-4769-84F1-1F467F3F76DA}");
            From("{B19BF0F2-E1C6-4AEB-A146-BC559D97A2C6}")
                .Chain<FallbackLanguage>("{290C18EE-B3DE-4769-84F1-1F467F3F76DA}");
            // resume at {290C18EE-B3DE-4769-84F1-1F467F3F76DA}...

            Chain<DropTaskTables>("{6A2C7C1B-A9DB-4EA9-B6AB-78E7D5B722A7}");
            Chain<FixLockTablePrimaryKey>("{77874C77-93E5-4488-A404-A630907CEEF0}");
            Chain<AddLogTableColumns>("{8804D8E8-FE62-4E3A-B8A2-C047C2118C38}");
            Chain<DropPreValueTable>("{23275462-446E-44C7-8C2C-3B8C1127B07D}");
            Chain<DropDownPropertyEditorsMigration>("{6B251841-3069-4AD5-8AE9-861F9523E8DA}");
<<<<<<< HEAD
            Chain<DropTemplateDesignColumn>("{08919C4B-B431-449C-90EC-2B8445B5C6B1}");
            Chain<TablesForScheduledPublishing>("{7EB0254C-CB8B-4C75-B15B-D48C55B449EB}");
=======
            Chain<TagsMigrationFix>("{EE429F1B-9B26-43CA-89F8-A86017C809A3}");
>>>>>>> d2a61e5b

            //FINAL




            // and then, need to support upgrading from more recent 7.x
            //
            From("{init-7.10.1}").Chain("{init-7.10.0}"); // same as 7.10.0
            From("{init-7.10.2}").Chain("{init-7.10.0}"); // same as 7.10.0
            From("{init-7.10.3}").Chain("{init-7.10.0}"); // same as 7.10.0
            From("{init-7.10.4}").Chain("{init-7.10.0}"); // same as 7.10.0
            From("{init-7.11.0}").Chain("{init-7.10.0}"); // same as 7.10.0
            From("{init-7.11.1}").Chain("{init-7.10.0}"); // same as 7.10.0

            // 7.12.0 has migrations, define a custom chain which copies the chain
            // going from {init-7.10.0} to former final (1350617A) , and then goes straight to
            // main chain, skipping the migrations
            //
            From("{init-7.12.0}");
            //        copy from        copy to (former final)                    main chain
            CopyChain("{init-7.10.0}", "{1350617A-4930-4D61-852F-E3AA9E692173}", "{BBD99901-1545-40E4-8A5A-D7A675C7D2F2}");
        }
    }
}<|MERGE_RESOLUTION|>--- conflicted
+++ resolved
@@ -141,12 +141,9 @@
             Chain<AddLogTableColumns>("{8804D8E8-FE62-4E3A-B8A2-C047C2118C38}");
             Chain<DropPreValueTable>("{23275462-446E-44C7-8C2C-3B8C1127B07D}");
             Chain<DropDownPropertyEditorsMigration>("{6B251841-3069-4AD5-8AE9-861F9523E8DA}");
-<<<<<<< HEAD
+            Chain<TagsMigrationFix>("{EE429F1B-9B26-43CA-89F8-A86017C809A3}");
             Chain<DropTemplateDesignColumn>("{08919C4B-B431-449C-90EC-2B8445B5C6B1}");
             Chain<TablesForScheduledPublishing>("{7EB0254C-CB8B-4C75-B15B-D48C55B449EB}");
-=======
-            Chain<TagsMigrationFix>("{EE429F1B-9B26-43CA-89F8-A86017C809A3}");
->>>>>>> d2a61e5b
 
             //FINAL
 
