﻿using System;
using System.Collections.Generic;
using System.Linq;
using Umbraco.Core.Models;
using Umbraco.Core.Models.Rdbms;

namespace Umbraco.Core.Persistence.Factories
{
    internal class PropertyFactory : IEntityFactory<IEnumerable<Property>, IEnumerable<PropertyDataDto>>
    {
        private readonly IContentType _contentType;
        private readonly IMediaType _mediaType;
        private readonly Guid _version;
        private readonly int _id;

        public PropertyFactory(IContentType contentType, Guid version, int id)
        {
            _contentType = contentType;
            _version = version;
            _id = id;
        }

        public PropertyFactory(IMediaType mediaType, Guid version, int id)
        {
            _mediaType = mediaType;
            _version = version;
            _id = id;
        }

        #region Implementation of IEntityFactory<IContent,PropertyDataDto>

        public IEnumerable<Property> BuildEntity(IEnumerable<PropertyDataDto> dtos)
        {
            var properties = new List<Property>();
            foreach (var dto in dtos)
            {
                var propertyType = _contentType.CompositionPropertyTypes.FirstOrDefault(x => x.Id == dto.PropertyTypeId);
                var property = propertyType.CreatePropertyFromRawValue(dto.GetValue, dto.VersionId.Value, dto.Id);
                property.ResetDirtyProperties();
                properties.Add(property);
            }
            return properties;
        }

        public IEnumerable<PropertyDataDto> BuildDto(IEnumerable<Property> properties)
        {
            var propertyDataDtos = new List<PropertyDataDto>();

            foreach (var property in properties)
            {
                var dto = new PropertyDataDto { NodeId = _id, PropertyTypeId = property.PropertyTypeId, VersionId = _version };
<<<<<<< HEAD
                
=======

>>>>>>> c2038749
                //Check if property has an Id and set it, so that it can be updated if it already exists
                if (property.HasIdentity)
                    dto.Id = property.Id;

                if (property.DataTypeDatabaseType == DataTypeDatabaseType.Integer && property.Value != null)
                {
                    dto.Integer = int.Parse(property.Value.ToString());
                }
                else if (property.DataTypeDatabaseType == DataTypeDatabaseType.Date && property.Value != null)
                {
                    dto.Date = DateTime.Parse(property.Value.ToString());
                }
                else if (property.DataTypeDatabaseType == DataTypeDatabaseType.Ntext && property.Value != null)
                {
                    dto.Text = property.Value.ToString();
                }
                else if (property.DataTypeDatabaseType == DataTypeDatabaseType.Nvarchar && property.Value != null)
                {
                    dto.VarChar = property.Value.ToString();
                }

                propertyDataDtos.Add(dto);
            }
            return propertyDataDtos;
        }

        #endregion

        public IEnumerable<Property> BuildMediaEntity(IEnumerable<PropertyDataDto> dtos)
        {
            var properties = new List<Property>();
            foreach (var dto in dtos)
            {
                var propertyType = _mediaType.PropertyTypes.FirstOrDefault(x => x.Id == dto.PropertyTypeId);
                var property = propertyType.CreatePropertyFromRawValue(dto.GetValue, dto.VersionId.Value, dto.Id);
                property.ResetDirtyProperties();
                properties.Add(property);
            }
            return properties;
        }
    }
}<|MERGE_RESOLUTION|>--- conflicted
+++ resolved
@@ -1,98 +1,94 @@
-﻿using System;
-using System.Collections.Generic;
-using System.Linq;
-using Umbraco.Core.Models;
-using Umbraco.Core.Models.Rdbms;
-
-namespace Umbraco.Core.Persistence.Factories
-{
-    internal class PropertyFactory : IEntityFactory<IEnumerable<Property>, IEnumerable<PropertyDataDto>>
-    {
-        private readonly IContentType _contentType;
-        private readonly IMediaType _mediaType;
-        private readonly Guid _version;
-        private readonly int _id;
-
-        public PropertyFactory(IContentType contentType, Guid version, int id)
-        {
-            _contentType = contentType;
-            _version = version;
-            _id = id;
-        }
-
-        public PropertyFactory(IMediaType mediaType, Guid version, int id)
-        {
-            _mediaType = mediaType;
-            _version = version;
-            _id = id;
-        }
-
-        #region Implementation of IEntityFactory<IContent,PropertyDataDto>
-
-        public IEnumerable<Property> BuildEntity(IEnumerable<PropertyDataDto> dtos)
-        {
-            var properties = new List<Property>();
-            foreach (var dto in dtos)
-            {
-                var propertyType = _contentType.CompositionPropertyTypes.FirstOrDefault(x => x.Id == dto.PropertyTypeId);
-                var property = propertyType.CreatePropertyFromRawValue(dto.GetValue, dto.VersionId.Value, dto.Id);
-                property.ResetDirtyProperties();
-                properties.Add(property);
-            }
-            return properties;
-        }
-
-        public IEnumerable<PropertyDataDto> BuildDto(IEnumerable<Property> properties)
-        {
-            var propertyDataDtos = new List<PropertyDataDto>();
-
-            foreach (var property in properties)
-            {
-                var dto = new PropertyDataDto { NodeId = _id, PropertyTypeId = property.PropertyTypeId, VersionId = _version };
-<<<<<<< HEAD
-                
-=======
-
->>>>>>> c2038749
-                //Check if property has an Id and set it, so that it can be updated if it already exists
-                if (property.HasIdentity)
-                    dto.Id = property.Id;
-
-                if (property.DataTypeDatabaseType == DataTypeDatabaseType.Integer && property.Value != null)
-                {
-                    dto.Integer = int.Parse(property.Value.ToString());
-                }
-                else if (property.DataTypeDatabaseType == DataTypeDatabaseType.Date && property.Value != null)
-                {
-                    dto.Date = DateTime.Parse(property.Value.ToString());
-                }
-                else if (property.DataTypeDatabaseType == DataTypeDatabaseType.Ntext && property.Value != null)
-                {
-                    dto.Text = property.Value.ToString();
-                }
-                else if (property.DataTypeDatabaseType == DataTypeDatabaseType.Nvarchar && property.Value != null)
-                {
-                    dto.VarChar = property.Value.ToString();
-                }
-
-                propertyDataDtos.Add(dto);
-            }
-            return propertyDataDtos;
-        }
-
-        #endregion
-
-        public IEnumerable<Property> BuildMediaEntity(IEnumerable<PropertyDataDto> dtos)
-        {
-            var properties = new List<Property>();
-            foreach (var dto in dtos)
-            {
-                var propertyType = _mediaType.PropertyTypes.FirstOrDefault(x => x.Id == dto.PropertyTypeId);
-                var property = propertyType.CreatePropertyFromRawValue(dto.GetValue, dto.VersionId.Value, dto.Id);
-                property.ResetDirtyProperties();
-                properties.Add(property);
-            }
-            return properties;
-        }
-    }
+﻿using System;
+using System.Collections.Generic;
+using System.Linq;
+using Umbraco.Core.Models;
+using Umbraco.Core.Models.Rdbms;
+
+namespace Umbraco.Core.Persistence.Factories
+{
+    internal class PropertyFactory : IEntityFactory<IEnumerable<Property>, IEnumerable<PropertyDataDto>>
+    {
+        private readonly IContentType _contentType;
+        private readonly IMediaType _mediaType;
+        private readonly Guid _version;
+        private readonly int _id;
+
+        public PropertyFactory(IContentType contentType, Guid version, int id)
+        {
+            _contentType = contentType;
+            _version = version;
+            _id = id;
+        }
+
+        public PropertyFactory(IMediaType mediaType, Guid version, int id)
+        {
+            _mediaType = mediaType;
+            _version = version;
+            _id = id;
+        }
+
+        #region Implementation of IEntityFactory<IContent,PropertyDataDto>
+
+        public IEnumerable<Property> BuildEntity(IEnumerable<PropertyDataDto> dtos)
+        {
+            var properties = new List<Property>();
+            foreach (var dto in dtos)
+            {
+                var propertyType = _contentType.CompositionPropertyTypes.FirstOrDefault(x => x.Id == dto.PropertyTypeId);
+                var property = propertyType.CreatePropertyFromRawValue(dto.GetValue, dto.VersionId.Value, dto.Id);
+                property.ResetDirtyProperties();
+                properties.Add(property);
+            }
+            return properties;
+        }
+
+        public IEnumerable<PropertyDataDto> BuildDto(IEnumerable<Property> properties)
+        {
+            var propertyDataDtos = new List<PropertyDataDto>();
+
+            foreach (var property in properties)
+            {
+                var dto = new PropertyDataDto { NodeId = _id, PropertyTypeId = property.PropertyTypeId, VersionId = _version };
+
+                //Check if property has an Id and set it, so that it can be updated if it already exists
+                if (property.HasIdentity)
+                    dto.Id = property.Id;
+
+                if (property.DataTypeDatabaseType == DataTypeDatabaseType.Integer && property.Value != null)
+                {
+                    dto.Integer = int.Parse(property.Value.ToString());
+                }
+                else if (property.DataTypeDatabaseType == DataTypeDatabaseType.Date && property.Value != null)
+                {
+                    dto.Date = DateTime.Parse(property.Value.ToString());
+                }
+                else if (property.DataTypeDatabaseType == DataTypeDatabaseType.Ntext && property.Value != null)
+                {
+                    dto.Text = property.Value.ToString();
+                }
+                else if (property.DataTypeDatabaseType == DataTypeDatabaseType.Nvarchar && property.Value != null)
+                {
+                    dto.VarChar = property.Value.ToString();
+                }
+
+                propertyDataDtos.Add(dto);
+            }
+            return propertyDataDtos;
+        }
+
+        #endregion
+
+        public IEnumerable<Property> BuildMediaEntity(IEnumerable<PropertyDataDto> dtos)
+        {
+            var properties = new List<Property>();
+            foreach (var dto in dtos)
+            {
+                var propertyType = _mediaType.PropertyTypes.FirstOrDefault(x => x.Id == dto.PropertyTypeId);
+                var property = propertyType.CreatePropertyFromRawValue(dto.GetValue, dto.VersionId.Value, dto.Id);
+                property.ResetDirtyProperties();
+                properties.Add(property);
+            }
+            return properties;
+        }
+    }
 }