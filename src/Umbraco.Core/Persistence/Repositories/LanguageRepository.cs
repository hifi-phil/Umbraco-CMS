--- conflicted
+++ resolved
@@ -1,183 +1,171 @@
-using System;
-using System.Collections.Generic;
-using System.Linq;
-using Umbraco.Core.Cache;
-using Umbraco.Core.Logging;
-using Umbraco.Core.Models;
-using Umbraco.Core.Models.EntityBase;
-using Umbraco.Core.Models.Rdbms;
-
-using Umbraco.Core.Persistence.Factories;
-using Umbraco.Core.Persistence.Mappers;
-using Umbraco.Core.Persistence.Querying;
-using Umbraco.Core.Persistence.SqlSyntax;
-using Umbraco.Core.Persistence.UnitOfWork;
-
-namespace Umbraco.Core.Persistence.Repositories
-{
-    /// <summary>
-    /// Represents a repository for doing CRUD operations for <see cref="Language"/>
-    /// </summary>
-    internal class LanguageRepository : PetaPocoRepositoryBase<int, ILanguage>, ILanguageRepository
-    {
-<<<<<<< HEAD
-        public LanguageRepository(IDatabaseUnitOfWork work, CacheHelper cache, ILogger logger, ISqlSyntaxProvider sqlSyntax, IMappingResolver mappingResolver)
-            : base(work, cache, logger, sqlSyntax, mappingResolver)
-        {
-            //Custom cache options for better performance
-            _cacheOptions = new RepositoryCacheOptions
-            {
-                GetAllCacheAllowZeroCount = true,
-                GetAllCacheValidateCount = false
-            };
-=======
-        public LanguageRepository(IDatabaseUnitOfWork work, CacheHelper cache, ILogger logger, ISqlSyntaxProvider sqlSyntax)
-            : base(work, cache, logger, sqlSyntax)
-        {           
->>>>>>> d9f38a20
-        }
-
-        private FullDataSetRepositoryCachePolicyFactory<ILanguage, int> _cachePolicyFactory;
-        protected override IRepositoryCachePolicyFactory<ILanguage, int> CachePolicyFactory
-        {
-            get
-            {
-                //Use a FullDataSet cache policy - this will cache the entire GetAll result in a single collection
-                return _cachePolicyFactory ?? (_cachePolicyFactory = new FullDataSetRepositoryCachePolicyFactory<ILanguage, int>(
-                    RuntimeCache, GetEntityId, () => PerformGetAll(), false));
-            }
-        }
-
-        #region Overrides of RepositoryBase<int,Language>
-
-        protected override ILanguage PerformGet(int id)
-        {
-            //use the underlying GetAll which will force cache all domains
-            return GetAll().FirstOrDefault(x => x.Id == id);
-        }
-
-        protected override IEnumerable<ILanguage> PerformGetAll(params int[] ids)
-        {
-            var sql = GetBaseQuery(false).Where("umbracoLanguage.id > 0");
-            if (ids.Any())
-            {
-                sql.Where("umbracoLanguage.id in (@ids)", new { ids = ids });
-            }
-
-            //this needs to be sorted since that is the way legacy worked - default language is the first one!!
-            //even though legacy didn't sort, it should be by id
-            sql.OrderBy<LanguageDto>(SqlSyntax, dto => dto.Id);
-
-            
-            return Database.Fetch<LanguageDto>(sql).Select(ConvertFromDto);
-        }
-
-        protected override IEnumerable<ILanguage> PerformGetByQuery(IQuery<ILanguage> query)
-        {
-            var sqlClause = GetBaseQuery(false);
-            var translator = new SqlTranslator<ILanguage>(sqlClause, query);
-            var sql = translator.Translate();
-            return Database.Fetch<LanguageDto>(sql).Select(ConvertFromDto);
-        }
-
-        #endregion
-
-        #region Overrides of PetaPocoRepositoryBase<int,Language>
-
-        protected override Sql GetBaseQuery(bool isCount)
-        {
-            var sql = new Sql();
-            sql.Select(isCount ? "COUNT(*)" : "*")
-               .From<LanguageDto>(SqlSyntax);
-            return sql;
-        }
-
-        protected override string GetBaseWhereClause()
-        {
-            return "umbracoLanguage.id = @Id";
-        }
-
-        protected override IEnumerable<string> GetDeleteClauses()
-        {
-
-            var list = new List<string>
-                           {
-                               //NOTE: There is no constraint between the Language and cmsDictionary/cmsLanguageText tables (?)
-                               // but we still need to remove them
-                               "DELETE FROM cmsLanguageText WHERE languageId = @Id",
-                               "DELETE FROM umbracoLanguage WHERE id = @Id"
-                           };
-            return list;
-        }
-
-        protected override Guid NodeObjectTypeId
-        {
-            get { throw new NotImplementedException(); }
-        }
-
-        #endregion
-
-        #region Unit of Work Implementation
-
-        protected override void PersistNewItem(ILanguage entity)
-        {
-            ((Entity)entity).AddingEntity();
-
-            var factory = new LanguageFactory();
-            var dto = factory.BuildDto(entity);
-
-            var id = Convert.ToInt32(Database.Insert(dto));
-            entity.Id = id;
-
-            entity.ResetDirtyProperties();
-        }
-
-        protected override void PersistUpdatedItem(ILanguage entity)
-        {
-            ((Entity)entity).UpdatingEntity();
-
-            var factory = new LanguageFactory();
-            var dto = factory.BuildDto(entity);
-
-            Database.Update(dto);
-
-            entity.ResetDirtyProperties();
-
-            //Clear the cache entries that exist by key/iso
-            RuntimeCache.ClearCacheItem(GetCacheIdKey<ILanguage>(entity.IsoCode));
-            RuntimeCache.ClearCacheItem(GetCacheIdKey<ILanguage>(entity.CultureName));
-        }
-
-        protected override void PersistDeletedItem(ILanguage entity)
-        {
-            base.PersistDeletedItem(entity);
-
-            //Clear the cache entries that exist by key/iso
-            RuntimeCache.ClearCacheItem(GetCacheIdKey<ILanguage>(entity.IsoCode));
-            RuntimeCache.ClearCacheItem(GetCacheIdKey<ILanguage>(entity.CultureName));
-        }
-
-        #endregion
-
-        protected ILanguage ConvertFromDto(LanguageDto dto)
-        {
-            var factory = new LanguageFactory();
-            var entity = factory.BuildEntity(dto);
-            return entity;
-        }
-
-        public ILanguage GetByCultureName(string cultureName)
-        {
-            //use the underlying GetAll which will force cache all languages
-            return GetAll().FirstOrDefault(x => x.CultureName.InvariantEquals(cultureName));
-        }
-
-        public ILanguage GetByIsoCode(string isoCode)
-        {
-            //use the underlying GetAll which will force cache all languages
-            return GetAll().FirstOrDefault(x => x.IsoCode.InvariantEquals(isoCode));
-        }
-
-   
-    }
+using System;
+using System.Collections.Generic;
+using System.Linq;
+using Umbraco.Core.Cache;
+using Umbraco.Core.Logging;
+using Umbraco.Core.Models;
+using Umbraco.Core.Models.EntityBase;
+using Umbraco.Core.Models.Rdbms;
+
+using Umbraco.Core.Persistence.Factories;
+using Umbraco.Core.Persistence.Mappers;
+using Umbraco.Core.Persistence.Querying;
+using Umbraco.Core.Persistence.SqlSyntax;
+using Umbraco.Core.Persistence.UnitOfWork;
+
+namespace Umbraco.Core.Persistence.Repositories
+{
+    /// <summary>
+    /// Represents a repository for doing CRUD operations for <see cref="Language"/>
+    /// </summary>
+    internal class LanguageRepository : PetaPocoRepositoryBase<int, ILanguage>, ILanguageRepository
+    {
+        public LanguageRepository(IDatabaseUnitOfWork work, CacheHelper cache, ILogger logger, ISqlSyntaxProvider sqlSyntax, IMappingResolver mappingResolver)
+            : base(work, cache, logger, sqlSyntax, mappingResolver)
+        {           
+        }
+
+        private FullDataSetRepositoryCachePolicyFactory<ILanguage, int> _cachePolicyFactory;
+        protected override IRepositoryCachePolicyFactory<ILanguage, int> CachePolicyFactory
+        {
+            get
+            {
+                //Use a FullDataSet cache policy - this will cache the entire GetAll result in a single collection
+                return _cachePolicyFactory ?? (_cachePolicyFactory = new FullDataSetRepositoryCachePolicyFactory<ILanguage, int>(
+                    RuntimeCache, GetEntityId, () => PerformGetAll(), false));
+            }
+        }
+
+        #region Overrides of RepositoryBase<int,Language>
+
+        protected override ILanguage PerformGet(int id)
+        {
+            //use the underlying GetAll which will force cache all domains
+            return GetAll().FirstOrDefault(x => x.Id == id);
+        }
+
+        protected override IEnumerable<ILanguage> PerformGetAll(params int[] ids)
+        {
+            var sql = GetBaseQuery(false).Where("umbracoLanguage.id > 0");
+            if (ids.Any())
+            {
+                sql.Where("umbracoLanguage.id in (@ids)", new { ids = ids });
+            }
+
+            //this needs to be sorted since that is the way legacy worked - default language is the first one!!
+            //even though legacy didn't sort, it should be by id
+            sql.OrderBy<LanguageDto>(SqlSyntax, dto => dto.Id);
+
+            
+            return Database.Fetch<LanguageDto>(sql).Select(ConvertFromDto);
+        }
+
+        protected override IEnumerable<ILanguage> PerformGetByQuery(IQuery<ILanguage> query)
+        {
+            var sqlClause = GetBaseQuery(false);
+            var translator = new SqlTranslator<ILanguage>(sqlClause, query);
+            var sql = translator.Translate();
+            return Database.Fetch<LanguageDto>(sql).Select(ConvertFromDto);
+        }
+
+        #endregion
+
+        #region Overrides of PetaPocoRepositoryBase<int,Language>
+
+        protected override Sql GetBaseQuery(bool isCount)
+        {
+            var sql = new Sql();
+            sql.Select(isCount ? "COUNT(*)" : "*")
+               .From<LanguageDto>(SqlSyntax);
+            return sql;
+        }
+
+        protected override string GetBaseWhereClause()
+        {
+            return "umbracoLanguage.id = @Id";
+        }
+
+        protected override IEnumerable<string> GetDeleteClauses()
+        {
+
+            var list = new List<string>
+                           {
+                               //NOTE: There is no constraint between the Language and cmsDictionary/cmsLanguageText tables (?)
+                               // but we still need to remove them
+                               "DELETE FROM cmsLanguageText WHERE languageId = @Id",
+                               "DELETE FROM umbracoLanguage WHERE id = @Id"
+                           };
+            return list;
+        }
+
+        protected override Guid NodeObjectTypeId
+        {
+            get { throw new NotImplementedException(); }
+        }
+
+        #endregion
+
+        #region Unit of Work Implementation
+
+        protected override void PersistNewItem(ILanguage entity)
+        {
+            ((Entity)entity).AddingEntity();
+
+            var factory = new LanguageFactory();
+            var dto = factory.BuildDto(entity);
+
+            var id = Convert.ToInt32(Database.Insert(dto));
+            entity.Id = id;
+
+            entity.ResetDirtyProperties();
+        }
+
+        protected override void PersistUpdatedItem(ILanguage entity)
+        {
+            ((Entity)entity).UpdatingEntity();
+
+            var factory = new LanguageFactory();
+            var dto = factory.BuildDto(entity);
+
+            Database.Update(dto);
+
+            entity.ResetDirtyProperties();
+
+            //Clear the cache entries that exist by key/iso
+            RuntimeCache.ClearCacheItem(GetCacheIdKey<ILanguage>(entity.IsoCode));
+            RuntimeCache.ClearCacheItem(GetCacheIdKey<ILanguage>(entity.CultureName));
+        }
+
+        protected override void PersistDeletedItem(ILanguage entity)
+        {
+            base.PersistDeletedItem(entity);
+
+            //Clear the cache entries that exist by key/iso
+            RuntimeCache.ClearCacheItem(GetCacheIdKey<ILanguage>(entity.IsoCode));
+            RuntimeCache.ClearCacheItem(GetCacheIdKey<ILanguage>(entity.CultureName));
+        }
+
+        #endregion
+
+        protected ILanguage ConvertFromDto(LanguageDto dto)
+        {
+            var factory = new LanguageFactory();
+            var entity = factory.BuildEntity(dto);
+            return entity;
+        }
+
+        public ILanguage GetByCultureName(string cultureName)
+        {
+            //use the underlying GetAll which will force cache all languages
+            return GetAll().FirstOrDefault(x => x.CultureName.InvariantEquals(cultureName));
+        }
+
+        public ILanguage GetByIsoCode(string isoCode)
+        {
+            //use the underlying GetAll which will force cache all languages
+            return GetAll().FirstOrDefault(x => x.IsoCode.InvariantEquals(isoCode));
+        }
+
+   
+    }
 }