--- conflicted
+++ resolved
@@ -1,438 +1,427 @@
-﻿using System;
-using System.Collections.Generic;
-using System.Globalization;
-using System.Linq;
-using System.Xml.Linq;
-using Umbraco.Core.Configuration;
-using Umbraco.Core.IO;
-using Umbraco.Core.Models;
-using Umbraco.Core.Models.EntityBase;
-using Umbraco.Core.Models.Rdbms;
-using Umbraco.Core.Persistence.Caching;
-using Umbraco.Core.Persistence.Factories;
-using Umbraco.Core.Persistence.Querying;
-using Umbraco.Core.Persistence.UnitOfWork;
-
-namespace Umbraco.Core.Persistence.Repositories
-{
-    /// <summary>
-    /// Represents a repository for doing CRUD operations for <see cref="IMedia"/>
-    /// </summary>
-    internal class MediaRepository : VersionableRepositoryBase<int, IMedia>, IMediaRepository
-    {
-        private readonly IMediaTypeRepository _mediaTypeRepository;
-<<<<<<< HEAD
-        private readonly ITagsRepository _tagRepository;
-=======
-        private readonly ContentXmlRepository<IMedia> _contentXmlRepository;
-        private readonly ContentPreviewRepository<IMedia> _contentPreviewRepository;
->>>>>>> b98fbbc7
-
-        public MediaRepository(IDatabaseUnitOfWork work, IMediaTypeRepository mediaTypeRepository, ITagsRepository tagRepository)
-            : base(work)
-        {
-            if (mediaTypeRepository == null) throw new ArgumentNullException("mediaTypeRepository");
-            if (tagRepository == null) throw new ArgumentNullException("tagRepository");
-            _mediaTypeRepository = mediaTypeRepository;
-<<<<<<< HEAD
-            _tagRepository = tagRepository;
-
-=======
-            _contentXmlRepository = new ContentXmlRepository<IMedia>(work, NullCacheProvider.Current);
-            _contentPreviewRepository = new ContentPreviewRepository<IMedia>(work, NullCacheProvider.Current);
->>>>>>> b98fbbc7
-            EnsureUniqueNaming = true;
-        }
-
-        public MediaRepository(IDatabaseUnitOfWork work, IRepositoryCacheProvider cache, IMediaTypeRepository mediaTypeRepository, ITagsRepository tagRepository)
-            : base(work, cache)
-        {
-            if (mediaTypeRepository == null) throw new ArgumentNullException("mediaTypeRepository");
-            if (tagRepository == null) throw new ArgumentNullException("tagRepository");
-            _mediaTypeRepository = mediaTypeRepository;
-<<<<<<< HEAD
-            _tagRepository = tagRepository;
-
-=======
-            _contentXmlRepository = new ContentXmlRepository<IMedia>(work, NullCacheProvider.Current);
-            _contentPreviewRepository = new ContentPreviewRepository<IMedia>(work, NullCacheProvider.Current);
->>>>>>> b98fbbc7
-            EnsureUniqueNaming = true;
-        }
-
-        public bool EnsureUniqueNaming { get; set; }
-
-        #region Overrides of RepositoryBase<int,IMedia>
-
-        protected override IMedia PerformGet(int id)
-        {
-            var sql = GetBaseQuery(false);
-            sql.Where(GetBaseWhereClause(), new { Id = id });
-            sql.OrderByDescending<ContentVersionDto>(x => x.VersionDate);
-
-            var dto = Database.Fetch<ContentVersionDto, ContentDto, NodeDto>(sql).FirstOrDefault();
-
-            if (dto == null)
-                return null;
-
-            var mediaType = _mediaTypeRepository.Get(dto.ContentDto.ContentTypeId);
-
-            var factory = new MediaFactory(mediaType, NodeObjectTypeId, id);
-            var media = factory.BuildEntity(dto);
-
-            media.Properties = GetPropertyCollection(id, dto.VersionId, mediaType, media.CreateDate, media.UpdateDate);
-
-            //on initial construction we don't want to have dirty properties tracked
-            // http://issues.umbraco.org/issue/U4-1946
-            ((Entity)media).ResetDirtyProperties(false);
-            return media;
-        }
-
-        protected override IEnumerable<IMedia> PerformGetAll(params int[] ids)
-        {
-            if (ids.Any())
-            {
-                foreach (var id in ids)
-                {
-                    yield return Get(id);
-                }
-            }
-            else
-            {
-                var nodeDtos = Database.Fetch<NodeDto>("WHERE nodeObjectType = @NodeObjectType", new { NodeObjectType = NodeObjectTypeId });
-                foreach (var nodeDto in nodeDtos)
-                {
-                    yield return Get(nodeDto.NodeId);
-                }
-            }
-        }
-
-        protected override IEnumerable<IMedia> PerformGetByQuery(IQuery<IMedia> query)
-        {
-            var sqlClause = GetBaseQuery(false);
-            var translator = new SqlTranslator<IMedia>(sqlClause, query);
-            var sql = translator.Translate();
-
-            var dtos = Database.Fetch<ContentVersionDto, ContentDto, NodeDto>(sql);
-
-            foreach (var dto in dtos)
-            {
-                yield return Get(dto.ContentDto.NodeDto.NodeId);
-            }
-        }
-
-        #endregion
-
-        #region Overrides of PetaPocoRepositoryBase<int,IMedia>
-
-        protected override Sql GetBaseQuery(bool isCount)
-        {
-            var sql = new Sql();
-            sql.Select(isCount ? "COUNT(*)" : "*")
-                .From<ContentVersionDto>()
-                .InnerJoin<ContentDto>()
-                .On<ContentVersionDto, ContentDto>(left => left.NodeId, right => right.NodeId)
-                .InnerJoin<NodeDto>()
-                .On<ContentDto, NodeDto>(left => left.NodeId, right => right.NodeId)
-                .Where<NodeDto>(x => x.NodeObjectType == NodeObjectTypeId);
-            return sql;
-        }
-
-        protected override string GetBaseWhereClause()
-        {
-            return "umbracoNode.id = @Id";
-        }
-
-        protected override IEnumerable<string> GetDeleteClauses()
-        {
-            var list = new List<string>
-                           {
-                               "DELETE FROM cmsTask WHERE nodeId = @Id",
-                               "DELETE FROM umbracoUser2NodeNotify WHERE nodeId = @Id",
-                               "DELETE FROM umbracoUser2NodePermission WHERE nodeId = @Id",
-                               "DELETE FROM umbracoRelation WHERE parentId = @Id",
-                               "DELETE FROM umbracoRelation WHERE childId = @Id",
-                               "DELETE FROM cmsTagRelationship WHERE nodeId = @Id",
-                               "DELETE FROM cmsDocument WHERE NodeId = @Id",
-                               "DELETE FROM cmsPropertyData WHERE contentNodeId = @Id",
-                               "DELETE FROM cmsPreviewXml WHERE nodeId = @Id",
-                               "DELETE FROM cmsContentVersion WHERE ContentId = @Id",
-                               "DELETE FROM cmsContentXml WHERE nodeID = @Id",
-                               "DELETE FROM cmsContent WHERE NodeId = @Id",
-                               "DELETE FROM umbracoNode WHERE id = @Id"
-                           };
-            return list;
-        }
-
-        protected override Guid NodeObjectTypeId
-        {
-            get { return new Guid(Constants.ObjectTypes.Media); }
-        }
-
-        #endregion
-
-        #region Overrides of VersionableRepositoryBase<IContent>
-
-        public override IMedia GetByVersion(Guid versionId)
-        {
-            var sql = GetBaseQuery(false);
-            sql.Where("cmsContentVersion.VersionId = @VersionId", new { VersionId = versionId });
-            sql.OrderByDescending<ContentVersionDto>(x => x.VersionDate);
-
-            var dto = Database.Fetch<ContentVersionDto, ContentDto, NodeDto>(sql).FirstOrDefault();
-
-            if (dto == null)
-                return null;
-
-            var mediaType = _mediaTypeRepository.Get(dto.ContentDto.ContentTypeId);
-
-            var factory = new MediaFactory(mediaType, NodeObjectTypeId, dto.NodeId);
-            var media = factory.BuildEntity(dto);
-
-            media.Properties = GetPropertyCollection(dto.NodeId, dto.VersionId, mediaType, media.CreateDate, media.UpdateDate);
-
-            //on initial construction we don't want to have dirty properties tracked
-            // http://issues.umbraco.org/issue/U4-1946
-            ((Entity)media).ResetDirtyProperties(false);
-            return media;
-        }
-
-        public void AddOrUpdateContentXml(IMedia content, Func<IMedia, XElement> xml)
-        {
-            var contentExists = Database.ExecuteScalar<int>("SELECT COUNT(nodeId) FROM cmsContentXml WHERE nodeId = @Id", new { Id = content.Id }) != 0;
-
-            _contentXmlRepository.AddOrUpdate(new ContentXmlEntity<IMedia>(contentExists, content, xml));
-        }
-
-        public void AddOrUpdatePreviewXml(IMedia content, Func<IMedia, XElement> xml)
-        {
-            var previewExists =
-                    Database.ExecuteScalar<int>("SELECT COUNT(nodeId) FROM cmsPreviewXml WHERE nodeId = @Id AND versionId = @Version",
-                                                    new { Id = content.Id, Version = content.Version }) != 0;
-
-            _contentPreviewRepository.AddOrUpdate(new ContentPreviewEntity<IMedia>(previewExists, content, xml));
-        }
-
-        protected override void PerformDeleteVersion(int id, Guid versionId)
-        {
-            Database.Delete<PreviewXmlDto>("WHERE nodeId = @Id AND versionId = @VersionId", new { Id = id, VersionId = versionId });
-            Database.Delete<PropertyDataDto>("WHERE contentNodeId = @Id AND versionId = @VersionId", new { Id = id, VersionId = versionId });
-            Database.Delete<ContentVersionDto>("WHERE ContentId = @Id AND VersionId = @VersionId", new { Id = id, VersionId = versionId });
-        }
-
-        #endregion
-
-        #region Unit of Work Implementation
-
-        protected override void PersistNewItem(IMedia entity)
-        {
-            ((Models.Media)entity).AddingEntity();
-
-            //Ensure unique name on the same level
-            entity.Name = EnsureUniqueNodeName(entity.ParentId, entity.Name);
-
-            var factory = new MediaFactory(NodeObjectTypeId, entity.Id);
-            var dto = factory.BuildDto(entity);
-
-            //NOTE Should the logic below have some kind of fallback for empty parent ids ?
-            //Logic for setting Path, Level and SortOrder
-            var parent = Database.First<NodeDto>("WHERE id = @ParentId", new { ParentId = entity.ParentId });
-            int level = parent.Level + 1;
-            int sortOrder =
-                Database.ExecuteScalar<int>("SELECT COUNT(*) FROM umbracoNode WHERE parentID = @ParentId AND nodeObjectType = @NodeObjectType",
-                                                      new { ParentId = entity.ParentId, NodeObjectType = NodeObjectTypeId });
-
-            //Create the (base) node data - umbracoNode
-            var nodeDto = dto.ContentDto.NodeDto;
-            nodeDto.Path = parent.Path;
-            nodeDto.Level = short.Parse(level.ToString(CultureInfo.InvariantCulture));
-            nodeDto.SortOrder = sortOrder;
-            var o = Database.IsNew(nodeDto) ? Convert.ToInt32(Database.Insert(nodeDto)) : Database.Update(nodeDto);
-
-            //Update with new correct path
-            nodeDto.Path = string.Concat(parent.Path, ",", nodeDto.NodeId);
-            Database.Update(nodeDto);
-
-            //Update entity with correct values
-            entity.Id = nodeDto.NodeId; //Set Id on entity to ensure an Id is set
-            entity.Path = nodeDto.Path;
-            entity.SortOrder = sortOrder;
-            entity.Level = level;
-
-            //Create the Content specific data - cmsContent
-            var contentDto = dto.ContentDto;
-            contentDto.NodeId = nodeDto.NodeId;
-            Database.Insert(contentDto);
-
-            //Create the first version - cmsContentVersion
-            //Assumes a new Version guid and Version date (modified date) has been set
-            dto.NodeId = nodeDto.NodeId;
-            Database.Insert(dto);
-
-            //Create the PropertyData for this version - cmsPropertyData
-            var propertyFactory = new PropertyFactory(entity.ContentType, entity.Version, entity.Id);
-            var propertyDataDtos = propertyFactory.BuildDto(entity.Properties);
-            var keyDictionary = new Dictionary<int, int>();
-
-            //Add Properties
-            foreach (var propertyDataDto in propertyDataDtos)
-            {
-                var primaryKey = Convert.ToInt32(Database.Insert(propertyDataDto));
-                keyDictionary.Add(propertyDataDto.PropertyTypeId, primaryKey);
-            }
-
-            //Update Properties with its newly set Id
-            foreach (var property in entity.Properties)
-            {
-                property.Id = keyDictionary[property.PropertyTypeId];
-            }
-
-            UpdatePropertyTags(entity, _tagRepository);
-
-            ((ICanBeDirty)entity).ResetDirtyProperties();
-        }
-
-        protected override void PersistUpdatedItem(IMedia entity)
-        {
-            //Updates Modified date
-            ((Models.Media)entity).UpdatingEntity();
-
-            //Ensure unique name on the same level
-            entity.Name = EnsureUniqueNodeName(entity.ParentId, entity.Name, entity.Id);
-
-            //Look up parent to get and set the correct Path and update SortOrder if ParentId has changed
-            if (((ICanBeDirty)entity).IsPropertyDirty("ParentId"))
-            {
-                var parent = Database.First<NodeDto>("WHERE id = @ParentId", new { ParentId = entity.ParentId });
-                entity.Path = string.Concat(parent.Path, ",", entity.Id);
-                entity.Level = parent.Level + 1;
-                var maxSortOrder =
-                    Database.ExecuteScalar<int>(
-                        "SELECT coalesce(max(sortOrder),0) FROM umbracoNode WHERE parentid = @ParentId AND nodeObjectType = @NodeObjectType",
-                        new { ParentId = entity.ParentId, NodeObjectType = NodeObjectTypeId });
-                entity.SortOrder = maxSortOrder + 1;
-            }
-
-            var factory = new MediaFactory(NodeObjectTypeId, entity.Id);
-            //Look up Content entry to get Primary for updating the DTO
-            var contentDto = Database.SingleOrDefault<ContentDto>("WHERE nodeId = @Id", new { Id = entity.Id });
-            factory.SetPrimaryKey(contentDto.PrimaryKey);
-            var dto = factory.BuildDto(entity);
-
-            //Updates the (base) node data - umbracoNode
-            var nodeDto = dto.ContentDto.NodeDto;
-            var o = Database.Update(nodeDto);
-
-            //Only update this DTO if the contentType has actually changed
-            if (contentDto.ContentTypeId != entity.ContentTypeId)
-            {
-                //Create the Content specific data - cmsContent
-                var newContentDto = dto.ContentDto;
-                Database.Update(newContentDto);
-            }
-
-            //In order to update the ContentVersion we need to retrieve its primary key id
-            var contentVerDto = Database.SingleOrDefault<ContentVersionDto>("WHERE VersionId = @Version", new { Version = entity.Version });
-            dto.Id = contentVerDto.Id;
-            //Updates the current version - cmsContentVersion
-            //Assumes a Version guid exists and Version date (modified date) has been set/updated
-            Database.Update(dto);
-
-            //Create the PropertyData for this version - cmsPropertyData
-            var propertyFactory = new PropertyFactory(entity.ContentType, entity.Version, entity.Id);
-            var propertyDataDtos = propertyFactory.BuildDto(entity.Properties);
-            var keyDictionary = new Dictionary<int, int>();
-
-            //Add Properties
-            foreach (var propertyDataDto in propertyDataDtos)
-            {
-                if (propertyDataDto.Id > 0)
-                {
-                    Database.Update(propertyDataDto);
-                }
-                else
-                {
-                    int primaryKey = Convert.ToInt32(Database.Insert(propertyDataDto));
-                    keyDictionary.Add(propertyDataDto.PropertyTypeId, primaryKey);
-                }
-            }
-
-            //Update Properties with its newly set Id
-            if (keyDictionary.Any())
-            {
-                foreach (var property in entity.Properties)
-                {
-                    property.Id = keyDictionary[property.PropertyTypeId];
-                }
-            }
-
-            UpdatePropertyTags(entity, _tagRepository);
-
-            ((ICanBeDirty)entity).ResetDirtyProperties();
-        }
-
-        protected override void PersistDeletedItem(IMedia entity)
-        {
-            var fs = FileSystemProviderManager.Current.GetFileSystemProvider<MediaFileSystem>();
-            
-            //Loop through properties to check if the media item contains images/file that should be deleted
-            foreach (var property in entity.Properties)
-            {
-                if (property.PropertyType.PropertyEditorAlias == Constants.PropertyEditors.UploadFieldAlias &&
-                    string.IsNullOrEmpty(property.Value.ToString()) == false
-                    && fs.FileExists(IOHelper.MapPath(property.Value.ToString())))
-                {
-                    var relativeFilePath = fs.GetRelativePath(property.Value.ToString());
-                    var parentDirectory = System.IO.Path.GetDirectoryName(relativeFilePath);
-
-                    // don't want to delete the media folder if not using directories.
-                    if (UmbracoConfig.For.UmbracoSettings().Content.UploadAllowDirectories && parentDirectory != fs.GetRelativePath("/"))
-                    {
-                        //issue U4-771: if there is a parent directory the recursive parameter should be true
-                        fs.DeleteDirectory(parentDirectory, String.IsNullOrEmpty(parentDirectory) == false);
-                    }
-                    else
-                    {
-                        fs.DeleteFile(relativeFilePath, true);
-                    }
-                }
-            }
-
-            base.PersistDeletedItem(entity);
-        }
-
-        #endregion
-        
-        private string EnsureUniqueNodeName(int parentId, string nodeName, int id = 0)
-        {
-            if (EnsureUniqueNaming == false)
-                return nodeName;
-
-            var sql = new Sql();
-            sql.Select("*")
-               .From<NodeDto>()
-               .Where<NodeDto>(x => x.NodeObjectType == NodeObjectTypeId && x.ParentId == parentId && x.Text.StartsWith(nodeName));
-
-            int uniqueNumber = 1;
-            var currentName = nodeName;
-
-            var dtos = Database.Fetch<NodeDto>(sql);
-            if (dtos.Any())
-            {
-                var results = dtos.OrderBy(x => x.Text, new SimilarNodeNameComparer());
-                foreach (var dto in results)
-                {
-                    if (id != 0 && id == dto.NodeId) continue;
-
-                    if (dto.Text.ToLowerInvariant().Equals(currentName.ToLowerInvariant()))
-                    {
-                        currentName = nodeName + string.Format(" ({0})", uniqueNumber);
-                        uniqueNumber++;
-                    }
-                }
-            }
-
-            return currentName;
-        }
-    }
-}
+﻿using System;
+using System.Collections.Generic;
+using System.Globalization;
+using System.Linq;
+using System.Xml.Linq;
+using Umbraco.Core.Configuration;
+using Umbraco.Core.IO;
+using Umbraco.Core.Models;
+using Umbraco.Core.Models.EntityBase;
+using Umbraco.Core.Models.Rdbms;
+using Umbraco.Core.Persistence.Caching;
+using Umbraco.Core.Persistence.Factories;
+using Umbraco.Core.Persistence.Querying;
+using Umbraco.Core.Persistence.UnitOfWork;
+
+namespace Umbraco.Core.Persistence.Repositories
+{
+    /// <summary>
+    /// Represents a repository for doing CRUD operations for <see cref="IMedia"/>
+    /// </summary>
+    internal class MediaRepository : VersionableRepositoryBase<int, IMedia>, IMediaRepository
+    {
+        private readonly IMediaTypeRepository _mediaTypeRepository;
+        private readonly ITagsRepository _tagRepository;
+        private readonly ContentXmlRepository<IMedia> _contentXmlRepository;
+        private readonly ContentPreviewRepository<IMedia> _contentPreviewRepository;
+
+        public MediaRepository(IDatabaseUnitOfWork work, IMediaTypeRepository mediaTypeRepository, ITagsRepository tagRepository)
+            : base(work)
+        {
+            if (mediaTypeRepository == null) throw new ArgumentNullException("mediaTypeRepository");
+            if (tagRepository == null) throw new ArgumentNullException("tagRepository");
+            _mediaTypeRepository = mediaTypeRepository;
+            _tagRepository = tagRepository;
+            _contentXmlRepository = new ContentXmlRepository<IMedia>(work, NullCacheProvider.Current);
+            _contentPreviewRepository = new ContentPreviewRepository<IMedia>(work, NullCacheProvider.Current);
+            EnsureUniqueNaming = true;
+        }
+
+        public MediaRepository(IDatabaseUnitOfWork work, IRepositoryCacheProvider cache, IMediaTypeRepository mediaTypeRepository, ITagsRepository tagRepository)
+            : base(work, cache)
+        {
+            if (mediaTypeRepository == null) throw new ArgumentNullException("mediaTypeRepository");
+            if (tagRepository == null) throw new ArgumentNullException("tagRepository");
+            _mediaTypeRepository = mediaTypeRepository;
+            _tagRepository = tagRepository;
+            _contentXmlRepository = new ContentXmlRepository<IMedia>(work, NullCacheProvider.Current);
+            _contentPreviewRepository = new ContentPreviewRepository<IMedia>(work, NullCacheProvider.Current);
+            EnsureUniqueNaming = true;
+        }
+
+        public bool EnsureUniqueNaming { get; set; }
+
+        #region Overrides of RepositoryBase<int,IMedia>
+
+        protected override IMedia PerformGet(int id)
+        {
+            var sql = GetBaseQuery(false);
+            sql.Where(GetBaseWhereClause(), new { Id = id });
+            sql.OrderByDescending<ContentVersionDto>(x => x.VersionDate);
+
+            var dto = Database.Fetch<ContentVersionDto, ContentDto, NodeDto>(sql).FirstOrDefault();
+
+            if (dto == null)
+                return null;
+
+            var mediaType = _mediaTypeRepository.Get(dto.ContentDto.ContentTypeId);
+
+            var factory = new MediaFactory(mediaType, NodeObjectTypeId, id);
+            var media = factory.BuildEntity(dto);
+
+            media.Properties = GetPropertyCollection(id, dto.VersionId, mediaType, media.CreateDate, media.UpdateDate);
+
+            //on initial construction we don't want to have dirty properties tracked
+            // http://issues.umbraco.org/issue/U4-1946
+            ((Entity)media).ResetDirtyProperties(false);
+            return media;
+        }
+
+        protected override IEnumerable<IMedia> PerformGetAll(params int[] ids)
+        {
+            if (ids.Any())
+            {
+                foreach (var id in ids)
+                {
+                    yield return Get(id);
+                }
+            }
+            else
+            {
+                var nodeDtos = Database.Fetch<NodeDto>("WHERE nodeObjectType = @NodeObjectType", new { NodeObjectType = NodeObjectTypeId });
+                foreach (var nodeDto in nodeDtos)
+                {
+                    yield return Get(nodeDto.NodeId);
+                }
+            }
+        }
+
+        protected override IEnumerable<IMedia> PerformGetByQuery(IQuery<IMedia> query)
+        {
+            var sqlClause = GetBaseQuery(false);
+            var translator = new SqlTranslator<IMedia>(sqlClause, query);
+            var sql = translator.Translate();
+
+            var dtos = Database.Fetch<ContentVersionDto, ContentDto, NodeDto>(sql);
+
+            foreach (var dto in dtos)
+            {
+                yield return Get(dto.ContentDto.NodeDto.NodeId);
+            }
+        }
+
+        #endregion
+
+        #region Overrides of PetaPocoRepositoryBase<int,IMedia>
+
+        protected override Sql GetBaseQuery(bool isCount)
+        {
+            var sql = new Sql();
+            sql.Select(isCount ? "COUNT(*)" : "*")
+                .From<ContentVersionDto>()
+                .InnerJoin<ContentDto>()
+                .On<ContentVersionDto, ContentDto>(left => left.NodeId, right => right.NodeId)
+                .InnerJoin<NodeDto>()
+                .On<ContentDto, NodeDto>(left => left.NodeId, right => right.NodeId)
+                .Where<NodeDto>(x => x.NodeObjectType == NodeObjectTypeId);
+            return sql;
+        }
+
+        protected override string GetBaseWhereClause()
+        {
+            return "umbracoNode.id = @Id";
+        }
+
+        protected override IEnumerable<string> GetDeleteClauses()
+        {
+            var list = new List<string>
+                           {
+                               "DELETE FROM cmsTask WHERE nodeId = @Id",
+                               "DELETE FROM umbracoUser2NodeNotify WHERE nodeId = @Id",
+                               "DELETE FROM umbracoUser2NodePermission WHERE nodeId = @Id",
+                               "DELETE FROM umbracoRelation WHERE parentId = @Id",
+                               "DELETE FROM umbracoRelation WHERE childId = @Id",
+                               "DELETE FROM cmsTagRelationship WHERE nodeId = @Id",
+                               "DELETE FROM cmsDocument WHERE NodeId = @Id",
+                               "DELETE FROM cmsPropertyData WHERE contentNodeId = @Id",
+                               "DELETE FROM cmsPreviewXml WHERE nodeId = @Id",
+                               "DELETE FROM cmsContentVersion WHERE ContentId = @Id",
+                               "DELETE FROM cmsContentXml WHERE nodeID = @Id",
+                               "DELETE FROM cmsContent WHERE NodeId = @Id",
+                               "DELETE FROM umbracoNode WHERE id = @Id"
+                           };
+            return list;
+        }
+
+        protected override Guid NodeObjectTypeId
+        {
+            get { return new Guid(Constants.ObjectTypes.Media); }
+        }
+
+        #endregion
+
+        #region Overrides of VersionableRepositoryBase<IContent>
+
+        public override IMedia GetByVersion(Guid versionId)
+        {
+            var sql = GetBaseQuery(false);
+            sql.Where("cmsContentVersion.VersionId = @VersionId", new { VersionId = versionId });
+            sql.OrderByDescending<ContentVersionDto>(x => x.VersionDate);
+
+            var dto = Database.Fetch<ContentVersionDto, ContentDto, NodeDto>(sql).FirstOrDefault();
+
+            if (dto == null)
+                return null;
+
+            var mediaType = _mediaTypeRepository.Get(dto.ContentDto.ContentTypeId);
+
+            var factory = new MediaFactory(mediaType, NodeObjectTypeId, dto.NodeId);
+            var media = factory.BuildEntity(dto);
+
+            media.Properties = GetPropertyCollection(dto.NodeId, dto.VersionId, mediaType, media.CreateDate, media.UpdateDate);
+
+            //on initial construction we don't want to have dirty properties tracked
+            // http://issues.umbraco.org/issue/U4-1946
+            ((Entity)media).ResetDirtyProperties(false);
+            return media;
+        }
+
+        public void AddOrUpdateContentXml(IMedia content, Func<IMedia, XElement> xml)
+        {
+            var contentExists = Database.ExecuteScalar<int>("SELECT COUNT(nodeId) FROM cmsContentXml WHERE nodeId = @Id", new { Id = content.Id }) != 0;
+
+            _contentXmlRepository.AddOrUpdate(new ContentXmlEntity<IMedia>(contentExists, content, xml));
+        }
+
+        public void AddOrUpdatePreviewXml(IMedia content, Func<IMedia, XElement> xml)
+        {
+            var previewExists =
+                    Database.ExecuteScalar<int>("SELECT COUNT(nodeId) FROM cmsPreviewXml WHERE nodeId = @Id AND versionId = @Version",
+                                                    new { Id = content.Id, Version = content.Version }) != 0;
+
+            _contentPreviewRepository.AddOrUpdate(new ContentPreviewEntity<IMedia>(previewExists, content, xml));
+        }
+
+        protected override void PerformDeleteVersion(int id, Guid versionId)
+        {
+            Database.Delete<PreviewXmlDto>("WHERE nodeId = @Id AND versionId = @VersionId", new { Id = id, VersionId = versionId });
+            Database.Delete<PropertyDataDto>("WHERE contentNodeId = @Id AND versionId = @VersionId", new { Id = id, VersionId = versionId });
+            Database.Delete<ContentVersionDto>("WHERE ContentId = @Id AND VersionId = @VersionId", new { Id = id, VersionId = versionId });
+        }
+
+        #endregion
+
+        #region Unit of Work Implementation
+
+        protected override void PersistNewItem(IMedia entity)
+        {
+            ((Models.Media)entity).AddingEntity();
+
+            //Ensure unique name on the same level
+            entity.Name = EnsureUniqueNodeName(entity.ParentId, entity.Name);
+
+            var factory = new MediaFactory(NodeObjectTypeId, entity.Id);
+            var dto = factory.BuildDto(entity);
+
+            //NOTE Should the logic below have some kind of fallback for empty parent ids ?
+            //Logic for setting Path, Level and SortOrder
+            var parent = Database.First<NodeDto>("WHERE id = @ParentId", new { ParentId = entity.ParentId });
+            int level = parent.Level + 1;
+            int sortOrder =
+                Database.ExecuteScalar<int>("SELECT COUNT(*) FROM umbracoNode WHERE parentID = @ParentId AND nodeObjectType = @NodeObjectType",
+                                                      new { ParentId = entity.ParentId, NodeObjectType = NodeObjectTypeId });
+
+            //Create the (base) node data - umbracoNode
+            var nodeDto = dto.ContentDto.NodeDto;
+            nodeDto.Path = parent.Path;
+            nodeDto.Level = short.Parse(level.ToString(CultureInfo.InvariantCulture));
+            nodeDto.SortOrder = sortOrder;
+            var o = Database.IsNew(nodeDto) ? Convert.ToInt32(Database.Insert(nodeDto)) : Database.Update(nodeDto);
+
+            //Update with new correct path
+            nodeDto.Path = string.Concat(parent.Path, ",", nodeDto.NodeId);
+            Database.Update(nodeDto);
+
+            //Update entity with correct values
+            entity.Id = nodeDto.NodeId; //Set Id on entity to ensure an Id is set
+            entity.Path = nodeDto.Path;
+            entity.SortOrder = sortOrder;
+            entity.Level = level;
+
+            //Create the Content specific data - cmsContent
+            var contentDto = dto.ContentDto;
+            contentDto.NodeId = nodeDto.NodeId;
+            Database.Insert(contentDto);
+
+            //Create the first version - cmsContentVersion
+            //Assumes a new Version guid and Version date (modified date) has been set
+            dto.NodeId = nodeDto.NodeId;
+            Database.Insert(dto);
+
+            //Create the PropertyData for this version - cmsPropertyData
+            var propertyFactory = new PropertyFactory(entity.ContentType, entity.Version, entity.Id);
+            var propertyDataDtos = propertyFactory.BuildDto(entity.Properties);
+            var keyDictionary = new Dictionary<int, int>();
+
+            //Add Properties
+            foreach (var propertyDataDto in propertyDataDtos)
+            {
+                var primaryKey = Convert.ToInt32(Database.Insert(propertyDataDto));
+                keyDictionary.Add(propertyDataDto.PropertyTypeId, primaryKey);
+            }
+
+            //Update Properties with its newly set Id
+            foreach (var property in entity.Properties)
+            {
+                property.Id = keyDictionary[property.PropertyTypeId];
+            }
+
+            UpdatePropertyTags(entity, _tagRepository);
+
+            ((ICanBeDirty)entity).ResetDirtyProperties();
+        }
+
+        protected override void PersistUpdatedItem(IMedia entity)
+        {
+            //Updates Modified date
+            ((Models.Media)entity).UpdatingEntity();
+
+            //Ensure unique name on the same level
+            entity.Name = EnsureUniqueNodeName(entity.ParentId, entity.Name, entity.Id);
+
+            //Look up parent to get and set the correct Path and update SortOrder if ParentId has changed
+            if (((ICanBeDirty)entity).IsPropertyDirty("ParentId"))
+            {
+                var parent = Database.First<NodeDto>("WHERE id = @ParentId", new { ParentId = entity.ParentId });
+                entity.Path = string.Concat(parent.Path, ",", entity.Id);
+                entity.Level = parent.Level + 1;
+                var maxSortOrder =
+                    Database.ExecuteScalar<int>(
+                        "SELECT coalesce(max(sortOrder),0) FROM umbracoNode WHERE parentid = @ParentId AND nodeObjectType = @NodeObjectType",
+                        new { ParentId = entity.ParentId, NodeObjectType = NodeObjectTypeId });
+                entity.SortOrder = maxSortOrder + 1;
+            }
+
+            var factory = new MediaFactory(NodeObjectTypeId, entity.Id);
+            //Look up Content entry to get Primary for updating the DTO
+            var contentDto = Database.SingleOrDefault<ContentDto>("WHERE nodeId = @Id", new { Id = entity.Id });
+            factory.SetPrimaryKey(contentDto.PrimaryKey);
+            var dto = factory.BuildDto(entity);
+
+            //Updates the (base) node data - umbracoNode
+            var nodeDto = dto.ContentDto.NodeDto;
+            var o = Database.Update(nodeDto);
+
+            //Only update this DTO if the contentType has actually changed
+            if (contentDto.ContentTypeId != entity.ContentTypeId)
+            {
+                //Create the Content specific data - cmsContent
+                var newContentDto = dto.ContentDto;
+                Database.Update(newContentDto);
+            }
+
+            //In order to update the ContentVersion we need to retrieve its primary key id
+            var contentVerDto = Database.SingleOrDefault<ContentVersionDto>("WHERE VersionId = @Version", new { Version = entity.Version });
+            dto.Id = contentVerDto.Id;
+            //Updates the current version - cmsContentVersion
+            //Assumes a Version guid exists and Version date (modified date) has been set/updated
+            Database.Update(dto);
+
+            //Create the PropertyData for this version - cmsPropertyData
+            var propertyFactory = new PropertyFactory(entity.ContentType, entity.Version, entity.Id);
+            var propertyDataDtos = propertyFactory.BuildDto(entity.Properties);
+            var keyDictionary = new Dictionary<int, int>();
+
+            //Add Properties
+            foreach (var propertyDataDto in propertyDataDtos)
+            {
+                if (propertyDataDto.Id > 0)
+                {
+                    Database.Update(propertyDataDto);
+                }
+                else
+                {
+                    int primaryKey = Convert.ToInt32(Database.Insert(propertyDataDto));
+                    keyDictionary.Add(propertyDataDto.PropertyTypeId, primaryKey);
+                }
+            }
+
+            //Update Properties with its newly set Id
+            if (keyDictionary.Any())
+            {
+                foreach (var property in entity.Properties)
+                {
+                    property.Id = keyDictionary[property.PropertyTypeId];
+                }
+            }
+
+            UpdatePropertyTags(entity, _tagRepository);
+
+            ((ICanBeDirty)entity).ResetDirtyProperties();
+        }
+
+        protected override void PersistDeletedItem(IMedia entity)
+        {
+            var fs = FileSystemProviderManager.Current.GetFileSystemProvider<MediaFileSystem>();
+            
+            //Loop through properties to check if the media item contains images/file that should be deleted
+            foreach (var property in entity.Properties)
+            {
+                if (property.PropertyType.PropertyEditorAlias == Constants.PropertyEditors.UploadFieldAlias &&
+                    string.IsNullOrEmpty(property.Value.ToString()) == false
+                    && fs.FileExists(IOHelper.MapPath(property.Value.ToString())))
+                {
+                    var relativeFilePath = fs.GetRelativePath(property.Value.ToString());
+                    var parentDirectory = System.IO.Path.GetDirectoryName(relativeFilePath);
+
+                    // don't want to delete the media folder if not using directories.
+                    if (UmbracoConfig.For.UmbracoSettings().Content.UploadAllowDirectories && parentDirectory != fs.GetRelativePath("/"))
+                    {
+                        //issue U4-771: if there is a parent directory the recursive parameter should be true
+                        fs.DeleteDirectory(parentDirectory, String.IsNullOrEmpty(parentDirectory) == false);
+                    }
+                    else
+                    {
+                        fs.DeleteFile(relativeFilePath, true);
+                    }
+                }
+            }
+
+            base.PersistDeletedItem(entity);
+        }
+
+        #endregion
+        
+        private string EnsureUniqueNodeName(int parentId, string nodeName, int id = 0)
+        {
+            if (EnsureUniqueNaming == false)
+                return nodeName;
+
+            var sql = new Sql();
+            sql.Select("*")
+               .From<NodeDto>()
+               .Where<NodeDto>(x => x.NodeObjectType == NodeObjectTypeId && x.ParentId == parentId && x.Text.StartsWith(nodeName));
+
+            int uniqueNumber = 1;
+            var currentName = nodeName;
+
+            var dtos = Database.Fetch<NodeDto>(sql);
+            if (dtos.Any())
+            {
+                var results = dtos.OrderBy(x => x.Text, new SimilarNodeNameComparer());
+                foreach (var dto in results)
+                {
+                    if (id != 0 && id == dto.NodeId) continue;
+
+                    if (dto.Text.ToLowerInvariant().Equals(currentName.ToLowerInvariant()))
+                    {
+                        currentName = nodeName + string.Format(" ({0})", uniqueNumber);
+                        uniqueNumber++;
+                    }
+                }
+            }
+
+            return currentName;
+        }
+    }
+}