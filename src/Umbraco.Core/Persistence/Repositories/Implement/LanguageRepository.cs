--- conflicted
+++ resolved
@@ -52,17 +52,8 @@
             sql.OrderBy<LanguageDto>(dto => dto.Id);
 
             // get languages
-            var dtos = Database.Fetch<LanguageDto>(sql);
-            var languages = dtos.Select(ConvertFromDto).ToList(); // fixme - .OrderBy(x => x.Id) is gone?
-
-<<<<<<< HEAD
-            // fix inconsistencies: there has to be a default language, and it has to be mandatory
-            var defaultLanguage = languages.FirstOrDefault(x => x.IsDefault) ?? languages.First();
-            defaultLanguage.IsDefault = true;
-            defaultLanguage.IsMandatory = true;
-
-=======
->>>>>>> 380e2aff
+            var languages = Database.Fetch<LanguageDto>(sql).Select(ConvertFromDto).OrderBy(x => x.Id).ToList();
+
             // initialize the code-id map
             lock (_codeIdMap)
             {
@@ -139,12 +130,8 @@
 
             ((EntityBase) entity).AddingEntity();
 
-<<<<<<< HEAD
+            // deal with entity becoming the new default entity
             if (entity.IsDefault)
-=======
-            // deal with entity becoming the new default entity
-            if (entity.IsDefaultVariantLanguage)
->>>>>>> 380e2aff
             {
                 // set all other entities to non-default
                 // safe (no race cond) because the service locks languages
@@ -152,12 +139,7 @@
                     .Update<LanguageDto>(u => u.Set(x => x.IsDefaultVariantLanguage, false));
                 Database.Execute(setAllDefaultToFalse);
             }
-<<<<<<< HEAD
-
-=======
-;
             // insert
->>>>>>> 380e2aff
             var dto = LanguageFactory.BuildDto(entity);
             var id = Convert.ToInt32(Database.Insert(dto));
             entity.Id = id;
@@ -179,7 +161,7 @@
                 // set all other entities to non-default
                 // safe (no race cond) because the service locks languages
                 var setAllDefaultToFalse = Sql()
-                    .Update<LanguageDto>(u => u.Set(x => x.IsDefaultVariantLanguage, false));
+                    .Update<LanguageDto>(u => u.Set(x => x.IsDefault, false));
                 Database.Execute(setAllDefaultToFalse);
             }
             else
@@ -189,17 +171,12 @@
                 var selectDefaultId = Sql()
                     .Select<LanguageDto>(x => x.Id)
                     .From<LanguageDto>()
-                    .Where<LanguageDto>(x => x.IsDefaultVariantLanguage);
+                    .Where<LanguageDto>(x => x.IsDefault);
 
                 var defaultId = Database.ExecuteScalar<int>(selectDefaultId);
                 if (entity.Id == defaultId)
                     throw new InvalidOperationException($"Cannot save the default language ({entity.IsoCode}) as non-default. Make another language the default language instead.");
             }
-<<<<<<< HEAD
-
-            var dto = LanguageFactory.BuildDto(entity);
-=======
->>>>>>> 380e2aff
 
             // update
             var dto = LanguageFactory.BuildDto(entity);
@@ -209,37 +186,24 @@
 
         protected override void PersistDeletedItem(ILanguage entity)
         {
-<<<<<<< HEAD
-            // We need to validate that we can delete this language
-            if (entity.IsDefault)
-                throw new InvalidOperationException($"Cannot delete the default language ({entity.IsoCode})");
-=======
             // validate that the entity is not the default language.
             // safe (no race cond) because the service locks languages
->>>>>>> 380e2aff
 
             var selectDefaultId = Sql()
                 .Select<LanguageDto>(x => x.Id)
                 .From<LanguageDto>()
-                .Where<LanguageDto>(x => x.IsDefaultVariantLanguage);
-
-<<<<<<< HEAD
-            // We need to remove any references to the language if it's being used as a fall-back from other ones
-            Database.Execute(Sql().Update<LanguageDto>(u => u.Set(x => x.FallbackLanguageId, null)).Where<LanguageDto>(x => x.FallbackLanguageId == entity.Id));
-
-            base.PersistDeletedItem(entity);
-
-            // Clear the cache entries that exist by key/iso
-            IsolatedCache.ClearCacheItem(RepositoryCacheKeys.GetKey<ILanguage>(entity.IsoCode));
-            IsolatedCache.ClearCacheItem(RepositoryCacheKeys.GetKey<ILanguage>(entity.CultureName));
-=======
+                .Where<LanguageDto>(x => x.IsDefault);
+
             var defaultId = Database.ExecuteScalar<int>(selectDefaultId);
             if (entity.Id == defaultId)
                 throw new InvalidOperationException($"Cannot delete the default language ({entity.IsoCode}).");
 
+            // We need to remove any references to the language if it's being used as a fall-back from other ones
+            #error rewirte 
+            Database.Execute(Sql().Update<LanguageDto>(u => u.Set(x => x.FallbackLanguageId, null)).Where<LanguageDto>(x => x.FallbackLanguageId == entity.Id));
+
             // delete
             base.PersistDeletedItem(entity);
->>>>>>> 380e2aff
         }
 
         #endregion
@@ -308,7 +272,7 @@
         {
             // get all cached, non-cloned
             var languages = TypedCachePolicy.GetAllCached(PerformGetAll).ToList();
-            var language = languages.FirstOrDefault(x => x.IsDefaultVariantLanguage);
+            var language = languages.FirstOrDefault(x => x.IsDefault);
             if (language != null) return language;
 
             // this is an anomaly, the service/repo should ensure it cannot happen
@@ -319,17 +283,8 @@
             ILanguage first = null;
             foreach (var l in languages)
             {
-<<<<<<< HEAD
-                // if one language is default, return
-                if (language.IsDefault)
-                    return language;
-                // keep track of language with lowest id
-                if (first == null || language.Id < first.Id)
-                    first = language;
-=======
                 if (first == null || l.Id < first.Id)
                     first = l;
->>>>>>> 380e2aff
             }
 
             return first;
