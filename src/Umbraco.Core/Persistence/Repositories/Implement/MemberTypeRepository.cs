﻿using System;
using System.Collections.Generic;
using System.Linq;
using NPoco;
using Umbraco.Core.Cache;
using Umbraco.Core.Logging;
using Umbraco.Core.Models;
using Umbraco.Core.Persistence.Dtos;
using Umbraco.Core.Persistence.Factories;
using Umbraco.Core.Persistence.Querying;
using Umbraco.Core.Scoping;

namespace Umbraco.Core.Persistence.Repositories.Implement
{
    /// <summary>
    /// Represents a repository for doing CRUD operations for <see cref="IMemberType"/>
    /// </summary>
    internal class MemberTypeRepository : ContentTypeRepositoryBase<IMemberType>, IMemberTypeRepository
    {
        public MemberTypeRepository(IScopeAccessor scopeAccessor, AppCaches cache, ILogger logger, IContentTypeCommonRepository commonRepository)
            : base(scopeAccessor, cache, logger, commonRepository)
        { }

        protected override bool SupportsPublishing => MemberType.SupportsPublishingConst;

        protected override IRepositoryCachePolicy<IMemberType, int> CreateCachePolicy()
        {
            return new FullDataSetRepositoryCachePolicy<IMemberType, int>(GlobalIsolatedCache, ScopeAccessor, GetEntityId, /*expires:*/ true);
        }

        // every GetExists method goes cachePolicy.GetSomething which in turns goes PerformGetAll,
        // since this is a FullDataSet policy - and everything is cached
        // so here,
        // every PerformGet/Exists just GetMany() and then filters
        // except PerformGetAll which is the one really doing the job

        protected override IMemberType PerformGet(int id)
            => GetMany().FirstOrDefault(x => x.Id == id);

        protected override IMemberType PerformGet(Guid id)
            => GetMany().FirstOrDefault(x => x.Key == id);

        protected override IEnumerable<IMemberType> PerformGetAll(params Guid[] ids)
        {
            var all = GetMany();
            return ids.Any() ? all.Where(x => ids.Contains(x.Key)) : all;
        }

        protected override bool PerformExists(Guid id)
            => GetMany().FirstOrDefault(x => x.Key == id) != null;

        protected override IMemberType PerformGet(string alias)
            => GetMany().FirstOrDefault(x => x.Alias.InvariantEquals(alias));

        protected override IEnumerable<IMemberType> PerformGetAll(params int[] ids)
        {
            // the cache policy will always want everything
            // even GetMany(ids) gets everything and filters afterwards
            if (ids.Any()) throw new Exception("panic");
            return CommonRepository.GetAllTypes().OfType<IMemberType>();
        }

        protected override IEnumerable<IMemberType> PerformGetByQuery(IQuery<IMemberType> query)
        {
            var subQuery = GetSubquery();
            var translator = new SqlTranslator<IMemberType>(subQuery, query);
            var subSql = translator.Translate();
            var sql = GetBaseQuery(false)
                .WhereIn<NodeDto>(x => x.NodeId, subSql)
                .OrderBy<NodeDto>(x => x.SortOrder);
            var ids = Database.Fetch<int>(sql).Distinct().ToArray();

            return ids.Length > 0 ? GetMany(ids).OrderBy(x => x.Name) : Enumerable.Empty<IMemberType>();
        }

        protected override Sql<ISqlContext> GetBaseQuery(bool isCount)
        {
            if (isCount)
            {
                return Sql()
                    .SelectCount()
                    .From<NodeDto>()
                    .InnerJoin<ContentTypeDto>().On<ContentTypeDto, NodeDto>(left => left.NodeId, right => right.NodeId)
                    .Where<NodeDto>(x => x.NodeObjectType == NodeObjectTypeId);
            }

            var sql = Sql()
                .Select<NodeDto>(x => x.NodeId)
                .From<NodeDto>()
                .InnerJoin<ContentTypeDto>().On<ContentTypeDto, NodeDto>(left => left.NodeId, right => right.NodeId)
                .LeftJoin<PropertyTypeDto>().On<PropertyTypeDto, NodeDto>(left => left.ContentTypeId, right => right.NodeId)
                .LeftJoin<MemberPropertyTypeDto>().On<MemberPropertyTypeDto, PropertyTypeDto>(left => left.PropertyTypeId, right => right.Id)
                .LeftJoin<DataTypeDto>().On<DataTypeDto, PropertyTypeDto>(left => left.NodeId, right => right.DataTypeId)
                .LeftJoin<PropertyTypeGroupDto>().On<PropertyTypeGroupDto, NodeDto>(left => left.ContentTypeNodeId, right => right.NodeId)
                .Where<NodeDto>(x => x.NodeObjectType == NodeObjectTypeId);

            return sql;
        }

        protected Sql<ISqlContext> GetSubquery()
        {
            var sql = Sql()
                .Select("DISTINCT(umbracoNode.id)")
                .From<NodeDto>()
                .InnerJoin<ContentTypeDto>().On<ContentTypeDto, NodeDto>(left => left.NodeId, right => right.NodeId)
                .LeftJoin<PropertyTypeDto>().On<PropertyTypeDto, NodeDto>(left => left.ContentTypeId, right => right.NodeId)
                .LeftJoin<MemberPropertyTypeDto>().On<MemberPropertyTypeDto, PropertyTypeDto>(left => left.PropertyTypeId, right => right.Id)
                .LeftJoin<DataTypeDto>().On<DataTypeDto, PropertyTypeDto>(left => left.NodeId, right => right.DataTypeId)
                .LeftJoin<PropertyTypeGroupDto>().On<PropertyTypeGroupDto, NodeDto>(left => left.ContentTypeNodeId, right => right.NodeId)
                .Where<NodeDto>(x => x.NodeObjectType == NodeObjectTypeId);
            return sql;
        }

        protected override string GetBaseWhereClause()
        {
            return "umbracoNode.id = @id";
        }

        protected override IEnumerable<string> GetDeleteClauses()
        {
            var l = (List<string>) base.GetDeleteClauses(); // we know it's a list
            l.Add("DELETE FROM cmsMemberType WHERE NodeId = @id");
            l.Add("DELETE FROM cmsContentType WHERE nodeId = @id");
            l.Add("DELETE FROM umbracoNode WHERE id = @id");
            return l;
        }

        protected override Guid NodeObjectTypeId => Constants.ObjectTypes.MemberType;

        protected override void PersistNewItem(IMemberType entity)
        {
            ValidateAlias(entity);

            ((MemberType)entity).AddingEntity();

            //set a default icon if one is not specified
            if (entity.Icon.IsNullOrWhiteSpace())
            {
                entity.Icon = "icon-user";
            }

            //By Convention we add 9 standard PropertyTypes to an Umbraco MemberType
            entity.AddPropertyGroup(Constants.Conventions.Member.StandardPropertiesGroupName);
            var standardPropertyTypes = Constants.Conventions.Member.GetStandardPropertyTypeStubs();
            foreach (var standardPropertyType in standardPropertyTypes)
            {
                entity.AddPropertyType(standardPropertyType.Value, Constants.Conventions.Member.StandardPropertiesGroupName);
            }

            EnsureExplicitDataTypeForBuiltInProperties(entity);
            PersistNewBaseContentType(entity);

            //Handles the MemberTypeDto (cmsMemberType table)
            var memberTypeDtos = ContentTypeFactory.BuildMemberPropertyTypeDtos(entity);
            foreach (var memberTypeDto in memberTypeDtos)
            {
                Database.Insert(memberTypeDto);
            }

            entity.ResetDirtyProperties();
        }

        protected override void PersistUpdatedItem(IMemberType entity)
        {
            ValidateAlias(entity);

            //Updates Modified date
            ((MemberType)entity).UpdatingEntity();

            //Look up parent to get and set the correct Path if ParentId has changed
            if (entity.IsPropertyDirty("ParentId"))
            {
                var parent = Database.First<NodeDto>("WHERE id = @ParentId", new { ParentId = entity.ParentId });
                entity.Path = string.Concat(parent.Path, ",", entity.Id);
                entity.Level = parent.Level + 1;
                var maxSortOrder =
                    Database.ExecuteScalar<int>(
                        "SELECT coalesce(max(sortOrder),0) FROM umbracoNode WHERE parentid = @ParentId AND nodeObjectType = @NodeObjectType",
                        new { ParentId = entity.ParentId, NodeObjectType = NodeObjectTypeId });
                entity.SortOrder = maxSortOrder + 1;
            }

            EnsureExplicitDataTypeForBuiltInProperties(entity);
            PersistUpdatedBaseContentType(entity);

            // remove and insert - handle cmsMemberType table
            Database.Delete<MemberPropertyTypeDto>("WHERE NodeId = @Id", new { Id = entity.Id });
            var memberTypeDtos = ContentTypeFactory.BuildMemberPropertyTypeDtos(entity);
            foreach (var memberTypeDto in memberTypeDtos)
            {
                Database.Insert(memberTypeDto);
            }

            entity.ResetDirtyProperties();
        }

        /// <summary>
        /// Override so we can specify explicit db type's on any property types that are built-in.
        /// </summary>
        /// <param name="propertyEditorAlias"></param>
        /// <param name="storageType"></param>
        /// <param name="propertyTypeAlias"></param>
        /// <returns></returns>
        protected override PropertyType CreatePropertyType(string propertyEditorAlias, ValueStorageType storageType, string propertyTypeAlias)
        {
            //custom property type constructor logic to set explicit dbtype's for built in properties
            var builtinProperties = Constants.Conventions.Member.GetStandardPropertyTypeStubs();
            var readonlyStorageType = builtinProperties.TryGetValue(propertyTypeAlias, out var propertyType);
            storageType = readonlyStorageType ? propertyType.ValueStorageType : storageType;
            return new PropertyType(propertyEditorAlias, storageType, readonlyStorageType, propertyTypeAlias);
        }

        /// <summary>
        /// Ensure that all the built-in membership provider properties have their correct data type
        /// and property editors assigned. This occurs prior to saving so that the correct values are persisted.
        /// </summary>
        /// <param name="memberType"></param>
        private static void EnsureExplicitDataTypeForBuiltInProperties(IContentTypeBase memberType)
        {
            var builtinProperties = Constants.Conventions.Member.GetStandardPropertyTypeStubs();
            foreach (var propertyType in memberType.PropertyTypes)
            {
                if (builtinProperties.ContainsKey(propertyType.Alias))
                {
                    //this reset's its current data type reference which will be re-assigned based on the property editor assigned on the next line
                    propertyType.DataTypeId = 0;
                }
            }
        }
<<<<<<< HEAD

        /// <summary>
        /// Builds a collection of entities from a collection of Dtos
        /// </summary>
        /// <param name="dtos"></param>
        /// <returns></returns>
        private IEnumerable<IMemberType> BuildFromDtos(List<MemberTypeReadOnlyDto> dtos)
        {
            if (dtos == null || dtos.Any() == false)
                return Enumerable.Empty<IMemberType>();
            
            return dtos.Select(MemberTypeReadOnlyFactory.BuildEntity).ToList();
        }

        /// <summary>
        /// If this is one of our internal properties - we will manually assign the data type since they must
        /// always correspond to the correct db type no matter what the backing data type is assigned.
        /// </summary>
        /// <param name="propAlias"></param>
        /// <param name="dbType"></param>
        /// <param name="standardProps"></param>
        /// <returns>
        /// Successful attempt if it was a built in property
        /// </returns>
        internal static Attempt<ValueStorageType> GetDbTypeForBuiltInProperty(
            string propAlias,
            ValueStorageType dbType,
            Dictionary<string, PropertyType> standardProps)
        {
            var aliases = standardProps.Select(x => x.Key).ToArray();

            //check if it is built in
            if (aliases.Contains(propAlias))
            {
                //return the pre-determined db type for this property
                return Attempt<ValueStorageType>.Succeed(standardProps.Single(x => x.Key == propAlias).Value.ValueStorageType);
            }

            return Attempt<ValueStorageType>.Fail(dbType);
        }
=======
>>>>>>> f47cfe15
    }
}<|MERGE_RESOLUTION|>--- conflicted
+++ resolved
@@ -227,48 +227,5 @@
                 }
             }
         }
-<<<<<<< HEAD
-
-        /// <summary>
-        /// Builds a collection of entities from a collection of Dtos
-        /// </summary>
-        /// <param name="dtos"></param>
-        /// <returns></returns>
-        private IEnumerable<IMemberType> BuildFromDtos(List<MemberTypeReadOnlyDto> dtos)
-        {
-            if (dtos == null || dtos.Any() == false)
-                return Enumerable.Empty<IMemberType>();
-            
-            return dtos.Select(MemberTypeReadOnlyFactory.BuildEntity).ToList();
-        }
-
-        /// <summary>
-        /// If this is one of our internal properties - we will manually assign the data type since they must
-        /// always correspond to the correct db type no matter what the backing data type is assigned.
-        /// </summary>
-        /// <param name="propAlias"></param>
-        /// <param name="dbType"></param>
-        /// <param name="standardProps"></param>
-        /// <returns>
-        /// Successful attempt if it was a built in property
-        /// </returns>
-        internal static Attempt<ValueStorageType> GetDbTypeForBuiltInProperty(
-            string propAlias,
-            ValueStorageType dbType,
-            Dictionary<string, PropertyType> standardProps)
-        {
-            var aliases = standardProps.Select(x => x.Key).ToArray();
-
-            //check if it is built in
-            if (aliases.Contains(propAlias))
-            {
-                //return the pre-determined db type for this property
-                return Attempt<ValueStorageType>.Succeed(standardProps.Single(x => x.Key == propAlias).Value.ValueStorageType);
-            }
-
-            return Attempt<ValueStorageType>.Fail(dbType);
-        }
-=======
->>>>>>> f47cfe15
     }
 }