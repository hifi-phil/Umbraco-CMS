--- conflicted
+++ resolved
@@ -1,770 +1,385 @@
-<<<<<<< HEAD
-﻿using System;
-using System.Collections.Generic;
-using System.Linq;
-using Umbraco.Core.Events;
-using Umbraco.Core.Models;
-using Umbraco.Core.Models.EntityBase;
-using Umbraco.Core.Models.Rdbms;
-using Umbraco.Core.Persistence.Caching;
-using Umbraco.Core.Persistence.Factories;
-using Umbraco.Core.Persistence.Querying;
-using Umbraco.Core.Persistence.SqlSyntax;
-using Umbraco.Core.Persistence.UnitOfWork;
-using Umbraco.Core.Services;
-using Umbraco.Core.Cache;
-
-namespace Umbraco.Core.Persistence.Repositories
-{
-
-
-    internal class MemberGroupRepository : PetaPocoRepositoryBase<int, IMemberGroup>, IMemberGroupRepository
-    {
-        private readonly CacheHelper _cacheHelper;
-
-        public MemberGroupRepository(IDatabaseUnitOfWork work, CacheHelper cacheHelper) 
-            : base(work)
-        {
-            if (cacheHelper == null) throw new ArgumentNullException("cacheHelper");
-            _cacheHelper = cacheHelper;
-        }
-
-        public MemberGroupRepository(IDatabaseUnitOfWork work, IRepositoryCacheProvider cache, CacheHelper cacheHelper)
-            : base(work, cache)
-        {
-            if (cacheHelper == null) throw new ArgumentNullException("cacheHelper");
-            _cacheHelper = cacheHelper;
-        }
-
-        private readonly MemberGroupFactory _modelFactory = new MemberGroupFactory();
-
-        protected override IMemberGroup PerformGet(int id)
-        {
-            var sql = GetBaseQuery(false);
-            sql.Where(GetBaseWhereClause(), new { Id = id });
-
-            var dto = Database.Fetch<NodeDto>(sql).FirstOrDefault();
-
-            return dto == null ? null : _modelFactory.BuildEntity(dto);
-        }
-
-        protected override IEnumerable<IMemberGroup> PerformGetAll(params int[] ids)
-        {
-            if (ids.Any())
-            {
-                var sql = new Sql()
-                    .Select("*")
-                    .From<NodeDto>()
-                    .Where<NodeDto>(dto => dto.NodeObjectType == NodeObjectTypeId)
-                    .Where("umbracoNode.id in (@ids)", new { ids = ids });
-                return Database.Fetch<NodeDto>(sql)
-                    .Select(x => _modelFactory.BuildEntity(x));
-            }
-            else
-            {
-                var sql = new Sql()
-                    .From<NodeDto>()
-                    .Where<NodeDto>(dto => dto.NodeObjectType == NodeObjectTypeId);
-                return Database.Fetch<NodeDto>(sql)
-                    .Select(x => _modelFactory.BuildEntity(x));
-            }
-        }
-
-        protected override IEnumerable<IMemberGroup> PerformGetByQuery(IQuery<IMemberGroup> query)
-        {
-            var sqlClause = GetBaseQuery(false);
-            var translator = new SqlTranslator<IMemberGroup>(sqlClause, query);
-            var sql = translator.Translate();
-
-            return Database.Fetch<NodeDto>(sql)
-                .Select(x => _modelFactory.BuildEntity(x));
-        }
-
-        protected override Sql GetBaseQuery(bool isCount)
-        {
-            var sql = new Sql();
-            sql.Select(isCount ? "COUNT(*)" : "*")
-                .From<NodeDto>()                
-                .Where<NodeDto>(x => x.NodeObjectType == NodeObjectTypeId);
-            return sql;
-        }
-
-        protected override string GetBaseWhereClause()
-        {
-            return "umbracoNode.id = @Id";
-        }
-
-        protected override IEnumerable<string> GetDeleteClauses()
-        {
-            var list = new[]
-                           {
-                               "DELETE FROM umbracoUser2NodeNotify WHERE nodeId = @Id",
-                               "DELETE FROM umbracoUser2NodePermission WHERE nodeId = @Id",
-                               "DELETE FROM umbracoRelation WHERE parentId = @Id",
-                               "DELETE FROM umbracoRelation WHERE childId = @Id",
-                               "DELETE FROM cmsTagRelationship WHERE nodeId = @Id",
-                               "DELETE FROM cmsMember2MemberGroup WHERE MemberGroup = @Id",
-                               "DELETE FROM umbracoNode WHERE id = @Id"
-                           };
-            return list;
-        }
-
-        protected override Guid NodeObjectTypeId
-        {
-            get { return new Guid(Constants.ObjectTypes.MemberGroup); }
-        }
-
-        protected override void PersistNewItem(IMemberGroup entity)
-        {
-            //Save to db
-            var group = (MemberGroup)entity;
-            group.AddingEntity();
-            var dto = _modelFactory.BuildDto(group);
-            var o = Database.IsNew(dto) ? Convert.ToInt32(Database.Insert(dto)) : Database.Update(dto);
-
-            //Update with new correct path and id            
-            dto.Path = string.Concat("-1,", dto.NodeId);
-            Database.Update(dto);
-            //assign to entity
-            group.Id = o;
-            group.ResetDirtyProperties();
-        }
-
-        protected override void PersistUpdatedItem(IMemberGroup entity)
-        {
-            var dto = _modelFactory.BuildDto(entity);
-
-            Database.Update(dto);
-            
-            ((ICanBeDirty)entity).ResetDirtyProperties();
-        }
-
-        public IMemberGroup GetByName(string name)
-        {
-            return _cacheHelper.RuntimeCache.GetCacheItem<IMemberGroup>(
-                string.Format("{0}.{1}", typeof (IMemberGroup).FullName, name),
-                () =>
-                {
-                    var qry = new Query<IMemberGroup>().Where(group => group.Name.Equals(name));
-                    var result = GetByQuery(qry);
-                    return result.FirstOrDefault();
-                },
-                //cache for 5 mins since that is the default in the RuntimeCacheProvider
-                TimeSpan.FromMinutes(5), 
-                //sliding is true
-                true);
-        }
-
-        public IMemberGroup CreateIfNotExists(string roleName)
-        {
-            using (var transaction = Database.GetTransaction())
-            {
-                var qry = new Query<IMemberGroup>().Where(group => group.Name.Equals(roleName));
-                var result = GetByQuery(qry);
-
-                if (result.Any()) return null;
-
-                var grp = new MemberGroup
-                {
-                    Name = roleName
-                };
-                PersistNewItem(grp);
-
-                if (SavingMemberGroup.IsRaisedEventCancelled(new SaveEventArgs<IMemberGroup>(grp), this))
-                {
-                    return null;
-                }
-
-                transaction.Complete();
-
-                SavedMemberGroup.RaiseEvent(new SaveEventArgs<IMemberGroup>(grp), this);
-
-                return grp;
-            }
-        }
-
-        public IEnumerable<IMemberGroup> GetMemberGroupsForMember(int memberId)
-        {
-            var sql = new Sql();
-            sql.Select("umbracoNode.*")
-                .From<NodeDto>()
-                .InnerJoin<Member2MemberGroupDto>()
-                .On<NodeDto, Member2MemberGroupDto>(dto => dto.NodeId, dto => dto.MemberGroup)
-                .Where<NodeDto>(x => x.NodeObjectType == NodeObjectTypeId)
-                .Where<Member2MemberGroupDto>(x => x.Member == memberId);
-
-            return Database.Fetch<NodeDto>(sql)
-                .DistinctBy(dto => dto.NodeId)
-                .Select(x => _modelFactory.BuildEntity(x));
-        }
-
-        public IEnumerable<IMemberGroup> GetMemberGroupsForMember(string username)
-        {
-            //find the member by username
-            var memberSql = new Sql();
-            var memberObjectType = new Guid(Constants.ObjectTypes.Member);
-            var escapedUsername = PetaPocoExtensions.EscapeAtSymbols(username);
-            memberSql.Select("umbracoNode.id")
-                .From<NodeDto>()
-                .InnerJoin<MemberDto>()
-                .On<NodeDto, MemberDto>(dto => dto.NodeId, dto => dto.NodeId)
-                .Where<NodeDto>(x => x.NodeObjectType == memberObjectType)
-                .Where<MemberDto>(x => x.LoginName == escapedUsername);
-            var memberIdUsername = Database.Fetch<int?>(memberSql).FirstOrDefault();
-            if (memberIdUsername.HasValue == false)
-            {
-                return Enumerable.Empty<IMemberGroup>();
-            }
-
-            var sql = new Sql();
-            sql.Select("umbracoNode.*")
-                .From<NodeDto>()
-                .InnerJoin<Member2MemberGroupDto>()
-                .On<NodeDto, Member2MemberGroupDto>(dto => dto.NodeId, dto => dto.MemberGroup)
-                .Where<NodeDto>(x => x.NodeObjectType == NodeObjectTypeId)
-                .Where<Member2MemberGroupDto>(x => x.Member == memberIdUsername.Value);
-
-            return Database.Fetch<NodeDto>(sql)
-                .DistinctBy(dto => dto.NodeId)
-                .Select(x => _modelFactory.BuildEntity(x));
-        }
-
-        public void AssignRoles(string[] usernames, string[] roleNames)
-        {
-            using (var transaction = Database.GetTransaction())
-            {
-                //first get the member ids based on the usernames
-                var memberSql = new Sql();
-                var memberObjectType = new Guid(Constants.ObjectTypes.Member);
-                memberSql.Select("umbracoNode.id")
-                    .From<NodeDto>()
-                    .InnerJoin<MemberDto>()
-                    .On<NodeDto, MemberDto>(dto => dto.NodeId, dto => dto.NodeId)
-                    .Where<NodeDto>(x => x.NodeObjectType == memberObjectType)
-                    .Where("cmsMember.LoginName in (@usernames)", new { usernames = usernames });
-                var memberIds = Database.Fetch<int>(memberSql).ToArray();
-
-                AssignRolesInternal(memberIds, roleNames);
-                transaction.Complete();
-            }
-        }
-
-        public void DissociateRoles(string[] usernames, string[] roleNames)
-        {
-            using (var transaction = Database.GetTransaction())
-            {
-                //first get the member ids based on the usernames
-                var memberSql = new Sql();
-                var memberObjectType = new Guid(Constants.ObjectTypes.Member);
-                memberSql.Select("umbracoNode.id")
-                    .From<NodeDto>()
-                    .InnerJoin<MemberDto>()
-                    .On<NodeDto, MemberDto>(dto => dto.NodeId, dto => dto.NodeId)
-                    .Where<NodeDto>(x => x.NodeObjectType == memberObjectType)
-                    .Where("cmsMember.LoginName in (@usernames)", new { usernames = usernames });
-                var memberIds = Database.Fetch<int>(memberSql).ToArray();
-
-                DissociateRolesInternal(memberIds, roleNames);
-                transaction.Complete();
-            }
-        }
-
-        public void AssignRoles(int[] memberIds, string[] roleNames)
-        {
-            using (var transaction = Database.GetTransaction())
-            {
-                AssignRolesInternal(memberIds, roleNames);
-                transaction.Complete();
-            }
-        }
-
-        public void AssignRolesInternal(int[] memberIds, string[] roleNames)
-        {
-            //create the missing roles first
-
-            var existingSql = new Sql()
-               .Select("*")
-               .From<NodeDto>()
-               .Where<NodeDto>(dto => dto.NodeObjectType == NodeObjectTypeId)
-               .Where("umbracoNode." + SqlSyntaxContext.SqlSyntaxProvider.GetQuotedColumnName("text") + " in (@names)", new { names = roleNames });
-            var existingRoles = Database.Fetch<NodeDto>(existingSql).Select(x => x.Text);
-            var missingRoles = roleNames.Except(existingRoles);
-            var missingGroups = missingRoles.Select(x => new MemberGroup {Name = x}).ToArray();
-
-            if (SavingMemberGroup.IsRaisedEventCancelled(new SaveEventArgs<IMemberGroup>(missingGroups), this))
-            {
-                return;
-            }
-            foreach (var m in missingGroups)
-            {
-                PersistNewItem(m);
-            }
-            SavedMemberGroup.RaiseEvent(new SaveEventArgs<IMemberGroup>(missingGroups), this);
-
-            //now go get all the dto's for roles with these role names
-            var rolesForNames = Database.Fetch<NodeDto>(existingSql).ToArray();
-
-            //get the groups that are currently assigned to any of these members
-
-            var assignedSql = new Sql();
-            assignedSql.Select(string.Format(
-                    "{0},{1},{2}",
-                    SqlSyntaxContext.SqlSyntaxProvider.GetQuotedColumnName("text"),
-                    SqlSyntaxContext.SqlSyntaxProvider.GetQuotedColumnName("Member"),
-                    SqlSyntaxContext.SqlSyntaxProvider.GetQuotedColumnName("MemberGroup")))
-                .From<NodeDto>()
-                .InnerJoin<Member2MemberGroupDto>()
-                .On<NodeDto, Member2MemberGroupDto>(dto => dto.NodeId, dto => dto.MemberGroup)
-                .Where<NodeDto>(x => x.NodeObjectType == NodeObjectTypeId)
-                .Where("cmsMember2MemberGroup.Member in (@ids)", new { ids = memberIds });
-
-            var currentlyAssigned = Database.Fetch<AssignedRolesDto>(assignedSql).ToArray();
-
-            //assign the roles for each member id
-
-            foreach (var memberId in memberIds)
-            {
-                //find any roles for the current member that are currently assigned that 
-                //exist in the roleNames list, then determine which ones are not currently assigned.
-                var mId = memberId;
-                var found = currentlyAssigned.Where(x => x.MemberId == mId).ToArray();
-                var assignedRoles = found.Where(x => roleNames.Contains(x.RoleName)).Select(x => x.RoleName);
-                var nonAssignedRoles = roleNames.Except(assignedRoles);
-                foreach (var toAssign in nonAssignedRoles)
-                {
-                    var groupId = rolesForNames.First(x => x.Text == toAssign).NodeId;
-                    Database.Insert(new Member2MemberGroupDto { Member = mId, MemberGroup = groupId });
-                }
-            }
-        }
-
-        public void DissociateRoles(int[] memberIds, string[] roleNames)
-        {
-            using (var transaction = Database.GetTransaction())
-            {
-                DissociateRolesInternal(memberIds, roleNames);
-                transaction.Complete();
-            }
-        }
-
-        private void DissociateRolesInternal(int[] memberIds, string[] roleNames)
-        {
-            var existingSql = new Sql()
-                    .Select("*")
-                    .From<NodeDto>()
-                    .Where<NodeDto>(dto => dto.NodeObjectType == NodeObjectTypeId)
-                    .Where("umbracoNode." + SqlSyntaxContext.SqlSyntaxProvider.GetQuotedColumnName("text") + " in (@names)", new { names = roleNames });
-            var existingRolesIds = Database.Fetch<NodeDto>(existingSql).Select(x => x.NodeId).ToArray();
-
-            Database.Execute("DELETE FROM cmsMember2MemberGroup WHERE Member IN (@memberIds) AND MemberGroup IN (@memberGroups)",
-                new { memberIds = memberIds, memberGroups = existingRolesIds });
-        }
-
-        private class AssignedRolesDto
-        {
-            [Column("text")]
-            public string RoleName { get; set; }
-
-            [Column("Member")]
-            public int MemberId { get; set; }
-
-            [Column("MemberGroup")]
-            public int MemberGroupId { get; set; }
-        }
-
-        /// <summary>
-        /// Occurs before Save
-        /// </summary>
-        internal static event TypedEventHandler<IMemberGroupRepository, SaveEventArgs<IMemberGroup>> SavingMemberGroup;
-
-        /// <summary>
-        /// Occurs after Save
-        /// </summary>
-        internal static event TypedEventHandler<IMemberGroupRepository, SaveEventArgs<IMemberGroup>> SavedMemberGroup;
-    }
-=======
-﻿using System;
-using System.Collections.Generic;
-using System.Linq;
-using Umbraco.Core.Events;
-using Umbraco.Core.Models;
-using Umbraco.Core.Models.EntityBase;
-using Umbraco.Core.Models.Rdbms;
-using Umbraco.Core.Persistence.Caching;
-using Umbraco.Core.Persistence.Factories;
-using Umbraco.Core.Persistence.Querying;
-using Umbraco.Core.Persistence.SqlSyntax;
-using Umbraco.Core.Persistence.UnitOfWork;
-using Umbraco.Core.Services;
-using Umbraco.Core.Cache;
-
-namespace Umbraco.Core.Persistence.Repositories
-{
-
-
-    internal class MemberGroupRepository : PetaPocoRepositoryBase<int, IMemberGroup>, IMemberGroupRepository
-    {
-        private readonly CacheHelper _cacheHelper;
-
-        public MemberGroupRepository(IDatabaseUnitOfWork work, CacheHelper cacheHelper) 
-            : base(work)
-        {
-            if (cacheHelper == null) throw new ArgumentNullException("cacheHelper");
-            _cacheHelper = cacheHelper;
-        }
-
-        public MemberGroupRepository(IDatabaseUnitOfWork work, IRepositoryCacheProvider cache, CacheHelper cacheHelper)
-            : base(work, cache)
-        {
-            if (cacheHelper == null) throw new ArgumentNullException("cacheHelper");
-            _cacheHelper = cacheHelper;
-        }
-
-        private readonly MemberGroupFactory _modelFactory = new MemberGroupFactory();
-
-        protected override IMemberGroup PerformGet(int id)
-        {
-            var sql = GetBaseQuery(false);
-            sql.Where(GetBaseWhereClause(), new { Id = id });
-
-            var dto = Database.Fetch<NodeDto>(sql).FirstOrDefault();
-
-            return dto == null ? null : _modelFactory.BuildEntity(dto);
-        }
-
-        protected override IEnumerable<IMemberGroup> PerformGetAll(params int[] ids)
-        {
-            if (ids.Any())
-            {
-                var sql = new Sql()
-                    .Select("*")
-                    .From<NodeDto>()
-                    .Where<NodeDto>(dto => dto.NodeObjectType == NodeObjectTypeId)
-                    .Where("umbracoNode.id in (@ids)", new { ids = ids });
-                return Database.Fetch<NodeDto>(sql)
-                    .Select(x => _modelFactory.BuildEntity(x));
-            }
-            else
-            {
-                var sql = new Sql()
-                    .From<NodeDto>()
-                    .Where<NodeDto>(dto => dto.NodeObjectType == NodeObjectTypeId);
-                return Database.Fetch<NodeDto>(sql)
-                    .Select(x => _modelFactory.BuildEntity(x));
-            }
-        }
-
-        protected override IEnumerable<IMemberGroup> PerformGetByQuery(IQuery<IMemberGroup> query)
-        {
-            var sqlClause = GetBaseQuery(false);
-            var translator = new SqlTranslator<IMemberGroup>(sqlClause, query);
-            var sql = translator.Translate();
-
-            return Database.Fetch<NodeDto>(sql)
-                .Select(x => _modelFactory.BuildEntity(x));
-        }
-
-        protected override Sql GetBaseQuery(bool isCount)
-        {
-            var sql = new Sql();
-            sql.Select(isCount ? "COUNT(*)" : "*")
-                .From<NodeDto>()                
-                .Where<NodeDto>(x => x.NodeObjectType == NodeObjectTypeId);
-            return sql;
-        }
-
-        protected override string GetBaseWhereClause()
-        {
-            return "umbracoNode.id = @Id";
-        }
-
-        protected override IEnumerable<string> GetDeleteClauses()
-        {
-            var list = new[]
-                           {
-                               "DELETE FROM umbracoUser2NodeNotify WHERE nodeId = @Id",
-                               "DELETE FROM umbracoUser2NodePermission WHERE nodeId = @Id",
-                               "DELETE FROM umbracoRelation WHERE parentId = @Id",
-                               "DELETE FROM umbracoRelation WHERE childId = @Id",
-                               "DELETE FROM cmsTagRelationship WHERE nodeId = @Id",
-                               "DELETE FROM cmsMember2MemberGroup WHERE MemberGroup = @Id",
-                               "DELETE FROM umbracoNode WHERE id = @Id"
-                           };
-            return list;
-        }
-
-        protected override Guid NodeObjectTypeId
-        {
-            get { return new Guid(Constants.ObjectTypes.MemberGroup); }
-        }
-
-        protected override void PersistNewItem(IMemberGroup entity)
-        {
-            //Save to db
-            var group = (MemberGroup)entity;
-            group.AddingEntity();
-            var dto = _modelFactory.BuildDto(group);
-            var o = Database.IsNew(dto) ? Convert.ToInt32(Database.Insert(dto)) : Database.Update(dto);
-            group.Id = dto.NodeId; //Set Id on entity to ensure an Id is set
-            
-            //Update with new correct path
-            dto.Path = string.Concat("-1,", dto.NodeId);
-            Database.Update(dto);
-
-            group.ResetDirtyProperties();
-        }
-
-        protected override void PersistUpdatedItem(IMemberGroup entity)
-        {
-            var dto = _modelFactory.BuildDto(entity);
-
-            Database.Update(dto);
-            
-            ((ICanBeDirty)entity).ResetDirtyProperties();
-        }
-
-        public IMemberGroup GetByName(string name)
-        {
-            return _cacheHelper.RuntimeCache.GetCacheItem<IMemberGroup>(
-                string.Format("{0}.{1}", typeof (IMemberGroup).FullName, name),
-                () =>
-                {
-                    var qry = new Query<IMemberGroup>().Where(group => group.Name.Equals(name));
-                    var result = GetByQuery(qry);
-                    return result.FirstOrDefault();
-                },
-                //cache for 5 mins since that is the default in the RuntimeCacheProvider
-                TimeSpan.FromMinutes(5), 
-                //sliding is true
-                true);
-        }
-
-        public IMemberGroup CreateIfNotExists(string roleName)
-        {
-            using (var transaction = Database.GetTransaction())
-            {
-                var qry = new Query<IMemberGroup>().Where(group => group.Name.Equals(roleName));
-                var result = GetByQuery(qry);
-
-                if (result.Any()) return null;
-
-                var grp = new MemberGroup
-                {
-                    Name = roleName
-                };
-                PersistNewItem(grp);
-
-                if (SavingMemberGroup.IsRaisedEventCancelled(new SaveEventArgs<IMemberGroup>(grp), this))
-                {
-                    return null;
-                }
-
-                transaction.Complete();
-
-                SavedMemberGroup.RaiseEvent(new SaveEventArgs<IMemberGroup>(grp), this);
-
-                return grp;
-            }
-        }
-
-        public IEnumerable<IMemberGroup> GetMemberGroupsForMember(int memberId)
-        {
-            var sql = new Sql();
-            sql.Select("umbracoNode.*")
-                .From<NodeDto>()
-                .InnerJoin<Member2MemberGroupDto>()
-                .On<NodeDto, Member2MemberGroupDto>(dto => dto.NodeId, dto => dto.MemberGroup)
-                .Where<NodeDto>(x => x.NodeObjectType == NodeObjectTypeId)
-                .Where<Member2MemberGroupDto>(x => x.Member == memberId);
-
-            return Database.Fetch<NodeDto>(sql)
-                .DistinctBy(dto => dto.NodeId)
-                .Select(x => _modelFactory.BuildEntity(x));
-        }
-
-        public IEnumerable<IMemberGroup> GetMemberGroupsForMember(string username)
-        {
-            //find the member by username
-            var memberSql = new Sql();
-            var memberObjectType = new Guid(Constants.ObjectTypes.Member);
-            var escapedUsername = PetaPocoExtensions.EscapeAtSymbols(username);
-            memberSql.Select("umbracoNode.id")
-                .From<NodeDto>()
-                .InnerJoin<MemberDto>()
-                .On<NodeDto, MemberDto>(dto => dto.NodeId, dto => dto.NodeId)
-                .Where<NodeDto>(x => x.NodeObjectType == memberObjectType)
-                .Where<MemberDto>(x => x.LoginName == escapedUsername);
-            var memberIdUsername = Database.Fetch<int?>(memberSql).FirstOrDefault();
-            if (memberIdUsername.HasValue == false)
-            {
-                return Enumerable.Empty<IMemberGroup>();
-            }
-
-            var sql = new Sql();
-            sql.Select("umbracoNode.*")
-                .From<NodeDto>()
-                .InnerJoin<Member2MemberGroupDto>()
-                .On<NodeDto, Member2MemberGroupDto>(dto => dto.NodeId, dto => dto.MemberGroup)
-                .Where<NodeDto>(x => x.NodeObjectType == NodeObjectTypeId)
-                .Where<Member2MemberGroupDto>(x => x.Member == memberIdUsername.Value);
-
-            return Database.Fetch<NodeDto>(sql)
-                .DistinctBy(dto => dto.NodeId)
-                .Select(x => _modelFactory.BuildEntity(x));
-        }
-
-        public void AssignRoles(string[] usernames, string[] roleNames)
-        {
-            using (var transaction = Database.GetTransaction())
-            {
-                //first get the member ids based on the usernames
-                var memberSql = new Sql();
-                var memberObjectType = new Guid(Constants.ObjectTypes.Member);
-                memberSql.Select("umbracoNode.id")
-                    .From<NodeDto>()
-                    .InnerJoin<MemberDto>()
-                    .On<NodeDto, MemberDto>(dto => dto.NodeId, dto => dto.NodeId)
-                    .Where<NodeDto>(x => x.NodeObjectType == memberObjectType)
-                    .Where("cmsMember.LoginName in (@usernames)", new { usernames = usernames });
-                var memberIds = Database.Fetch<int>(memberSql).ToArray();
-
-                AssignRolesInternal(memberIds, roleNames);
-                transaction.Complete();
-            }
-        }
-
-        public void DissociateRoles(string[] usernames, string[] roleNames)
-        {
-            using (var transaction = Database.GetTransaction())
-            {
-                //first get the member ids based on the usernames
-                var memberSql = new Sql();
-                var memberObjectType = new Guid(Constants.ObjectTypes.Member);
-                memberSql.Select("umbracoNode.id")
-                    .From<NodeDto>()
-                    .InnerJoin<MemberDto>()
-                    .On<NodeDto, MemberDto>(dto => dto.NodeId, dto => dto.NodeId)
-                    .Where<NodeDto>(x => x.NodeObjectType == memberObjectType)
-                    .Where("cmsMember.LoginName in (@usernames)", new { usernames = usernames });
-                var memberIds = Database.Fetch<int>(memberSql).ToArray();
-
-                DissociateRolesInternal(memberIds, roleNames);
-                transaction.Complete();
-            }
-        }
-
-        public void AssignRoles(int[] memberIds, string[] roleNames)
-        {
-            using (var transaction = Database.GetTransaction())
-            {
-                AssignRolesInternal(memberIds, roleNames);
-                transaction.Complete();
-            }
-        }
-
-        public void AssignRolesInternal(int[] memberIds, string[] roleNames)
-        {
-            //create the missing roles first
-
-            var existingSql = new Sql()
-               .Select("*")
-               .From<NodeDto>()
-               .Where<NodeDto>(dto => dto.NodeObjectType == NodeObjectTypeId)
-               .Where("umbracoNode." + SqlSyntaxContext.SqlSyntaxProvider.GetQuotedColumnName("text") + " in (@names)", new { names = roleNames });
-            var existingRoles = Database.Fetch<NodeDto>(existingSql).Select(x => x.Text);
-            var missingRoles = roleNames.Except(existingRoles);
-            var missingGroups = missingRoles.Select(x => new MemberGroup {Name = x}).ToArray();
-
-            if (SavingMemberGroup.IsRaisedEventCancelled(new SaveEventArgs<IMemberGroup>(missingGroups), this))
-            {
-                return;
-            }
-            foreach (var m in missingGroups)
-            {
-                PersistNewItem(m);
-            }
-            SavedMemberGroup.RaiseEvent(new SaveEventArgs<IMemberGroup>(missingGroups), this);
-
-            //now go get all the dto's for roles with these role names
-            var rolesForNames = Database.Fetch<NodeDto>(existingSql).ToArray();
-
-            //get the groups that are currently assigned to any of these members
-
-            var assignedSql = new Sql();
-            assignedSql.Select(string.Format(
-                    "{0},{1},{2}",
-                    SqlSyntaxContext.SqlSyntaxProvider.GetQuotedColumnName("text"),
-                    SqlSyntaxContext.SqlSyntaxProvider.GetQuotedColumnName("Member"),
-                    SqlSyntaxContext.SqlSyntaxProvider.GetQuotedColumnName("MemberGroup")))
-                .From<NodeDto>()
-                .InnerJoin<Member2MemberGroupDto>()
-                .On<NodeDto, Member2MemberGroupDto>(dto => dto.NodeId, dto => dto.MemberGroup)
-                .Where<NodeDto>(x => x.NodeObjectType == NodeObjectTypeId)
-                .Where("cmsMember2MemberGroup.Member in (@ids)", new { ids = memberIds });
-
-            var currentlyAssigned = Database.Fetch<AssignedRolesDto>(assignedSql).ToArray();
-
-            //assign the roles for each member id
-
-            foreach (var memberId in memberIds)
-            {
-                //find any roles for the current member that are currently assigned that 
-                //exist in the roleNames list, then determine which ones are not currently assigned.
-                var mId = memberId;
-                var found = currentlyAssigned.Where(x => x.MemberId == mId).ToArray();
-                var assignedRoles = found.Where(x => roleNames.Contains(x.RoleName)).Select(x => x.RoleName);
-                var nonAssignedRoles = roleNames.Except(assignedRoles);
-                foreach (var toAssign in nonAssignedRoles)
-                {
-                    var groupId = rolesForNames.First(x => x.Text == toAssign).NodeId;
-                    Database.Insert(new Member2MemberGroupDto { Member = mId, MemberGroup = groupId });
-                }
-            }
-        }
-
-        public void DissociateRoles(int[] memberIds, string[] roleNames)
-        {
-            using (var transaction = Database.GetTransaction())
-            {
-                DissociateRolesInternal(memberIds, roleNames);
-                transaction.Complete();
-            }
-        }
-
-        private void DissociateRolesInternal(int[] memberIds, string[] roleNames)
-        {
-            var existingSql = new Sql()
-                    .Select("*")
-                    .From<NodeDto>()
-                    .Where<NodeDto>(dto => dto.NodeObjectType == NodeObjectTypeId)
-                    .Where("umbracoNode." + SqlSyntaxContext.SqlSyntaxProvider.GetQuotedColumnName("text") + " in (@names)", new { names = roleNames });
-            var existingRolesIds = Database.Fetch<NodeDto>(existingSql).Select(x => x.NodeId).ToArray();
-
-            Database.Execute("DELETE FROM cmsMember2MemberGroup WHERE Member IN (@memberIds) AND MemberGroup IN (@memberGroups)",
-                new { memberIds = memberIds, memberGroups = existingRolesIds });
-        }
-
-        private class AssignedRolesDto
-        {
-            [Column("text")]
-            public string RoleName { get; set; }
-
-            [Column("Member")]
-            public int MemberId { get; set; }
-
-            [Column("MemberGroup")]
-            public int MemberGroupId { get; set; }
-        }
-
-        /// <summary>
-        /// Occurs before Save
-        /// </summary>
-        internal static event TypedEventHandler<IMemberGroupRepository, SaveEventArgs<IMemberGroup>> SavingMemberGroup;
-
-        /// <summary>
-        /// Occurs after Save
-        /// </summary>
-        internal static event TypedEventHandler<IMemberGroupRepository, SaveEventArgs<IMemberGroup>> SavedMemberGroup;
-    }
->>>>>>> 16d98488
+﻿using System;
+using System.Collections.Generic;
+using System.Linq;
+using Umbraco.Core.Events;
+using Umbraco.Core.Models;
+using Umbraco.Core.Models.EntityBase;
+using Umbraco.Core.Models.Rdbms;
+using Umbraco.Core.Persistence.Caching;
+using Umbraco.Core.Persistence.Factories;
+using Umbraco.Core.Persistence.Querying;
+using Umbraco.Core.Persistence.SqlSyntax;
+using Umbraco.Core.Persistence.UnitOfWork;
+using Umbraco.Core.Services;
+using Umbraco.Core.Cache;
+
+namespace Umbraco.Core.Persistence.Repositories
+{
+
+
+    internal class MemberGroupRepository : PetaPocoRepositoryBase<int, IMemberGroup>, IMemberGroupRepository
+    {
+        private readonly CacheHelper _cacheHelper;
+
+        public MemberGroupRepository(IDatabaseUnitOfWork work, CacheHelper cacheHelper) 
+            : base(work)
+        {
+            if (cacheHelper == null) throw new ArgumentNullException("cacheHelper");
+            _cacheHelper = cacheHelper;
+        }
+
+        public MemberGroupRepository(IDatabaseUnitOfWork work, IRepositoryCacheProvider cache, CacheHelper cacheHelper)
+            : base(work, cache)
+        {
+            if (cacheHelper == null) throw new ArgumentNullException("cacheHelper");
+            _cacheHelper = cacheHelper;
+        }
+
+        private readonly MemberGroupFactory _modelFactory = new MemberGroupFactory();
+
+        protected override IMemberGroup PerformGet(int id)
+        {
+            var sql = GetBaseQuery(false);
+            sql.Where(GetBaseWhereClause(), new { Id = id });
+
+            var dto = Database.Fetch<NodeDto>(sql).FirstOrDefault();
+
+            return dto == null ? null : _modelFactory.BuildEntity(dto);
+        }
+
+        protected override IEnumerable<IMemberGroup> PerformGetAll(params int[] ids)
+        {
+            if (ids.Any())
+            {
+                var sql = new Sql()
+                    .Select("*")
+                    .From<NodeDto>()
+                    .Where<NodeDto>(dto => dto.NodeObjectType == NodeObjectTypeId)
+                    .Where("umbracoNode.id in (@ids)", new { ids = ids });
+                return Database.Fetch<NodeDto>(sql)
+                    .Select(x => _modelFactory.BuildEntity(x));
+            }
+            else
+            {
+                var sql = new Sql()
+                    .From<NodeDto>()
+                    .Where<NodeDto>(dto => dto.NodeObjectType == NodeObjectTypeId);
+                return Database.Fetch<NodeDto>(sql)
+                    .Select(x => _modelFactory.BuildEntity(x));
+            }
+        }
+
+        protected override IEnumerable<IMemberGroup> PerformGetByQuery(IQuery<IMemberGroup> query)
+        {
+            var sqlClause = GetBaseQuery(false);
+            var translator = new SqlTranslator<IMemberGroup>(sqlClause, query);
+            var sql = translator.Translate();
+
+            return Database.Fetch<NodeDto>(sql)
+                .Select(x => _modelFactory.BuildEntity(x));
+        }
+
+        protected override Sql GetBaseQuery(bool isCount)
+        {
+            var sql = new Sql();
+            sql.Select(isCount ? "COUNT(*)" : "*")
+                .From<NodeDto>()                
+                .Where<NodeDto>(x => x.NodeObjectType == NodeObjectTypeId);
+            return sql;
+        }
+
+        protected override string GetBaseWhereClause()
+        {
+            return "umbracoNode.id = @Id";
+        }
+
+        protected override IEnumerable<string> GetDeleteClauses()
+        {
+            var list = new[]
+                           {
+                               "DELETE FROM umbracoUser2NodeNotify WHERE nodeId = @Id",
+                               "DELETE FROM umbracoUser2NodePermission WHERE nodeId = @Id",
+                               "DELETE FROM umbracoRelation WHERE parentId = @Id",
+                               "DELETE FROM umbracoRelation WHERE childId = @Id",
+                               "DELETE FROM cmsTagRelationship WHERE nodeId = @Id",
+                               "DELETE FROM cmsMember2MemberGroup WHERE MemberGroup = @Id",
+                               "DELETE FROM umbracoNode WHERE id = @Id"
+                           };
+            return list;
+        }
+
+        protected override Guid NodeObjectTypeId
+        {
+            get { return new Guid(Constants.ObjectTypes.MemberGroup); }
+        }
+
+        protected override void PersistNewItem(IMemberGroup entity)
+        {
+            //Save to db
+            var group = (MemberGroup)entity;
+            group.AddingEntity();
+            var dto = _modelFactory.BuildDto(group);
+            var o = Database.IsNew(dto) ? Convert.ToInt32(Database.Insert(dto)) : Database.Update(dto);
+            group.Id = dto.NodeId; //Set Id on entity to ensure an Id is set
+            
+            //Update with new correct path and id            
+            dto.Path = string.Concat("-1,", dto.NodeId);
+            Database.Update(dto);
+            //assign to entity
+            group.Id = o;
+            group.ResetDirtyProperties();
+        }
+
+        protected override void PersistUpdatedItem(IMemberGroup entity)
+        {
+            var dto = _modelFactory.BuildDto(entity);
+
+            Database.Update(dto);
+            
+            ((ICanBeDirty)entity).ResetDirtyProperties();
+        }
+
+        public IMemberGroup GetByName(string name)
+        {
+            return _cacheHelper.RuntimeCache.GetCacheItem<IMemberGroup>(
+                string.Format("{0}.{1}", typeof (IMemberGroup).FullName, name),
+                () =>
+                {
+                    var qry = new Query<IMemberGroup>().Where(group => group.Name.Equals(name));
+                    var result = GetByQuery(qry);
+                    return result.FirstOrDefault();
+                },
+                //cache for 5 mins since that is the default in the RuntimeCacheProvider
+                TimeSpan.FromMinutes(5), 
+                //sliding is true
+                true);
+        }
+
+        public IMemberGroup CreateIfNotExists(string roleName)
+        {
+            using (var transaction = Database.GetTransaction())
+            {
+                var qry = new Query<IMemberGroup>().Where(group => group.Name.Equals(roleName));
+                var result = GetByQuery(qry);
+
+                if (result.Any()) return null;
+
+                var grp = new MemberGroup
+                {
+                    Name = roleName
+                };
+                PersistNewItem(grp);
+
+                if (SavingMemberGroup.IsRaisedEventCancelled(new SaveEventArgs<IMemberGroup>(grp), this))
+                {
+                    return null;
+                }
+
+                transaction.Complete();
+
+                SavedMemberGroup.RaiseEvent(new SaveEventArgs<IMemberGroup>(grp), this);
+
+                return grp;
+            }
+        }
+
+        public IEnumerable<IMemberGroup> GetMemberGroupsForMember(int memberId)
+        {
+            var sql = new Sql();
+            sql.Select("umbracoNode.*")
+                .From<NodeDto>()
+                .InnerJoin<Member2MemberGroupDto>()
+                .On<NodeDto, Member2MemberGroupDto>(dto => dto.NodeId, dto => dto.MemberGroup)
+                .Where<NodeDto>(x => x.NodeObjectType == NodeObjectTypeId)
+                .Where<Member2MemberGroupDto>(x => x.Member == memberId);
+
+            return Database.Fetch<NodeDto>(sql)
+                .DistinctBy(dto => dto.NodeId)
+                .Select(x => _modelFactory.BuildEntity(x));
+        }
+
+        public IEnumerable<IMemberGroup> GetMemberGroupsForMember(string username)
+        {
+            //find the member by username
+            var memberSql = new Sql();
+            var memberObjectType = new Guid(Constants.ObjectTypes.Member);
+            var escapedUsername = PetaPocoExtensions.EscapeAtSymbols(username);
+            memberSql.Select("umbracoNode.id")
+                .From<NodeDto>()
+                .InnerJoin<MemberDto>()
+                .On<NodeDto, MemberDto>(dto => dto.NodeId, dto => dto.NodeId)
+                .Where<NodeDto>(x => x.NodeObjectType == memberObjectType)
+                .Where<MemberDto>(x => x.LoginName == escapedUsername);
+            var memberIdUsername = Database.Fetch<int?>(memberSql).FirstOrDefault();
+            if (memberIdUsername.HasValue == false)
+            {
+                return Enumerable.Empty<IMemberGroup>();
+            }
+
+            var sql = new Sql();
+            sql.Select("umbracoNode.*")
+                .From<NodeDto>()
+                .InnerJoin<Member2MemberGroupDto>()
+                .On<NodeDto, Member2MemberGroupDto>(dto => dto.NodeId, dto => dto.MemberGroup)
+                .Where<NodeDto>(x => x.NodeObjectType == NodeObjectTypeId)
+                .Where<Member2MemberGroupDto>(x => x.Member == memberIdUsername.Value);
+
+            return Database.Fetch<NodeDto>(sql)
+                .DistinctBy(dto => dto.NodeId)
+                .Select(x => _modelFactory.BuildEntity(x));
+        }
+
+        public void AssignRoles(string[] usernames, string[] roleNames)
+        {
+            using (var transaction = Database.GetTransaction())
+            {
+                //first get the member ids based on the usernames
+                var memberSql = new Sql();
+                var memberObjectType = new Guid(Constants.ObjectTypes.Member);
+                memberSql.Select("umbracoNode.id")
+                    .From<NodeDto>()
+                    .InnerJoin<MemberDto>()
+                    .On<NodeDto, MemberDto>(dto => dto.NodeId, dto => dto.NodeId)
+                    .Where<NodeDto>(x => x.NodeObjectType == memberObjectType)
+                    .Where("cmsMember.LoginName in (@usernames)", new { usernames = usernames });
+                var memberIds = Database.Fetch<int>(memberSql).ToArray();
+
+                AssignRolesInternal(memberIds, roleNames);
+                transaction.Complete();
+            }
+        }
+
+        public void DissociateRoles(string[] usernames, string[] roleNames)
+        {
+            using (var transaction = Database.GetTransaction())
+            {
+                //first get the member ids based on the usernames
+                var memberSql = new Sql();
+                var memberObjectType = new Guid(Constants.ObjectTypes.Member);
+                memberSql.Select("umbracoNode.id")
+                    .From<NodeDto>()
+                    .InnerJoin<MemberDto>()
+                    .On<NodeDto, MemberDto>(dto => dto.NodeId, dto => dto.NodeId)
+                    .Where<NodeDto>(x => x.NodeObjectType == memberObjectType)
+                    .Where("cmsMember.LoginName in (@usernames)", new { usernames = usernames });
+                var memberIds = Database.Fetch<int>(memberSql).ToArray();
+
+                DissociateRolesInternal(memberIds, roleNames);
+                transaction.Complete();
+            }
+        }
+
+        public void AssignRoles(int[] memberIds, string[] roleNames)
+        {
+            using (var transaction = Database.GetTransaction())
+            {
+                AssignRolesInternal(memberIds, roleNames);
+                transaction.Complete();
+            }
+        }
+
+        public void AssignRolesInternal(int[] memberIds, string[] roleNames)
+        {
+            //create the missing roles first
+
+            var existingSql = new Sql()
+               .Select("*")
+               .From<NodeDto>()
+               .Where<NodeDto>(dto => dto.NodeObjectType == NodeObjectTypeId)
+               .Where("umbracoNode." + SqlSyntaxContext.SqlSyntaxProvider.GetQuotedColumnName("text") + " in (@names)", new { names = roleNames });
+            var existingRoles = Database.Fetch<NodeDto>(existingSql).Select(x => x.Text);
+            var missingRoles = roleNames.Except(existingRoles);
+            var missingGroups = missingRoles.Select(x => new MemberGroup {Name = x}).ToArray();
+
+            if (SavingMemberGroup.IsRaisedEventCancelled(new SaveEventArgs<IMemberGroup>(missingGroups), this))
+            {
+                return;
+            }
+            foreach (var m in missingGroups)
+            {
+                PersistNewItem(m);
+            }
+            SavedMemberGroup.RaiseEvent(new SaveEventArgs<IMemberGroup>(missingGroups), this);
+
+            //now go get all the dto's for roles with these role names
+            var rolesForNames = Database.Fetch<NodeDto>(existingSql).ToArray();
+
+            //get the groups that are currently assigned to any of these members
+
+            var assignedSql = new Sql();
+            assignedSql.Select(string.Format(
+                    "{0},{1},{2}",
+                    SqlSyntaxContext.SqlSyntaxProvider.GetQuotedColumnName("text"),
+                    SqlSyntaxContext.SqlSyntaxProvider.GetQuotedColumnName("Member"),
+                    SqlSyntaxContext.SqlSyntaxProvider.GetQuotedColumnName("MemberGroup")))
+                .From<NodeDto>()
+                .InnerJoin<Member2MemberGroupDto>()
+                .On<NodeDto, Member2MemberGroupDto>(dto => dto.NodeId, dto => dto.MemberGroup)
+                .Where<NodeDto>(x => x.NodeObjectType == NodeObjectTypeId)
+                .Where("cmsMember2MemberGroup.Member in (@ids)", new { ids = memberIds });
+
+            var currentlyAssigned = Database.Fetch<AssignedRolesDto>(assignedSql).ToArray();
+
+            //assign the roles for each member id
+
+            foreach (var memberId in memberIds)
+            {
+                //find any roles for the current member that are currently assigned that 
+                //exist in the roleNames list, then determine which ones are not currently assigned.
+                var mId = memberId;
+                var found = currentlyAssigned.Where(x => x.MemberId == mId).ToArray();
+                var assignedRoles = found.Where(x => roleNames.Contains(x.RoleName)).Select(x => x.RoleName);
+                var nonAssignedRoles = roleNames.Except(assignedRoles);
+                foreach (var toAssign in nonAssignedRoles)
+                {
+                    var groupId = rolesForNames.First(x => x.Text == toAssign).NodeId;
+                    Database.Insert(new Member2MemberGroupDto { Member = mId, MemberGroup = groupId });
+                }
+            }
+        }
+
+        public void DissociateRoles(int[] memberIds, string[] roleNames)
+        {
+            using (var transaction = Database.GetTransaction())
+            {
+                DissociateRolesInternal(memberIds, roleNames);
+                transaction.Complete();
+            }
+        }
+
+        private void DissociateRolesInternal(int[] memberIds, string[] roleNames)
+        {
+            var existingSql = new Sql()
+                    .Select("*")
+                    .From<NodeDto>()
+                    .Where<NodeDto>(dto => dto.NodeObjectType == NodeObjectTypeId)
+                    .Where("umbracoNode." + SqlSyntaxContext.SqlSyntaxProvider.GetQuotedColumnName("text") + " in (@names)", new { names = roleNames });
+            var existingRolesIds = Database.Fetch<NodeDto>(existingSql).Select(x => x.NodeId).ToArray();
+
+            Database.Execute("DELETE FROM cmsMember2MemberGroup WHERE Member IN (@memberIds) AND MemberGroup IN (@memberGroups)",
+                new { memberIds = memberIds, memberGroups = existingRolesIds });
+        }
+
+        private class AssignedRolesDto
+        {
+            [Column("text")]
+            public string RoleName { get; set; }
+
+            [Column("Member")]
+            public int MemberId { get; set; }
+
+            [Column("MemberGroup")]
+            public int MemberGroupId { get; set; }
+        }
+
+        /// <summary>
+        /// Occurs before Save
+        /// </summary>
+        internal static event TypedEventHandler<IMemberGroupRepository, SaveEventArgs<IMemberGroup>> SavingMemberGroup;
+
+        /// <summary>
+        /// Occurs after Save
+        /// </summary>
+        internal static event TypedEventHandler<IMemberGroupRepository, SaveEventArgs<IMemberGroup>> SavedMemberGroup;
+    }
 }