﻿using System;
using System.Collections;
using System.Collections.Generic;
using System.Linq;
using NPoco;

namespace Umbraco.Core.Persistence
{
    public class SqlTemplate
    {
        private readonly ISqlContext _sqlContext;
        private readonly string _sql;
        private readonly Dictionary<int, object> _args;

        // these are created in PocoToSqlExpressionVisitor
        internal class TemplateArg
        {
            public TemplateArg(string name)
            {
                Name = name;
            }

            public string Name { get; }

            public override string ToString()
            {
                return "@" + Name;
            }
        }

        internal SqlTemplate(ISqlContext sqlContext, string sql, object[] args)
        {
            _sqlContext = sqlContext;
            _sql = sql;
            if (args.Length > 0)
                _args = new Dictionary<int, object>();
            for (var i = 0; i < args.Length; i++)
                _args[i] = args[i];
        }

        public Sql<ISqlContext> Sql()
        {
            return new Sql<ISqlContext>(_sqlContext, _sql);
        }

        // must pass the args, all of them, in the proper order, faster
        public Sql<ISqlContext> Sql(params object[] args)
        {
            // if the type is an "unspeakable name" it is an anonymous compiler-generated object
            // see https://stackoverflow.com/questions/9256594
            // => assume it's an anonymous type object containing named arguments
            // (of course this means we cannot use *real* objects here and need SqlNamed - bah)
            if (args.Length == 1 && args[0].GetType().Name.Contains("<"))
                return SqlNamed(args[0]);

            if (args.Length != _args.Count)
                throw new ArgumentException("Invalid number of arguments.", nameof(args));

            if (args.Length == 0)
                return new Sql<ISqlContext>(_sqlContext, true, _sql);

            var isBuilt = !args.Any(x => x is IEnumerable);
            return new Sql<ISqlContext>(_sqlContext, isBuilt, _sql, args);
        }

        // can pass named args, not necessary all of them, slower
        // so, not much different from what Where(...) does (ie reflection)
        public Sql<ISqlContext> SqlNamed(object nargs)
        {
            var isBuilt = true;
            var args = new object[_args.Count];
            var properties = nargs.GetType().GetProperties().ToDictionary(x => x.Name, x => x.GetValue(nargs));
            for (var i = 0; i < _args.Count; i++)
            {
                object value;
                if (_args[i] is TemplateArg templateArg)
                {
                    if (!properties.TryGetValue(templateArg.Name, out value))
                        throw new InvalidOperationException($"Missing argument \"{templateArg.Name}\".");
                    properties.Remove(templateArg.Name);
                }
                else
                {
                    value = _args[i];
                }

                args[i] = value;

                // if value is enumerable then we'll need to expand arguments
                if (value is IEnumerable)
                    isBuilt = false;
            }
            if (properties.Count > 0)
                throw new InvalidOperationException($"Unknown argument{(properties.Count > 1 ? "s" : "")}: {string.Join(", ", properties.Keys)}");
            return new Sql<ISqlContext>(_sqlContext, isBuilt, _sql, args);
        }

        internal string ToText()
        {
<<<<<<< HEAD
#if DEBUG
            new Sql<ISqlContext>(_sqlContext, _sql, _args.Values.ToArray()).WriteToConsole();
#endif
=======
            var sql = new Sql<ISqlContext>(_sqlContext, _sql, _args.Values.ToArray());
            return sql.ToText();
>>>>>>> a74052d6
        }

        /// <summary>
        /// Gets a named argument.
        /// </summary>
        public static object Arg(string name) => new TemplateArg(name);

        /// <summary>
        /// Gets a WHERE expression argument.
        /// </summary>
        public static T Arg<T>(string name) => default;

        /// <summary>
        /// Gets a WHERE IN expression argument.
        /// </summary>
        public static IEnumerable<T> ArgIn<T>(string name)
        {
            // don't return an empty enumerable, as it breaks NPoco
            // fixme - should we cache these arrays?
            return new[] { default (T) };
        }
    }
}<|MERGE_RESOLUTION|>--- conflicted
+++ resolved
@@ -97,14 +97,8 @@
 
         internal string ToText()
         {
-<<<<<<< HEAD
-#if DEBUG
-            new Sql<ISqlContext>(_sqlContext, _sql, _args.Values.ToArray()).WriteToConsole();
-#endif
-=======
             var sql = new Sql<ISqlContext>(_sqlContext, _sql, _args.Values.ToArray());
             return sql.ToText();
->>>>>>> a74052d6
         }
 
         /// <summary>
