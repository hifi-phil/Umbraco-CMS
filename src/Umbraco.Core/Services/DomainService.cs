--- conflicted
+++ resolved
@@ -19,17 +19,10 @@
 
         public bool Exists(string domainName)
         {
-<<<<<<< HEAD
-            using (var uow = UowProvider.GetUnitOfWork())
-=======
-            var uow = UowProvider.GetReadOnlyUnitOfWork();
-            using (var repo = RepositoryFactory.CreateDomainRepository(uow))
->>>>>>> 2d5254e1
+            using (var uow = UowProvider.GetUnitOfWork(commit: true))
             {
                 var repo = RepositoryFactory.CreateDomainRepository(uow);
-                var ret = repo.Exists(domainName);
-                uow.Commit();
-                return ret;
+                return repo.Exists(domainName);
             } 
         }
 
@@ -48,13 +41,10 @@
                 var repository = RepositoryFactory.CreateDomainRepository(uow);
                 repository.Delete(domain);
                 uow.Commit();
-<<<<<<< HEAD
-=======
 
                 var args = new DeleteEventArgs<IDomain>(domain, false, evtMsgs);
-                Deleted.RaiseEvent(args, this, uow.EventManager);
+                Deleted.RaiseEvent(args, this, uow.Events);
                 return OperationStatus.Success(evtMsgs);
->>>>>>> 2d5254e1
             }
 
             
@@ -62,65 +52,37 @@
 
         public IDomain GetByName(string name)
         {
-<<<<<<< HEAD
-            using (var uow = UowProvider.GetUnitOfWork())
-=======
-            var uow = UowProvider.GetReadOnlyUnitOfWork();
-            using (var repository = RepositoryFactory.CreateDomainRepository(uow))
->>>>>>> 2d5254e1
+            using (var uow = UowProvider.GetUnitOfWork(commit: true))
             {
                 var repository = RepositoryFactory.CreateDomainRepository(uow);
-                var ret = repository.GetByName(name);
-                uow.Commit();
-                return ret;
+                return repository.GetByName(name);
             }
         }
 
         public IDomain GetById(int id)
         {
-<<<<<<< HEAD
-            using (var uow = UowProvider.GetUnitOfWork())
-=======
-            var uow = UowProvider.GetReadOnlyUnitOfWork();
-            using (var repo = RepositoryFactory.CreateDomainRepository(uow))
->>>>>>> 2d5254e1
+            using (var uow = UowProvider.GetUnitOfWork(commit: true))
             {
 	            var repo = RepositoryFactory.CreateDomainRepository(uow);
-	            var ret = repo.Get(id);
-                uow.Commit();
-                return ret;
+	            return repo.Get(id);
             }
         }
 
         public IEnumerable<IDomain> GetAll(bool includeWildcards)
         {
-<<<<<<< HEAD
-            using (var uow = UowProvider.GetUnitOfWork())
-=======
-            var uow = UowProvider.GetReadOnlyUnitOfWork();
-            using (var repo = RepositoryFactory.CreateDomainRepository(uow))
->>>>>>> 2d5254e1
+            using (var uow = UowProvider.GetUnitOfWork(commit: true))
             {
                 var repo = RepositoryFactory.CreateDomainRepository(uow);
-                var ret = repo.GetAll(includeWildcards);
-                uow.Commit();
-                return ret;
+                return repo.GetAll(includeWildcards);
             }
         }
 
         public IEnumerable<IDomain> GetAssignedDomains(int contentId, bool includeWildcards)
         {
-<<<<<<< HEAD
-            using (var uow = UowProvider.GetUnitOfWork())
-=======
-            var uow = UowProvider.GetReadOnlyUnitOfWork();
-            using (var repo = RepositoryFactory.CreateDomainRepository(uow))
->>>>>>> 2d5254e1
+            using (var uow = UowProvider.GetUnitOfWork(commit: true))
             {
                 var repo = RepositoryFactory.CreateDomainRepository(uow);
-                var ret = repo.GetAssignedDomains(contentId, includeWildcards);
-                uow.Commit();
-                return ret;
+                return repo.GetAssignedDomains(contentId, includeWildcards);
             }
         }
 
@@ -139,7 +101,7 @@
                 var repository = RepositoryFactory.CreateDomainRepository(uow);
                 repository.AddOrUpdate(domainEntity);
                 uow.Commit();
-                Saved.RaiseEvent(new SaveEventArgs<IDomain>(domainEntity, false, evtMsgs), this, uow.EventManager);
+                Saved.RaiseEvent(new SaveEventArgs<IDomain>(domainEntity, false, evtMsgs), this, uow.Events);
                 return OperationStatus.Success(evtMsgs);
             }
 
