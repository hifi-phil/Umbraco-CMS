--- conflicted
+++ resolved
@@ -23,8 +23,6 @@
     Task<string?> GetSecretForUserAndProviderAsync(Guid userOrMemberKey, string providerName);
 
     /// <summary>
-<<<<<<< HEAD
-=======
     ///     Gets the setup info for a specific user or member and a specific provider.
     /// </summary>
     /// <remarks>
@@ -35,7 +33,6 @@
     Task<object?> GetSetupInfoAsync(Guid userOrMemberKey, string providerName);
 
     /// <summary>
->>>>>>> 95cd6797
     ///     Gets all registered providers names.
     /// </summary>
     IEnumerable<string> GetAllProviderNames();
@@ -59,8 +56,6 @@
     /// Gets all the enabled 2FA providers for the user or member with the specified key.
     /// </summary>
     Task<IEnumerable<string>> GetEnabledTwoFactorProviderNamesAsync(Guid userOrMemberKey);
-<<<<<<< HEAD
-=======
 
     /// <summary>
     /// Disables 2FA with Code.
@@ -74,5 +69,4 @@
     [Obsolete("Use IUserTwoFactorLoginService.ValidateAndSaveAsync or IMemberTwoFactorLoginService.ValidateAndSaveAsync. Scheduled for removal in Umbraco 16.")]
     Task<bool> ValidateAndSaveAsync(string providerName, Guid userKey, string secret, string code);
 
->>>>>>> 95cd6797
 }