using System.ComponentModel.DataAnnotations;
using Microsoft.Extensions.DependencyInjection;
using Microsoft.Extensions.Logging;
using Umbraco.Cms.Core.DependencyInjection;
using Umbraco.Cms.Core.Events;
using Umbraco.Cms.Core.Exceptions;
using Umbraco.Cms.Core.IO;
using Umbraco.Cms.Core.Models;
using Umbraco.Cms.Core.Notifications;
using Umbraco.Cms.Core.Persistence.Querying;
using Umbraco.Cms.Core.Persistence.Repositories;
using Umbraco.Cms.Core.PropertyEditors;
using Umbraco.Cms.Core.Scoping;
using Umbraco.Cms.Core.Serialization;
using Umbraco.Cms.Core.Services.OperationStatus;
using Umbraco.Cms.Core.Strings;
using Umbraco.Extensions;

namespace Umbraco.Cms.Core.Services.Implement
{
    /// <summary>
    /// Represents the DataType Service, which is an easy access to operations involving <see cref="IDataType"/>
    /// </summary>
    public class DataTypeService : RepositoryService, IDataTypeService
    {
        private readonly IDataValueEditorFactory _dataValueEditorFactory;
        private readonly IDataTypeRepository _dataTypeRepository;
        private readonly IDataTypeContainerRepository _dataTypeContainerRepository;
        private readonly IContentTypeRepository _contentTypeRepository;
        private readonly IAuditRepository _auditRepository;
        private readonly IIOHelper _ioHelper;
        private readonly IDataTypeContainerService _dataTypeContainerService;
        private readonly IUserIdKeyResolver _userIdKeyResolver;

        public DataTypeService(
            ICoreScopeProvider provider,
            ILoggerFactory loggerFactory,
            IEventMessagesFactory eventMessagesFactory,
            IDataTypeRepository dataTypeRepository,
            IDataValueEditorFactory dataValueEditorFactory,
            IAuditRepository auditRepository,
            IContentTypeRepository contentTypeRepository,
            IIOHelper ioHelper)
            : base(provider, loggerFactory, eventMessagesFactory)
        {
            _dataValueEditorFactory = dataValueEditorFactory;
            _dataTypeRepository = dataTypeRepository;
            _auditRepository = auditRepository;
            _contentTypeRepository = contentTypeRepository;
            _ioHelper = ioHelper;

            // resolve dependencies for obsolete methods through the static service provider, so they don't pollute the constructor signature
            _dataTypeContainerService = StaticServiceProvider.Instance.GetRequiredService<IDataTypeContainerService>();
            _dataTypeContainerRepository = StaticServiceProvider.Instance.GetRequiredService<IDataTypeContainerRepository>();
            _userIdKeyResolver = StaticServiceProvider.Instance.GetRequiredService<IUserIdKeyResolver>();
        }

        #region Containers

        [Obsolete($"Please use {nameof(IDataTypeContainerService)} for all data type container operations. Will be removed in V15.")]
        public Attempt<OperationResult<OperationResultType, EntityContainer>?> CreateContainer(int parentId, Guid key, string name, int userId = Constants.Security.SuperUserId)
        {
            EventMessages evtMsgs = EventMessagesFactory.Get();
            using (ScopeProvider.CreateCoreScope(autoComplete:true))
            {
                try
                {
                    Guid? parentKey = parentId > 0 ? _dataTypeContainerRepository.Get(parentId)?.Key : null;
                    Guid currentUserKey = _userIdKeyResolver.GetAsync(userId).GetAwaiter().GetResult();
                    Attempt<EntityContainer?, EntityContainerOperationStatus> result = _dataTypeContainerService.CreateAsync(key, name, parentKey, currentUserKey).GetAwaiter().GetResult();

                    // mimic old service behavior
                    return result.Status switch
                    {
                        EntityContainerOperationStatus.CancelledByNotification => OperationResult.Attempt.Cancel(evtMsgs, new EntityContainer(Constants.ObjectTypes.DataType)),
                        EntityContainerOperationStatus.Success => OperationResult.Attempt.Succeed(evtMsgs, result.Result ?? throw new NullReferenceException("Container creation operation succeeded but the result was null")),
                        _ => throw new InvalidOperationException($"Invalid operation status: {result.Status}")
                    };
                }
                catch (Exception ex)
                {
                    return OperationResult.Attempt.Fail<EntityContainer>(evtMsgs, ex);
                }
            }
        }

        [Obsolete($"Please use {nameof(IDataTypeContainerService)} for all data type container operations. Will be removed in V16.")]
        public EntityContainer? GetContainer(int containerId)
        {
            using ICoreScope scope = ScopeProvider.CreateCoreScope(autoComplete: true);
            return _dataTypeContainerRepository.Get(containerId);
        }

        [Obsolete($"Please use {nameof(IDataTypeContainerService)} for all data type container operations. Will be removed in V16.")]
        public EntityContainer? GetContainer(Guid containerId)
            => _dataTypeContainerService.GetAsync(containerId).GetAwaiter().GetResult();

        [Obsolete($"Please use {nameof(IDataTypeContainerService)} for all data type container operations. Will be removed in V16.")]
        public IEnumerable<EntityContainer> GetContainers(string name, int level)
        {
            using ICoreScope scope = ScopeProvider.CreateCoreScope(autoComplete: true);
            return _dataTypeContainerRepository.Get(name, level);
        }

        [Obsolete($"Please use {nameof(IDataTypeContainerService)} for all data type container operations. Will be removed in V16.")]
        public IEnumerable<EntityContainer> GetContainers(IDataType dataType)
        {
            var ancestorIds = dataType.Path.Split(Constants.CharArrays.Comma, StringSplitOptions.RemoveEmptyEntries)
                .Select(x =>
                {
                    Attempt<int> asInt = x.TryConvertTo<int>();
                    return asInt.Success ? asInt.Result : int.MinValue;
                })
                .Where(x => x != int.MinValue && x != dataType.Id)
                .ToArray();

            return GetContainers(ancestorIds);
        }

        [Obsolete($"Please use {nameof(IDataTypeContainerService)} for all data type container operations. Will be removed in V16.")]
        public IEnumerable<EntityContainer> GetContainers(int[] containerIds)
        {
            using ICoreScope scope = ScopeProvider.CreateCoreScope(autoComplete: true);
            return _dataTypeContainerRepository.GetMany(containerIds);
        }

        [Obsolete($"Please use {nameof(IDataTypeContainerService)} for all data type container operations. Will be removed in V16.")]
        public Attempt<OperationResult?> SaveContainer(EntityContainer container, int userId = Constants.Security.SuperUserId)
        {
            EventMessages evtMsgs = EventMessagesFactory.Get();
            using (ScopeProvider.CreateCoreScope(autoComplete:true))
            {
                var isNew = container.Id == 0;
                Guid? parentKey = isNew && container.ParentId > 0 ? _dataTypeContainerRepository.Get(container.ParentId)?.Key : null;
                Guid currentUserKey = _userIdKeyResolver.GetAsync(userId).GetAwaiter().GetResult();

                Attempt<EntityContainer?, EntityContainerOperationStatus> result = isNew
                    ? _dataTypeContainerService.CreateAsync(container.Key, container.Name.IfNullOrWhiteSpace(string.Empty), parentKey, currentUserKey).GetAwaiter().GetResult()
                    : _dataTypeContainerService.UpdateAsync(container.Key, container.Name.IfNullOrWhiteSpace(string.Empty), currentUserKey).GetAwaiter().GetResult();

                // mimic old service behavior
                return result.Status switch
                {
                    EntityContainerOperationStatus.Success => OperationResult.Attempt.Succeed(evtMsgs),
                    EntityContainerOperationStatus.CancelledByNotification => OperationResult.Attempt.Cancel(evtMsgs),
                    EntityContainerOperationStatus.ParentNotFound => OperationResult.Attempt.Fail(evtMsgs, new InvalidOperationException("Cannot save a container with a modified parent, move the container instead.")),
                    EntityContainerOperationStatus.InvalidObjectType => OperationResult.Attempt.Fail(evtMsgs, new InvalidOperationException("Not a " + Constants.ObjectTypes.DataType + " container.")),
                    _ => OperationResult.Attempt.Fail(evtMsgs, new InvalidOperationException($"Invalid operation status: {result.Status}"))
                };
            }
        }

        [Obsolete($"Please use {nameof(IDataTypeContainerService)} for all data type container operations. Will be removed in V16.")]
        public Attempt<OperationResult?> DeleteContainer(int containerId, int userId = Constants.Security.SuperUserId)
        {
            EventMessages evtMsgs = EventMessagesFactory.Get();
            using (ScopeProvider.CreateCoreScope(autoComplete:true))
            {
                EntityContainer? container = _dataTypeContainerRepository.Get(containerId);
                if (container == null)
                {
                    return OperationResult.Attempt.NoOperation(evtMsgs);
                }

                Guid currentUserKey = _userIdKeyResolver.GetAsync(userId).GetAwaiter().GetResult();
                Attempt<EntityContainer?, EntityContainerOperationStatus> result = _dataTypeContainerService.DeleteAsync(container.Key, currentUserKey).GetAwaiter().GetResult();
                // mimic old service behavior
                return result.Status switch
                {
                    EntityContainerOperationStatus.Success => OperationResult.Attempt.Succeed(evtMsgs),
                    EntityContainerOperationStatus.NotEmpty => Attempt.Fail(new OperationResult(OperationResultType.FailedCannot, evtMsgs)),
                    EntityContainerOperationStatus.CancelledByNotification => Attempt.Fail(new OperationResult(OperationResultType.FailedCancelledByEvent, evtMsgs)),
                    _ => OperationResult.Attempt.Fail(evtMsgs, new InvalidOperationException($"Invalid operation status: {result.Status}"))
                };
            }
        }

        [Obsolete($"Please use {nameof(IDataTypeContainerService)} for all data type container operations. Will be removed in V16.")]
        public Attempt<OperationResult<OperationResultType, EntityContainer>?> RenameContainer(int id, string name, int userId = Constants.Security.SuperUserId)
        {
            EventMessages evtMsgs = EventMessagesFactory.Get();
            using (ScopeProvider.CreateCoreScope(autoComplete:true))
            {
                try
                {
                    EntityContainer? container = _dataTypeContainerRepository.Get(id);

                    //throw if null, this will be caught by the catch and a failed returned
                    if (container == null)
                    {
                        throw new InvalidOperationException("No container found with id " + id);
                    }

                    container.Name = name;
                    Guid currentUserKey = _userIdKeyResolver.GetAsync(userId).GetAwaiter().GetResult();
                    Attempt<EntityContainer?, EntityContainerOperationStatus> result = _dataTypeContainerService.UpdateAsync(container.Key, container.Name, currentUserKey).GetAwaiter().GetResult();
                    // mimic old service behavior
                    return result.Status switch
                    {
                        EntityContainerOperationStatus.Success => OperationResult.Attempt.Succeed(OperationResultType.Success, evtMsgs, result.Result ?? throw new NullReferenceException("Container update operation succeeded but the result was null")),
                        EntityContainerOperationStatus.CancelledByNotification => OperationResult.Attempt.Cancel(evtMsgs, container),
                        _ => OperationResult.Attempt.Fail<EntityContainer>(evtMsgs, new InvalidOperationException($"Invalid operation status: {result.Status}"))
                    };
                }
                catch (Exception ex)
                {
                    return OperationResult.Attempt.Fail<EntityContainer>(evtMsgs, ex);
                }
            }
        }

        #endregion

        /// <summary>
        /// Gets a <see cref="IDataType"/> by its Name
        /// </summary>
        /// <param name="name">Name of the <see cref="IDataType"/></param>
        /// <returns><see cref="IDataType"/></returns>
        [Obsolete("Please use GetAsync. Will be removed in V15.")]
        public IDataType? GetDataType(string name)
            => GetAsync(name).GetAwaiter().GetResult();

        /// <inheritdoc />
        public async Task<IDataType?> GetAsync(string name)
        {
            using ICoreScope scope = ScopeProvider.CreateCoreScope(autoComplete: true);
            IDataType? dataType = _dataTypeRepository.Get(Query<IDataType>().Where(x => x.Name == name))?.FirstOrDefault();
            ConvertMissingEditorOfDataTypeToLabel(dataType);
            return await Task.FromResult(dataType);
        }

        /// <inheritdoc />
        public Task<IEnumerable<IDataType>> GetAllAsync(params Guid[] keys)
        {
            // Nothing requested, return nothing
            if (keys.Any() is false)
            {
                return Task.FromResult(Enumerable.Empty<IDataType>());
            }

            using ICoreScope scope = ScopeProvider.CreateCoreScope(autoComplete: true);

            IDataType[] dataTypes = _dataTypeRepository.Get(Query<IDataType>().Where(x => keys.Contains(x.Key))).ToArray();
            ConvertMissingEditorsOfDataTypesToLabels(dataTypes);
            return Task.FromResult<IEnumerable<IDataType>>(dataTypes);
        }

        /// <summary>
        /// Gets a <see cref="IDataType"/> by its Id
        /// </summary>
        /// <param name="id">Id of the <see cref="IDataType"/></param>
        /// <returns><see cref="IDataType"/></returns>
        [Obsolete("Please use GetAsync. Will be removed in V15.")]
        public IDataType? GetDataType(int id)
        {
            using ICoreScope scope = ScopeProvider.CreateCoreScope(autoComplete: true);
            IDataType? dataType = _dataTypeRepository.Get(id);
            ConvertMissingEditorOfDataTypeToLabel(dataType);
            return dataType;
        }

        /// <summary>
        /// Gets a <see cref="IDataType"/> by its unique guid Id
        /// </summary>
        /// <param name="id">Unique guid Id of the DataType</param>
        /// <returns><see cref="IDataType"/></returns>
        [Obsolete("Please use GetAsync. Will be removed in V15.")]
        public IDataType? GetDataType(Guid id)
            => GetAsync(id).GetAwaiter().GetResult();

        /// <inheritdoc />
        public async Task<IDataType?> GetAsync(Guid id)
        {
            using ICoreScope scope = ScopeProvider.CreateCoreScope(autoComplete: true);
            IDataType? dataType = GetDataTypeFromRepository(id);
            ConvertMissingEditorOfDataTypeToLabel(dataType);
            return await Task.FromResult(dataType);
        }

        /// <summary>
        /// Gets a <see cref="IDataType"/> by its control Id
        /// </summary>
        /// <param name="propertyEditorAlias">Alias of the property editor</param>
        /// <returns>Collection of <see cref="IDataType"/> objects with a matching control id</returns>
        [Obsolete("Please use GetByEditorAliasAsync. Will be removed in V15.")]
        public IEnumerable<IDataType> GetByEditorAlias(string propertyEditorAlias)
            => GetByEditorAliasAsync(propertyEditorAlias).GetAwaiter().GetResult();

        /// <inheritdoc />
        public async Task<IEnumerable<IDataType>> GetByEditorAliasAsync(string propertyEditorAlias)
        {
            using ICoreScope scope = ScopeProvider.CreateCoreScope(autoComplete: true);
            IQuery<IDataType> query = Query<IDataType>().Where(x => x.EditorAlias == propertyEditorAlias);
            IEnumerable<IDataType> dataTypes = _dataTypeRepository.Get(query).ToArray();
            ConvertMissingEditorsOfDataTypesToLabels(dataTypes);
            return await Task.FromResult(dataTypes);
        }

        /// <inheritdoc />
        public async Task<IEnumerable<IDataType>> GetByEditorUiAlias(string editorUiAlias)
        {
            using ICoreScope scope = ScopeProvider.CreateCoreScope(autoComplete: true);
            IQuery<IDataType> query = Query<IDataType>().Where(x => x.EditorUiAlias == editorUiAlias);
            IEnumerable<IDataType> dataTypes = _dataTypeRepository.Get(query).ToArray();
            ConvertMissingEditorsOfDataTypesToLabels(dataTypes);
            return await Task.FromResult(dataTypes);
        }

        /// <summary>
        /// Gets all <see cref="IDataType"/> objects or those with the ids passed in
        /// </summary>
        /// <param name="ids">Optional array of Ids</param>
        /// <returns>An enumerable list of <see cref="IDataType"/> objects</returns>
        public IEnumerable<IDataType> GetAll(params int[] ids)
        {
            using ICoreScope scope = ScopeProvider.CreateCoreScope(autoComplete: true);
            IEnumerable<IDataType> dataTypes = _dataTypeRepository.GetMany(ids).ToArray();

            ConvertMissingEditorsOfDataTypesToLabels(dataTypes);
            return dataTypes;
        }

        private void ConvertMissingEditorOfDataTypeToLabel(IDataType? dataType)
        {
            if (dataType == null)
            {
                return;
            }

            ConvertMissingEditorsOfDataTypesToLabels(new[] { dataType });
        }

        private void ConvertMissingEditorsOfDataTypesToLabels(IEnumerable<IDataType> dataTypes)
        {
            // Any data types that don't have an associated editor are created of a specific type.
            // We convert them to labels to make clear to the user why the data type cannot be used.
            IEnumerable<IDataType> dataTypesWithMissingEditors = dataTypes
                .Where(x => x.Editor is MissingPropertyEditor);
            foreach (IDataType dataType in dataTypesWithMissingEditors)
            {
                dataType.Editor = new LabelPropertyEditor(_dataValueEditorFactory, _ioHelper);
            }
        }

        public Attempt<OperationResult<MoveOperationStatusType>?> Move(IDataType toMove, int parentId)
        {
            Guid? containerKey = null;
            if (parentId > 0)
            {
                // mimic obsolete Copy method behavior
                EntityContainer? container = GetContainer(parentId);
                if (container is null)
                {
                    throw new DataOperationException<MoveOperationStatusType>(MoveOperationStatusType.FailedParentNotFound);
                }

                containerKey = container.Key;
            }

            Attempt<IDataType, DataTypeOperationStatus> result = MoveAsync(toMove, containerKey, Constants.Security.SuperUserKey).GetAwaiter().GetResult();

            // mimic old service behavior
            EventMessages evtMsgs = EventMessagesFactory.Get();
            return result.Status switch
            {
                DataTypeOperationStatus.Success => OperationResult.Attempt.Succeed(MoveOperationStatusType.Success, evtMsgs),
                DataTypeOperationStatus.CancelledByNotification => OperationResult.Attempt.Fail(MoveOperationStatusType.FailedCancelledByEvent, evtMsgs),
                DataTypeOperationStatus.ParentNotFound => OperationResult.Attempt.Fail(MoveOperationStatusType.FailedParentNotFound, evtMsgs),
                _ =>  OperationResult.Attempt.Fail<MoveOperationStatusType>(MoveOperationStatusType.FailedNotAllowedByPath, evtMsgs, new InvalidOperationException($"Invalid operation status: {result.Status}")),
            };
        }

        public async Task<Attempt<IDataType, DataTypeOperationStatus>> MoveAsync(IDataType toMove, Guid? containerKey, Guid userKey)
        {
            EventMessages eventMessages = EventMessagesFactory.Get();

            using (ICoreScope scope = ScopeProvider.CreateCoreScope())
            {
                EntityContainer? container = null;
                var parentId = Constants.System.Root;
                if (containerKey.HasValue && containerKey.Value != Guid.Empty)
                {
                    container = await _dataTypeContainerService.GetAsync(containerKey.Value);
                    if (container is null)
                    {
                        return Attempt.FailWithStatus(DataTypeOperationStatus.ParentNotFound, toMove);
                    }

                    parentId = container.Id;
                }

                if (toMove.ParentId == parentId)
                {
                    return Attempt.SucceedWithStatus(DataTypeOperationStatus.Success, toMove);
                }

                var moveEventInfo = new MoveEventInfo<IDataType>(toMove, toMove.Path, parentId, containerKey);
                var movingDataTypeNotification = new DataTypeMovingNotification(moveEventInfo, eventMessages);
                if (scope.Notifications.PublishCancelable(movingDataTypeNotification))
                {
                    scope.Complete();
                    return Attempt.FailWithStatus(DataTypeOperationStatus.CancelledByNotification, toMove);
                }

                _dataTypeRepository.Move(toMove, container);

                scope.Notifications.Publish(new DataTypeMovedNotification(moveEventInfo, eventMessages).WithStateFrom(movingDataTypeNotification));

                var currentUserId = await _userIdKeyResolver.GetAsync(userKey);
                Audit(AuditType.Move, currentUserId, toMove.Id);
                scope.Complete();
            }

            return Attempt.SucceedWithStatus(DataTypeOperationStatus.Success, toMove);
        }

        [Obsolete("Use the method which specifies the userId parameter")]
        public Attempt<OperationResult<MoveOperationStatusType, IDataType>?> Copy(IDataType copying, int containerId)
        {
            return Copy(copying, containerId, Constants.Security.SuperUserId);
        }

        public Attempt<OperationResult<MoveOperationStatusType, IDataType>?> Copy(IDataType copying, int containerId, int userId = Constants.Security.SuperUserId)
        {
            Guid? containerKey = null;
            if (containerId > 0)
            {
                // mimic obsolete Copy method behavior
                EntityContainer? container = GetContainer(containerId);
                if (container is null)
                {
                    throw new DataOperationException<MoveOperationStatusType>(MoveOperationStatusType.FailedParentNotFound);
                }

                containerKey = container.Key;
            }

            Guid currentUserKey = _userIdKeyResolver.GetAsync(userId).GetAwaiter().GetResult();
            Attempt<IDataType, DataTypeOperationStatus> result = CopyAsync(copying, containerKey, currentUserKey).GetAwaiter().GetResult();

            // mimic old service behavior
            EventMessages evtMsgs = EventMessagesFactory.Get();
            return result.Status switch
            {
                DataTypeOperationStatus.Success => OperationResult.Attempt.Succeed(MoveOperationStatusType.Success, evtMsgs, result.Result),
                DataTypeOperationStatus.CancelledByNotification => OperationResult.Attempt.Fail(MoveOperationStatusType.FailedCancelledByEvent, evtMsgs, result.Result),
                DataTypeOperationStatus.ParentNotFound => OperationResult.Attempt.Fail(MoveOperationStatusType.FailedParentNotFound, evtMsgs, result.Result),
                _ =>  OperationResult.Attempt.Fail(MoveOperationStatusType.FailedNotAllowedByPath, evtMsgs, result.Result, new InvalidOperationException($"Invalid operation status: {result.Status}")),
            };
        }

        /// <inheritdoc />
        public async Task<Attempt<IDataType, DataTypeOperationStatus>> CopyAsync(IDataType toCopy, Guid? containerKey, Guid userKey)
        {
            EntityContainer? container = null;
            if (containerKey.HasValue && containerKey.Value != Guid.Empty)
            {
                container = await _dataTypeContainerService.GetAsync(containerKey.Value);
                if (container is null)
                {
                    return Attempt.FailWithStatus(DataTypeOperationStatus.ParentNotFound, toCopy);
                }
            }

            IDataType copy = toCopy.DeepCloneWithResetIdentities();
            copy.Name += " (copy)"; // might not be unique
            copy.ParentId = container?.Id ?? Constants.System.Root;

            return await SaveAsync(copy, () => DataTypeOperationStatus.Success, userKey, AuditType.Copy);
        }

        /// <summary>
        /// Saves an <see cref="IDataType"/>
        /// </summary>
        /// <param name="dataType"><see cref="IDataType"/> to save</param>
        /// <param name="userId">Id of the user issuing the save</param>
        [Obsolete("Please use CreateAsync or UpdateAsync. Will be removed in V15.")]
        public void Save(IDataType dataType, int userId = Constants.Security.SuperUserId)
        {
            // mimic old service behavior
            if (string.IsNullOrWhiteSpace(dataType.Name))
            {
                throw new ArgumentException("Cannot save datatype with empty name.");
            }

            if (dataType.Name != null && dataType.Name.Length > 255)
            {
                throw new InvalidOperationException("Name cannot be more than 255 characters in length.");
            }

            Guid currentUserKey = _userIdKeyResolver.GetAsync(userId).GetAwaiter().GetResult();

            SaveAsync(
                dataType,
                () => DataTypeOperationStatus.Success,
                currentUserKey,
                AuditType.Sort).GetAwaiter().GetResult();
        }

        /// <inheritdoc />
        public async Task<Attempt<IDataType, DataTypeOperationStatus>> CreateAsync(IDataType dataType, Guid userKey)
        {
            if (dataType.Id != 0)
            {
                return Attempt.FailWithStatus(DataTypeOperationStatus.InvalidId, dataType);
            }

            using ICoreScope scope = ScopeProvider.CreateCoreScope();

            if (_dataTypeRepository.Get(dataType.Key) is not null)
            {
                return Attempt.FailWithStatus(DataTypeOperationStatus.DuplicateKey, dataType);
            }

            var result = await SaveAsync(dataType, () => DataTypeOperationStatus.Success, userKey, AuditType.New);

            scope.Complete();

            return result;
        }

        /// <inheritdoc />
        public async Task<Attempt<IDataType, DataTypeOperationStatus>> UpdateAsync(IDataType dataType, Guid userKey)
            => await SaveAsync(
                dataType,
                () =>
                {
                    IDataType? current = _dataTypeRepository.Get(dataType.Id);
                    return current == null
                        ? DataTypeOperationStatus.NotFound
                        : DataTypeOperationStatus.Success;
                },
                userKey,
                AuditType.New);

        /// <summary>
        /// Saves a collection of <see cref="IDataType"/>
        /// </summary>
        /// <param name="dataTypeDefinitions"><see cref="IDataType"/> to save</param>
        /// <param name="userId">Id of the user issuing the save</param>
        [Obsolete("Please use CreateAsync or UpdateAsync. Will be removed in V15.")]
        public void Save(IEnumerable<IDataType> dataTypeDefinitions, int userId)
        {
            EventMessages evtMsgs = EventMessagesFactory.Get();
            IDataType[] dataTypeDefinitionsA = dataTypeDefinitions.ToArray();

            using ICoreScope scope = ScopeProvider.CreateCoreScope();
            var savingDataTypeNotification = new DataTypeSavingNotification(dataTypeDefinitions, evtMsgs);
            if (scope.Notifications.PublishCancelable(savingDataTypeNotification))
            {
                scope.Complete();
                return;
            }

            foreach (IDataType dataTypeDefinition in dataTypeDefinitionsA)
            {
                dataTypeDefinition.CreatorId = userId;
                _dataTypeRepository.Save(dataTypeDefinition);
            }

            scope.Notifications.Publish(new DataTypeSavedNotification(dataTypeDefinitions, evtMsgs).WithStateFrom(savingDataTypeNotification));

            Audit(AuditType.Save, userId, -1);

            scope.Complete();
        }

        /// <summary>
        /// Deletes an <see cref="IDataType"/>
        /// </summary>
        /// <remarks>
        /// Please note that deleting a <see cref="IDataType"/> will remove
        /// all the <see cref="IPropertyType"/> data that references this <see cref="IDataType"/>.
        /// </remarks>
        /// <param name="dataType"><see cref="IDataType"/> to delete</param>
        /// <param name="userId">Optional Id of the user issuing the deletion</param>
        public void Delete(IDataType dataType, int userId = Constants.Security.SuperUserId)
        {
            Guid currentUserKey = _userIdKeyResolver.GetAsync(userId).GetAwaiter().GetResult();
            DeleteAsync(dataType.Key, currentUserKey).GetAwaiter().GetResult();
        }

        /// <inheritdoc />
        public async Task<Attempt<IDataType?, DataTypeOperationStatus>> DeleteAsync(Guid id, Guid userKey)
        {
            EventMessages eventMessages = EventMessagesFactory.Get();
            using ICoreScope scope = ScopeProvider.CreateCoreScope();

            IDataType? dataType = GetDataTypeFromRepository(id);
            if (dataType == null)
            {
                return Attempt.FailWithStatus(DataTypeOperationStatus.NotFound, dataType);
            }

            var deletingDataTypeNotification = new DataTypeDeletingNotification(dataType, eventMessages);
            if (await scope.Notifications.PublishCancelableAsync(deletingDataTypeNotification))
            {
                scope.Complete();
                return Attempt.FailWithStatus<IDataType?, DataTypeOperationStatus>(DataTypeOperationStatus.CancelledByNotification, dataType);
            }

            // find ContentTypes using this IDataTypeDefinition on a PropertyType, and delete
            // TODO: media and members?!
            // TODO: non-group properties?!
            IQuery<PropertyType> query = Query<PropertyType>().Where(x => x.DataTypeId == dataType.Id);
            IEnumerable<IContentType> contentTypes = _contentTypeRepository.GetByQuery(query);
            foreach (IContentType contentType in contentTypes)
            {
                foreach (PropertyGroup propertyGroup in contentType.PropertyGroups)
                {
                    var types = propertyGroup.PropertyTypes?.Where(x => x.DataTypeId == dataType.Id).ToList();
                    if (types is not null)
                    {
                        foreach (IPropertyType propertyType in types)
                        {
                            propertyGroup.PropertyTypes?.Remove(propertyType);
                        }
                    }
                }

                // so... we are modifying content types here. the service will trigger Deleted event,
                // which will propagate to DataTypeCacheRefresher which will clear almost every cache
                // there is to clear... and in addition published snapshot caches will clear themselves too, so
                // this is probably safe although it looks... weird.
                //
                // what IS weird is that a content type is losing a property and we do NOT raise any
                // content type event... so ppl better listen on the data type events too.

                _contentTypeRepository.Save(contentType);
            }

            _dataTypeRepository.Delete(dataType);

            scope.Notifications.Publish(new DataTypeDeletedNotification(dataType, eventMessages).WithStateFrom(deletingDataTypeNotification));


            var currentUserId = await _userIdKeyResolver.GetAsync(userKey);
            Audit(AuditType.Delete, currentUserId, dataType.Id);

            scope.Complete();

            return Attempt.SucceedWithStatus<IDataType?, DataTypeOperationStatus>(DataTypeOperationStatus.Success, dataType);
        }

        /// <inheritdoc />
        [Obsolete("Please use GetReferencesAsync. Will be deleted in V15.")]
        public IReadOnlyDictionary<Udi, IEnumerable<string>> GetReferences(int id)
        {
            using ICoreScope scope = ScopeProvider.CreateCoreScope(autoComplete: true);
            return _dataTypeRepository.FindUsages(id);
        }

<<<<<<< HEAD
        /// <inheritdoc />
        public async Task<Attempt<IReadOnlyDictionary<Udi, IEnumerable<string>>, DataTypeOperationStatus>> GetReferencesAsync(Guid id)
=======
        public IReadOnlyDictionary<Udi, IEnumerable<string>> GetListViewReferences(int id)
        {
            using ICoreScope scope = ScopeProvider.CreateCoreScope(autoComplete: true);
            return _dataTypeRepository.FindListViewUsages(id);
        }

        private void Audit(AuditType type, int userId, int objectId)
>>>>>>> 12355219
        {
            using ICoreScope scope = ScopeProvider.CreateCoreScope(autoComplete:true);
            IDataType? dataType = GetDataTypeFromRepository(id);
            if (dataType == null)
            {
                return Attempt.FailWithStatus<IReadOnlyDictionary<Udi, IEnumerable<string>>, DataTypeOperationStatus>(DataTypeOperationStatus.NotFound, new Dictionary<Udi, IEnumerable<string>>());
            }

            IReadOnlyDictionary<Udi, IEnumerable<string>> usages = _dataTypeRepository.FindUsages(dataType.Id);
            return await Task.FromResult(Attempt.SucceedWithStatus(DataTypeOperationStatus.Success, usages));
        }

        /// <inheritdoc />
        public IEnumerable<ValidationResult> ValidateConfigurationData(IDataType dataType)
        {
            IConfigurationEditor? configurationEditor = dataType.Editor?.GetConfigurationEditor();
            return configurationEditor == null
                ? new[]
                {
                    new ValidationResult($"Data type with editor alias {dataType.EditorAlias} does not have a configuration editor")
                }
                : configurationEditor.Validate(dataType.ConfigurationData);
        }

        private async Task<Attempt<IDataType, DataTypeOperationStatus>> SaveAsync(
            IDataType dataType,
            Func<DataTypeOperationStatus> operationValidation,
            Guid userKey,
            AuditType auditType)
        {
            IEnumerable<ValidationResult> validationResults = ValidateConfigurationData(dataType);
            if (validationResults.Any())
            {
                LoggerFactory
                    .CreateLogger<DataTypeService>()
                    .LogError($"Invalid data type configuration for data type: {dataType.Name} - validation error messages: {string.Join(Environment.NewLine, validationResults.Select(r => r.ErrorMessage))}");
                return Attempt.FailWithStatus(DataTypeOperationStatus.InvalidConfiguration, dataType);
            }

            EventMessages eventMessages = EventMessagesFactory.Get();

            var currentUserId = await _userIdKeyResolver.GetAsync(userKey);
            dataType.CreatorId = currentUserId;

            using ICoreScope scope = ScopeProvider.CreateCoreScope();

            DataTypeOperationStatus status = operationValidation();
            if (status != DataTypeOperationStatus.Success)
            {
                return Attempt.FailWithStatus(status, dataType);
            }

            var savingDataTypeNotification = new DataTypeSavingNotification(dataType, eventMessages);
            if (await scope.Notifications.PublishCancelableAsync(savingDataTypeNotification))
            {
                scope.Complete();
                return Attempt.FailWithStatus(DataTypeOperationStatus.CancelledByNotification, dataType);
            }

            if (string.IsNullOrWhiteSpace(dataType.Name))
            {
                return Attempt.FailWithStatus(DataTypeOperationStatus.InvalidName, dataType);
            }

            if (dataType.Name is { Length: > 255 })
            {
                return Attempt.FailWithStatus(DataTypeOperationStatus.InvalidName, dataType);
            }


            _dataTypeRepository.Save(dataType);

            scope.Notifications.Publish(new DataTypeSavedNotification(dataType, eventMessages).WithStateFrom(savingDataTypeNotification));

            Audit(auditType, currentUserId, dataType.Id);
            scope.Complete();

            return Attempt.SucceedWithStatus(DataTypeOperationStatus.Success, dataType);
        }

        private IDataType? GetDataTypeFromRepository(Guid id)
        {
            IQuery<IDataType> query = Query<IDataType>().Where(x => x.Key == id);
            IDataType? dataType = _dataTypeRepository.Get(query).FirstOrDefault();
            return dataType;
        }

        private void Audit(AuditType type, int userId, int objectId)
            => _auditRepository.Save(new AuditItem(objectId, type, userId, ObjectTypes.GetName(UmbracoObjectTypes.DataType)));
    }
}<|MERGE_RESOLUTION|>--- conflicted
+++ resolved
@@ -11,9 +11,7 @@
 using Umbraco.Cms.Core.Persistence.Repositories;
 using Umbraco.Cms.Core.PropertyEditors;
 using Umbraco.Cms.Core.Scoping;
-using Umbraco.Cms.Core.Serialization;
 using Umbraco.Cms.Core.Services.OperationStatus;
-using Umbraco.Cms.Core.Strings;
 using Umbraco.Extensions;
 
 namespace Umbraco.Cms.Core.Services.Implement
@@ -650,18 +648,8 @@
             return _dataTypeRepository.FindUsages(id);
         }
 
-<<<<<<< HEAD
         /// <inheritdoc />
         public async Task<Attempt<IReadOnlyDictionary<Udi, IEnumerable<string>>, DataTypeOperationStatus>> GetReferencesAsync(Guid id)
-=======
-        public IReadOnlyDictionary<Udi, IEnumerable<string>> GetListViewReferences(int id)
-        {
-            using ICoreScope scope = ScopeProvider.CreateCoreScope(autoComplete: true);
-            return _dataTypeRepository.FindListViewUsages(id);
-        }
-
-        private void Audit(AuditType type, int userId, int objectId)
->>>>>>> 12355219
         {
             using ICoreScope scope = ScopeProvider.CreateCoreScope(autoComplete:true);
             IDataType? dataType = GetDataTypeFromRepository(id);
@@ -672,6 +660,12 @@
 
             IReadOnlyDictionary<Udi, IEnumerable<string>> usages = _dataTypeRepository.FindUsages(dataType.Id);
             return await Task.FromResult(Attempt.SucceedWithStatus(DataTypeOperationStatus.Success, usages));
+        }
+
+        public IReadOnlyDictionary<Udi, IEnumerable<string>> GetListViewReferences(int id)
+        {
+            using ICoreScope scope = ScopeProvider.CreateCoreScope(autoComplete: true);
+            return _dataTypeRepository.FindListViewUsages(id);
         }
 
         /// <inheritdoc />
