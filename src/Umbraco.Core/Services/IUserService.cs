--- conflicted
+++ resolved
@@ -1,99 +1,96 @@
-using System.Collections.Generic;
-using System.Web;
-using Umbraco.Core.Models.Membership;
-
-namespace Umbraco.Core.Services
-{
-    /// <summary>
-    /// Defines the UserService, which is an easy access to operations involving <see cref="IProfile"/> and eventually Users.
-    /// </summary>
-    public interface IUserService : IMembershipUserService
-    {
-        /// <summary>
-        /// To permanently delete the user pass in true, otherwise they will just be disabled
-        /// </summary>
-        /// <param name="user"></param>
-        /// <param name="deletePermanently"></param>
-        void Delete(IUser user, bool deletePermanently);
-
-        /// <summary>
-        /// Gets an IProfile by User Id.
-        /// </summary>
-        /// <param name="id">Id of the User to retrieve</param>
-        /// <returns><see cref="IProfile"/></returns>
-        IProfile GetProfileById(int id);
-
-        /// <summary>
-        /// Get profile by username
-        /// </summary>
-        /// <param name="username"></param>
-        /// <returns></returns>
-        IProfile GetProfileByUserName(string username);
-        
-        /// <summary>
-        /// Get user by Id
-        /// </summary>
-        /// <param name="id"></param>
-        /// <returns></returns>
-        IUser GetUserById(int id);
-        
-<<<<<<< HEAD
-=======
-        /// <summary>
-        /// This is useful when an entire section is removed from config
-        /// </summary>
-        /// <param name="sectionAlias"></param>
-        void DeleteSectionFromAllUsers(string sectionAlias);
-        
-        /// <summary>
-        /// Get permissions set for user and specified node ids
-        /// </summary>
-        /// <param name="user"></param>
-        /// <param name="nodeIds">
-        /// Specifiying nothing will return all user permissions for all nodes
-        /// </param>
-        /// <returns></returns>
-        IEnumerable<EntityPermission> GetPermissions(IUser user, params int[] nodeIds);
-
-        #region User types
-
-        IEnumerable<IUserType> GetAllUserTypes(params int[] ids);
-        
->>>>>>> 0a80c399
-        /// <summary>
-        /// Gets an IUserType by its Alias
-        /// </summary>
-        /// <param name="alias">Alias of the UserType to retrieve</param>
-        /// <returns><see cref="IUserType"/></returns>
-        IUserType GetUserTypeByAlias(string alias);
-
-        /// <summary>
-        /// Gets an IUserType by its Id
-        /// </summary>
-        /// <param name="id"></param>
-        /// <returns></returns>
-        IUserType GetUserTypeById(int id);
-
-        /// <summary>
-        /// Gets an IUserType by its Name
-        /// </summary>
-        /// <param name="name">Name of the UserType to retrieve</param>
-        /// <returns><see cref="IUserType"/></returns>
-        IUserType GetUserTypeByName(string name);
-
-        /// <summary>
-        /// Saves an IUserType
-        /// </summary>
-        /// <param name="userType"></param>
-        /// <param name="raiseEvents"></param>        
-        void SaveUserType(IUserType userType, bool raiseEvents = true);
-
-        /// <summary>
-        /// Deletes an IUserType
-        /// </summary>
-        /// <param name="userType"></param>        
-        void DeleteUserType(IUserType userType);
-
-        #endregion
-    }
+using System.Collections.Generic;
+using System.Web;
+using Umbraco.Core.Models.Membership;
+
+namespace Umbraco.Core.Services
+{
+    /// <summary>
+    /// Defines the UserService, which is an easy access to operations involving <see cref="IProfile"/> and eventually Users.
+    /// </summary>
+    public interface IUserService : IMembershipUserService
+    {
+        /// <summary>
+        /// To permanently delete the user pass in true, otherwise they will just be disabled
+        /// </summary>
+        /// <param name="user"></param>
+        /// <param name="deletePermanently"></param>
+        void Delete(IUser user, bool deletePermanently);
+
+        /// <summary>
+        /// Gets an IProfile by User Id.
+        /// </summary>
+        /// <param name="id">Id of the User to retrieve</param>
+        /// <returns><see cref="IProfile"/></returns>
+        IProfile GetProfileById(int id);
+
+        /// <summary>
+        /// Get profile by username
+        /// </summary>
+        /// <param name="username"></param>
+        /// <returns></returns>
+        IProfile GetProfileByUserName(string username);
+        
+        /// <summary>
+        /// Get user by Id
+        /// </summary>
+        /// <param name="id"></param>
+        /// <returns></returns>
+        IUser GetUserById(int id);
+        
+        /// <summary>
+        /// This is useful when an entire section is removed from config
+        /// </summary>
+        /// <param name="sectionAlias"></param>
+        void DeleteSectionFromAllUsers(string sectionAlias);
+        
+        /// <summary>
+        /// Get permissions set for user and specified node ids
+        /// </summary>
+        /// <param name="user"></param>
+        /// <param name="nodeIds">
+        /// Specifiying nothing will return all user permissions for all nodes
+        /// </param>
+        /// <returns></returns>
+        IEnumerable<EntityPermission> GetPermissions(IUser user, params int[] nodeIds);
+
+        #region User types
+
+        IEnumerable<IUserType> GetAllUserTypes(params int[] ids);
+        
+        /// <summary>
+        /// Gets an IUserType by its Alias
+        /// </summary>
+        /// <param name="alias">Alias of the UserType to retrieve</param>
+        /// <returns><see cref="IUserType"/></returns>
+        IUserType GetUserTypeByAlias(string alias);
+
+        /// <summary>
+        /// Gets an IUserType by its Id
+        /// </summary>
+        /// <param name="id"></param>
+        /// <returns></returns>
+        IUserType GetUserTypeById(int id);
+
+        /// <summary>
+        /// Gets an IUserType by its Name
+        /// </summary>
+        /// <param name="name">Name of the UserType to retrieve</param>
+        /// <returns><see cref="IUserType"/></returns>
+        IUserType GetUserTypeByName(string name);
+
+        /// <summary>
+        /// Saves an IUserType
+        /// </summary>
+        /// <param name="userType"></param>
+        /// <param name="raiseEvents"></param>        
+        void SaveUserType(IUserType userType, bool raiseEvents = true);
+
+        /// <summary>
+        /// Deletes an IUserType
+        /// </summary>
+        /// <param name="userType"></param>        
+        void DeleteUserType(IUserType userType);
+
+        #endregion
+    }
 }