--- conflicted
+++ resolved
@@ -22,27 +22,6 @@
     private readonly ILanguageService _languageService;
     private readonly ContentSettings _contentSettings;
 
-<<<<<<< HEAD
-=======
-    [Obsolete("Use the non-obsolete constructor. Will be removed in V17.")]
-    public PropertyValidationService(
-        PropertyEditorCollection propertyEditors,
-        IDataTypeService dataTypeService,
-        ILocalizedTextService textService,
-        IValueEditorCache valueEditorCache,
-        ICultureDictionary cultureDictionary)
-        : this(
-            propertyEditors,
-            dataTypeService,
-            textService,
-            valueEditorCache,
-            cultureDictionary,
-            StaticServiceProvider.Instance.GetRequiredService<ILanguageService>(),
-            StaticServiceProvider.Instance.GetRequiredService<IOptions<ContentSettings>>())
-    {
-    }
-
->>>>>>> d8e8e32f
     public PropertyValidationService(
         PropertyEditorCollection propertyEditors,
         IDataTypeService dataTypeService,
