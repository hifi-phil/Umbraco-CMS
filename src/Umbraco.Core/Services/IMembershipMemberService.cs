using Umbraco.Cms.Core.Models;
using Umbraco.Cms.Core.Models.Membership;
using Umbraco.Cms.Core.Persistence.Querying;

namespace Umbraco.Cms.Core.Services;

/// <summary>
///     Defines part of the MemberService, which is specific to methods used by the membership provider.
/// </summary>
/// <remarks>
///     Idea is to have this as an isolated interface so that it can be easily 'replaced' in the membership provider
///     implementation.
/// </remarks>
public interface IMembershipMemberService : IMembershipMemberService<IMember>, IMembershipRoleService<IMember>
{
    /// <summary>
    ///     Creates and persists a new Member
    /// </summary>
    /// <param name="username">Username of the Member to create</param>
    /// <param name="email">Email of the Member to create</param>
    /// <param name="memberType"><see cref="IMemberType" /> which the Member should be based on</param>
    /// <returns>
    ///     <see cref="IMember" />
    /// </returns>
    IMember CreateMemberWithIdentity(string username, string email, IMemberType memberType);
}

/// <summary>
///     Defines part of the UserService/MemberService, which is specific to methods used by the membership provider.
///     The generic type is restricted to <see cref="IMembershipUser" />. The implementation of this interface  uses
///     either <see cref="IMember" /> for the MemberService or <see cref="IUser" /> for the UserService.
/// </summary>
/// <remarks>
///     Idea is to have this as an isolated interface so that it can be easily 'replaced' in the membership provider
///     implementation.
/// </remarks>
public interface IMembershipMemberService<T> : IService
    where T : class, IMembershipUser
{
    /// <summary>
    ///     Gets the total number of Members or Users based on the count type
    /// </summary>
    /// <remarks>
    ///     The way the Online count is done is the same way that it is done in the MS SqlMembershipProvider - We query for any
    ///     members
    ///     that have their last active date within the Membership.UserIsOnlineTimeWindow (which is in minutes). It isn't exact
    ///     science
    ///     but that is how MS have made theirs so we'll follow that principal.
    /// </remarks>
    /// <param name="countType"><see cref="MemberCountType" /> to count by</param>
    /// <returns><see cref="System.int" /> with number of Members or Users for passed in type</returns>
    int GetCount(MemberCountType countType);

    /// <summary>
    ///     Checks if a Member with the username exists
    /// </summary>
    /// <param name="username">Username to check</param>
    /// <returns><c>True</c> if the Member exists otherwise <c>False</c></returns>
    bool Exists(string username);

    /// <summary>
    ///     Creates and persists a new <see cref="IMembershipUser" />
    /// </summary>
    /// <remarks>An <see cref="IMembershipUser" /> can be of type <see cref="IMember" /> or <see cref="IUser" /></remarks>
    /// <param name="username">Username of the <see cref="IMembershipUser" /> to create</param>
    /// <param name="email">Email of the <see cref="IMembershipUser" /> to create</param>
    /// <param name="passwordValue">
    ///     This value should be the encoded/encrypted/hashed value for the password that will be
    ///     stored in the database
    /// </param>
    /// <param name="memberTypeAlias">Alias of the Type</param>
    /// <returns>
    ///     <see cref="IMembershipUser" />
    /// </returns>
    T CreateWithIdentity(string username, string email, string passwordValue, string memberTypeAlias);

    /// <summary>
    ///     Creates and persists a new <see cref="IMembershipUser" />
    /// </summary>
    /// <remarks>An <see cref="IMembershipUser" /> can be of type <see cref="IMember" /> or <see cref="IUser" /></remarks>
    /// <param name="username">Username of the <see cref="IMembershipUser" /> to create</param>
    /// <param name="email">Email of the <see cref="IMembershipUser" /> to create</param>
    /// <param name="passwordValue">
    ///     This value should be the encoded/encrypted/hashed value for the password that will be
    ///     stored in the database
    /// </param>
    /// <param name="memberTypeAlias">Alias of the Type</param>
    /// <param name="isApproved">IsApproved of the <see cref="IMembershipUser" /> to create</param>
    /// <returns>
    ///     <see cref="IMembershipUser" />
    /// </returns>
    T CreateWithIdentity(string username, string email, string passwordValue, string memberTypeAlias, bool isApproved);

    /// <summary>
    ///     Gets an <see cref="IMembershipUser" /> by its provider key
    /// </summary>
    /// <remarks>An <see cref="IMembershipUser" /> can be of type <see cref="IMember" /> or <see cref="IUser" /></remarks>
    /// <param name="id">Id to use for retrieval</param>
    /// <returns>
    ///     <see cref="IMembershipUser" />
    /// </returns>
    T? GetByProviderKey(object id);

    /// <summary>
    ///     Get an <see cref="IMembershipUser" /> by email
    /// </summary>
    /// <remarks>An <see cref="IMembershipUser" /> can be of type <see cref="IMember" /> or <see cref="IUser" /></remarks>
    /// <param name="email">Email to use for retrieval</param>
    /// <returns>
    ///     <see cref="IMembershipUser" />
    /// </returns>
    T? GetByEmail(string email);

    /// <summary>
    ///     Get an <see cref="IMembershipUser" /> by username
    /// </summary>
    /// <remarks>An <see cref="IMembershipUser" /> can be of type <see cref="IMember" /> or <see cref="IUser" /></remarks>
    /// <param name="username">Username to use for retrieval</param>
    /// <returns>
    ///     <see cref="IMembershipUser" />
    /// </returns>
    T? GetByUsername(string? username);

    /// <summary>
    ///     Deletes an <see cref="IMembershipUser" />
    /// </summary>
    /// <remarks>An <see cref="IMembershipUser" /> can be of type <see cref="IMember" /> or <see cref="IUser" /></remarks>
    /// <param name="membershipUser"><see cref="IMember" /> or <see cref="IUser" /> to Delete</param>
    void Delete(T membershipUser);

    /// <summary>
    ///     Sets the last login date for the member if they are found by username
    /// </summary>
    /// <param name="username"></param>
    /// <param name="date"></param>
    /// <remarks>
    ///     This is a specialized method because whenever a member logs in, the membership provider requires us to set the
    ///     'online' which requires
    ///     updating their login date. This operation must be fast and cannot use database locks which is fine if we are only
    ///     executing a single query
    ///     for this data since there won't be any other data contention issues.
    /// </remarks>
<<<<<<< HEAD
    public interface IMembershipMemberService<T> : IService
        where T : class, IMembershipUser
    {
        /// <summary>
        /// Gets the total number of Members or Users based on the count type
        /// </summary>
        /// <remarks>
        /// The way the Online count is done is the same way that it is done in the MS SqlMembershipProvider - We query for any members
        /// that have their last active date within the Membership.UserIsOnlineTimeWindow (which is in minutes). It isn't exact science
        /// but that is how MS have made theirs so we'll follow that principal.
        /// </remarks>
        /// <param name="countType"><see cref="MemberCountType"/> to count by</param>
        /// <returns><see cref="System.int"/> with number of Members or Users for passed in type</returns>
        int GetCount(MemberCountType countType);

        /// <summary>
        /// Checks if a Member with the username exists
        /// </summary>
        /// <param name="username">Username to check</param>
        /// <returns><c>True</c> if the Member exists otherwise <c>False</c></returns>
        bool Exists(string username);

        /// <summary>
        /// Creates and persists a new <see cref="IMembershipUser"/>
        /// </summary>
        /// <remarks>An <see cref="IMembershipUser"/> can be of type <see cref="IMember"/> or <see cref="IUser"/></remarks>
        /// <param name="username">Username of the <see cref="IMembershipUser"/> to create</param>
        /// <param name="email">Email of the <see cref="IMembershipUser"/> to create</param>
        /// <param name="passwordValue">This value should be the encoded/encrypted/hashed value for the password that will be stored in the database</param>
        /// <param name="memberTypeAlias">Alias of the Type</param>
        /// <returns><see cref="IMembershipUser"/></returns>
        T CreateWithIdentity(string username, string email, string passwordValue, string memberTypeAlias);

        /// <summary>
        /// Creates and persists a new <see cref="IMembershipUser"/>
        /// </summary>
        /// <remarks>An <see cref="IMembershipUser"/> can be of type <see cref="IMember"/> or <see cref="IUser"/></remarks>
        /// <param name="username">Username of the <see cref="IMembershipUser"/> to create</param>
        /// <param name="email">Email of the <see cref="IMembershipUser"/> to create</param>
        /// <param name="passwordValue">This value should be the encoded/encrypted/hashed value for the password that will be stored in the database</param>
        /// <param name="memberTypeAlias">Alias of the Type</param>
        /// <param name="isApproved">IsApproved of the <see cref="IMembershipUser"/> to create</param>
        /// <returns><see cref="IMembershipUser"/></returns>
        T CreateWithIdentity(string username, string email, string passwordValue, string memberTypeAlias, bool isApproved);

        /// <summary>
        /// Gets an <see cref="IMembershipUser"/> by its provider key
        /// </summary>
        /// <remarks>An <see cref="IMembershipUser"/> can be of type <see cref="IMember"/> or <see cref="IUser"/></remarks>
        /// <param name="id">Id to use for retrieval</param>
        /// <returns><see cref="IMembershipUser"/></returns>
        T? GetByProviderKey(object id);

        /// <summary>
        /// Get an <see cref="IMembershipUser"/> by email
        /// </summary>
        /// <remarks>An <see cref="IMembershipUser"/> can be of type <see cref="IMember"/> or <see cref="IUser"/></remarks>
        /// <param name="email">Email to use for retrieval</param>
        /// <returns><see cref="IMembershipUser"/></returns>
        T? GetByEmail(string email);

        /// <summary>
        /// Get an <see cref="IMembershipUser"/> by username
        /// </summary>
        /// <remarks>An <see cref="IMembershipUser"/> can be of type <see cref="IMember"/> or <see cref="IUser"/></remarks>
        /// <param name="username">Username to use for retrieval</param>
        /// <returns><see cref="IMembershipUser"/></returns>
        T? GetByUsername(string? username);

        /// <summary>
        /// Deletes an <see cref="IMembershipUser"/>
        /// </summary>
        /// <remarks>An <see cref="IMembershipUser"/> can be of type <see cref="IMember"/> or <see cref="IUser"/></remarks>
        /// <param name="membershipUser"><see cref="IMember"/> or <see cref="IUser"/> to Delete</param>
        void Delete(T membershipUser);

        /// <summary>
        /// Saves an <see cref="IMembershipUser"/>
        /// </summary>
        /// <remarks>An <see cref="IMembershipUser"/> can be of type <see cref="IMember"/> or <see cref="IUser"/></remarks>
        /// <param name="entity"><see cref="IMember"/> or <see cref="IUser"/> to Save</param>
        void Save(T entity);

        /// <summary>
        /// Saves a list of <see cref="IMembershipUser"/> objects
        /// </summary>
        /// <remarks>An <see cref="IMembershipUser"/> can be of type <see cref="IMember"/> or <see cref="IUser"/></remarks>
        /// <param name="entities"><see cref="IEnumerable{T}"/> to save</param>
        void Save(IEnumerable<T> entities);

        /// <summary>
        /// Finds a list of <see cref="IMembershipUser"/> objects by a partial email string
        /// </summary>
        /// <remarks>An <see cref="IMembershipUser"/> can be of type <see cref="IMember"/> or <see cref="IUser"/></remarks>
        /// <param name="emailStringToMatch">Partial email string to match</param>
        /// <param name="pageIndex">Current page index</param>
        /// <param name="pageSize">Size of the page</param>
        /// <param name="totalRecords">Total number of records found (out)</param>
        /// <param name="matchType">The type of match to make as <see cref="StringPropertyMatchType"/>. Default is <see cref="StringPropertyMatchType.StartsWith"/></param>
        /// <returns><see cref="IEnumerable{T}"/></returns>
        IEnumerable<T> FindByEmail(string emailStringToMatch, long pageIndex, int pageSize, out long totalRecords, StringPropertyMatchType matchType = StringPropertyMatchType.StartsWith);

        /// <summary>
        /// Finds a list of <see cref="IMembershipUser"/> objects by a partial username
        /// </summary>
        /// <remarks>An <see cref="IMembershipUser"/> can be of type <see cref="IMember"/> or <see cref="IUser"/></remarks>
        /// <param name="login">Partial username to match</param>
        /// <param name="pageIndex">Current page index</param>
        /// <param name="pageSize">Size of the page</param>
        /// <param name="totalRecords">Total number of records found (out)</param>
        /// <param name="matchType">The type of match to make as <see cref="StringPropertyMatchType"/>. Default is <see cref="StringPropertyMatchType.StartsWith"/></param>
        /// <returns><see cref="IEnumerable{T}"/></returns>
        IEnumerable<T> FindByUsername(string login, long pageIndex, int pageSize, out long totalRecords, StringPropertyMatchType matchType = StringPropertyMatchType.StartsWith);

        /// <summary>
        /// Gets a list of paged <see cref="IMembershipUser"/> objects
        /// </summary>
        /// <remarks>An <see cref="IMembershipUser"/> can be of type <see cref="IMember"/> or <see cref="IUser"/></remarks>
        /// <param name="pageIndex">Current page index</param>
        /// <param name="pageSize">Size of the page</param>
        /// <param name="totalRecords">Total number of records found (out)</param>
        /// <returns><see cref="IEnumerable{T}"/></returns>
        IEnumerable<T> GetAll(long pageIndex, int pageSize, out long totalRecords);
    }
=======
    void SetLastLogin(string username, DateTime date);

    /// <summary>
    ///     Saves an <see cref="IMembershipUser" />
    /// </summary>
    /// <remarks>An <see cref="IMembershipUser" /> can be of type <see cref="IMember" /> or <see cref="IUser" /></remarks>
    /// <param name="entity"><see cref="IMember" /> or <see cref="IUser" /> to Save</param>
    void Save(T entity);

    /// <summary>
    ///     Saves a list of <see cref="IMembershipUser" /> objects
    /// </summary>
    /// <remarks>An <see cref="IMembershipUser" /> can be of type <see cref="IMember" /> or <see cref="IUser" /></remarks>
    /// <param name="entities"><see cref="IEnumerable{T}" /> to save</param>
    void Save(IEnumerable<T> entities);

    /// <summary>
    ///     Finds a list of <see cref="IMembershipUser" /> objects by a partial email string
    /// </summary>
    /// <remarks>An <see cref="IMembershipUser" /> can be of type <see cref="IMember" /> or <see cref="IUser" /></remarks>
    /// <param name="emailStringToMatch">Partial email string to match</param>
    /// <param name="pageIndex">Current page index</param>
    /// <param name="pageSize">Size of the page</param>
    /// <param name="totalRecords">Total number of records found (out)</param>
    /// <param name="matchType">
    ///     The type of match to make as <see cref="StringPropertyMatchType" />. Default is
    ///     <see cref="StringPropertyMatchType.StartsWith" />
    /// </param>
    /// <returns>
    ///     <see cref="IEnumerable{T}" />
    /// </returns>
    IEnumerable<T> FindByEmail(string emailStringToMatch, long pageIndex, int pageSize, out long totalRecords, StringPropertyMatchType matchType = StringPropertyMatchType.StartsWith);

    /// <summary>
    ///     Finds a list of <see cref="IMembershipUser" /> objects by a partial username
    /// </summary>
    /// <remarks>An <see cref="IMembershipUser" /> can be of type <see cref="IMember" /> or <see cref="IUser" /></remarks>
    /// <param name="login">Partial username to match</param>
    /// <param name="pageIndex">Current page index</param>
    /// <param name="pageSize">Size of the page</param>
    /// <param name="totalRecords">Total number of records found (out)</param>
    /// <param name="matchType">
    ///     The type of match to make as <see cref="StringPropertyMatchType" />. Default is
    ///     <see cref="StringPropertyMatchType.StartsWith" />
    /// </param>
    /// <returns>
    ///     <see cref="IEnumerable{T}" />
    /// </returns>
    IEnumerable<T> FindByUsername(string login, long pageIndex, int pageSize, out long totalRecords, StringPropertyMatchType matchType = StringPropertyMatchType.StartsWith);

    /// <summary>
    ///     Gets a list of paged <see cref="IMembershipUser" /> objects
    /// </summary>
    /// <remarks>An <see cref="IMembershipUser" /> can be of type <see cref="IMember" /> or <see cref="IUser" /></remarks>
    /// <param name="pageIndex">Current page index</param>
    /// <param name="pageSize">Size of the page</param>
    /// <param name="totalRecords">Total number of records found (out)</param>
    /// <returns>
    ///     <see cref="IEnumerable{T}" />
    /// </returns>
    IEnumerable<T> GetAll(long pageIndex, int pageSize, out long totalRecords);
>>>>>>> ac4fb6ac
}<|MERGE_RESOLUTION|>--- conflicted
+++ resolved
@@ -129,146 +129,6 @@
     void Delete(T membershipUser);
 
     /// <summary>
-    ///     Sets the last login date for the member if they are found by username
-    /// </summary>
-    /// <param name="username"></param>
-    /// <param name="date"></param>
-    /// <remarks>
-    ///     This is a specialized method because whenever a member logs in, the membership provider requires us to set the
-    ///     'online' which requires
-    ///     updating their login date. This operation must be fast and cannot use database locks which is fine if we are only
-    ///     executing a single query
-    ///     for this data since there won't be any other data contention issues.
-    /// </remarks>
-<<<<<<< HEAD
-    public interface IMembershipMemberService<T> : IService
-        where T : class, IMembershipUser
-    {
-        /// <summary>
-        /// Gets the total number of Members or Users based on the count type
-        /// </summary>
-        /// <remarks>
-        /// The way the Online count is done is the same way that it is done in the MS SqlMembershipProvider - We query for any members
-        /// that have their last active date within the Membership.UserIsOnlineTimeWindow (which is in minutes). It isn't exact science
-        /// but that is how MS have made theirs so we'll follow that principal.
-        /// </remarks>
-        /// <param name="countType"><see cref="MemberCountType"/> to count by</param>
-        /// <returns><see cref="System.int"/> with number of Members or Users for passed in type</returns>
-        int GetCount(MemberCountType countType);
-
-        /// <summary>
-        /// Checks if a Member with the username exists
-        /// </summary>
-        /// <param name="username">Username to check</param>
-        /// <returns><c>True</c> if the Member exists otherwise <c>False</c></returns>
-        bool Exists(string username);
-
-        /// <summary>
-        /// Creates and persists a new <see cref="IMembershipUser"/>
-        /// </summary>
-        /// <remarks>An <see cref="IMembershipUser"/> can be of type <see cref="IMember"/> or <see cref="IUser"/></remarks>
-        /// <param name="username">Username of the <see cref="IMembershipUser"/> to create</param>
-        /// <param name="email">Email of the <see cref="IMembershipUser"/> to create</param>
-        /// <param name="passwordValue">This value should be the encoded/encrypted/hashed value for the password that will be stored in the database</param>
-        /// <param name="memberTypeAlias">Alias of the Type</param>
-        /// <returns><see cref="IMembershipUser"/></returns>
-        T CreateWithIdentity(string username, string email, string passwordValue, string memberTypeAlias);
-
-        /// <summary>
-        /// Creates and persists a new <see cref="IMembershipUser"/>
-        /// </summary>
-        /// <remarks>An <see cref="IMembershipUser"/> can be of type <see cref="IMember"/> or <see cref="IUser"/></remarks>
-        /// <param name="username">Username of the <see cref="IMembershipUser"/> to create</param>
-        /// <param name="email">Email of the <see cref="IMembershipUser"/> to create</param>
-        /// <param name="passwordValue">This value should be the encoded/encrypted/hashed value for the password that will be stored in the database</param>
-        /// <param name="memberTypeAlias">Alias of the Type</param>
-        /// <param name="isApproved">IsApproved of the <see cref="IMembershipUser"/> to create</param>
-        /// <returns><see cref="IMembershipUser"/></returns>
-        T CreateWithIdentity(string username, string email, string passwordValue, string memberTypeAlias, bool isApproved);
-
-        /// <summary>
-        /// Gets an <see cref="IMembershipUser"/> by its provider key
-        /// </summary>
-        /// <remarks>An <see cref="IMembershipUser"/> can be of type <see cref="IMember"/> or <see cref="IUser"/></remarks>
-        /// <param name="id">Id to use for retrieval</param>
-        /// <returns><see cref="IMembershipUser"/></returns>
-        T? GetByProviderKey(object id);
-
-        /// <summary>
-        /// Get an <see cref="IMembershipUser"/> by email
-        /// </summary>
-        /// <remarks>An <see cref="IMembershipUser"/> can be of type <see cref="IMember"/> or <see cref="IUser"/></remarks>
-        /// <param name="email">Email to use for retrieval</param>
-        /// <returns><see cref="IMembershipUser"/></returns>
-        T? GetByEmail(string email);
-
-        /// <summary>
-        /// Get an <see cref="IMembershipUser"/> by username
-        /// </summary>
-        /// <remarks>An <see cref="IMembershipUser"/> can be of type <see cref="IMember"/> or <see cref="IUser"/></remarks>
-        /// <param name="username">Username to use for retrieval</param>
-        /// <returns><see cref="IMembershipUser"/></returns>
-        T? GetByUsername(string? username);
-
-        /// <summary>
-        /// Deletes an <see cref="IMembershipUser"/>
-        /// </summary>
-        /// <remarks>An <see cref="IMembershipUser"/> can be of type <see cref="IMember"/> or <see cref="IUser"/></remarks>
-        /// <param name="membershipUser"><see cref="IMember"/> or <see cref="IUser"/> to Delete</param>
-        void Delete(T membershipUser);
-
-        /// <summary>
-        /// Saves an <see cref="IMembershipUser"/>
-        /// </summary>
-        /// <remarks>An <see cref="IMembershipUser"/> can be of type <see cref="IMember"/> or <see cref="IUser"/></remarks>
-        /// <param name="entity"><see cref="IMember"/> or <see cref="IUser"/> to Save</param>
-        void Save(T entity);
-
-        /// <summary>
-        /// Saves a list of <see cref="IMembershipUser"/> objects
-        /// </summary>
-        /// <remarks>An <see cref="IMembershipUser"/> can be of type <see cref="IMember"/> or <see cref="IUser"/></remarks>
-        /// <param name="entities"><see cref="IEnumerable{T}"/> to save</param>
-        void Save(IEnumerable<T> entities);
-
-        /// <summary>
-        /// Finds a list of <see cref="IMembershipUser"/> objects by a partial email string
-        /// </summary>
-        /// <remarks>An <see cref="IMembershipUser"/> can be of type <see cref="IMember"/> or <see cref="IUser"/></remarks>
-        /// <param name="emailStringToMatch">Partial email string to match</param>
-        /// <param name="pageIndex">Current page index</param>
-        /// <param name="pageSize">Size of the page</param>
-        /// <param name="totalRecords">Total number of records found (out)</param>
-        /// <param name="matchType">The type of match to make as <see cref="StringPropertyMatchType"/>. Default is <see cref="StringPropertyMatchType.StartsWith"/></param>
-        /// <returns><see cref="IEnumerable{T}"/></returns>
-        IEnumerable<T> FindByEmail(string emailStringToMatch, long pageIndex, int pageSize, out long totalRecords, StringPropertyMatchType matchType = StringPropertyMatchType.StartsWith);
-
-        /// <summary>
-        /// Finds a list of <see cref="IMembershipUser"/> objects by a partial username
-        /// </summary>
-        /// <remarks>An <see cref="IMembershipUser"/> can be of type <see cref="IMember"/> or <see cref="IUser"/></remarks>
-        /// <param name="login">Partial username to match</param>
-        /// <param name="pageIndex">Current page index</param>
-        /// <param name="pageSize">Size of the page</param>
-        /// <param name="totalRecords">Total number of records found (out)</param>
-        /// <param name="matchType">The type of match to make as <see cref="StringPropertyMatchType"/>. Default is <see cref="StringPropertyMatchType.StartsWith"/></param>
-        /// <returns><see cref="IEnumerable{T}"/></returns>
-        IEnumerable<T> FindByUsername(string login, long pageIndex, int pageSize, out long totalRecords, StringPropertyMatchType matchType = StringPropertyMatchType.StartsWith);
-
-        /// <summary>
-        /// Gets a list of paged <see cref="IMembershipUser"/> objects
-        /// </summary>
-        /// <remarks>An <see cref="IMembershipUser"/> can be of type <see cref="IMember"/> or <see cref="IUser"/></remarks>
-        /// <param name="pageIndex">Current page index</param>
-        /// <param name="pageSize">Size of the page</param>
-        /// <param name="totalRecords">Total number of records found (out)</param>
-        /// <returns><see cref="IEnumerable{T}"/></returns>
-        IEnumerable<T> GetAll(long pageIndex, int pageSize, out long totalRecords);
-    }
-=======
-    void SetLastLogin(string username, DateTime date);
-
-    /// <summary>
     ///     Saves an <see cref="IMembershipUser" />
     /// </summary>
     /// <remarks>An <see cref="IMembershipUser" /> can be of type <see cref="IMember" /> or <see cref="IUser" /></remarks>
@@ -327,5 +187,4 @@
     ///     <see cref="IEnumerable{T}" />
     /// </returns>
     IEnumerable<T> GetAll(long pageIndex, int pageSize, out long totalRecords);
->>>>>>> ac4fb6ac
 }