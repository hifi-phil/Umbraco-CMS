--- conflicted
+++ resolved
@@ -1,10 +1,7 @@
-<<<<<<< HEAD
 ﻿// Copyright (c) Umbraco.
 // See LICENSE for more details.
 
-=======
-﻿using System;
->>>>>>> 9cc9ecf8
+using System;
 using System.Collections.Generic;
 using System.Globalization;
 using System.Linq;
@@ -19,50 +16,12 @@
     /// </summary>
     public static class LocalizedTextServiceExtensions
     {
-<<<<<<< HEAD
-        public static string Localize<T>(this ILocalizedTextService manager, string area, T key)
-        where T: System.Enum
-        {
-            var fullKey = string.Join("/", area, key);
-            return manager.Localize(fullKey, Thread.CurrentThread.CurrentUICulture);
-        }
-
-        public static string Localize(this ILocalizedTextService manager, string area, string key)
-=======
-        // TODO: Remove these extension methods checking for ILocalizedTextService2 in v9 when these interfaces merge
-
-        public static string Localize(this ILocalizedTextService manager, string area, string alias, CultureInfo culture)
->>>>>>> 9cc9ecf8
-        {
-            if(manager is ILocalizedTextService2 manager2)
-            {
-                return manager2.Localize(area, alias, culture);
-            }
-            var fullKey = alias;
-            if (area != null)
-            {
-                fullKey = string.Concat(area, "/", alias);
-            }
-#pragma warning disable CS0618 // Type or member is obsolete
-            return manager.Localize(fullKey, culture);
-#pragma warning restore CS0618 // Type or member is obsolete
-        }
+         public static string Localize<T>(this ILocalizedTextService manager, string area, T key)
+         where T: System.Enum =>
+             manager.Localize(area, key.ToString(), Thread.CurrentThread.CurrentUICulture);
 
         public static string Localize(this ILocalizedTextService manager, string area, string alias)
-        {
-            if (manager is ILocalizedTextService2 manager2)
-            {
-                return manager2.Localize(area, alias, Thread.CurrentThread.CurrentUICulture);
-            }
-            var fullKey = alias;
-            if (area != null)
-            {
-                fullKey = string.Concat(area, "/", alias);
-            }
-#pragma warning disable CS0618 // Type or member is obsolete
-            return manager.Localize(fullKey, Thread.CurrentThread.CurrentUICulture);
-#pragma warning restore CS0618 // Type or member is obsolete
-        }
+            => manager.Localize(area, alias, Thread.CurrentThread.CurrentUICulture);
 
         /// <summary>
         /// Localize using the current thread culture
@@ -73,20 +32,7 @@
         /// <param name="tokens"></param>
         /// <returns></returns>
         public static string Localize(this ILocalizedTextService manager, string area, string alias, string[] tokens)
-        {
-            if (manager is ILocalizedTextService2 manager2)
-            {
-                return manager2.Localize(area, alias, Thread.CurrentThread.CurrentUICulture, ConvertToDictionaryVars(tokens));
-            }
-            var fullKey = alias;
-            if (area != null)
-            {
-                fullKey = string.Concat(area, "/", alias);
-            }
-#pragma warning disable CS0618 // Type or member is obsolete
-            return manager.Localize(fullKey, Thread.CurrentThread.CurrentUICulture, tokens);
-#pragma warning restore CS0618 // Type or member is obsolete
-        }
+                    => manager.Localize(area, alias, Thread.CurrentThread.CurrentUICulture, ConvertToDictionaryVars(tokens));
 
         /// <summary>
         /// Localize using the current thread culture
@@ -97,20 +43,7 @@
         /// <param name="tokens"></param>
         /// <returns></returns>
         public static string Localize(this ILocalizedTextService manager, string area, string alias, IDictionary<string, string> tokens = null)
-        {
-            if (manager is ILocalizedTextService2 manager2)
-            {
-                return manager2.Localize(area, alias, Thread.CurrentThread.CurrentUICulture, tokens);
-            }
-            var fullKey = alias;
-            if (area != null)
-            {
-                fullKey = string.Concat(area, "/", alias);
-            }
-#pragma warning disable CS0618 // Type or member is obsolete
-            return manager.Localize(fullKey, Thread.CurrentThread.CurrentUICulture, tokens);
-#pragma warning restore CS0618 // Type or member is obsolete
-        }
+            => manager.Localize(area, alias, Thread.CurrentThread.CurrentUICulture, tokens);
 
         /// <summary>
         /// Localize a key without any variables
@@ -122,118 +55,42 @@
         /// <param name="tokens"></param>
         /// <returns></returns>
         public static string Localize(this ILocalizedTextService manager, string area, string alias, CultureInfo culture, string[] tokens)
-        {
-            if (manager is ILocalizedTextService2 manager2)
-            {
-                return manager2.Localize(area, alias, Thread.CurrentThread.CurrentUICulture, tokens);
-            }
-            var fullKey = alias;
-            if (area != null)
-            {
-                fullKey = string.Concat(area, "/", alias);
-            }
-#pragma warning disable CS0618 // Type or member is obsolete
-            return manager.Localize(fullKey, culture, ConvertToDictionaryVars(tokens));
-#pragma warning restore CS0618 // Type or member is obsolete
-        }
+            => manager.Localize(area, alias, Thread.CurrentThread.CurrentUICulture, tokens);
 
-        /// <summary>
-        /// Localize a key without any variables
-        /// </summary>
-        /// <param name="manager"></param>
-        /// <param name="area"></param>
-        /// <param name="alias"></param>
-        /// <param name="culture"></param>
-        /// <param name="tokens"></param>
-        /// <returns></returns>
-        public static string Localize(this ILocalizedTextService manager, string area, string alias, CultureInfo culture, IDictionary<string, string> tokens)
-        {
-            if (manager is ILocalizedTextService2 manager2)
-            {
-                return manager2.Localize(area, alias, culture, tokens);
-            }
-            var fullKey = alias;
-            if (area != null)
-            {
-                fullKey = string.Concat(area, "/", alias);
-            }
-#pragma warning disable CS0618 // Type or member is obsolete
-            return manager.Localize(fullKey, culture, tokens);
-#pragma warning restore CS0618 // Type or member is obsolete
-        }
+         /// <summary>
+         /// Convert an array of strings to a dictionary of indices -> values
+         /// </summary>
+         /// <param name="variables"></param>
+         /// <returns></returns>
+         internal static IDictionary<string, string> ConvertToDictionaryVars(string[] variables)
+         {
+             if (variables == null) return null;
+             if (variables.Any() == false) return null;
 
-        /// <summary>
-        /// Localize using the current thread culture
-        /// </summary>
-        /// <param name="manager"></param>
-        /// <param name="key"></param>
-        /// <param name="tokens"></param>
-        /// <returns></returns>
-        [Obsolete("Use the overload specifying an area and alias instead of key")]
-        public static string Localize(this ILocalizedTextService manager, string key, string[] tokens)
-        {
-            return manager.Localize(key, Thread.CurrentThread.CurrentUICulture, tokens);
-        }
+             return variables.Select((s, i) => new { index = i.ToString(CultureInfo.InvariantCulture), value = s })
+                 .ToDictionary(keyvals => keyvals.index, keyvals => keyvals.value);
+         }
 
-        /// <summary>
-        /// Localize using the current thread culture
-        /// </summary>
-        /// <param name="manager"></param>
-        /// <param name="key"></param>
-        /// <param name="tokens"></param>
-        /// <returns></returns>
-        [Obsolete("Use the overload specifying an area and alias instead of key")]
-        public static string Localize(this ILocalizedTextService manager, string key, IDictionary<string, string> tokens = null)
-        {
-            return manager.Localize(key, Thread.CurrentThread.CurrentUICulture, tokens);
-        }
+         public static string UmbracoDictionaryTranslate(this ILocalizedTextService manager, ICultureDictionary cultureDictionary, string text)
+         {
+             if (text == null)
+                 return null;
 
-        /// <summary>
-        /// Localize a key without any variables
-        /// </summary>
-        /// <param name="manager"></param>
-        /// <param name="key"></param>
-        /// <param name="culture"></param>
-        /// <param name="tokens"></param>
-        /// <returns></returns>
-        [Obsolete("Use the overload specifying an area and alias instead of key")]
-        public static string Localize(this ILocalizedTextService manager, string key, CultureInfo culture, string[] tokens)
-        {
-            return manager.Localize(key, culture, ConvertToDictionaryVars(tokens));
-        }
+             if (text.StartsWith("#") == false)
+                 return text;
 
-        /// <summary>
-        /// Convert an array of strings to a dictionary of indices -> values
-        /// </summary>
-        /// <param name="variables"></param>
-        /// <returns></returns>
-        internal static IDictionary<string, string> ConvertToDictionaryVars(string[] variables)
-        {
-            if (variables == null) return null;
-            if (variables.Any() == false) return null;
+             text = text.Substring(1);
+             var value = cultureDictionary[text];
+             if (value.IsNullOrWhiteSpace() == false)
+             {
+                 return value;
+             }
 
-            return variables.Select((s, i) => new { index = i.ToString(CultureInfo.InvariantCulture), value = s })
-                .ToDictionary(keyvals => keyvals.index, keyvals => keyvals.value);
-        }
+             var areaAndKey = text.Split('_');
 
-        public static string UmbracoDictionaryTranslate(this ILocalizedTextService manager, ICultureDictionary cultureDictionary, string text)
-        {
-            if (text == null)
-                return null;
-
-            if (text.StartsWith("#") == false)
-                return text;
-
-            text = text.Substring(1);
-            var value = cultureDictionary[text];
-            if (value.IsNullOrWhiteSpace() == false)
-            {
-                return value;
-            }
-
-            value = manager.Localize(text.Replace('_', '/'));
-            return value.StartsWith("[") ? text : value;
-        }
+             value = manager.Localize(areaAndKey[0], areaAndKey[1]);
+             return value.StartsWith("[") ? text : value;
+         }
 
     }
 }