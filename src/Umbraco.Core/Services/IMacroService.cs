--- conflicted
+++ resolved
@@ -34,62 +34,6 @@
     /// <summary>
     ///     Saves an <see cref="IMacro" />
     /// </summary>
-<<<<<<< HEAD
-    public interface IMacroService : IService
-    {
-
-        /// <summary>
-        /// Gets an <see cref="IMacro"/> object by its alias
-        /// </summary>
-        /// <param name="alias">Alias to retrieve an <see cref="IMacro"/> for</param>
-        /// <returns>An <see cref="IMacro"/> object</returns>
-        IMacro? GetByAlias(string alias);
-
-        IEnumerable<IMacro> GetAll();
-
-        IEnumerable<IMacro> GetAll(params int[] ids);
-
-        IEnumerable<IMacro> GetAll(params Guid[] ids);
-
-        IMacro? GetById(int id);
-
-        IMacro? GetById(Guid id);
-
-        /// <summary>
-        /// Deletes an <see cref="IMacro"/>
-        /// </summary>
-        /// <param name="macro"><see cref="IMacro"/> to delete</param>
-        /// <param name="userId">Optional id of the user deleting the macro</param>
-        void Delete(IMacro macro, int userId = Constants.Security.SuperUserId);
-
-        /// <summary>
-        /// Saves an <see cref="IMacro"/>
-        /// </summary>
-        /// <param name="macro"><see cref="IMacro"/> to save</param>
-        /// <param name="userId">Optional id of the user saving the macro</param>
-        void Save(IMacro macro, int userId = Constants.Security.SuperUserId);
-
-        ///// <summary>
-        ///// Gets a list all available <see cref="IMacroPropertyType"/> plugins
-        ///// </summary>
-        ///// <returns>An enumerable list of <see cref="IMacroPropertyType"/> objects</returns>
-        //IEnumerable<IMacroPropertyType> GetMacroPropertyTypes();
-
-        ///// <summary>
-        ///// Gets an <see cref="IMacroPropertyType"/> by its alias
-        ///// </summary>
-        ///// <param name="alias">Alias to retrieve an <see cref="IMacroPropertyType"/> for</param>
-        ///// <returns>An <see cref="IMacroPropertyType"/> object</returns>
-        //IMacroPropertyType GetMacroPropertyTypeByAlias(string alias);
-
-        /// <summary>
-        /// Gets a list of available <see cref="IMacro"/> objects by alias.
-        /// </summary>
-        /// <param name="aliases">Optional array of aliases to limit the results</param>
-        /// <returns>An enumerable list of <see cref="IMacro"/> objects</returns>
-        IEnumerable<IMacro> GetAll(params string[] aliases);
-    }
-=======
     /// <param name="macro"><see cref="IMacro" /> to save</param>
     /// <param name="userId">Optional id of the user saving the macro</param>
     void Save(IMacro macro, int userId = Constants.Security.SuperUserId);
@@ -105,6 +49,12 @@
     ///// </summary>
     ///// <param name="alias">Alias to retrieve an <see cref="IMacroPropertyType"/> for</param>
     ///// <returns>An <see cref="IMacroPropertyType"/> object</returns>
-    // IMacroPropertyType GetMacroPropertyTypeByAlias(string alias);
->>>>>>> ac4fb6ac
+    //IMacroPropertyType GetMacroPropertyTypeByAlias(string alias);
+
+    /// <summary>
+    /// Gets a list of available <see cref="IMacro"/> objects by alias.
+    /// </summary>
+    /// <param name="aliases">Optional array of aliases to limit the results</param>
+    /// <returns>An enumerable list of <see cref="IMacro"/> objects</returns>
+    IEnumerable<IMacro> GetAll(params string[] aliases);
 }