--- conflicted
+++ resolved
@@ -29,29 +29,7 @@
     ///     dependencies (isDependency field is set to true).
     /// </param>
     /// <returns>A paged result of <see cref="RelationItemModel" /> objects.</returns>
-<<<<<<< HEAD
-    Task<PagedModel<RelationItemModel>> GetPagedRelationsForRecycleBinAsync(UmbracoObjectTypes objectType, long skip, long take, bool filterMustBeIsDependency)
-        => Task.FromResult(new PagedModel<RelationItemModel>(0, []));
-=======
-    Task<PagedModel<RelationItemModel>> GetPagedRelationsForItemAsync(Guid key, long skip, long take, bool filterMustBeIsDependency);
-
-    /// <summary>
-    ///     Gets a paged result of items which are in relation with an item in the recycle bin.
-    /// </summary>
-    /// <param name="objectType">The Umbraco object type that has recycle bin support (currently Document or Media).</param>
-    /// <param name="skip">The amount of items to skip</param>
-    /// <param name="take">The amount of items to take.</param>
-    /// <param name="filterMustBeIsDependency">
-    ///     A boolean indicating whether to filter only the RelationTypes which are
-    ///     dependencies (isDependency field is set to true).
-    /// </param>
-    /// <returns>A paged result of <see cref="RelationItemModel" /> objects.</returns>
-    Task<PagedModel<RelationItemModel>> GetPagedRelationsForRecycleBinAsync(UmbracoObjectTypes objectType, long skip, long take, bool filterMustBeIsDependency)
-        => Task.FromResult(new PagedModel<RelationItemModel>(0, []));
-
-    [Obsolete("Use method that takes key (Guid) instead of id (int). This will be removed in Umbraco 15.")]
-    PagedModel<RelationItemModel> GetPagedDescendantsInReferences(int parentId, long skip, long take, bool filterMustBeIsDependency);
->>>>>>> ff30b4f6
+    Task<PagedModel<RelationItemModel>> GetPagedRelationsForRecycleBinAsync(UmbracoObjectTypes objectType, long skip, long take, bool filterMustBeIsDependency);
 
     /// <summary>
     ///     Gets a paged result of the descending items that have any references, given a parent id.
