--- conflicted
+++ resolved
@@ -2413,16 +2413,7 @@
     /// <param name="content">The <see cref="IContent" /> to move</param>
     /// <param name="parentId">Id of the Content's new Parent</param>
     /// <param name="userId">Optional Id of the User moving the Content</param>
-<<<<<<< HEAD
     public OperationResult Move(IContent content, int parentId, int userId = Constants.Security.SuperUserId)
-=======
-    public void Move(IContent content, int parentId, int userId = Constants.Security.SuperUserId) =>
-        AttemptMove(content, parentId, userId);
-
-    /// <inheritdoc/>
-    [Obsolete("Adds return type to Move method. Will be removed in V14, as the original method will be adjusted.")]
-    public OperationResult AttemptMove(IContent content, int parentId, int userId = Constants.Security.SuperUserId)
->>>>>>> a1ea2032
     {
         EventMessages eventMessages = EventMessagesFactory.Get();
 
@@ -2456,11 +2447,7 @@
             if (scope.Notifications.PublishCancelable(movingNotification))
             {
                 scope.Complete();
-<<<<<<< HEAD
                 return OperationResult.Cancel(eventMessages); // causes rollback
-=======
-                return OperationResult.Cancel(eventMessages);// causes rollback
->>>>>>> a1ea2032
             }
 
             // if content was trashed, and since we're not moving to the recycle bin,
