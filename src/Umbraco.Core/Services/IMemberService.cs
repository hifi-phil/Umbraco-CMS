--- conflicted
+++ resolved
@@ -349,17 +349,13 @@
     /// <returns>
     ///     <see cref="IEnumerable{IMember}" />
     /// </returns>
-<<<<<<< HEAD
-    IEnumerable<IMember> GetMembersByPropertyValue(
-=======
     /// <remarks>
     /// Instead of using this method, which queries the database directly, we advise using search (Examine).
     /// You can configure an `IValueSetValidator` to ensure all the properties you need are indexed.
     /// <see href="https://docs.umbraco.com/umbraco-cms/reference/searching/examine/indexing#changing-ivaluesetvalidator" />
     /// </remarks>
     [Obsolete("Please use Search (Examine) instead, scheduled for removal in Umbraco 18.")]
-    IEnumerable<IMember>? GetMembersByPropertyValue(
->>>>>>> 8a48d175
+    IEnumerable<IMember> GetMembersByPropertyValue(
         string propertyTypeAlias,
         string value,
         StringPropertyMatchType matchType = StringPropertyMatchType.Exact);
@@ -376,17 +372,13 @@
     /// <returns>
     ///     <see cref="IEnumerable{IMember}" />
     /// </returns>
-<<<<<<< HEAD
-    IEnumerable<IMember> GetMembersByPropertyValue(string propertyTypeAlias, int value, ValuePropertyMatchType matchType = ValuePropertyMatchType.Exact);
-=======
     /// <remarks>
     /// Instead of using this method, which queries the database directly, we advise using search (Examine).
     /// You can configure an `IValueSetValidator` to ensure all the properties you need are indexed.
     /// <see href="https://docs.umbraco.com/umbraco-cms/reference/searching/examine/indexing#changing-ivaluesetvalidator" />
     /// </remarks>
     [Obsolete("Please use Search (Examine) instead, scheduled for removal in Umbraco 18.")]
-    IEnumerable<IMember>? GetMembersByPropertyValue(string propertyTypeAlias, int value, ValuePropertyMatchType matchType = ValuePropertyMatchType.Exact);
->>>>>>> 8a48d175
+    IEnumerable<IMember> GetMembersByPropertyValue(string propertyTypeAlias, int value, ValuePropertyMatchType matchType = ValuePropertyMatchType.Exact);
 
     /// <summary>
     ///     Gets a list of Members based on a property search
@@ -396,17 +388,13 @@
     /// <returns>
     ///     <see cref="IEnumerable{IMember}" />
     /// </returns>
-<<<<<<< HEAD
-    IEnumerable<IMember> GetMembersByPropertyValue(string propertyTypeAlias, bool value);
-=======
     /// <remarks>
     /// Instead of using this method, which queries the database directly, we advise using search (Examine).
     /// You can configure an `IValueSetValidator` to ensure all the properties you need are indexed.
     /// <see href="https://docs.umbraco.com/umbraco-cms/reference/searching/examine/indexing#changing-ivaluesetvalidator" />
     /// </remarks>
     [Obsolete("Please use Search (Examine) instead, scheduled for removal in Umbraco 18.")]
-    IEnumerable<IMember>? GetMembersByPropertyValue(string propertyTypeAlias, bool value);
->>>>>>> 8a48d175
+    IEnumerable<IMember> GetMembersByPropertyValue(string propertyTypeAlias, bool value);
 
     /// <summary>
     ///     Gets a list of Members based on a property search
@@ -420,17 +408,13 @@
     /// <returns>
     ///     <see cref="IEnumerable{IMember}" />
     /// </returns>
-<<<<<<< HEAD
-    IEnumerable<IMember> GetMembersByPropertyValue(string propertyTypeAlias, DateTime value, ValuePropertyMatchType matchType = ValuePropertyMatchType.Exact);
-=======
     /// <remarks>
     /// Instead of using this method, which queries the database directly, we advise using search (Examine).
     /// You can configure an `IValueSetValidator` to ensure all the properties you need are indexed.
     /// <see href="https://docs.umbraco.com/umbraco-cms/reference/searching/examine/indexing#changing-ivaluesetvalidator" />
     /// </remarks>
     [Obsolete("Please use Search (Examine) instead, scheduled for removal in Umbraco 18.")]
-    IEnumerable<IMember>? GetMembersByPropertyValue(string propertyTypeAlias, DateTime value, ValuePropertyMatchType matchType = ValuePropertyMatchType.Exact);
->>>>>>> 8a48d175
+    IEnumerable<IMember> GetMembersByPropertyValue(string propertyTypeAlias, DateTime value, ValuePropertyMatchType matchType = ValuePropertyMatchType.Exact);
 
     /// <summary>
     /// Saves only the properties related to login for the member, using an optimized, non-locking update.
