--- conflicted
+++ resolved
@@ -434,12 +434,7 @@
             return "#";
         }
 
-<<<<<<< HEAD
-        if (_documentNavigationQueryService.TryGetAncestorsOrSelfKeys(docuemntKey, out IEnumerable<Guid> ancestorsOrSelfKeys) is false)
-=======
-        if (_documentNavigationQueryService.TryGetAncestorsOrSelfKeys(documentKey,
-                out IEnumerable<Guid> ancestorsOrSelfKeys) is false)
->>>>>>> 691ca282
+        if (_documentNavigationQueryService.TryGetAncestorsOrSelfKeys(documentKey, out IEnumerable<Guid> ancestorsOrSelfKeys) is false)
         {
             return "#";
         }
