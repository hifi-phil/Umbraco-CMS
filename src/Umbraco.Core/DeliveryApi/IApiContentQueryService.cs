--- conflicted
+++ resolved
@@ -22,10 +22,6 @@
     /// <param name="take">The amount of items to take.</param>
     /// <param name="protectedAccess">Defines the limitations for querying protected content.</param>
     /// <returns>A paged model of item ids that are returned after applying the search queries in an attempt.</returns>
-<<<<<<< HEAD
-    Attempt<PagedModel<Guid>, ApiContentQueryOperationStatus> ExecuteQuery(string? fetch, IEnumerable<string> filters, IEnumerable<string> sorts, ProtectedAccess protectedAccess, int skip, int take);
-=======
     Attempt<PagedModel<Guid>, ApiContentQueryOperationStatus> ExecuteQuery(string? fetch, IEnumerable<string> filters, IEnumerable<string> sorts, ProtectedAccess protectedAccess, int skip, int take)
         => default;
->>>>>>> 1ad5b05e
 }