--- conflicted
+++ resolved
@@ -22,12 +22,6 @@
             return requestHandlerSettings.UserDefinedCharCollection ?? Enumerable.Empty<CharItem>();
         }
 
-<<<<<<< HEAD
-        private static IEnumerable<CharItem> GetReplacements(IConfiguration configuration, string key)
-        {
-            var replacements = new List<CharItem>();
-            IEnumerable<IConfigurationSection> config = configuration.GetSection(key).GetChildren();
-=======
         if (requestHandlerSettings.UserDefinedCharCollection == null ||
             requestHandlerSettings.UserDefinedCharCollection.Any() is false)
         {
@@ -37,44 +31,6 @@
         return MergeUnique(
             requestHandlerSettings.UserDefinedCharCollection,
             RequestHandlerSettings.DefaultCharCollection);
-    }
-
-    /// <summary>
-    ///     Merges CharCollection and UserDefinedCharCollection, prioritizing UserDefinedCharCollection
-    /// </summary>
-    internal static void MergeReplacements(
-        this RequestHandlerSettings requestHandlerSettings,
-        IConfiguration configuration)
-    {
-        var sectionKey = $"{Constants.Configuration.ConfigRequestHandler}:";
-
-        IEnumerable<CharItem> charCollection = GetReplacements(
-            configuration,
-            $"{sectionKey}{nameof(RequestHandlerSettings.CharCollection)}");
-
-        IEnumerable<CharItem> userDefinedCharCollection = GetReplacements(
-            configuration,
-            $"{sectionKey}{nameof(requestHandlerSettings.UserDefinedCharCollection)}");
-
-        IEnumerable<CharItem> mergedCollection = MergeUnique(userDefinedCharCollection, charCollection);
->>>>>>> ac4fb6ac
-
-        requestHandlerSettings.UserDefinedCharCollection = mergedCollection;
-    }
-
-    private static IEnumerable<CharItem> GetReplacements(IConfiguration configuration, string key)
-    {
-        var replacements = new List<CharItem>();
-        IEnumerable<IConfigurationSection> config = configuration.GetSection(key).GetChildren();
-
-        foreach (IConfigurationSection section in config)
-        {
-            var @char = section.GetValue<string>(nameof(CharItem.Char));
-            var replacement = section.GetValue<string>(nameof(CharItem.Replacement));
-            replacements.Add(new CharItem { Char = @char, Replacement = replacement });
-        }
-
-        return replacements;
     }
 
     /// <summary>
