--- conflicted
+++ resolved
@@ -239,11 +239,7 @@
         {
             if (xml == null)
             {
-<<<<<<< HEAD
-                throw new ArgumentNullException("xml");
-=======
                 throw new ArgumentNullException(nameof(xml));
->>>>>>> fb15205f
             }
 
             if (xml.HasAttributes == false)
@@ -251,32 +247,19 @@
                 throw new InvalidOperationException($"{attributeName} not found in xml");
             }
 
-<<<<<<< HEAD
-            if (xml.Attribute(attributeName) == null)
-=======
             XAttribute attribute = xml.Attribute(attributeName);
             if (attribute is null)
->>>>>>> fb15205f
             {
                 throw new InvalidOperationException($"{attributeName} not found in xml");
             }
 
-<<<<<<< HEAD
-            var val = xml.Attribute(attributeName).Value;
-            var result = val.TryConvertTo<T>();
-=======
             Attempt<T> result = attribute.Value.TryConvertTo<T>();
->>>>>>> fb15205f
             if (result.Success)
             {
                 return result.Result;
             }
 
-<<<<<<< HEAD
-            throw new InvalidOperationException($"{val} attribute value cannot be converted to {typeof(T)}");
-=======
             throw new InvalidOperationException($"{attribute.Value} attribute value cannot be converted to {typeof(T)}");
->>>>>>> fb15205f
         }
 
         public static T AttributeValue<T>(this XElement xml, string attributeName)
