--- conflicted
+++ resolved
@@ -38,7 +38,8 @@
             IHostingEnvironment hostingEnvironment,
             IBackOfficeInfo backOfficeInfo,
             IDbProviderFactoryCreator dbProviderFactoryCreator,
-            IBulkSqlInsertProvider bulkSqlInsertProvider)
+            IBulkSqlInsertProvider bulkSqlInsertProvider,
+            IMainDom mainDom)
         {
             IOHelper = ioHelper;
             Configs = configs;
@@ -52,28 +53,19 @@
             _umbracoBootPermissionChecker = umbracoBootPermissionChecker;
 
             Logger = logger;
+            MainDom = mainDom;
+
             // runtime state
             // beware! must use '() => _factory.GetInstance<T>()' and NOT '_factory.GetInstance<T>'
             // as the second one captures the current value (null) and therefore fails
            _state = new RuntimeState(Logger,
                 Configs.Settings(), Configs.Global(),
-                new Lazy<IMainDom>(() => _factory.GetInstance<IMainDom>()),
+                new Lazy<IMainDom>(() => mainDom),
                 new Lazy<IServerRegistrar>(() => _factory.GetInstance<IServerRegistrar>()),
                 UmbracoVersion,HostingEnvironment, BackOfficeInfo)
             {
                 Level = RuntimeLevel.Boot
             };
-        }
-
-        [Obsolete("Use the ctor with all parameters instead")]
-        public CoreRuntime()
-        {
-        }
-
-        public CoreRuntime(ILogger logger, IMainDom mainDom)
-        {
-            MainDom = mainDom;
-            Logger = logger;
         }
 
         /// <summary>
@@ -119,23 +111,10 @@
             // create and register the essential services
             // ie the bare minimum required to boot
 
-<<<<<<< HEAD
 
             TypeFinder = GetTypeFinder();
             if (TypeFinder == null)
                 throw new InvalidOperationException($"The object returned from {nameof(GetTypeFinder)} cannot be null");
-=======
-#pragma warning disable CS0618 // Type or member is obsolete
-            // loggers
-            // TODO: Removes this in netcore, this is purely just backwards compat ugliness
-            var logger = GetLogger();
-            if (logger != Logger)
-                Logger = logger;
-#pragma warning restore CS0618 // Type or member is obsolete
-
-            var profiler = Profiler = GetProfiler();
-            var profilingLogger = ProfilingLogger = new ProfilingLogger(logger, profiler);
->>>>>>> 8b51b7f7
 
             // the boot loader boots using a container scope, so anything that is PerScope will
             // be disposed after the boot loader has booted, and anything else will remain.
@@ -190,25 +169,12 @@
                 // type finder/loader
                 var typeLoader = new TypeLoader(IOHelper, TypeFinder, appCaches.RuntimeCache, new DirectoryInfo(HostingEnvironment.LocalTempPath), ProfilingLogger);
 
-<<<<<<< HEAD
                 // main dom
                 var mainDom = new MainDom(Logger, HostingEnvironment);
 
                 // create the composition
                 composition = new Composition(register, typeLoader, ProfilingLogger, _state, Configs, IOHelper, appCaches);
                 composition.RegisterEssentials(Logger, Profiler, ProfilingLogger, mainDom, appCaches, databaseFactory, typeLoader, _state, TypeFinder, IOHelper, UmbracoVersion, DbProviderFactoryCreator, BulkSqlInsertProvider);
-=======
-                // TODO: remove this in netcore, this is purely backwards compat hacks with the empty ctor
-                if (MainDom == null)
-                {
-                    MainDom = new MainDom(Logger);
-                }
-                
-
-                // create the composition
-                composition = new Composition(register, typeLoader, ProfilingLogger, _state, configs);
-                composition.RegisterEssentials(Logger, Profiler, ProfilingLogger, MainDom, appCaches, databaseFactory, typeLoader, _state);
->>>>>>> 8b51b7f7
 
                 // run handlers
                 RuntimeOptions.DoRuntimeEssentials(composition, appCaches, typeLoader, databaseFactory);
@@ -230,7 +196,7 @@
                 using (ProfilingLogger.DebugDuration<CoreRuntime>("Scanning enable/disable composer attributes"))
                 {
                     enableDisableAttributes = typeLoader.GetAssemblyAttributes(typeof(EnableComposerAttribute), typeof(DisableComposerAttribute));
-                }   
+                }
 
                 var composers = new Composers(composition, composerTypes, enableDisableAttributes, ProfilingLogger);
                 composers.Compose();
@@ -391,18 +357,12 @@
         protected virtual IEnumerable<Type> GetComposerTypes(TypeLoader typeLoader)
             => typeLoader.GetTypes<IComposer>();
 
-<<<<<<< HEAD
         /// <summary>
         /// Gets a <see cref="ITypeFinder"/>
         /// </summary>
         /// <returns></returns>
         protected virtual ITypeFinder GetTypeFinder()
             => new TypeFinder(Logger);
-=======
-        [Obsolete("Don't use this method, the logger should be injected into the " + nameof(CoreRuntime))]
-        protected virtual ILogger GetLogger()
-            => Logger ?? SerilogLogger.CreateWithDefaultConfiguration(); // TODO: Remove this in netcore, this purely just backwards compat ugliness
->>>>>>> 8b51b7f7
 
 
         /// <summary>
