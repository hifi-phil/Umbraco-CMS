﻿using System;
using System.IO;
using System.Reflection;
using System.Threading;
using Serilog;
using Serilog.Events;
using Umbraco.Core.Cache;
using Umbraco.Core.Composing;
using Umbraco.Core.Diagnostics;
using Umbraco.Core.Hosting;
using Umbraco.Net;

namespace Umbraco.Core.Logging.Serilog
{
    ///<summary>
    /// Implements <see cref="ILogger"/> on top of Serilog.
    ///</summary>
    public class SerilogLogger : ILogger, IDisposable
    {
        /// <summary>
        /// Initialize a new instance of the <see cref="SerilogLogger"/> class with a configuration file.
        /// </summary>
        /// <param name="logConfigFile"></param>
        public SerilogLogger(FileInfo logConfigFile)
        {
            Log.Logger = new LoggerConfiguration()
                .ReadFrom.AppSettings(filePath: AppDomain.CurrentDomain.BaseDirectory + logConfigFile)
                .CreateLogger();
        }

        public SerilogLogger(LoggerConfiguration logConfig)
        {
            //Configure Serilog static global logger with config passed in
            Log.Logger = logConfig.CreateLogger();
        }

        /// <summary>
        /// Creates a logger with some pre-defined configuration and remainder from config file
        /// </summary>
        /// <remarks>Used by UmbracoApplicationBase to get its logger.</remarks>
<<<<<<< HEAD
        public static SerilogLogger CreateWithDefaultConfiguration(IHostingEnvironment hostingEnvironment, ISessionIdResolver sessionIdResolver, Func<IFactory> factoryFunc)
        {
            var loggerConfig = new LoggerConfiguration();
            loggerConfig
                .MinimalConfiguration(hostingEnvironment, sessionIdResolver, factoryFunc)
=======
        public static SerilogLogger CreateWithDefaultConfiguration(IHostingEnvironment hostingEnvironment, ISessionIdResolver sessionIdResolver, Func<IRequestCache> requestCacheGetter)
        {
            var loggerConfig = new LoggerConfiguration();
            loggerConfig
                .MinimalConfiguration(hostingEnvironment, sessionIdResolver, requestCacheGetter)
>>>>>>> ec6b86bb
                .ReadFromConfigFile()
                .ReadFromUserConfigFile();

            return new SerilogLogger(loggerConfig);
        }

        /// <summary>
        /// Gets a contextualized logger.
        /// </summary>
        private global::Serilog.ILogger LoggerFor(Type reporting)
            => Log.Logger.ForContext(reporting);

        /// <summary>
        /// Maps Umbraco's log level to Serilog's.
        /// </summary>
        private LogEventLevel MapLevel(LogLevel level)
        {
            switch (level)
            {
                case LogLevel.Debug:
                    return LogEventLevel.Debug;
                case LogLevel.Error:
                    return LogEventLevel.Error;
                case LogLevel.Fatal:
                    return LogEventLevel.Fatal;
                case LogLevel.Information:
                    return LogEventLevel.Information;
                case LogLevel.Verbose:
                    return LogEventLevel.Verbose;
                case LogLevel.Warning:
                    return LogEventLevel.Warning;
            }

            throw new NotSupportedException($"LogLevel \"{level}\" is not supported.");
        }

        /// <inheritdoc/>
        public bool IsEnabled(Type reporting, LogLevel level)
            => LoggerFor(reporting).IsEnabled(MapLevel(level));

        /// <inheritdoc/>
        public void Fatal(Type reporting, Exception exception, string message)
        {
            var logger = LoggerFor(reporting);
            DumpThreadAborts(logger, LogEventLevel.Fatal, exception, ref message);
            logger.Fatal(exception, message);
        }

        /// <inheritdoc/>
        public void Fatal(Type reporting, Exception exception)
        {
            var logger = LoggerFor(reporting);
            var message = "Exception.";
            DumpThreadAborts(logger, LogEventLevel.Fatal, exception, ref message);
            logger.Fatal(exception, message);
        }

        /// <inheritdoc/>
        public void Fatal(Type reporting, string message)
        {
            LoggerFor(reporting).Fatal(message);
        }

        /// <inheritdoc/>
        public void Fatal(Type reporting, string messageTemplate, params object[] propertyValues)
        {
            LoggerFor(reporting).Fatal(messageTemplate, propertyValues);
        }

        /// <inheritdoc/>
        public void Fatal(Type reporting, Exception exception, string messageTemplate, params object[] propertyValues)
        {
            var logger = LoggerFor(reporting);
            DumpThreadAborts(logger, LogEventLevel.Fatal, exception, ref messageTemplate);
            logger.Fatal(exception, messageTemplate, propertyValues);
        }

        /// <inheritdoc/>
        public void Error(Type reporting, Exception exception, string message)
        {
            var logger = LoggerFor(reporting);
            DumpThreadAborts(logger, LogEventLevel.Error, exception, ref message);
            logger.Error(exception, message);
        }

        /// <inheritdoc/>
        public void Error(Type reporting, Exception exception)
        {
            var logger = LoggerFor(reporting);
            var message = "Exception";
            DumpThreadAborts(logger, LogEventLevel.Error, exception, ref message);
            logger.Error(exception, message);
        }

        /// <inheritdoc/>
        public void Error(Type reporting, string message)
        {
            LoggerFor(reporting).Error(message);
        }

        /// <inheritdoc/>
        public void Error(Type reporting, string messageTemplate, params object[] propertyValues)
        {
            LoggerFor(reporting).Error(messageTemplate, propertyValues);
        }

        /// <inheritdoc/>
        public void Error(Type reporting, Exception exception, string messageTemplate, params object[] propertyValues)
        {
            var logger = LoggerFor(reporting);
            DumpThreadAborts(logger, LogEventLevel.Error, exception, ref messageTemplate);
            logger.Error(exception, messageTemplate, propertyValues);
        }

        private static void DumpThreadAborts(global::Serilog.ILogger logger, LogEventLevel level, Exception exception, ref string messageTemplate)
        {
            var dump = false;

            if (IsTimeoutThreadAbortException(exception))
            {
                messageTemplate += "\r\nThe thread has been aborted, because the request has timed out.";

                // dump if configured, or if stacktrace contains Monitor.ReliableEnter
                dump = Current.Configs.CoreDebug().DumpOnTimeoutThreadAbort || IsMonitorEnterThreadAbortException(exception);

                // dump if it is ok to dump (might have a cap on number of dump...)
                dump &= MiniDump.OkToDump();
            }

            if (dump)
            {
                try
                {
                    var dumped = MiniDump.Dump(withException: true);
                    messageTemplate += dumped
                        ? "\r\nA minidump was created in App_Data/MiniDump"
                        : "\r\nFailed to create a minidump";
                }
                catch (Exception ex)
                {
                    messageTemplate += "\r\nFailed to create a minidump";

                    //Log a new entry (as opposed to appending to same log entry)
                    logger.Write(level, ex, "Failed to create a minidump ({ExType}: {ExMessage})",
                        new object[]{ ex.GetType().FullName, ex.Message });
                }
            }
        }

        private static bool IsMonitorEnterThreadAbortException(Exception exception)
        {
            if (!(exception is ThreadAbortException abort)) return false;

            var stacktrace = abort.StackTrace;
            return stacktrace.Contains("System.Threading.Monitor.ReliableEnter");
        }

        private static bool IsTimeoutThreadAbortException(Exception exception)
        {
            if (!(exception is ThreadAbortException abort)) return false;
            if (abort.ExceptionState == null) return false;

            var stateType = abort.ExceptionState.GetType();
            if (stateType.FullName != "System.Web.HttpApplication+CancelModuleException") return false;

            var timeoutField = stateType.GetField("_timeout", BindingFlags.Instance | BindingFlags.NonPublic);
            if (timeoutField == null) return false;

            return (bool) timeoutField.GetValue(abort.ExceptionState);
        }

        /// <inheritdoc/>
        public void Warn(Type reporting, string message)
        {
            LoggerFor(reporting).Warning(message);
        }

        /// <inheritdoc/>
        public void Warn(Type reporting, string message, params object[] propertyValues)
        {
            LoggerFor(reporting).Warning(message, propertyValues);
        }

        /// <inheritdoc/>
        public void Warn(Type reporting, Exception exception, string message)
        {
            LoggerFor(reporting).Warning(exception, message);
        }

        /// <inheritdoc/>
        public void Warn(Type reporting, Exception exception, string messageTemplate, params object[] propertyValues)
        {
            LoggerFor(reporting).Warning(exception, messageTemplate, propertyValues);
        }

        /// <inheritdoc/>
        public void Info(Type reporting, string message)
        {
            LoggerFor(reporting).Information(message);
        }

        /// <inheritdoc/>
        public void Info(Type reporting, string messageTemplate, params object[] propertyValues)
        {
            LoggerFor(reporting).Information(messageTemplate, propertyValues);
        }

        /// <inheritdoc/>
        public void Debug(Type reporting, string message)
        {
            LoggerFor(reporting).Debug(message);
        }

        /// <inheritdoc/>
        public void Debug(Type reporting, string messageTemplate, params object[] propertyValues)
        {
            LoggerFor(reporting).Debug(messageTemplate, propertyValues);
        }

        /// <inheritdoc/>
        public void Verbose(Type reporting, string message)
        {
            LoggerFor(reporting).Verbose(message);
        }

        /// <inheritdoc/>
        public void Verbose(Type reporting, string messageTemplate, params object[] propertyValues)
        {
            LoggerFor(reporting).Verbose(messageTemplate, propertyValues);
        }

        public void Dispose()
        {
            Log.CloseAndFlush();
        }
    }
}<|MERGE_RESOLUTION|>--- conflicted
+++ resolved
@@ -38,19 +38,11 @@
         /// Creates a logger with some pre-defined configuration and remainder from config file
         /// </summary>
         /// <remarks>Used by UmbracoApplicationBase to get its logger.</remarks>
-<<<<<<< HEAD
-        public static SerilogLogger CreateWithDefaultConfiguration(IHostingEnvironment hostingEnvironment, ISessionIdResolver sessionIdResolver, Func<IFactory> factoryFunc)
-        {
-            var loggerConfig = new LoggerConfiguration();
-            loggerConfig
-                .MinimalConfiguration(hostingEnvironment, sessionIdResolver, factoryFunc)
-=======
         public static SerilogLogger CreateWithDefaultConfiguration(IHostingEnvironment hostingEnvironment, ISessionIdResolver sessionIdResolver, Func<IRequestCache> requestCacheGetter)
         {
             var loggerConfig = new LoggerConfiguration();
             loggerConfig
                 .MinimalConfiguration(hostingEnvironment, sessionIdResolver, requestCacheGetter)
->>>>>>> ec6b86bb
                 .ReadFromConfigFile()
                 .ReadFromUserConfigFile();
 
