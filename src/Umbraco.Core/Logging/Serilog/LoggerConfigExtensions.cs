﻿using System;
using System.Text;
using Serilog;
using Serilog.Configuration;
using Serilog.Core;
using Serilog.Events;
using Serilog.Formatting;
using Serilog.Formatting.Compact;
using Umbraco.Core.Cache;
using Umbraco.Core.Composing;
using Umbraco.Core.Hosting;
using Umbraco.Core.Logging.Serilog.Enrichers;
using Umbraco.Net;

namespace Umbraco.Core.Logging.Serilog
{
    public static class LoggerConfigExtensions
    {
        private const string AppDomainId = "AppDomainId";

        /// <summary>
        /// This configures Serilog with some defaults
        /// Such as adding ProcessID, Thread, AppDomain etc
        /// It is highly recommended that you keep/use this default in your own logging config customizations
        /// </summary>
        /// <param name="logConfig">A Serilog LoggerConfiguration</param>
        /// <param name="hostingEnvironment"></param>
<<<<<<< HEAD
        public static LoggerConfiguration MinimalConfiguration(this LoggerConfiguration logConfig, IHostingEnvironment hostingEnvironment, ISessionIdResolver sessionIdResolver, Func<IFactory> factoryFunc)
=======
        public static LoggerConfiguration MinimalConfiguration(this LoggerConfiguration logConfig, IHostingEnvironment hostingEnvironment, ISessionIdResolver sessionIdResolver, Func<IRequestCache> requestCacheGetter)
>>>>>>> ec6b86bb
        {
            global::Serilog.Debugging.SelfLog.Enable(msg => System.Diagnostics.Debug.WriteLine(msg));

            //Set this environment variable - so that it can be used in external config file
            //add key="serilog:write-to:RollingFile.pathFormat" value="%BASEDIR%\logs\log.txt" />
            Environment.SetEnvironmentVariable("BASEDIR", AppDomain.CurrentDomain.BaseDirectory, EnvironmentVariableTarget.Process);
            Environment.SetEnvironmentVariable("MACHINENAME", Environment.MachineName, EnvironmentVariableTarget.Process);

            logConfig.MinimumLevel.Verbose() //Set to highest level of logging (as any sinks may want to restrict it to Errors only)
                .Enrich.WithProcessId()
                .Enrich.WithProcessName()
                .Enrich.WithThreadId()
                .Enrich.WithProperty(AppDomainId, AppDomain.CurrentDomain.Id)
                .Enrich.WithProperty("AppDomainAppId", hostingEnvironment.ApplicationId.ReplaceNonAlphanumericChars(string.Empty))
                .Enrich.WithProperty("MachineName", Environment.MachineName)
                .Enrich.With<Log4NetLevelMapperEnricher>()
                .Enrich.With(new HttpSessionIdEnricher(sessionIdResolver))
<<<<<<< HEAD
                .Enrich.With(new HttpRequestNumberEnricher(factoryFunc))
                .Enrich.With(new HttpRequestIdEnricher(factoryFunc));
=======
                .Enrich.With(new HttpRequestNumberEnricher(requestCacheGetter))
                .Enrich.With(new HttpRequestIdEnricher(requestCacheGetter));
>>>>>>> ec6b86bb

            return logConfig;
        }

        /// <summary>
        /// Outputs a .txt format log at /App_Data/Logs/
        /// </summary>
        /// <param name="logConfig">A Serilog LoggerConfiguration</param>
        /// <param name="minimumLevel">The log level you wish the JSON file to collect - default is Verbose (highest)</param>
        /// <param name="retainedFileCount">The number of days to keep log files. Default is set to null which means all logs are kept</param>
        public static LoggerConfiguration OutputDefaultTextFile(this LoggerConfiguration logConfig, LogEventLevel minimumLevel = LogEventLevel.Verbose, int? retainedFileCount = null)
        {
            //Main .txt logfile - in similar format to older Log4Net output
            //Ends with ..txt as Date is inserted before file extension substring
            logConfig.WriteTo.File($@"{AppDomain.CurrentDomain.BaseDirectory}\App_Data\Logs\UmbracoTraceLog.{Environment.MachineName}..txt",
                shared: true,
                rollingInterval: RollingInterval.Day,
                restrictedToMinimumLevel: minimumLevel,
                retainedFileCountLimit: null, //Setting to null means we keep all files - default is 31 days
                outputTemplate: "{Timestamp:yyyy-MM-dd HH:mm:ss,fff} [P{ProcessId}/D{AppDomainId}/T{ThreadId}] {Log4NetLevel}  {SourceContext} - {Message:lj}{NewLine}{Exception}");

            return logConfig;
        }


        /// <remarks>
        ///    Used in config - If renamed or moved to other assembly the config file also has be updated.
        /// </remarks>
        public static LoggerConfiguration File(this LoggerSinkConfiguration configuration, ITextFormatter formatter,
            string path,
            LogEventLevel restrictedToMinimumLevel = LogEventLevel.Verbose,
            LoggingLevelSwitch levelSwitch = null,
            long? fileSizeLimitBytes = 1073741824,
            TimeSpan? flushToDiskInterval = null,
            RollingInterval rollingInterval = RollingInterval.Infinite,
            bool rollOnFileSizeLimit = false,
            int? retainedFileCountLimit = 31,
            Encoding encoding = null
   )
        {
            return configuration.Async(
                asyncConfiguration => asyncConfiguration.Map(AppDomainId, (_,mapConfiguration) =>
                        mapConfiguration.File(
                            formatter,
                            path,
                            restrictedToMinimumLevel,
                            fileSizeLimitBytes,
                            levelSwitch,
                            buffered:true,
                            shared:false,
                            flushToDiskInterval,
                            rollingInterval,
                            rollOnFileSizeLimit,
                            retainedFileCountLimit,
                            encoding),
                    sinkMapCountLimit:0)
                );
        }


        /// <summary>
        /// Outputs a CLEF format JSON log at /App_Data/Logs/
        /// </summary>
        /// <param name="logConfig">A Serilog LoggerConfiguration</param>
        /// <param name="minimumLevel">The log level you wish the JSON file to collect - default is Verbose (highest)</param>
        /// <param name="retainedFileCount">The number of days to keep log files. Default is set to null which means all logs are kept</param>
        public static LoggerConfiguration OutputDefaultJsonFile(this LoggerConfiguration logConfig, LogEventLevel minimumLevel = LogEventLevel.Verbose, int? retainedFileCount = null)
        {
            //.clef format (Compact log event format, that can be imported into local SEQ & will make searching/filtering logs easier)
            //Ends with ..txt as Date is inserted before file extension substring
            logConfig.WriteTo.File(new CompactJsonFormatter(), $@"{AppDomain.CurrentDomain.BaseDirectory}\App_Data\Logs\UmbracoTraceLog.{Environment.MachineName}..json",
                shared: true,
                rollingInterval: RollingInterval.Day, //Create a new JSON file every day
                retainedFileCountLimit: retainedFileCount, //Setting to null means we keep all files - default is 31 days
                restrictedToMinimumLevel: minimumLevel);

            return logConfig;
        }

        /// <summary>
        /// Reads settings from /config/serilog.config
        /// That allows the main logging pipeline to be configured
        /// </summary>
        /// <param name="logConfig">A Serilog LoggerConfiguration</param>
        public static LoggerConfiguration ReadFromConfigFile(this LoggerConfiguration logConfig)
        {
            //Read from main serilog.config file
            logConfig.ReadFrom.AppSettings(filePath: AppDomain.CurrentDomain.BaseDirectory + @"\config\serilog.config");

            return logConfig;
        }

        /// <summary>
        /// Reads settings from /config/serilog.user.config
        /// That allows a separate logging pipeline to be configured that will not affect the main Umbraco log
        /// </summary>
        /// <param name="logConfig">A Serilog LoggerConfiguration</param>
        public static LoggerConfiguration ReadFromUserConfigFile(this LoggerConfiguration logConfig)
        {
            //A nested logger - where any user configured sinks via config can not effect the main 'umbraco' logger above
            logConfig.WriteTo.Logger(cfg =>
                cfg.ReadFrom.AppSettings(filePath: AppDomain.CurrentDomain.BaseDirectory + @"\config\serilog.user.config"));

            return logConfig;
        }
    }
}<|MERGE_RESOLUTION|>--- conflicted
+++ resolved
@@ -25,11 +25,7 @@
         /// </summary>
         /// <param name="logConfig">A Serilog LoggerConfiguration</param>
         /// <param name="hostingEnvironment"></param>
-<<<<<<< HEAD
-        public static LoggerConfiguration MinimalConfiguration(this LoggerConfiguration logConfig, IHostingEnvironment hostingEnvironment, ISessionIdResolver sessionIdResolver, Func<IFactory> factoryFunc)
-=======
         public static LoggerConfiguration MinimalConfiguration(this LoggerConfiguration logConfig, IHostingEnvironment hostingEnvironment, ISessionIdResolver sessionIdResolver, Func<IRequestCache> requestCacheGetter)
->>>>>>> ec6b86bb
         {
             global::Serilog.Debugging.SelfLog.Enable(msg => System.Diagnostics.Debug.WriteLine(msg));
 
@@ -47,13 +43,8 @@
                 .Enrich.WithProperty("MachineName", Environment.MachineName)
                 .Enrich.With<Log4NetLevelMapperEnricher>()
                 .Enrich.With(new HttpSessionIdEnricher(sessionIdResolver))
-<<<<<<< HEAD
-                .Enrich.With(new HttpRequestNumberEnricher(factoryFunc))
-                .Enrich.With(new HttpRequestIdEnricher(factoryFunc));
-=======
                 .Enrich.With(new HttpRequestNumberEnricher(requestCacheGetter))
                 .Enrich.With(new HttpRequestIdEnricher(requestCacheGetter));
->>>>>>> ec6b86bb
 
             return logConfig;
         }
