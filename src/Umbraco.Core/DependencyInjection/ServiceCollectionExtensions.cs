--- conflicted
+++ resolved
@@ -68,33 +68,7 @@
         services.AddUnique<TService2>(factory => (TImplementing)factory.GetRequiredService<TService1>(), lifetime);
     }
 
-<<<<<<< HEAD
         /// <summary>
-        /// Adds a service of type <typeparamref name="TService"/> with an implementation factory method to the specified <see cref="IServiceCollection"/>.
-        /// </summary>
-        /// <remarks>
-        /// Removes all previous registrations for the type <typeparamref name="TService"/>.
-        /// </remarks>
-        public static void AddUnique<TService>(
-            this IServiceCollection services,
-            Func<IServiceProvider, TService> factory,
-            ServiceLifetime lifetime = ServiceLifetime.Singleton)
-            where TService : class
-        {
-            services.RemoveAll<TService>();
-            services.Add(ServiceDescriptor.Describe(typeof(TService), factory, lifetime));
-        }
-=======
-    // TODO(V11): Remove this function.
-    [Obsolete("This method is functionally equivalent to AddSingleton<TImplementing>() please use that instead.")]
-    public static void AddUnique<TImplementing>(this IServiceCollection services)
-        where TImplementing : class
-    {
-        services.RemoveAll<TImplementing>();
-        services.AddSingleton<TImplementing>();
-    }
-
-    /// <summary>
     ///     Adds a service of type <typeparamref name="TService" /> with an implementation factory method to the specified
     ///     <see cref="IServiceCollection" />.
     /// </summary>
@@ -106,7 +80,6 @@
         Func<IServiceProvider, TService> factory)
         where TService : class
         => services.AddUnique(factory, ServiceLifetime.Singleton);
->>>>>>> ac4fb6ac
 
     /// <summary>
     /// Adds a service of type <typeparamref name="TService"/> with an implementation factory method to the specified <see cref="IServiceCollection"/>.
