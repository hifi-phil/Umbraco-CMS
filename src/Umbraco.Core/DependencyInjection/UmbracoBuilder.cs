// Copyright (c) Umbraco.
// See LICENSE for more details.

using System.Runtime.InteropServices;
using Microsoft.Extensions.Configuration;
using Microsoft.Extensions.DependencyInjection;
using Microsoft.Extensions.Logging;
using Microsoft.Extensions.Logging.Abstractions;
using Microsoft.Extensions.Options;
using Umbraco.Cms.Core.Cache;
using Umbraco.Cms.Core.Composing;
using Umbraco.Cms.Core.Configuration;
using Umbraco.Cms.Core.Configuration.Grid;
using Umbraco.Cms.Core.Configuration.Models;
using Umbraco.Cms.Core.Diagnostics;
using Umbraco.Cms.Core.Dictionary;
using Umbraco.Cms.Core.Editors;
using Umbraco.Cms.Core.Events;
using Umbraco.Cms.Core.Features;
using Umbraco.Cms.Core.Handlers;
using Umbraco.Cms.Core.Hosting;
using Umbraco.Cms.Core.Install;
using Umbraco.Cms.Core.IO;
using Umbraco.Cms.Core.Logging;
using Umbraco.Cms.Core.Mail;
using Umbraco.Cms.Core.Models.PublishedContent;
using Umbraco.Cms.Core.Notifications;
using Umbraco.Cms.Core.Packaging;
using Umbraco.Cms.Core.Persistence.Repositories;
using Umbraco.Cms.Core.PropertyEditors;
using Umbraco.Cms.Core.PublishedCache;
using Umbraco.Cms.Core.PublishedCache.Internal;
using Umbraco.Cms.Core.Routing;
using Umbraco.Cms.Core.Runtime;
using Umbraco.Cms.Core.Scoping;
using Umbraco.Cms.Core.Security;
using Umbraco.Cms.Core.Services;
using Umbraco.Cms.Core.Snippets;
using Umbraco.Cms.Core.Sync;
using Umbraco.Cms.Core.Telemetry;
using Umbraco.Cms.Core.Templates;
using Umbraco.Cms.Core.Web;
using Umbraco.Extensions;

namespace Umbraco.Cms.Core.DependencyInjection
{
    public class UmbracoBuilder : IUmbracoBuilder
    {
        private readonly Dictionary<Type, ICollectionBuilder> _builders = new Dictionary<Type, ICollectionBuilder>();

        public IServiceCollection Services { get; }

        public IConfiguration Config { get; }

        public TypeLoader TypeLoader { get; }

        /// <inheritdoc />
        public ILoggerFactory BuilderLoggerFactory { get; }

        /// <inheritdoc />
        public IHostingEnvironment? BuilderHostingEnvironment { get; }

        public IProfiler Profiler { get; }

        public AppCaches AppCaches { get; }

        /// <summary>
        /// Initializes a new instance of the <see cref="UmbracoBuilder"/> class primarily for testing.
        /// </summary>
        public UmbracoBuilder(IServiceCollection services, IConfiguration config, TypeLoader typeLoader)
            : this(services, config, typeLoader, NullLoggerFactory.Instance, new NoopProfiler(), AppCaches.Disabled, null)
        { }

        /// <summary>
        /// Initializes a new instance of the <see cref="UmbracoBuilder"/> class.
        /// </summary>
        public UmbracoBuilder(
            IServiceCollection services,
            IConfiguration config,
            TypeLoader typeLoader,
            ILoggerFactory loggerFactory,
            IProfiler profiler,
            AppCaches appCaches,
            IHostingEnvironment? hostingEnvironment)
        {
            Services = services;
            Config = config;
            BuilderLoggerFactory = loggerFactory;
            BuilderHostingEnvironment = hostingEnvironment;
            Profiler = profiler;
            AppCaches = appCaches;
            TypeLoader = typeLoader;

            AddCoreServices();
        }

        /// <summary>
        /// Gets a collection builder (and registers the collection).
        /// </summary>
        /// <typeparam name="TBuilder">The type of the collection builder.</typeparam>
        /// <returns>The collection builder.</returns>
        public TBuilder WithCollectionBuilder<TBuilder>()
            where TBuilder : ICollectionBuilder
        {
            Type typeOfBuilder = typeof(TBuilder);

            if (_builders.TryGetValue(typeOfBuilder, out ICollectionBuilder? o))
            {
                return (TBuilder)o;
            }

            TBuilder builder;
            if (typeof(TBuilder).GetConstructor(Type.EmptyTypes) != null)
            {
                builder = Activator.CreateInstance<TBuilder>();
            }
            else if (typeof(TBuilder).GetConstructor(new[] { typeof(IUmbracoBuilder) }) != null)
            {
                // Handle those collection builders which need a reference to umbraco builder i.e. DistributedLockingCollectionBuilder.
                builder = (TBuilder)Activator.CreateInstance(typeof(TBuilder), this)!;
            }
            else
            {
                throw new InvalidOperationException("A CollectionBuilder must have either a parameterless constructor or a constructor whose only parameter is of type IUmbracoBuilder");
            }

            _builders[typeOfBuilder] = builder;
            return builder;
        }

        public void Build()
        {
            foreach (ICollectionBuilder builder in _builders.Values)
            {
                builder.RegisterWith(Services);
            }

            _builders.Clear();
        }

        private void AddCoreServices()
        {
            Services.AddSingleton(AppCaches);
            Services.AddSingleton(Profiler);

            // Register as singleton to allow injection everywhere.
            Services.AddSingleton<ServiceFactory>(p => p.GetService!);
            Services.AddSingleton<IEventAggregator, EventAggregator>();

            Services.AddLazySupport();

            // Adds no-op registrations as many core services require these dependencies but these
            // dependencies cannot be fulfilled in the Core project
            Services.AddUnique<IMarchal, NoopMarchal>();
            Services.AddUnique<IApplicationShutdownRegistry, NoopApplicationShutdownRegistry>();

            Services.AddUnique<IMainDom, MainDom>();
            Services.AddUnique<IMainDomLock, MainDomSemaphoreLock>();

            Services.AddUnique<IIOHelper>(factory =>
            {
                IHostingEnvironment hostingEnvironment = factory.GetRequiredService<IHostingEnvironment>();

                if (RuntimeInformation.IsOSPlatform(OSPlatform.Linux))
                {
                    return new IOHelperLinux(hostingEnvironment);
                }

                if (RuntimeInformation.IsOSPlatform(OSPlatform.OSX))
                {
                    return new IOHelperOSX(hostingEnvironment);
                }

                return new IOHelperWindows(hostingEnvironment);
            });

            Services.AddUnique(factory => factory.GetRequiredService<AppCaches>().RuntimeCache);
            Services.AddUnique(factory => factory.GetRequiredService<AppCaches>().RequestCache);
            Services.AddUnique<IProfilingLogger, ProfilingLogger>();
            Services.AddUnique<IUmbracoVersion, UmbracoVersion>();
            Services.AddUnique<IEntryAssemblyMetadata, EntryAssemblyMetadata>();

            this.AddAllCoreCollectionBuilders();
            this.AddNotificationHandler<UmbracoApplicationStartingNotification, EssentialDirectoryCreator>();

            Services.AddSingleton<UmbracoRequestPaths>();

            Services.AddSingleton<InstallStatusTracker>();

            // by default, register a noop factory
            Services.AddUnique<IPublishedModelFactory, NoopPublishedModelFactory>();

            Services.AddUnique<ICultureDictionaryFactory, DefaultCultureDictionaryFactory>();
            Services.AddSingleton(f => f.GetRequiredService<ICultureDictionaryFactory>().CreateDictionary());

            Services.AddSingleton<UriUtility>();

            Services.AddUnique<IDashboardService, DashboardService>();
            Services.AddSingleton<IMetricsConsentService, MetricsConsentService>();

            // will be injected in controllers when needed to invoke rest endpoints on Our
            Services.AddUnique<IInstallationService, InstallationService>();
            Services.AddUnique<IUpgradeService, UpgradeService>();

            // Grid config is not a real config file as we know them
            Services.AddUnique<IGridConfig, GridConfig>();

            Services.AddUnique<IPublishedUrlProvider, UrlProvider>();
            Services.AddUnique<ISiteDomainMapper, SiteDomainMapper>();

            Services.AddSingleton<HtmlLocalLinkParser>();
            Services.AddSingleton<HtmlImageSourceParser>();
            Services.AddSingleton<HtmlUrlParser>();

            // register properties fallback
            Services.AddUnique<IPublishedValueFallback, PublishedValueFallback>();

            Services.AddSingleton<UmbracoFeatures>();

            // register published router
            Services.AddUnique<IPublishedRouter, PublishedRouter>();

            Services.AddUnique<IEventMessagesFactory, DefaultEventMessagesFactory>();
            Services.AddUnique<IEventMessagesAccessor, HybridEventMessagesAccessor>();
            Services.AddUnique<ITreeService, TreeService>();
            Services.AddUnique<ISectionService, SectionService>();

            Services.AddUnique<ISmsSender, NotImplementedSmsSender>();
            Services.AddUnique<IEmailSender, NotImplementedEmailSender>();

            Services.AddUnique<IDataValueEditorFactory, DataValueEditorFactory>();

            // register distributed cache
            Services.AddUnique(f => new DistributedCache(f.GetRequiredService<IServerMessenger>(), f.GetRequiredService<CacheRefresherCollection>()));
            Services.AddUnique<ICacheRefresherNotificationFactory, CacheRefresherNotificationFactory>();

            // register the http context and umbraco context accessors
            // we *should* use the HttpContextUmbracoContextAccessor, however there are cases when
            // we have no http context, eg when booting Umbraco or in background threads, so instead
            // let's use an hybrid accessor that can fall back to a ThreadStatic context.
            Services.AddUnique<IUmbracoContextAccessor, HybridUmbracoContextAccessor>();

            Services.AddSingleton<LegacyPasswordSecurity>();
            Services.AddSingleton<UserEditorAuthorizationHelper>();
            Services.AddSingleton<ContentPermissions>();
            Services.AddSingleton<MediaPermissions>();

            Services.AddSingleton<PropertyEditorCollection>();
            Services.AddSingleton<ParameterEditorCollection>();

            // register a server registrar, by default it's the db registrar
            Services.AddUnique<IServerRoleAccessor>(f =>
            {
                GlobalSettings globalSettings = f.GetRequiredService<IOptions<GlobalSettings>>().Value;
                var singleServer = globalSettings.DisableElectionForSingleServer;
                return singleServer
                    ? new SingleServerRoleAccessor()
                    : new ElectedServerRoleAccessor(f.GetRequiredService<IServerRegistrationService>());
            });

            // For Umbraco to work it must have the default IPublishedModelFactory
            // which may be replaced by models builder but the default is required to make plain old IPublishedContent
            // instances.
            Services.AddSingleton<IPublishedModelFactory>(factory => factory.CreateDefaultPublishedModelFactory());

            Services
                .AddNotificationHandler<MemberGroupSavedNotification, PublicAccessHandler>()
                .AddNotificationHandler<MemberGroupDeletedNotification, PublicAccessHandler>();

            Services.AddSingleton<ISyncBootStateAccessor, NonRuntimeLevelBootStateAccessor>();

            // register a basic/noop published snapshot service to be replaced
            Services.AddSingleton<IPublishedSnapshotService, InternalPublishedSnapshotService>();

            // Register ValueEditorCache used for validation
            Services.AddSingleton<IValueEditorCache, ValueEditorCache>();

            // Register telemetry service used to gather data about installed packages
            Services.AddUnique<ISiteIdentifierService, SiteIdentifierService>();
            Services.AddUnique<ITelemetryService, TelemetryService>();

            Services.AddUnique<IKeyValueService, KeyValueService>();
            Services.AddUnique<IPublicAccessService, PublicAccessService>();
            Services.AddUnique<IContentVersionService, ContentVersionService>();
            Services.AddUnique<IUserService, UserService>();
            Services.AddUnique<ILocalizationService, LocalizationService>();
            Services.AddUnique<IMacroService, MacroService>();
            Services.AddUnique<IMemberGroupService, MemberGroupService>();
            Services.AddUnique<IRedirectUrlService, RedirectUrlService>();
            Services.AddUnique<IConsentService, ConsentService>();
            Services.AddUnique<IPropertyValidationService, PropertyValidationService>();
            Services.AddUnique<IDomainService, DomainService>();
            Services.AddUnique<ITagService, TagService>();
            Services.AddUnique<IContentService, ContentService>();
            Services.AddUnique<IContentVersionCleanupPolicy, DefaultContentVersionCleanupPolicy>();
            Services.AddUnique<IMemberService, MemberService>();
            Services.AddUnique<IMediaService, MediaService>();
            Services.AddUnique<IContentTypeService, ContentTypeService>();
            Services.AddUnique<IContentTypeBaseServiceProvider, ContentTypeBaseServiceProvider>();
            Services.AddUnique<IMediaTypeService, MediaTypeService>();
            Services.AddUnique<IFileService, FileService>();
            Services.AddUnique<IEntityService, EntityService>();
            Services.AddUnique<IRelationService, RelationService>();
            Services.AddUnique<IMemberTypeService, MemberTypeService>();
            Services.AddUnique<INotificationService, NotificationService>();
            Services.AddUnique<ITrackedReferencesService, TrackedReferencesService>();
            Services.AddUnique<ExternalLoginService>(factory => new ExternalLoginService(
                factory.GetRequiredService<ICoreScopeProvider>(),
                factory.GetRequiredService<ILoggerFactory>(),
                factory.GetRequiredService<IEventMessagesFactory>(),
                factory.GetRequiredService<IExternalLoginWithKeyRepository>()
            ));
            Services.AddUnique<IExternalLoginService>(factory => factory.GetRequiredService<ExternalLoginService>());
            Services.AddUnique<IExternalLoginWithKeyService>(factory => factory.GetRequiredService<ExternalLoginService>());
            Services.AddUnique<ILocalizedTextService>(factory => new LocalizedTextService(
                factory.GetRequiredService<Lazy<LocalizedTextServiceFileSources>>(),
                factory.GetRequiredService<ILogger<LocalizedTextService>>()));

            Services.AddUnique<IEntityXmlSerializer, EntityXmlSerializer>();

            Services.AddSingleton<ConflictingPackageData>();
            Services.AddSingleton<CompiledPackageXmlParser>();

            // Register a noop IHtmlSanitizer to be replaced
            Services.AddUnique<IHtmlSanitizer, NoopHtmlSanitizer>();

<<<<<<< HEAD
            Services.AddUnique<ICultureImpactService, CultureImpactService>();
=======
            Services.AddUnique<IPropertyTypeUsageService, PropertyTypeUsageService>();
            Services.AddUnique<IDataTypeUsageService, DataTypeUsageService>();
>>>>>>> 29961d40
        }
    }
}<|MERGE_RESOLUTION|>--- conflicted
+++ resolved
@@ -324,12 +324,10 @@
             // Register a noop IHtmlSanitizer to be replaced
             Services.AddUnique<IHtmlSanitizer, NoopHtmlSanitizer>();
 
-<<<<<<< HEAD
-            Services.AddUnique<ICultureImpactService, CultureImpactService>();
-=======
             Services.AddUnique<IPropertyTypeUsageService, PropertyTypeUsageService>();
             Services.AddUnique<IDataTypeUsageService, DataTypeUsageService>();
->>>>>>> 29961d40
+
+            Services.AddUnique<ICultureImpactService, CultureImpactService>();
         }
     }
 }