--- conflicted
+++ resolved
@@ -1,605 +1,404 @@
-<<<<<<< HEAD
-﻿using System;
-using System.Net.Http;
-using System.Net.Http.Headers;
-using System.Security.Principal;
-using System.Threading;
-using System.Web;
-using System.Web.Security;
-using Newtonsoft.Json;
-using Umbraco.Core.Configuration;
-
-namespace Umbraco.Core.Security
-{
-    /// <summary>
-    /// Extensions to create and renew and remove authentication tickets for the Umbraco back office
-    /// </summary>
-    internal static class AuthenticationExtensions
-    {
-        /// <summary>
-        /// This will check the ticket to see if it is valid, if it is it will set the current thread's user and culture
-        /// </summary>
-        /// <param name="http"></param>
-        /// <param name="ticket"></param>
-        /// <param name="renewTicket">If true will attempt to renew the ticket</param>
-        public static bool AuthenticateCurrentRequest(this HttpContextBase http, FormsAuthenticationTicket ticket, bool renewTicket)
-        {
-            if (http == null) throw new ArgumentNullException("http");
-
-            //if there was a ticket, it's not expired, - it should not be renewed or its renewable
-            if (ticket != null && ticket.Expired == false && (renewTicket == false || http.RenewUmbracoAuthTicket()))
-            {
-                try
-                {
-                    //create the Umbraco user identity 
-                    var identity = new UmbracoBackOfficeIdentity(ticket);
-
-                    //set the principal object
-                    var principal = new GenericPrincipal(identity, identity.Roles);
-
-                    //It is actually not good enough to set this on the current app Context and the thread, it also needs
-                    // to be set explicitly on the HttpContext.Current !! This is a strange web api thing that is actually 
-                    // an underlying fault of asp.net not propogating the User correctly.
-                    if (HttpContext.Current != null)
-                    {
-                        HttpContext.Current.User = principal;
-                    }
-                    http.User = principal;
-                    Thread.CurrentPrincipal = principal;
-
-                    //This is a back office request, we will also set the culture/ui culture
-                    Thread.CurrentThread.CurrentCulture =
-                        Thread.CurrentThread.CurrentUICulture =
-                        new System.Globalization.CultureInfo(identity.Culture);
-
-                    return true;
-                }
-                catch (Exception ex)
-                {
-                    if (ex is FormatException || ex is JsonReaderException)
-                    {
-                        //this will occur if the cookie data is invalid
-                        http.UmbracoLogout();
-                    }
-                    else
-                    {
-                        throw;
-                    }
-
-                }
-            }
-
-            return false;
-        }
-
-
-        /// <summary>
-        /// This will return the current back office identity. 
-        /// </summary>
-        /// <param name="http"></param>
-        /// <param name="authenticateRequestIfNotFound">
-        /// If set to true and a back office identity is not found and not authenticated, this will attempt to authenticate the 
-        /// request just as is done in the Umbraco module and then set the current identity if it is valid
-        /// </param>
-        /// <returns>
-        /// Returns the current back office identity if an admin is authenticated otherwise null
-        /// </returns>
-        public static UmbracoBackOfficeIdentity GetCurrentIdentity(this HttpContextBase http, bool authenticateRequestIfNotFound)
-        {
-            if (http == null) throw new ArgumentNullException("http");
-            var identity = http.User.Identity as UmbracoBackOfficeIdentity;
-            if (identity != null) return identity;
-            if (authenticateRequestIfNotFound == false) return null;
-            //even if authenticateRequestIfNotFound is true we cannot continue if the request is actually authenticated 
-            // which would mean something strange is going on that it is not an umbraco identity.
-            if (http.User.Identity.IsAuthenticated) return null;
-            
-            //now we just need to try to authenticate the current request
-            var ticket = http.GetUmbracoAuthTicket();
-            if (http.AuthenticateCurrentRequest(ticket, true))
-            {
-                //now we 'should have an umbraco identity
-                return http.User.Identity as UmbracoBackOfficeIdentity;
-            }
-            return null;
-        }
-
-        /// <summary>
-        /// This will return the current back office identity. 
-        /// </summary>
-        /// <param name="http"></param>
-        /// <param name="authenticateRequestIfNotFound">
-        /// If set to true and a back office identity is not found and not authenticated, this will attempt to authenticate the 
-        /// request just as is done in the Umbraco module and then set the current identity if it is valid
-        /// </param>
-        /// <returns>
-        /// Returns the current back office identity if an admin is authenticated otherwise null
-        /// </returns>
-        internal static UmbracoBackOfficeIdentity GetCurrentIdentity(this HttpContext http, bool authenticateRequestIfNotFound)
-        {
-            if (http == null) throw new ArgumentNullException("http");
-            return new HttpContextWrapper(http).GetCurrentIdentity(authenticateRequestIfNotFound);
-        }
-
-        /// <summary>
-        /// This clears the forms authentication cookie
-        /// </summary>
-        public static void UmbracoLogout(this HttpContextBase http)
-        {
-            if (http == null) throw new ArgumentNullException("http");
-            Logout(http, UmbracoConfig.For.UmbracoSettings().Security.AuthCookieName);
-        }
-
-        /// <summary>
-        /// This clears the forms authentication cookie
-        /// </summary>
-        /// <param name="response"></param>
-        public static void UmbracoLogout(this HttpResponseMessage response)
-        {
-            if (response == null) throw new ArgumentNullException("response");
-            //remove the cookie
-            var cookie = new CookieHeaderValue(UmbracoConfig.For.UmbracoSettings().Security.AuthCookieName, "")
-            {
-                Expires = DateTime.Now.AddYears(-1),                
-                Path = "/"
-            };
-            response.Headers.AddCookies(new[] { cookie });
-        }
-
-        /// <summary>
-        /// This clears the forms authentication cookie
-        /// </summary>
-        /// <param name="http"></param>
-        internal static void UmbracoLogout(this HttpContext http)
-        {
-            if (http == null) throw new ArgumentNullException("http");
-            new HttpContextWrapper(http).UmbracoLogout();
-        }
-
-        /// <summary>
-        /// Renews the Umbraco authentication ticket
-        /// </summary>
-        /// <param name="http"></param>
-        /// <returns></returns>
-        public static bool RenewUmbracoAuthTicket(this HttpContextBase http)
-        {
-            if (http == null) throw new ArgumentNullException("http");
-            return RenewAuthTicket(http,
-                UmbracoConfig.For.UmbracoSettings().Security.AuthCookieName,
-                UmbracoConfig.For.UmbracoSettings().Security.AuthCookieDomain,
-                //Umbraco has always persisted it's original cookie for 1 day so we'll keep it that way
-                1440);
-        }
-
-        internal static bool RenewUmbracoAuthTicket(this HttpContext http)
-        {
-            if (http == null) throw new ArgumentNullException("http");
-            return new HttpContextWrapper(http).RenewUmbracoAuthTicket();
-        }
-
-        /// <summary>
-        /// Creates the umbraco authentication ticket
-        /// </summary>
-        /// <param name="http"></param>
-        /// <param name="userdata"></param>
-        public static FormsAuthenticationTicket CreateUmbracoAuthTicket(this HttpContextBase http, UserData userdata)
-        {
-            if (http == null) throw new ArgumentNullException("http");
-            if (userdata == null) throw new ArgumentNullException("userdata");
-            var userDataString = JsonConvert.SerializeObject(userdata);
-            return CreateAuthTicketAndCookie(
-                http, 
-                userdata.Username, 
-                userDataString, 
-                //use the configuration timeout - this is the same timeout that will be used when renewing the ticket.
-                GlobalSettings.TimeOutInMinutes, 
-                //Umbraco has always persisted it's original cookie for 1 day so we'll keep it that way
-                1440, 
-                "/",
-                UmbracoConfig.For.UmbracoSettings().Security.AuthCookieName,
-                UmbracoConfig.For.UmbracoSettings().Security.AuthCookieDomain);
-        }
-
-        internal static FormsAuthenticationTicket CreateUmbracoAuthTicket(this HttpContext http, UserData userdata)
-        {
-            if (http == null) throw new ArgumentNullException("http");
-            if (userdata == null) throw new ArgumentNullException("userdata");
-            return new HttpContextWrapper(http).CreateUmbracoAuthTicket(userdata);
-        }
-
-        /// <summary>
-        /// returns the number of seconds the user has until their auth session times out
-        /// </summary>
-        /// <param name="http"></param>
-        /// <returns></returns>
-        public static double GetRemainingAuthSeconds(this HttpContextBase http)
-        {
-            if (http == null) throw new ArgumentNullException("http");
-            var ticket = http.GetUmbracoAuthTicket();
-            return ticket.GetRemainingAuthSeconds();
-        }
-
-        /// <summary>
-        /// returns the number of seconds the user has until their auth session times out
-        /// </summary>
-        /// <param name="ticket"></param>
-        /// <returns></returns>
-        public static double GetRemainingAuthSeconds(this FormsAuthenticationTicket ticket)
-        {
-            if (ticket == null)
-            {
-                return 0;
-            }
-            var utcExpired = ticket.Expiration.ToUniversalTime();
-            var secondsRemaining = utcExpired.Subtract(DateTime.UtcNow).TotalSeconds;
-            return secondsRemaining;
-        }
-
-        /// <summary>
-        /// Gets the umbraco auth ticket
-        /// </summary>
-        /// <param name="http"></param>
-        /// <returns></returns>
-        public static FormsAuthenticationTicket GetUmbracoAuthTicket(this HttpContextBase http)
-        {
-            if (http == null) throw new ArgumentNullException("http");
-            return GetAuthTicket(http, UmbracoConfig.For.UmbracoSettings().Security.AuthCookieName);
-        }
-
-        internal static FormsAuthenticationTicket GetUmbracoAuthTicket(this HttpContext http)
-        {
-            if (http == null) throw new ArgumentNullException("http");
-            return new HttpContextWrapper(http).GetUmbracoAuthTicket();
-        }
-
-        /// <summary>
-        /// This clears the forms authentication cookie
-        /// </summary>
-        /// <param name="http"></param>
-        /// <param name="cookieName"></param>
-        private static void Logout(this HttpContextBase http, string cookieName)
-        {
-            if (http == null) throw new ArgumentNullException("http");
-            //remove from the request
-            http.Request.Cookies.Remove(cookieName);
-
-            //expire from the response
-            var formsCookie = http.Response.Cookies[cookieName];
-            if (formsCookie != null)
-            {
-                //this will expire immediately and be removed from the browser
-                formsCookie.Expires = DateTime.Now.AddYears(-1);
-            }
-            else
-            {
-                //ensure there's def an expired cookie
-                http.Response.Cookies.Add(new HttpCookie(cookieName) { Expires = DateTime.Now.AddYears(-1) });
-            }
-        }
-
-        private static FormsAuthenticationTicket GetAuthTicket(this HttpContextBase http, string cookieName)
-        {
-            if (http == null) throw new ArgumentNullException("http");
-            var formsCookie = http.Request.Cookies[cookieName];
-            if (formsCookie == null)
-            {
-                return null;
-            }
-            //get the ticket
-            try
-            {
-                return FormsAuthentication.Decrypt(formsCookie.Value);
-            }
-            catch (Exception)
-            {
-                //occurs when decryption fails
-                http.Logout(cookieName);
-                return null;
-            }
-        }
-
-        /// <summary>
-        /// Renews the forms authentication ticket & cookie
-        /// </summary>
-        /// <param name="http"></param>
-        /// <param name="cookieName"></param>
-        /// <param name="cookieDomain"></param>
-        /// <param name="minutesPersisted"></param>
-        /// <returns>true if there was a ticket to renew otherwise false if there was no ticket</returns>
-        private static bool RenewAuthTicket(this HttpContextBase http, string cookieName, string cookieDomain, int minutesPersisted)
-        {
-            if (http == null) throw new ArgumentNullException("http");
-            //get the ticket
-            var ticket = GetAuthTicket(http, cookieName);
-            //renew the ticket
-            var renewed = FormsAuthentication.RenewTicketIfOld(ticket);
-            if (renewed == null)
-            {
-                return false;
-            }
-
-            //get the request cookie to get it's expiry date, 
-            //NOTE: this will never be null becaues we already do this
-            // check in teh GetAuthTicket.
-            var formsCookie = http.Request.Cookies[cookieName];
-            
-            //encrypt it
-            var hash = FormsAuthentication.Encrypt(renewed);
-            //write it to the response
-            var cookie = new HttpCookie(cookieName, hash)
-                {                    
-                    Expires = DateTime.Now.AddMinutes(minutesPersisted),
-                    Domain = cookieDomain
-                };
-
-            if (GlobalSettings.UseSSL)
-                cookie.Secure = true;
-
-            //ensure http only, this should only be able to be accessed via the server
-            cookie.HttpOnly = true;
-
-            //rewrite the cooke
-            http.Response.Cookies.Set(cookie);
-            return true;
-        }
-
-        /// <summary>
-        /// Creates a custom FormsAuthentication ticket with the data specified
-        /// </summary>
-        /// <param name="http">The HTTP.</param>
-        /// <param name="username">The username.</param>
-        /// <param name="userData">The user data.</param>
-        /// <param name="loginTimeoutMins">The login timeout mins.</param>
-        /// <param name="minutesPersisted">The minutes persisted.</param>
-        /// <param name="cookiePath">The cookie path.</param>
-        /// <param name="cookieName">Name of the cookie.</param>
-        /// <param name="cookieDomain">The cookie domain.</param>
-        private static FormsAuthenticationTicket CreateAuthTicketAndCookie(this HttpContextBase http,
-                                            string username,
-                                            string userData,
-                                            int loginTimeoutMins,
-                                            int minutesPersisted,
-                                            string cookiePath,
-                                            string cookieName,
-                                            string cookieDomain)
-        {
-            if (http == null) throw new ArgumentNullException("http");
-            // Create a new ticket used for authentication
-            var ticket = new FormsAuthenticationTicket(
-                4,
-                username,
-                DateTime.Now,
-                DateTime.Now.AddMinutes(loginTimeoutMins),
-                true,
-                userData,
-                cookiePath
-                );
-	
-            // Encrypt the cookie using the machine key for secure transport
-            var hash = FormsAuthentication.Encrypt(ticket);
-            var cookie = new HttpCookie(
-                cookieName,
-                hash)
-                {
-                    Expires = DateTime.Now.AddMinutes(minutesPersisted),
-                    Domain = cookieDomain
-                };
-
-			if (GlobalSettings.UseSSL)
-                cookie.Secure = true;
-
-            //ensure http only, this should only be able to be accessed via the server
-            cookie.HttpOnly = true;
-				
-            http.Response.Cookies.Set(cookie);
-
-            return ticket;
-        }
-    }
-=======
-﻿using System;
-using System.Web;
-using System.Web.Security;
-using Newtonsoft.Json;
-using Umbraco.Core.Configuration;
-using Umbraco.Core.Logging;
-
-namespace Umbraco.Core.Security
-{
-    internal static class FormsAuthenticationTicketExtensions
-    {
-        public static UmbracoBackOfficeIdentity CreateUmbracoIdentity(this FormsAuthenticationTicket ticket)
-        {
-            try
-            {
-                //create the Umbraco user identity 
-                return new UmbracoBackOfficeIdentity(ticket);
-            }
-            catch (Exception ex)
-            {
-                //This might occur if we cannot decrypt the value in which case we'll just ignore it, it will 
-                // be handled by the base pages
-                LogHelper.Error(typeof(FormsAuthenticationTicketExtensions), "An error occurred decrypting the user's ticket", ex);
-                return null;
-            }
-        }
-    }
-
-    /// <summary>
-    /// Extensions to create and renew and remove authentication tickets for the Umbraco back office
-    /// </summary>
-    internal static class AuthenticationExtensions
-    {
-        //public static UmbracoBackOfficeIdentity GetCurrentIdentity(this HttpContextBase http)
-        //{
-        //    return http.User.Identity as UmbracoBackOfficeIdentity;             
-        //}
-
-        //internal static UmbracoBackOfficeIdentity GetCurrentIdentity(this HttpContext http)
-        //{
-        //    return new HttpContextWrapper(http).GetCurrentIdentity();
-        //}
-        
-        /// <summary>
-        /// This clears the authentication cookie
-        /// </summary>
-        public static void UmbracoLogout(this HttpContextBase http)
-        {
-            Logout(http, UmbracoSettings.AuthCookieName);
-        }
-
-        internal static void UmbracoLogout(this HttpContext http)
-        {
-            new HttpContextWrapper(http).UmbracoLogout();
-        }
-
-        /// <summary>
-        /// Creates the umbraco authentication ticket
-        /// </summary>
-        /// <param name="http"></param>
-        /// <param name="userdata"></param>
-        public static void CreateUmbracoAuthTicket(this HttpContextBase http, UserData userdata)
-        {
-            CreateAuthTicket(
-                http, 
-                userdata, 
-                //This is one full day... this is how Umbraco has always created this cookie, it is setup to always
-                //expire one day from issue and it never gets updated.
-                1440, 
-                "/", 
-                UmbracoSettings.AuthCookieName, 
-                UmbracoSettings.AuthCookieDomain);
-        }
-
-        internal static void CreateUmbracoAuthTicket(this HttpContext http, UserData userdata)
-        {
-            new HttpContextWrapper(http).CreateUmbracoAuthTicket(userdata);
-        }
-
-        /// <summary>
-        /// Gets the umbraco auth ticket
-        /// </summary>
-        /// <param name="http"></param>
-        /// <returns></returns>
-        public static FormsAuthenticationTicket GetUmbracoAuthTicket(this HttpContextBase http)
-        {
-            return GetAuthTicket(http, UmbracoSettings.AuthCookieName);
-        }
-
-        internal static FormsAuthenticationTicket GetUmbracoAuthTicket(this HttpContext http)
-        {
-            return new HttpContextWrapper(http).GetUmbracoAuthTicket();
-        }
-
-        /// <summary>
-        /// This clears the authentication cookie
-        /// </summary>
-        /// <param name="http"></param>
-        /// <param name="cookieName"></param>
-        private static void Logout(this HttpContextBase http, string cookieName)
-        {
-            //clear the preview cookie too
-            var cookies = new[] { cookieName, Constants.Web.PreviewCookieName };
-            foreach (var c in cookies)
-            {
-                //remove from the request
-                http.Request.Cookies.Remove(c);
-
-                //expire from the response
-                var formsCookie = http.Response.Cookies[c];
-                if (formsCookie != null)
-                {
-                    //this will expire immediately and be removed from the browser
-                    formsCookie.Expires = DateTime.Now.AddYears(-1);
-                }
-                else
-                {
-                    //ensure there's def an expired cookie
-                    http.Response.Cookies.Add(new HttpCookie(c) { Expires = DateTime.Now.AddYears(-1) });
-                }               
-            }            
-
-        }
-
-        /// <summary>
-        /// In v6 this is a custom cookie, in v7 this is a real formsauth cookie.
-        /// </summary>
-        /// <param name="http"></param>
-        /// <param name="cookieName"></param>
-        /// <returns></returns>
-        private static FormsAuthenticationTicket GetAuthTicket(this HttpContextBase http, string cookieName)
-        {
-            var formsCookie = http.Request.Cookies[cookieName];
-            if (formsCookie == null)
-            {
-                return null;
-            }
-            
-            try
-            {
-                //get the cookie value
-                var cookieVal = formsCookie.Value.DecryptWithMachineKey();
-
-                //here we need to see if the cookie val can be serialized into UserData, if not it means it's probably an old cookie
-                var deserialized = JsonConvert.DeserializeObject<UserData>(cookieVal);
-
-                //in v6, we're not using real FormsAuth but our own custom cookie and then we just return a custom FormsAuth ticket
-                // for this request.
-                return new FormsAuthenticationTicket(
-                    4,
-                    deserialized.RealName,
-                    DateTime.Now,
-                    DateTime.Now.AddMinutes(GlobalSettings.TimeOutInMinutes),
-                    false,
-                    cookieVal,
-                    "/");
-
-            }
-            catch (Exception)
-            {
-                //occurs when decryption fails
-                http.Logout(cookieName);
-                return null;
-            }
-        }
-
-        /// <summary>
-        /// Creates a custom umbraco auth cookie with the data specified
-        /// </summary>
-        /// <param name="http">The HTTP.</param>
-        /// <param name="userData">The user data.</param>
-        /// <param name="minutesPersisted">The minutes persisted.</param>
-        /// <param name="cookiePath">The cookie path.</param>
-        /// <param name="cookieName">Name of the cookie.</param>
-        /// <param name="cookieDomain">The cookie domain.</param>
-        private static void CreateAuthTicket(this HttpContextBase http,
-                                            UserData userData,
-                                            int minutesPersisted,
-                                            string cookiePath,
-                                            string cookieName,
-                                            string cookieDomain)
-        {
-            var cookie = new HttpCookie(cookieName);
-
-            if (GlobalSettings.UseSSL)
-                cookie.Secure = true;
-
-            //ensure http only, this should only be able to be accessed via the server
-            cookie.HttpOnly = true;
-            cookie.Path = cookiePath;
-            cookie.Domain = cookieDomain;
-            cookie.Expires = DateTime.Now.AddMinutes(minutesPersisted);
-
-            //serialize the user data
-            var json = JsonConvert.SerializeObject(userData);
-            //encrypt it
-            var encTicket = json.EncryptWithMachineKey();
-
-            //set the cookie value
-            cookie.Value = encTicket;
-                
-            http.Response.Cookies.Set(cookie);
-        }
-    }
->>>>>>> c38030de
+﻿using System;
+using System.Net.Http;
+using System.Net.Http.Headers;
+using System.Security.Principal;
+using System.Threading;
+using System.Web;
+using System.Web.Security;
+using Newtonsoft.Json;
+using Umbraco.Core.Configuration;
+
+namespace Umbraco.Core.Security
+{
+    /// <summary>
+    /// Extensions to create and renew and remove authentication tickets for the Umbraco back office
+    /// </summary>
+    internal static class AuthenticationExtensions
+    {
+        /// <summary>
+        /// This will check the ticket to see if it is valid, if it is it will set the current thread's user and culture
+        /// </summary>
+        /// <param name="http"></param>
+        /// <param name="ticket"></param>
+        /// <param name="renewTicket">If true will attempt to renew the ticket</param>
+        public static bool AuthenticateCurrentRequest(this HttpContextBase http, FormsAuthenticationTicket ticket, bool renewTicket)
+        {
+            if (http == null) throw new ArgumentNullException("http");
+
+            //if there was a ticket, it's not expired, - it should not be renewed or its renewable
+            if (ticket != null && ticket.Expired == false && (renewTicket == false || http.RenewUmbracoAuthTicket()))
+            {
+                try
+                {
+                    //create the Umbraco user identity 
+                    var identity = new UmbracoBackOfficeIdentity(ticket);
+
+                    //set the principal object
+                    var principal = new GenericPrincipal(identity, identity.Roles);
+
+                    //It is actually not good enough to set this on the current app Context and the thread, it also needs
+                    // to be set explicitly on the HttpContext.Current !! This is a strange web api thing that is actually 
+                    // an underlying fault of asp.net not propogating the User correctly.
+                    if (HttpContext.Current != null)
+                    {
+                        HttpContext.Current.User = principal;
+                    }
+                    http.User = principal;
+                    Thread.CurrentPrincipal = principal;
+
+                    //This is a back office request, we will also set the culture/ui culture
+                    Thread.CurrentThread.CurrentCulture =
+                        Thread.CurrentThread.CurrentUICulture =
+                        new System.Globalization.CultureInfo(identity.Culture);
+
+                    return true;
+                }
+                catch (Exception ex)
+                {
+                    if (ex is FormatException || ex is JsonReaderException)
+                    {
+                        //this will occur if the cookie data is invalid
+                        http.UmbracoLogout();
+                    }
+                    else
+                    {
+                        throw;
+                    }
+
+                }
+            }
+
+            return false;
+        }
+
+
+        /// <summary>
+        /// This will return the current back office identity. 
+        /// </summary>
+        /// <param name="http"></param>
+        /// <param name="authenticateRequestIfNotFound">
+        /// If set to true and a back office identity is not found and not authenticated, this will attempt to authenticate the 
+        /// request just as is done in the Umbraco module and then set the current identity if it is valid
+        /// </param>
+        /// <returns>
+        /// Returns the current back office identity if an admin is authenticated otherwise null
+        /// </returns>
+        public static UmbracoBackOfficeIdentity GetCurrentIdentity(this HttpContextBase http, bool authenticateRequestIfNotFound)
+        {
+            if (http == null) throw new ArgumentNullException("http");
+            var identity = http.User.Identity as UmbracoBackOfficeIdentity;
+            if (identity != null) return identity;
+            if (authenticateRequestIfNotFound == false) return null;
+            //even if authenticateRequestIfNotFound is true we cannot continue if the request is actually authenticated 
+            // which would mean something strange is going on that it is not an umbraco identity.
+            if (http.User.Identity.IsAuthenticated) return null;
+            
+            //now we just need to try to authenticate the current request
+            var ticket = http.GetUmbracoAuthTicket();
+            if (http.AuthenticateCurrentRequest(ticket, true))
+            {
+                //now we 'should have an umbraco identity
+                return http.User.Identity as UmbracoBackOfficeIdentity;
+            }
+            return null;
+        }
+
+        /// <summary>
+        /// This will return the current back office identity. 
+        /// </summary>
+        /// <param name="http"></param>
+        /// <param name="authenticateRequestIfNotFound">
+        /// If set to true and a back office identity is not found and not authenticated, this will attempt to authenticate the 
+        /// request just as is done in the Umbraco module and then set the current identity if it is valid
+        /// </param>
+        /// <returns>
+        /// Returns the current back office identity if an admin is authenticated otherwise null
+        /// </returns>
+        internal static UmbracoBackOfficeIdentity GetCurrentIdentity(this HttpContext http, bool authenticateRequestIfNotFound)
+        {
+            if (http == null) throw new ArgumentNullException("http");
+            return new HttpContextWrapper(http).GetCurrentIdentity(authenticateRequestIfNotFound);
+        }
+
+        /// <summary>
+        /// This clears the forms authentication cookie
+        /// </summary>
+        public static void UmbracoLogout(this HttpContextBase http)
+        {
+            if (http == null) throw new ArgumentNullException("http");
+            Logout(http, UmbracoConfig.For.UmbracoSettings().Security.AuthCookieName);
+        }
+
+        /// <summary>
+        /// This clears the forms authentication cookie
+        /// </summary>
+        /// <param name="response"></param>
+        public static void UmbracoLogout(this HttpResponseMessage response)
+        {
+            if (response == null) throw new ArgumentNullException("response");
+            //remove the cookie
+            var cookie = new CookieHeaderValue(UmbracoConfig.For.UmbracoSettings().Security.AuthCookieName, "")
+            {
+                Expires = DateTime.Now.AddYears(-1),                
+                Path = "/"
+            };
+            response.Headers.AddCookies(new[] { cookie });
+        }
+
+        /// <summary>
+        /// This clears the forms authentication cookie
+        /// </summary>
+        /// <param name="http"></param>
+        internal static void UmbracoLogout(this HttpContext http)
+        {
+            if (http == null) throw new ArgumentNullException("http");
+            new HttpContextWrapper(http).UmbracoLogout();
+        }
+
+        /// <summary>
+        /// Renews the Umbraco authentication ticket
+        /// </summary>
+        /// <param name="http"></param>
+        /// <returns></returns>
+        public static bool RenewUmbracoAuthTicket(this HttpContextBase http)
+        {
+            if (http == null) throw new ArgumentNullException("http");
+            return RenewAuthTicket(http,
+                UmbracoConfig.For.UmbracoSettings().Security.AuthCookieName,
+                UmbracoConfig.For.UmbracoSettings().Security.AuthCookieDomain,
+                //Umbraco has always persisted it's original cookie for 1 day so we'll keep it that way
+                1440);
+        }
+
+        internal static bool RenewUmbracoAuthTicket(this HttpContext http)
+        {
+            if (http == null) throw new ArgumentNullException("http");
+            return new HttpContextWrapper(http).RenewUmbracoAuthTicket();
+        }
+
+        /// <summary>
+        /// Creates the umbraco authentication ticket
+        /// </summary>
+        /// <param name="http"></param>
+        /// <param name="userdata"></param>
+        public static FormsAuthenticationTicket CreateUmbracoAuthTicket(this HttpContextBase http, UserData userdata)
+        {
+            if (http == null) throw new ArgumentNullException("http");
+            if (userdata == null) throw new ArgumentNullException("userdata");
+            var userDataString = JsonConvert.SerializeObject(userdata);
+            return CreateAuthTicketAndCookie(
+                http, 
+                userdata.Username, 
+                userDataString, 
+                //use the configuration timeout - this is the same timeout that will be used when renewing the ticket.
+                GlobalSettings.TimeOutInMinutes, 
+                //Umbraco has always persisted it's original cookie for 1 day so we'll keep it that way
+                1440, 
+                "/",
+                UmbracoConfig.For.UmbracoSettings().Security.AuthCookieName,
+                UmbracoConfig.For.UmbracoSettings().Security.AuthCookieDomain);
+        }
+
+        internal static FormsAuthenticationTicket CreateUmbracoAuthTicket(this HttpContext http, UserData userdata)
+        {
+            if (http == null) throw new ArgumentNullException("http");
+            if (userdata == null) throw new ArgumentNullException("userdata");
+            return new HttpContextWrapper(http).CreateUmbracoAuthTicket(userdata);
+        }
+
+        /// <summary>
+        /// returns the number of seconds the user has until their auth session times out
+        /// </summary>
+        /// <param name="http"></param>
+        /// <returns></returns>
+        public static double GetRemainingAuthSeconds(this HttpContextBase http)
+        {
+            if (http == null) throw new ArgumentNullException("http");
+            var ticket = http.GetUmbracoAuthTicket();
+            return ticket.GetRemainingAuthSeconds();
+        }
+
+        /// <summary>
+        /// returns the number of seconds the user has until their auth session times out
+        /// </summary>
+        /// <param name="ticket"></param>
+        /// <returns></returns>
+        public static double GetRemainingAuthSeconds(this FormsAuthenticationTicket ticket)
+        {
+            if (ticket == null)
+            {
+                return 0;
+            }
+            var utcExpired = ticket.Expiration.ToUniversalTime();
+            var secondsRemaining = utcExpired.Subtract(DateTime.UtcNow).TotalSeconds;
+            return secondsRemaining;
+        }
+
+        /// <summary>
+        /// Gets the umbraco auth ticket
+        /// </summary>
+        /// <param name="http"></param>
+        /// <returns></returns>
+        public static FormsAuthenticationTicket GetUmbracoAuthTicket(this HttpContextBase http)
+        {
+            if (http == null) throw new ArgumentNullException("http");
+            return GetAuthTicket(http, UmbracoConfig.For.UmbracoSettings().Security.AuthCookieName);
+        }
+
+        internal static FormsAuthenticationTicket GetUmbracoAuthTicket(this HttpContext http)
+        {
+            if (http == null) throw new ArgumentNullException("http");
+            return new HttpContextWrapper(http).GetUmbracoAuthTicket();
+        }
+
+        /// <summary>
+        /// This clears the forms authentication cookie
+        /// </summary>
+        /// <param name="http"></param>
+        /// <param name="cookieName"></param>
+        private static void Logout(this HttpContextBase http, string cookieName)
+        {
+            if (http == null) throw new ArgumentNullException("http");
+            //clear the preview cookie too
+            var cookies = new[] { cookieName, Constants.Web.PreviewCookieName };
+            foreach (var c in cookies)
+            {
+                //remove from the request
+                http.Request.Cookies.Remove(c);
+
+                //expire from the response
+                var formsCookie = http.Response.Cookies[c];
+                if (formsCookie != null)
+                {
+                    //this will expire immediately and be removed from the browser
+                    formsCookie.Expires = DateTime.Now.AddYears(-1);
+                }
+                else
+                {
+                    //ensure there's def an expired cookie
+                    http.Response.Cookies.Add(new HttpCookie(c) { Expires = DateTime.Now.AddYears(-1) });
+                }               
+            }            
+
+        }
+
+        private static FormsAuthenticationTicket GetAuthTicket(this HttpContextBase http, string cookieName)
+        {
+            if (http == null) throw new ArgumentNullException("http");
+            var formsCookie = http.Request.Cookies[cookieName];
+            if (formsCookie == null)
+            {
+                return null;
+            }
+            //get the ticket
+            try
+            {
+                return FormsAuthentication.Decrypt(formsCookie.Value);
+            }
+            catch (Exception)
+            {
+                //occurs when decryption fails
+                http.Logout(cookieName);
+                return null;
+            }
+        }
+
+        /// <summary>
+        /// Renews the forms authentication ticket & cookie
+        /// </summary>
+        /// <param name="http"></param>
+        /// <param name="cookieName"></param>
+        /// <param name="cookieDomain"></param>
+        /// <param name="minutesPersisted"></param>
+        /// <returns>true if there was a ticket to renew otherwise false if there was no ticket</returns>
+        private static bool RenewAuthTicket(this HttpContextBase http, string cookieName, string cookieDomain, int minutesPersisted)
+        {
+            if (http == null) throw new ArgumentNullException("http");
+            //get the ticket
+            var ticket = GetAuthTicket(http, cookieName);
+            //renew the ticket
+            var renewed = FormsAuthentication.RenewTicketIfOld(ticket);
+            if (renewed == null)
+            {
+                return false;
+            }
+
+            //get the request cookie to get it's expiry date, 
+            //NOTE: this will never be null becaues we already do this
+            // check in teh GetAuthTicket.
+            var formsCookie = http.Request.Cookies[cookieName];
+            
+            //encrypt it
+            var hash = FormsAuthentication.Encrypt(renewed);
+            //write it to the response
+            var cookie = new HttpCookie(cookieName, hash)
+                {                    
+                    Expires = DateTime.Now.AddMinutes(minutesPersisted),
+                    Domain = cookieDomain
+                };
+
+            if (GlobalSettings.UseSSL)
+                cookie.Secure = true;
+
+            //ensure http only, this should only be able to be accessed via the server
+            cookie.HttpOnly = true;
+
+            //rewrite the cooke
+            http.Response.Cookies.Set(cookie);
+            return true;
+        }
+
+        /// <summary>
+        /// Creates a custom FormsAuthentication ticket with the data specified
+        /// </summary>
+        /// <param name="http">The HTTP.</param>
+        /// <param name="username">The username.</param>
+        /// <param name="userData">The user data.</param>
+        /// <param name="loginTimeoutMins">The login timeout mins.</param>
+        /// <param name="minutesPersisted">The minutes persisted.</param>
+        /// <param name="cookiePath">The cookie path.</param>
+        /// <param name="cookieName">Name of the cookie.</param>
+        /// <param name="cookieDomain">The cookie domain.</param>
+        private static FormsAuthenticationTicket CreateAuthTicketAndCookie(this HttpContextBase http,
+                                            string username,
+                                            string userData,
+                                            int loginTimeoutMins,
+                                            int minutesPersisted,
+                                            string cookiePath,
+                                            string cookieName,
+                                            string cookieDomain)
+        {
+            if (http == null) throw new ArgumentNullException("http");
+            // Create a new ticket used for authentication
+            var ticket = new FormsAuthenticationTicket(
+                4,
+                username,
+                DateTime.Now,
+                DateTime.Now.AddMinutes(loginTimeoutMins),
+                true,
+                userData,
+                cookiePath
+                );
+	
+            // Encrypt the cookie using the machine key for secure transport
+            var hash = FormsAuthentication.Encrypt(ticket);
+            var cookie = new HttpCookie(
+                cookieName,
+                hash)
+                {
+                    Expires = DateTime.Now.AddMinutes(minutesPersisted),
+                    Domain = cookieDomain
+                };
+
+			if (GlobalSettings.UseSSL)
+                cookie.Secure = true;
+
+            //ensure http only, this should only be able to be accessed via the server
+            cookie.HttpOnly = true;
+				
+            http.Response.Cookies.Set(cookie);
+
+            return ticket;
+        }
+    }
 }