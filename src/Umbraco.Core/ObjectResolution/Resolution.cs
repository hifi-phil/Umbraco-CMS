﻿using System;
using System.Linq;
using System.Threading;
using Umbraco.Core.Logging;

namespace Umbraco.Core.ObjectResolution
{
	/// <summary>
	/// Represents the status of objects resolution.
	/// </summary>
	/// <remarks>
	/// <para>Before resolution is frozen it is possible to access its configuration, but not to get values.</para>
	/// <para>Once resolution is frozen, it is not possible to access its configuration anymore, but it is possible to get values.</para>
	/// </remarks>
	internal static class Resolution
	{
		private static readonly ReaderWriterLockSlim ConfigurationLock = new ReaderWriterLockSlim(LockRecursionPolicy.SupportsRecursion);
        private volatile static bool _isFrozen;

	    /// <summary>
		/// Occurs when resolution is frozen.
		/// </summary>
		/// <remarks>Occurs only once, since resolution can be frozen only once.</remarks>
		public static event EventHandler Frozen;

		/// <summary>
		/// Gets or sets a value indicating whether resolution of objects is frozen.
		/// </summary>
		// internal for unit tests, use ReadFrozen if you want to be sure
		internal static bool IsFrozen
		{
		    get
		    {
		        using (new ReadLock(ConfigurationLock))
		        {
                    return _isFrozen;
                }
		    }
		}

	    public static IDisposable Reader(bool canReadUnfrozen = false)
	    {
            IDisposable l = new ReadLock(ConfigurationLock);
            if (canReadUnfrozen || _isFrozen) return l;

            l.Dispose();
            throw new InvalidOperationException("Resolution is not frozen, it is not yet possible to get values from it.");
	    }

		/// <summary>
		/// Returns a disposable object that represents safe access to unfrozen resolution configuration.
		/// </summary>
		/// <remarks>Should be used in a <c>using(Resolution.Configuration) { ... }</c>  mode.</remarks>
		public static IDisposable Configuration
		{
			get
			{
				IDisposable l = new WriteLock(ConfigurationLock);
			    if (_isFrozen == false) return l;

			    l.Dispose();
			    throw new InvalidOperationException("Resolution is frozen, it is not possible to configure it anymore.");
			}
		}

        /// <summary>
        /// Returns a disposable object that reprents dirty access to temporarily unfrozen resolution configuration.
        /// </summary>
        /// <remarks>
        /// <para>Should not be used.</para>
        /// <para>Should be used in a <c>using(Resolution.DirtyBackdoorToConfiguration) { ... }</c> mode.</para>
        /// <para>Because we just lift the frozen state, and we don't actually re-freeze, the <c>Frozen</c> event does not trigger.</para>
        /// </remarks>
        internal static IDisposable DirtyBackdoorToConfiguration
        {
            get { return new DirtyBackdoor(); }
        }

        // keep the class here because it needs write-access to Resolution.IsFrozen
        private class DirtyBackdoor : IDisposable
        {

            private readonly IDisposable _lock;
            private readonly bool _frozen;

            public DirtyBackdoor()
            {
                LogHelper.Debug(typeof(DirtyBackdoor), "Creating back door for resolution");

                _lock = new WriteLock(ConfigurationLock);
                _frozen = _isFrozen;
                _isFrozen = false;
            }

            public void Dispose()
            {
                LogHelper.Debug(typeof(DirtyBackdoor), "Disposing back door for resolution");

                _isFrozen = _frozen;
                _lock.Dispose();
            }
        }

		/// <summary>
		/// Freezes resolution.
		/// </summary>
		/// <exception cref="InvalidOperationException">resolution is already frozen.</exception>
		public static void Freeze()
		{
            LogHelper.Debug(typeof(Resolution), "Freezing resolution");
<<<<<<< HEAD

		    using (new WriteLock(ConfigurationLock))
		    {
                if (_isFrozen)
                    throw new InvalidOperationException("Resolution is frozen. It is not possible to freeze it again.");

=======

		    using (new WriteLock(ConfigurationLock))
		    {
                if (_isFrozen)
                    throw new InvalidOperationException("Resolution is frozen. It is not possible to freeze it again.");

>>>>>>> f64b8d68
                _isFrozen = true;
            }
			
            if (Frozen != null)
				Frozen(null, null);
		}
        
        /// <summary>
        /// Resets resolution, ie unfreezes it and clears Frozen event.
        /// </summary>
        /// <remarks>To be used in unit tests.</remarks>
        internal static void Reset()
        {
            LogHelper.Debug(typeof(Resolution), "Resetting resolution");

<<<<<<< HEAD
=======
            /*
            var trace = new System.Diagnostics.StackTrace();
            var testing = trace.GetFrames().Any(frame =>
                frame.GetMethod().DeclaringType.FullName.StartsWith("Umbraco.Tests"));
            if (testing == false)
                throw new InvalidOperationException("Only unit tests can reset configuration.");
            */

>>>>>>> f64b8d68
            using (new WriteLock(ConfigurationLock))
            {
                _isFrozen = false;
            }
            Frozen = null;
        }
	}
}
<|MERGE_RESOLUTION|>--- conflicted
+++ resolved
@@ -1,159 +1,147 @@
-﻿using System;
-using System.Linq;
-using System.Threading;
-using Umbraco.Core.Logging;
-
-namespace Umbraco.Core.ObjectResolution
-{
-	/// <summary>
-	/// Represents the status of objects resolution.
-	/// </summary>
-	/// <remarks>
-	/// <para>Before resolution is frozen it is possible to access its configuration, but not to get values.</para>
-	/// <para>Once resolution is frozen, it is not possible to access its configuration anymore, but it is possible to get values.</para>
-	/// </remarks>
-	internal static class Resolution
-	{
-		private static readonly ReaderWriterLockSlim ConfigurationLock = new ReaderWriterLockSlim(LockRecursionPolicy.SupportsRecursion);
-        private volatile static bool _isFrozen;
-
-	    /// <summary>
-		/// Occurs when resolution is frozen.
-		/// </summary>
-		/// <remarks>Occurs only once, since resolution can be frozen only once.</remarks>
-		public static event EventHandler Frozen;
-
-		/// <summary>
-		/// Gets or sets a value indicating whether resolution of objects is frozen.
-		/// </summary>
-		// internal for unit tests, use ReadFrozen if you want to be sure
-		internal static bool IsFrozen
-		{
-		    get
-		    {
-		        using (new ReadLock(ConfigurationLock))
-		        {
-                    return _isFrozen;
-                }
-		    }
-		}
-
-	    public static IDisposable Reader(bool canReadUnfrozen = false)
-	    {
-            IDisposable l = new ReadLock(ConfigurationLock);
-            if (canReadUnfrozen || _isFrozen) return l;
-
-            l.Dispose();
-            throw new InvalidOperationException("Resolution is not frozen, it is not yet possible to get values from it.");
-	    }
-
-		/// <summary>
-		/// Returns a disposable object that represents safe access to unfrozen resolution configuration.
-		/// </summary>
-		/// <remarks>Should be used in a <c>using(Resolution.Configuration) { ... }</c>  mode.</remarks>
-		public static IDisposable Configuration
-		{
-			get
-			{
-				IDisposable l = new WriteLock(ConfigurationLock);
-			    if (_isFrozen == false) return l;
-
-			    l.Dispose();
-			    throw new InvalidOperationException("Resolution is frozen, it is not possible to configure it anymore.");
-			}
-		}
-
-        /// <summary>
-        /// Returns a disposable object that reprents dirty access to temporarily unfrozen resolution configuration.
-        /// </summary>
-        /// <remarks>
-        /// <para>Should not be used.</para>
-        /// <para>Should be used in a <c>using(Resolution.DirtyBackdoorToConfiguration) { ... }</c> mode.</para>
-        /// <para>Because we just lift the frozen state, and we don't actually re-freeze, the <c>Frozen</c> event does not trigger.</para>
-        /// </remarks>
-        internal static IDisposable DirtyBackdoorToConfiguration
-        {
-            get { return new DirtyBackdoor(); }
-        }
-
-        // keep the class here because it needs write-access to Resolution.IsFrozen
-        private class DirtyBackdoor : IDisposable
-        {
-
-            private readonly IDisposable _lock;
-            private readonly bool _frozen;
-
-            public DirtyBackdoor()
-            {
-                LogHelper.Debug(typeof(DirtyBackdoor), "Creating back door for resolution");
-
-                _lock = new WriteLock(ConfigurationLock);
-                _frozen = _isFrozen;
-                _isFrozen = false;
-            }
-
-            public void Dispose()
-            {
-                LogHelper.Debug(typeof(DirtyBackdoor), "Disposing back door for resolution");
-
-                _isFrozen = _frozen;
-                _lock.Dispose();
-            }
-        }
-
-		/// <summary>
-		/// Freezes resolution.
-		/// </summary>
-		/// <exception cref="InvalidOperationException">resolution is already frozen.</exception>
-		public static void Freeze()
-		{
-            LogHelper.Debug(typeof(Resolution), "Freezing resolution");
-<<<<<<< HEAD
-
-		    using (new WriteLock(ConfigurationLock))
-		    {
-                if (_isFrozen)
-                    throw new InvalidOperationException("Resolution is frozen. It is not possible to freeze it again.");
-
-=======
-
-		    using (new WriteLock(ConfigurationLock))
-		    {
-                if (_isFrozen)
-                    throw new InvalidOperationException("Resolution is frozen. It is not possible to freeze it again.");
-
->>>>>>> f64b8d68
-                _isFrozen = true;
-            }
-			
-            if (Frozen != null)
-				Frozen(null, null);
-		}
-        
-        /// <summary>
-        /// Resets resolution, ie unfreezes it and clears Frozen event.
-        /// </summary>
-        /// <remarks>To be used in unit tests.</remarks>
-        internal static void Reset()
-        {
-            LogHelper.Debug(typeof(Resolution), "Resetting resolution");
-
-<<<<<<< HEAD
-=======
-            /*
-            var trace = new System.Diagnostics.StackTrace();
-            var testing = trace.GetFrames().Any(frame =>
-                frame.GetMethod().DeclaringType.FullName.StartsWith("Umbraco.Tests"));
-            if (testing == false)
-                throw new InvalidOperationException("Only unit tests can reset configuration.");
-            */
-
->>>>>>> f64b8d68
-            using (new WriteLock(ConfigurationLock))
-            {
-                _isFrozen = false;
-            }
-            Frozen = null;
-        }
-	}
-}
+﻿using System;
+using System.Linq;
+using System.Threading;
+using Umbraco.Core.Logging;
+
+namespace Umbraco.Core.ObjectResolution
+{
+	/// <summary>
+	/// Represents the status of objects resolution.
+	/// </summary>
+	/// <remarks>
+	/// <para>Before resolution is frozen it is possible to access its configuration, but not to get values.</para>
+	/// <para>Once resolution is frozen, it is not possible to access its configuration anymore, but it is possible to get values.</para>
+	/// </remarks>
+	internal static class Resolution
+	{
+		private static readonly ReaderWriterLockSlim ConfigurationLock = new ReaderWriterLockSlim(LockRecursionPolicy.SupportsRecursion);
+        private volatile static bool _isFrozen;
+
+	    /// <summary>
+		/// Occurs when resolution is frozen.
+		/// </summary>
+		/// <remarks>Occurs only once, since resolution can be frozen only once.</remarks>
+		public static event EventHandler Frozen;
+
+		/// <summary>
+		/// Gets or sets a value indicating whether resolution of objects is frozen.
+		/// </summary>
+		// internal for unit tests, use ReadFrozen if you want to be sure
+		internal static bool IsFrozen
+		{
+		    get
+		    {
+		        using (new ReadLock(ConfigurationLock))
+		        {
+                    return _isFrozen;
+                }
+		    }
+		}
+
+	    public static IDisposable Reader(bool canReadUnfrozen = false)
+	    {
+            IDisposable l = new ReadLock(ConfigurationLock);
+            if (canReadUnfrozen || _isFrozen) return l;
+
+            l.Dispose();
+            throw new InvalidOperationException("Resolution is not frozen, it is not yet possible to get values from it.");
+	    }
+
+		/// <summary>
+		/// Returns a disposable object that represents safe access to unfrozen resolution configuration.
+		/// </summary>
+		/// <remarks>Should be used in a <c>using(Resolution.Configuration) { ... }</c>  mode.</remarks>
+		public static IDisposable Configuration
+		{
+			get
+			{
+				IDisposable l = new WriteLock(ConfigurationLock);
+			    if (_isFrozen == false) return l;
+
+			    l.Dispose();
+			    throw new InvalidOperationException("Resolution is frozen, it is not possible to configure it anymore.");
+			}
+		}
+
+        /// <summary>
+        /// Returns a disposable object that reprents dirty access to temporarily unfrozen resolution configuration.
+        /// </summary>
+        /// <remarks>
+        /// <para>Should not be used.</para>
+        /// <para>Should be used in a <c>using(Resolution.DirtyBackdoorToConfiguration) { ... }</c> mode.</para>
+        /// <para>Because we just lift the frozen state, and we don't actually re-freeze, the <c>Frozen</c> event does not trigger.</para>
+        /// </remarks>
+        internal static IDisposable DirtyBackdoorToConfiguration
+        {
+            get { return new DirtyBackdoor(); }
+        }
+
+        // keep the class here because it needs write-access to Resolution.IsFrozen
+        private class DirtyBackdoor : IDisposable
+        {
+
+            private readonly IDisposable _lock;
+            private readonly bool _frozen;
+
+            public DirtyBackdoor()
+            {
+                LogHelper.Debug(typeof(DirtyBackdoor), "Creating back door for resolution");
+
+                _lock = new WriteLock(ConfigurationLock);
+                _frozen = _isFrozen;
+                _isFrozen = false;
+            }
+
+            public void Dispose()
+            {
+                LogHelper.Debug(typeof(DirtyBackdoor), "Disposing back door for resolution");
+
+                _isFrozen = _frozen;
+                _lock.Dispose();
+            }
+        }
+
+		/// <summary>
+		/// Freezes resolution.
+		/// </summary>
+		/// <exception cref="InvalidOperationException">resolution is already frozen.</exception>
+		public static void Freeze()
+		{
+            LogHelper.Debug(typeof(Resolution), "Freezing resolution");
+
+		    using (new WriteLock(ConfigurationLock))
+		    {
+                if (_isFrozen)
+                    throw new InvalidOperationException("Resolution is frozen. It is not possible to freeze it again.");
+
+                _isFrozen = true;
+            }
+			
+            if (Frozen != null)
+				Frozen(null, null);
+		}
+        
+        /// <summary>
+        /// Resets resolution, ie unfreezes it and clears Frozen event.
+        /// </summary>
+        /// <remarks>To be used in unit tests.</remarks>
+        internal static void Reset()
+        {
+            LogHelper.Debug(typeof(Resolution), "Resetting resolution");
+
+            /*
+            var trace = new System.Diagnostics.StackTrace();
+            var testing = trace.GetFrames().Any(frame =>
+                frame.GetMethod().DeclaringType.FullName.StartsWith("Umbraco.Tests"));
+            if (testing == false)
+                throw new InvalidOperationException("Only unit tests can reset configuration.");
+            */
+
+            using (new WriteLock(ConfigurationLock))
+            {
+                _isFrozen = false;
+            }
+            Frozen = null;
+        }
+	}
+}