--- conflicted
+++ resolved
@@ -24,37 +24,20 @@
     private readonly UriUtility _uriUtility;
     private RequestHandlerSettings _requestSettings;
 
-    [Obsolete("Use ctor with all parameters")]
-    public DefaultUrlProvider(
-        IOptionsMonitor<RequestHandlerSettings> requestSettings,
-        ILogger<DefaultUrlProvider> logger,
-        ISiteDomainMapper siteDomainMapper,
-        IUmbracoContextAccessor umbracoContextAccessor,
-        UriUtility uriUtility)
-        : this(
-            requestSettings,
-            logger,
-            siteDomainMapper,
-            umbracoContextAccessor,
-            uriUtility,
-            StaticServiceProvider.Instance.GetRequiredService<ILocalizationService>())
-    {
-    }
-
-    public DefaultUrlProvider(
-        IOptionsMonitor<RequestHandlerSettings> requestSettings,
-        ILogger<DefaultUrlProvider> logger,
-        ISiteDomainMapper siteDomainMapper,
-        IUmbracoContextAccessor umbracoContextAccessor,
-        UriUtility uriUtility,
-        ILocalizationService localizationService)
-    {
-        _requestSettings = requestSettings.CurrentValue;
-        _logger = logger;
-        _siteDomainMapper = siteDomainMapper;
-        _umbracoContextAccessor = umbracoContextAccessor;
-        _uriUtility = uriUtility;
-        _localizationService = localizationService;
+        public DefaultUrlProvider(
+            IOptionsMonitor<RequestHandlerSettings> requestSettings,
+            ILogger<DefaultUrlProvider> logger,
+            ISiteDomainMapper siteDomainMapper,
+            IUmbracoContextAccessor umbracoContextAccessor,
+            UriUtility uriUtility,
+            ILocalizationService localizationService)
+        {
+            _requestSettings = requestSettings.CurrentValue;
+            _logger = logger;
+            _siteDomainMapper = siteDomainMapper;
+            _umbracoContextAccessor = umbracoContextAccessor;
+            _uriUtility = uriUtility;
+            _localizationService = localizationService;
 
         requestSettings.OnChange(x => _requestSettings = x);
     }
@@ -76,23 +59,6 @@
     /// </remarks>
     public virtual IEnumerable<UrlInfo> GetOtherUrls(int id, Uri current)
     {
-<<<<<<< HEAD
-        private readonly ILocalizationService _localizationService;
-        private readonly ILocalizedTextService? _localizedTextService;
-        private readonly ILogger<DefaultUrlProvider> _logger;
-        private RequestHandlerSettings _requestSettings;
-        private readonly ISiteDomainMapper _siteDomainMapper;
-        private readonly IUmbracoContextAccessor _umbracoContextAccessor;
-        private readonly UriUtility _uriUtility;
-
-        public DefaultUrlProvider(
-            IOptionsMonitor<RequestHandlerSettings> requestSettings,
-            ILogger<DefaultUrlProvider> logger,
-            ISiteDomainMapper siteDomainMapper,
-            IUmbracoContextAccessor umbracoContextAccessor,
-            UriUtility uriUtility,
-            ILocalizationService localizationService)
-=======
         IUmbracoContext umbracoContext = _umbracoContextAccessor.GetRequiredUmbracoContext();
         IPublishedContent? node = umbracoContext.Content?.GetById(id);
         if (node == null)
@@ -107,7 +73,6 @@
 
         // n is null at root
         while (domainUris == null && n != null)
->>>>>>> ac4fb6ac
         {
             n = n.Parent; // move to parent node
             domainUris = n == null
