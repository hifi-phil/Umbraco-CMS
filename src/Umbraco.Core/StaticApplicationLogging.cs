using System;
using Microsoft.Extensions.Logging;
using Microsoft.Extensions.Logging.Abstractions;

namespace Umbraco.Cms.Core
{
    public static class StaticApplicationLogging
    {
<<<<<<< HEAD
        private static ILoggerFactory? _loggerFactory;
=======
        private static ILoggerFactory s_loggerFactory;
>>>>>>> d12602ec

        public static void Initialize(ILoggerFactory loggerFactory) => s_loggerFactory = loggerFactory;

        public static ILogger<object> Logger => CreateLogger<object>();

        public static ILogger<T> CreateLogger<T>() => s_loggerFactory?.CreateLogger<T>() ?? NullLoggerFactory.Instance.CreateLogger<T>();

        public static ILogger CreateLogger(Type type) => s_loggerFactory?.CreateLogger(type) ?? NullLogger.Instance;
    }
}<|MERGE_RESOLUTION|>--- conflicted
+++ resolved
@@ -6,11 +6,7 @@
 {
     public static class StaticApplicationLogging
     {
-<<<<<<< HEAD
-        private static ILoggerFactory? _loggerFactory;
-=======
-        private static ILoggerFactory s_loggerFactory;
->>>>>>> d12602ec
+        private static ILoggerFactory? s_loggerFactory;
 
         public static void Initialize(ILoggerFactory loggerFactory) => s_loggerFactory = loggerFactory;
 
