<<<<<<< HEAD
namespace Umbraco.Cms.Core
=======
namespace Umbraco.Cms.Core;

public static partial class Constants
>>>>>>> 4fc7f775
{
    public static class Telemetry
    {
<<<<<<< HEAD
        public static class Telemetry
        {

            public static string RootCount = "RootCount";
            public static string DomainCount = "DomainCount";
            public static string ExamineIndexCount = "ExamineIndexCount";
            public static string LanguageCount = "LanguageCount";
            public static string MacroCount = "MacroCount";
            public static string MediaCount = "MediaCount";
            public static string MemberCount = "MemberCount";
            public static string TemplateCount = "TemplateCount";
            public static string ContentCount = "ContentCount";
            public static string DocumentTypeCount = "DocumentTypeCount";
            public static string Properties = "Properties";
            public static string UserCount = "UserCount";
            public static string UserGroupCount = "UserGroupCount";
            public static string ServerOs = "ServerOs";
            public static string ServerFramework = "ServerFramework";
            public static string OsLanguage = "OsLanguage";
            public static string WebServer = "WebServer";
            public static string ModelsBuilderMode = "ModelBuilderMode";
            public static string CustomUmbracoPath = "CustomUmbracoPath";
            public static string AspEnvironment = "AspEnvironment";
            public static string IsDebug = "IsDebug";
            public static string DatabaseProvider = "DatabaseProvider";
            public static string CurrentServerRole = "CurrentServerRole";
        }
=======
        public static string RootCount = "RootCount";
        public static string DomainCount = "DomainCount";
        public static string ExamineIndexCount = "ExamineIndexCount";
        public static string LanguageCount = "LanguageCount";
        public static string MacroCount = "MacroCount";
        public static string MediaCount = "MediaCount";
        public static string MemberCount = "MemberCount";
        public static string TemplateCount = "TemplateCount";
        public static string ContentCount = "ContentCount";
        public static string DocumentTypeCount = "DocumentTypeCount";
        public static string Properties = "Properties";
        public static string UserCount = "UserCount";
        public static string UserGroupCount = "UserGroupCount";
        public static string ServerOs = "ServerOs";
        public static string ServerFramework = "ServerFramework";
        public static string OsLanguage = "OsLanguage";
        public static string WebServer = "WebServer";
        public static string ModelsBuilderMode = "ModelBuilderMode";
        public static string CustomUmbracoPath = "CustomUmbracoPath";
        public static string AspEnvironment = "AspEnvironment";
        public static string IsDebug = "IsDebug";
        public static string DatabaseProvider = "DatabaseProvider";
>>>>>>> 4fc7f775
    }
}<|MERGE_RESOLUTION|>--- conflicted
+++ resolved
@@ -1,42 +1,9 @@
-<<<<<<< HEAD
-namespace Umbraco.Cms.Core
-=======
-namespace Umbraco.Cms.Core;
+﻿namespace Umbraco.Cms.Core;
 
 public static partial class Constants
->>>>>>> 4fc7f775
 {
     public static class Telemetry
     {
-<<<<<<< HEAD
-        public static class Telemetry
-        {
-
-            public static string RootCount = "RootCount";
-            public static string DomainCount = "DomainCount";
-            public static string ExamineIndexCount = "ExamineIndexCount";
-            public static string LanguageCount = "LanguageCount";
-            public static string MacroCount = "MacroCount";
-            public static string MediaCount = "MediaCount";
-            public static string MemberCount = "MemberCount";
-            public static string TemplateCount = "TemplateCount";
-            public static string ContentCount = "ContentCount";
-            public static string DocumentTypeCount = "DocumentTypeCount";
-            public static string Properties = "Properties";
-            public static string UserCount = "UserCount";
-            public static string UserGroupCount = "UserGroupCount";
-            public static string ServerOs = "ServerOs";
-            public static string ServerFramework = "ServerFramework";
-            public static string OsLanguage = "OsLanguage";
-            public static string WebServer = "WebServer";
-            public static string ModelsBuilderMode = "ModelBuilderMode";
-            public static string CustomUmbracoPath = "CustomUmbracoPath";
-            public static string AspEnvironment = "AspEnvironment";
-            public static string IsDebug = "IsDebug";
-            public static string DatabaseProvider = "DatabaseProvider";
-            public static string CurrentServerRole = "CurrentServerRole";
-        }
-=======
         public static string RootCount = "RootCount";
         public static string DomainCount = "DomainCount";
         public static string ExamineIndexCount = "ExamineIndexCount";
@@ -59,6 +26,6 @@
         public static string AspEnvironment = "AspEnvironment";
         public static string IsDebug = "IsDebug";
         public static string DatabaseProvider = "DatabaseProvider";
->>>>>>> 4fc7f775
+        public static string CurrentServerRole = "CurrentServerRole";
     }
 }