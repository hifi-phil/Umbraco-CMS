--- conflicted
+++ resolved
@@ -4,12 +4,7 @@
 import type { ManifestWorkspace } from '@umbraco-cms/models';
 import { createExtensionElement } from '@umbraco-cms/extensions-api';
 import { umbExtensionsRegistry } from '@umbraco-cms/extensions-registry';
-<<<<<<< HEAD
-import { UmbObserverMixin } from '@umbraco-cms/observable-api';
-import { UmbWorkspaceEntityElement } from 'src/backoffice/shared/components/workspace-entity-element.interface';
-=======
 import { UmbLitElement } from '@umbraco-cms/element';
->>>>>>> c71d39ab
 
 @customElement('umb-installed-packages-section-view')
 export class UmbInstalledPackagesSectionViewElement extends UmbLitElement {
@@ -40,9 +35,9 @@
 			routes.push({
 				path: `${workspace.meta.entityType}/:key`,
 				component: () => createExtensionElement(workspace),
-				setup: (component: Promise<UmbWorkspaceEntityElement>, info: IRoutingInfo) => {
-					component.then((el) => {
-						el.entityKey = info.match.params.key;
+				setup: (component: Promise<HTMLElement>, info: IRoutingInfo) => {
+					component.then((el: HTMLElement) => {
+						(el as any).entityKey = info.match.params.key;
 					});
 				},
 			});
