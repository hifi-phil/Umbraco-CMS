--- conflicted
+++ resolved
@@ -16,12 +16,9 @@
 	// TODO: remove this magic connection, instead create the necessary methods to update parts.
 	update = this.#manager.state.update;
 
-<<<<<<< HEAD
-=======
 	setName(name: string) {
 		this.#manager.state.update({ name: name });
 	}
->>>>>>> 3d7c70ec
 	getEntityType = this.#manager.getEntityType;
 	getUnique = this.#manager.getEntityKey;
 	getEntityKey = this.#manager.getEntityKey;
@@ -35,9 +32,6 @@
 	getName() {
 		throw new Error('getName is not implemented for UmbWorkspaceUserContext');
 	}
-	setName(name: string) {
-		this.#manager.state.update({ name: name });
-	}
 
 	propertyValueByAlias(alias: string) {
 		throw new Error('setPropertyValue is not implemented for UmbWorkspaceUserContext');
