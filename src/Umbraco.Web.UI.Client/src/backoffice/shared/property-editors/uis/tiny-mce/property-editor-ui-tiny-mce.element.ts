--- conflicted
+++ resolved
@@ -1,11 +1,8 @@
 import { css, html } from 'lit';
 import { UUITextStyles } from '@umbraco-ui/uui-css/lib';
 import { customElement, property } from 'lit/decorators.js';
-<<<<<<< HEAD
+import { UmbPropertyEditorElement } from '@umbraco-cms/property-editor';
 import { UmbInputTinyMceElement } from '../../../../shared/components/input-tiny-mce/input-tiny-mce.element';
-=======
-import { UmbPropertyEditorElement } from '@umbraco-cms/property-editor';
->>>>>>> 8b6f16f4
 import { UmbLitElement } from '@umbraco-cms/element';
 import { DataTypePropertyModel } from '@umbraco-cms/backend-api';
 
@@ -13,13 +10,8 @@
  * @element umb-property-editor-ui-tiny-mce
  */
 @customElement('umb-property-editor-ui-tiny-mce')
-<<<<<<< HEAD
-export class UmbPropertyEditorUITinyMceElement extends UmbLitElement {
-	static styles = [UUITextStyles, css``];
-=======
 export class UmbPropertyEditorUITinyMceElement extends UmbLitElement implements UmbPropertyEditorElement {
 	static styles = [UUITextStyles];
->>>>>>> 8b6f16f4
 
 	@property({ type: String })
 	value = '';
