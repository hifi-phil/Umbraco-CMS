--- conflicted
+++ resolved
@@ -1,18 +1,14 @@
 import { html } from 'lit';
 import { UUITextStyles } from '@umbraco-ui/uui-css/lib';
-<<<<<<< HEAD
-import { customElement, property } from 'lit/decorators.js';
+import { customElement, property, state } from 'lit/decorators.js';
+import type { UmbInputNumberRangeElement } from '../../../../shared/components/input-number-range/input-number-range.element';
 import { UmbLitElement } from '@umbraco-cms/element';
-=======
-import { customElement, property, state } from 'lit/decorators.js';
-import type {UmbInputNumberRangeElement} from '../../../../shared/components/input-number-range/input-number-range.element';
 import '../../../../shared/components/input-number-range/input-number-range.element';
 
 type ValueType = {
 	min?: number;
 	max?: number;
-}
->>>>>>> 23c01031
+};
 
 /**
  * @element umb-property-editor-ui-number-range
@@ -21,8 +17,8 @@
 export class UmbPropertyEditorUINumberRangeElement extends UmbLitElement {
 	static styles = [UUITextStyles];
 
-	@property({type: Object})
-	private _value: ValueType = {min: undefined, max: undefined};
+	@property({ type: Object })
+	private _value: ValueType = { min: undefined, max: undefined };
 	public get value() {
 		return this._value;
 	}
@@ -38,18 +34,21 @@
 	private _onChange(event: CustomEvent) {
 		this.value = {
 			min: (event.target as UmbInputNumberRangeElement).minValue,
-			max: (event.target as UmbInputNumberRangeElement).maxValue
-		}
+			max: (event.target as UmbInputNumberRangeElement).maxValue,
+		};
 		this.dispatchEvent(new CustomEvent('property-value-change'));
 	}
 
 	@state()
-	_minValue?:number;
+	_minValue?: number;
 	@state()
-	_maxValue?:number;
+	_maxValue?: number;
 
 	render() {
-		return html`<umb-input-number-range .minValue=${this._minValue} .maxValue=${this._maxValue} @change=${this._onChange}></umb-input-number-range>`;
+		return html`<umb-input-number-range
+			.minValue=${this._minValue}
+			.maxValue=${this._maxValue}
+			@change=${this._onChange}></umb-input-number-range>`;
 	}
 }
 
