--- conflicted
+++ resolved
@@ -4,13 +4,8 @@
 import { repeat } from 'lit-html/directives/repeat.js';
 import { UmbTreeContextBase } from './tree.context';
 import type { Entity, ManifestTree } from '@umbraco-cms/models';
-<<<<<<< HEAD
 import { umbExtensionsRegistry } from '@umbraco-cms/extensions-api';
-import { UmbTreeDataStore } from '@umbraco-cms/store';
-=======
-import { umbExtensionsRegistry } from '@umbraco-cms/extensions-registry';
 import { UmbTreeStore } from '@umbraco-cms/store';
->>>>>>> 6a092621
 import { UmbLitElement } from '@umbraco-cms/element';
 
 import './tree-item.element';
