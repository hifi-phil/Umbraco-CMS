--- conflicted
+++ resolved
@@ -1,9 +1,5 @@
 import { Observable } from 'rxjs';
-<<<<<<< HEAD
-import { UmbControllerHostInterface } from '@umbraco-cms/backoffice/controller';
-=======
 import { UmbControllerHostElement } from '@umbraco-cms/backoffice/controller';
->>>>>>> 70c2f704
 import { ProblemDetailsModel, TreeItemPresentationModel } from '@umbraco-cms/backoffice/backend-api';
 
 // TODO: temp type. Add paged response type to the repository interface
