import { UUITextStyles } from '@umbraco-ui/uui-css/lib';
import { css, html, nothing } from 'lit';
import { customElement, state } from 'lit/decorators.js';
import { IRoutingInfo } from 'router-slot';
import { first, map } from 'rxjs';
import { UmbSectionContext, UMB_SECTION_CONTEXT_TOKEN } from '../section.context';
import { createExtensionElement } from '@umbraco-cms/extensions-api';
<<<<<<< HEAD
import type { ManifestDashboard, ManifestDashboardCollection, ManifestWithMeta } from '@umbraco-cms/models';
=======
import type {
	ManifestDashboard,
	ManifestDashboardCollection,
	ManifestWithMeta,
} from '@umbraco-cms/models';
>>>>>>> ba3e6169
import { umbExtensionsRegistry } from '@umbraco-cms/extensions-api';
import { UmbLitElement } from '@umbraco-cms/element';

@customElement('umb-section-dashboards')
export class UmbSectionDashboardsElement extends UmbLitElement {
	static styles = [
		UUITextStyles,
		css`
			:host {
				display: flex;
				flex-direction: column;
				height: 100%;
			}

			#tabs {
				background-color: var(--uui-color-surface);
				height: 70px;
			}

			#scroll-container {
<<<<<<< HEAD
				flex: 1;
=======
				flex:1;
>>>>>>> ba3e6169
			}

			#router-slot {
				box-sizing: border-box;
				display: block;
				padding: var(--uui-size-5);
			}
		`,
	];

	@state()
	private _dashboards?: Array<ManifestDashboard | ManifestDashboardCollection>;

	@state()
	private _currentDashboardPathname = '';

	@state()
	private _routes: Array<any> = [];

	@state()
	private _currentSectionPathname = '';

	private _currentSectionAlias?: string;
	private _sectionContext?: UmbSectionContext;

	constructor() {
		super();

		this.consumeContext(UMB_SECTION_CONTEXT_TOKEN, (context) => {
			this._sectionContext = context;
			this._observeSectionContext();
		});
	}

	private _observeSectionContext() {
		if (!this._sectionContext) return;

		this.observe(this._sectionContext.alias.pipe(first()), (alias) => {
			this._currentSectionAlias = alias;
			this._observeDashboards();
		});
		this.observe(this._sectionContext.pathname.pipe(first()), (pathname) => {
			this._currentSectionPathname = pathname || '';
		});
	}

	private _observeDashboards() {
		if (!this._currentSectionAlias) return;

		this.observe(
			umbExtensionsRegistry
				?.extensionsOfTypes<ManifestDashboard | ManifestDashboardCollection>(['dashboard', 'dashboardCollection'])
				.pipe(
					map((extensions) =>
						extensions.filter((extension) =>
							(extension as ManifestWithMeta).meta.sections.includes(this._currentSectionAlias)
						)
					)
				),
			(dashboards) => {
				this._dashboards = dashboards || undefined;
				this._createRoutes();
			}
		);
	}

	private _createRoutes() {
		this._routes = [];

		if (this._dashboards) {
			this._routes = this._dashboards.map((dashboard) => {
				return {
					path: `${dashboard.meta.pathname}`,
					component: () => {
						if (dashboard.type === 'dashboardCollection') {
							return import('src/backoffice/shared/collection/dashboards/dashboard-collection.element');
						}
						return createExtensionElement(dashboard);
					},
					setup: (component: Promise<HTMLElement> | HTMLElement, info: IRoutingInfo) => {
						this._currentDashboardPathname = info.match.route.path;
						// When its using import, we get an element, when using createExtensionElement we get a Promise.
						// TODO: this is a bit hacky, can we do it in a more appropriate way
						(component as any).manifest = dashboard;
						if ((component as any).then) {
							(component as any).then((el: any) => (el.manifest = dashboard));
						}
					},
				};
			});

			this._routes.push({
				path: '**',
				redirectTo: this._dashboards?.[0]?.meta.pathname,
			});
		}
	}

	private _renderNavigation() {
		return html`
			${this._dashboards && this._dashboards.length > 1
				? html`
						<uui-tab-group id="tabs">
							${this._dashboards.map(
								(dashboard) => html`
									<uui-tab
										href="${`section/${this._currentSectionPathname}/dashboard/${dashboard.meta.pathname}`}"
										label=${dashboard.meta.label || dashboard.name}
										?active="${dashboard.meta.pathname === this._currentDashboardPathname}"></uui-tab>
								`
							)}
						</uui-tab-group>
				  `
				: nothing}
		`;
	}

	render() {
		return html`
			${this._renderNavigation()}
			<uui-scroll-container id="scroll-container">
				<router-slot id="router-slot" .routes="${this._routes}"></router-slot>
			</uui-scroll-container>
		`;
	}
}

export default UmbSectionDashboardsElement;

declare global {
	interface HTMLElementTagNameMap {
		'umb-section-dashboards': UmbSectionDashboardsElement;
	}
}<|MERGE_RESOLUTION|>--- conflicted
+++ resolved
@@ -5,15 +5,11 @@
 import { first, map } from 'rxjs';
 import { UmbSectionContext, UMB_SECTION_CONTEXT_TOKEN } from '../section.context';
 import { createExtensionElement } from '@umbraco-cms/extensions-api';
-<<<<<<< HEAD
-import type { ManifestDashboard, ManifestDashboardCollection, ManifestWithMeta } from '@umbraco-cms/models';
-=======
 import type {
 	ManifestDashboard,
 	ManifestDashboardCollection,
 	ManifestWithMeta,
 } from '@umbraco-cms/models';
->>>>>>> ba3e6169
 import { umbExtensionsRegistry } from '@umbraco-cms/extensions-api';
 import { UmbLitElement } from '@umbraco-cms/element';
 
@@ -34,11 +30,7 @@
 			}
 
 			#scroll-container {
-<<<<<<< HEAD
-				flex: 1;
-=======
 				flex:1;
->>>>>>> ba3e6169
 			}
 
 			#router-slot {
