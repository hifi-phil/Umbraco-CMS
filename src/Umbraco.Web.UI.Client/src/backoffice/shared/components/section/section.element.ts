import { UUITextStyles } from '@umbraco-ui/uui-css/lib';
import { css, html, nothing } from 'lit';
import { customElement, state } from 'lit/decorators.js';
import { map, switchMap, EMPTY, of } from 'rxjs';
import { IRoutingInfo } from 'router-slot';
import { UmbSectionContext } from './section.context';
import { createExtensionElement } from '@umbraco-cms/extensions-api';
import type { ManifestTree, ManifestSectionView, ManifestWorkspace } from '@umbraco-cms/models';

import './section-trees/section-trees.element.ts';
import './section-views/section-views.element.ts';
import { umbExtensionsRegistry } from '@umbraco-cms/extensions-registry';
<<<<<<< HEAD
import { UmbWorkspaceEntityElement } from '../workspace-entity-element.interface';
=======
import { UmbLitElement } from '@umbraco-cms/element';
>>>>>>> c71d39ab

@customElement('umb-section')
export class UmbSectionElement extends UmbLitElement {
	static styles = [
		UUITextStyles,
		css`
			:host {
				flex: 1 1 auto;
				height: 100%;
				display: flex;
			}

			#router-slot {
				overflow: auto;
				height: 100%;
			}
		`,
	];

	// TODO: make this code reusable across sections
	@state()
	private _routes: Array<any> = [];

	@state()
	private _trees?: Array<ManifestTree>;

	private _workspaces?: Array<ManifestWorkspace>;

	@state()
	private _views?: Array<ManifestSectionView>;

	private _sectionContext?: UmbSectionContext;

	constructor() {
		super();

		this.consumeContext('umbSectionContext', (instance) => {
			this._sectionContext = instance;

			// TODO: currently they don't corporate, as they overwrite each other...
			this._observeTrees();
			this._observeViews();
		});
	}

	private _observeTrees() {
		if (!this._sectionContext) return;

		this.observe(
			this._sectionContext?.data.pipe(
				switchMap((section) => {
					if (!section) return EMPTY;
					return (
						umbExtensionsRegistry
							?.extensionsOfType('tree')
							.pipe(map((trees) => trees.filter((tree) => tree.meta.sections.includes(section.alias)))) ?? of([])
					);
				})
			),
			(trees) => {
				this._trees = trees;
				this._createTreeRoutes();
			}
		);

		this.observe(umbExtensionsRegistry.extensionsOfType('workspace'), (workspaceExtensions) => {
			this._workspaces = workspaceExtensions;
			this._createTreeRoutes();
		});
	}

	private _createTreeRoutes() {
		const routes: any[] = [
			{
				path: 'dashboard',
				component: () => import('./section-dashboards/section-dashboards.element'),
			},
		];

		// TODO: find a way to make this reuseable across:
		this._workspaces?.map((workspace: ManifestWorkspace) => {
			routes.push({
				path: `${workspace.meta.entityType}/:key`,
				component: () => createExtensionElement(workspace),
				setup: (component: Promise<UmbWorkspaceEntityElement>, info: IRoutingInfo) => {
					component.then((el) => {
						el.entityKey = info.match.params.key;
					});
				},
			});
			routes.push({
				path: workspace.meta.entityType,
				component: () => createExtensionElement(workspace),
			});
		});

		routes.push({
			path: '**',
			redirectTo: 'dashboard',
		});
		this._routes = routes;
	}

	private _observeViews() {
		if (!this._sectionContext) return;

		this.observe(
			this._sectionContext.data.pipe(
				switchMap((section) => {
					if (!section) return EMPTY;

					return (
						umbExtensionsRegistry
							?.extensionsOfType('sectionView')
							.pipe(
								map((views) =>
									views
										.filter((view) => view.meta.sections.includes(section.alias))
										.sort((a, b) => b.meta.weight - a.meta.weight)
								)
							) ?? of([])
					);
				})
			),
			(views) => {
				if(views.length > 0) {
					this._views = views;
					this._createViewRoutes();
				}
			}
		);
	}

	private _createViewRoutes() {
		this._routes =
			this._views?.map((view) => {
				return {
					path: 'view/' + view.meta.pathname,
					component: () => createExtensionElement(view),
					setup: () => {
						this._sectionContext?.setActiveView(view);
					},
				};
			}) ?? [];

		if(this._views && this._views.length > 0) {
			this._routes.push({
				path: '**',
				redirectTo: 'view/' + this._views?.[0]?.meta.pathname,
			});
		}
	}

	render() {
		return html`
			${this._trees && this._trees.length > 0
				? html`
					<umb-section-sidebar>
						<umb-section-trees></umb-section-trees>
					</umb-section-sidebar>
				  `
				: nothing}
			<umb-section-main>
				${this._views && this._views.length > 0
					? html`<umb-section-views></umb-section-views>`
					: nothing}
				${this._routes && this._routes.length > 0
					? html`<router-slot id="router-slot" .routes="${this._routes}"></router-slot>`
					: nothing}
				<slot></slot>
			</umb-section-main>
		`;
	}
}

declare global {
	interface HTMLElementTagNameMap {
		'umb-section': UmbSectionElement;
	}
}<|MERGE_RESOLUTION|>--- conflicted
+++ resolved
@@ -3,6 +3,7 @@
 import { customElement, state } from 'lit/decorators.js';
 import { map, switchMap, EMPTY, of } from 'rxjs';
 import { IRoutingInfo } from 'router-slot';
+import type { UmbWorkspaceEntityElement } from '../workspace-entity-element.interface';
 import { UmbSectionContext } from './section.context';
 import { createExtensionElement } from '@umbraco-cms/extensions-api';
 import type { ManifestTree, ManifestSectionView, ManifestWorkspace } from '@umbraco-cms/models';
@@ -10,11 +11,7 @@
 import './section-trees/section-trees.element.ts';
 import './section-views/section-views.element.ts';
 import { umbExtensionsRegistry } from '@umbraco-cms/extensions-registry';
-<<<<<<< HEAD
-import { UmbWorkspaceEntityElement } from '../workspace-entity-element.interface';
-=======
 import { UmbLitElement } from '@umbraco-cms/element';
->>>>>>> c71d39ab
 
 @customElement('umb-section')
 export class UmbSectionElement extends UmbLitElement {
@@ -101,7 +98,7 @@
 				component: () => createExtensionElement(workspace),
 				setup: (component: Promise<UmbWorkspaceEntityElement>, info: IRoutingInfo) => {
 					component.then((el) => {
-						el.entityKey = info.match.params.key;
+						(el as any).entityKey = info.match.params.key;
 					});
 				},
 			});
