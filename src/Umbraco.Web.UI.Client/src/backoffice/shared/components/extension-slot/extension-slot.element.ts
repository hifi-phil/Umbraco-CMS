import { nothing } from 'lit';
import { customElement, property, state } from 'lit/decorators.js';
import { map } from 'rxjs';
import { repeat } from 'lit/directives/repeat.js';
<<<<<<< HEAD
import { ManifestTypes, umbExtensionsRegistry } from '@umbraco-cms/extensions-registry';
=======
import { umbExtensionsRegistry } from '@umbraco-cms/extensions-registry';
>>>>>>> a4fda050
import { createExtensionElement } from '@umbraco-cms/extensions-api';
import { isManifestElementableType } from 'src/core/extensions-api/is-manifest-elementable-type.function';
import { UmbLitElement } from '@umbraco-cms/element';

type InitializedExtensionItem = { alias: string; weight: number; component: HTMLElement | null };

/**
 * @element umb-extension-slot
 * @description
 * @slot default - slot for inserting additional things into this slot.
 * @export
 * @class UmbExtensionSlot
 * @extends {UmbLitElement}
 */
@customElement('umb-extension-slot')
export class UmbExtensionSlotElement extends UmbLitElement {
	@state()
	private _extensions: InitializedExtensionItem[] = [];

	@property({ type: String })
	public type = '';

	@property({ type: Object, attribute: false })
	public filter: (manifest: any) => boolean = () => true;

	@property({ type: String, attribute: 'default-element' })
	public defaultElement = '';

	connectedCallback(): void {
		super.connectedCallback();
		this._observeExtensions();
	}

	private _observeExtensions() {
		this.observe(
<<<<<<< HEAD
			umbExtensionsRegistry?.extensionsOfType(this.type).pipe(map((extensions) => extensions.filter(this.filter))),
			async (extensions: ManifestTypes[]) => {
				const oldLength = this._extensions.length;
				this._extensions = this._extensions.filter((current) =>
					extensions.find((incoming) => incoming.alias === current.alias)
				);
				if (this._extensions.length !== oldLength) {
					this.requestUpdate('_extensions');
				}

				extensions.forEach(async (extension: ManifestTypes) => {
					const hasExt = this._extensions.find((x) => x.alias === extension.alias);
					if (!hasExt) {
						const extensionObject: InitializedExtensionItem = {
							alias: extension.alias,
							weight: (extension as any).weight || 0,
							component: null,
						};
						this._extensions.push(extensionObject);
						let component;
						if (isManifestElementableType(extension)) {
							component = await createExtensionElement(extension);
						} else {
							component = document.createElement(this.defaultElement);
						}
						if (component) {
							(component as any).manifest = extension;
							extensionObject.component = component;
=======
			umbExtensionsRegistry
				?.extensionsOfType(this.type)
				.pipe(map((extensions) => extensions.filter(this.filter))),
			async (extensions) => {

                const oldLength = this._extensions.length;
                this._extensions = this._extensions.filter(current => extensions.find(incoming => incoming.alias === current.alias));
                if(this._extensions.length !== oldLength) {
                    this.requestUpdate('_extensions');
                }

                extensions.forEach(async (extension) => {

                    const hasExt = this._extensions.find(x => x.alias === extension.alias);
                    if(!hasExt) {
                        const extensionObject:InitializedExtensionItem = {alias: extension.alias, weight: (extension as any).weight || 0, component: null};
                        this._extensions.push(extensionObject);
                        let component;
                        if(isManifestElementableType(extension)) {
                            component = await createExtensionElement(extension);
                        } else {
                            // TODO: ability to use a default element. or fail at creating this type.
                        }
                        if(component) {
                            
                            (component as any).manifest = extension;
                            extensionObject.component = component;

                            // sort:
                            // TODO: Make sure its right to have highest last?
                            this._extensions.sort((a, b) => a.weight - b.weight);
                        } else {
                            // Remove cause we could not get the component, so we will get rid of this.
                            //this._extensions.splice(this._extensions.indexOf(extensionObject), 1);
                            // Actually not, because if, then the same extension would come around again in next update.
                        }
                        this.requestUpdate('_extensions');
                    }
                });
>>>>>>> a4fda050

							// sort:
							// TODO: Make sure its right to have highest last?
							this._extensions.sort((a, b) => a.weight - b.weight);
						} else {
							// Remove cause we could not get the component, so we will get rid of this.
							//this._extensions.splice(this._extensions.indexOf(extensionObject), 1);
							// Actually not, because if, then the same extension would come around again in next update.
						}
						this.requestUpdate('_extensions');
					}
				});
			}
		);
	}

	render() {
		// TODO: check if we can use repeat directly.
		return repeat(
			this._extensions,
			(ext) => ext.alias,
			(ext) => ext.component || nothing
		);
	}
}

declare global {
	interface HTMLElementTagNameMap {
		'umb-extension-slot': UmbExtensionSlotElement;
	}
}<|MERGE_RESOLUTION|>--- conflicted
+++ resolved
@@ -2,11 +2,7 @@
 import { customElement, property, state } from 'lit/decorators.js';
 import { map } from 'rxjs';
 import { repeat } from 'lit/directives/repeat.js';
-<<<<<<< HEAD
-import { ManifestTypes, umbExtensionsRegistry } from '@umbraco-cms/extensions-registry';
-=======
 import { umbExtensionsRegistry } from '@umbraco-cms/extensions-registry';
->>>>>>> a4fda050
 import { createExtensionElement } from '@umbraco-cms/extensions-api';
 import { isManifestElementableType } from 'src/core/extensions-api/is-manifest-elementable-type.function';
 import { UmbLitElement } from '@umbraco-cms/element';
@@ -42,9 +38,8 @@
 
 	private _observeExtensions() {
 		this.observe(
-<<<<<<< HEAD
 			umbExtensionsRegistry?.extensionsOfType(this.type).pipe(map((extensions) => extensions.filter(this.filter))),
-			async (extensions: ManifestTypes[]) => {
+			async (extensions) => {
 				const oldLength = this._extensions.length;
 				this._extensions = this._extensions.filter((current) =>
 					extensions.find((incoming) => incoming.alias === current.alias)
@@ -53,7 +48,7 @@
 					this.requestUpdate('_extensions');
 				}
 
-				extensions.forEach(async (extension: ManifestTypes) => {
+				extensions.forEach(async (extension) => {
 					const hasExt = this._extensions.find((x) => x.alias === extension.alias);
 					if (!hasExt) {
 						const extensionObject: InitializedExtensionItem = {
@@ -71,47 +66,6 @@
 						if (component) {
 							(component as any).manifest = extension;
 							extensionObject.component = component;
-=======
-			umbExtensionsRegistry
-				?.extensionsOfType(this.type)
-				.pipe(map((extensions) => extensions.filter(this.filter))),
-			async (extensions) => {
-
-                const oldLength = this._extensions.length;
-                this._extensions = this._extensions.filter(current => extensions.find(incoming => incoming.alias === current.alias));
-                if(this._extensions.length !== oldLength) {
-                    this.requestUpdate('_extensions');
-                }
-
-                extensions.forEach(async (extension) => {
-
-                    const hasExt = this._extensions.find(x => x.alias === extension.alias);
-                    if(!hasExt) {
-                        const extensionObject:InitializedExtensionItem = {alias: extension.alias, weight: (extension as any).weight || 0, component: null};
-                        this._extensions.push(extensionObject);
-                        let component;
-                        if(isManifestElementableType(extension)) {
-                            component = await createExtensionElement(extension);
-                        } else {
-                            // TODO: ability to use a default element. or fail at creating this type.
-                        }
-                        if(component) {
-                            
-                            (component as any).manifest = extension;
-                            extensionObject.component = component;
-
-                            // sort:
-                            // TODO: Make sure its right to have highest last?
-                            this._extensions.sort((a, b) => a.weight - b.weight);
-                        } else {
-                            // Remove cause we could not get the component, so we will get rid of this.
-                            //this._extensions.splice(this._extensions.indexOf(extensionObject), 1);
-                            // Actually not, because if, then the same extension would come around again in next update.
-                        }
-                        this.requestUpdate('_extensions');
-                    }
-                });
->>>>>>> a4fda050
 
 							// sort:
 							// TODO: Make sure its right to have highest last?
