import { UUITextStyles } from '@umbraco-ui/uui-css/lib';
import { css, html, nothing, TemplateResult } from 'lit';
import { customElement, property, state } from 'lit/decorators.js';
import { UMB_BASIC_MODAL_TOKEN } from '../../modals/basic';
import { UmbContextDebugRequest } from '@umbraco-cms/context-api';
import { UmbLitElement } from '@umbraco-cms/element';
import { UmbModalContext, UMB_MODAL_CONTEXT_TOKEN } from 'libs/modal';

@customElement('umb-debug')
export class UmbDebug extends UmbLitElement {
	static styles = [
		UUITextStyles,
		css`
			#container {
				display: block;
				font-family: monospace;

				z-index: 10000;

				position: relative;
				width: 100%;
				padding: 10px 0;
			}

			uui-badge {
				cursor: pointer;
			}

			uui-icon {
				font-size: 15px;
			}

			.events {
				background-color: var(--uui-color-danger);
				color: var(--uui-color-selected-contrast);
				max-height: 0;
				transition: max-height 0.25s ease-out;
				overflow: hidden;
			}

			.events.open {
				max-height: 500px;
				overflow: auto;
			}

			.events > div {
				padding: 10px;
			}

			h4 {
				margin: 0;
			}
		`,
	];

	@property({ reflect: true, type: Boolean })
	enabled = false;

	@property({ reflect: true, type: Boolean })
	dialog = false;

	@property()
	contexts = new Map();

	@state()
	private _debugPaneOpen = false;

	private _modalContext?: UmbModalContext;

	constructor() {
		super();
		this.consumeContext(UMB_MODAL_CONTEXT_TOKEN, (instance) => {
			this._modalContext = instance;
		});
	}

	connectedCallback(): void {
		super.connectedCallback();

		// Dispatch it
		this.dispatchEvent(
			new UmbContextDebugRequest((contexts: Map<any, any>) => {
				// The Contexts are collected
				// When travelling up through the DOM from this element
				// to the root of <umb-app> which then uses the callback prop
				// of the this event tha has been raised to assign the contexts
				// back to this property of the WebComponent
				this.contexts = contexts;
			})
		);
	}

	render() {
		if (this.enabled) {
			return this.dialog ? this._renderDialog() : this._renderPanel();
		} else {
			return nothing;
		}
	}

	private _toggleDebugPane() {
		this._debugPaneOpen = !this._debugPaneOpen;
	}

<<<<<<< HEAD
	private _openDialog() {
		this._modalContext?.open(
			UMB_BASIC_MODAL_TOKEN,
			{
				headline: 'Debug: Contexts:',
				content: this._htmlContent(),
			},
			{
				type: 'sidebar',
			}
		);
=======
	private async _openDialog() {
		// Open a modal that uses the HTML component called 'umb-debug-modal-layout'
		await import('./debug.modal.element.js');
		this._modalContext?.open('umb-debug-modal-layout', {
			size: 'small',
			type: 'sidebar',
			data: {
				content: this._renderContextAliases(),
			},
		});
>>>>>>> 1906ec95
	}

	private _renderDialog() {
		return html` <div id="container">
			<uui-badge color="danger" look="primary" attention @click="${this._openDialog}">
				<uui-icon name="umb:bug"></uui-icon> Debug
			</uui-badge>
		</div>`;
	}

	private _renderPanel() {
		return html` <div id="container">
			<uui-button color="danger" look="primary" @click="${this._toggleDebugPane}">
				<uui-icon name="umb:bug"></uui-icon>
				Debug
			</uui-button>

			<div class="events ${this._debugPaneOpen ? 'open' : ''}">
				<div>
					<ul>
						${this._renderContextAliases()}
					</ul>
				</div>
			</div>
		</div>`;
	}

	private _renderContextAliases() {
		const contextsTemplates: TemplateResult[] = [];

		for (const [alias, instance] of this.contexts) {
			contextsTemplates.push(
				html` <li>
					Context: <strong>${alias}</strong>
					<em>(${typeof instance})</em>
					<ul>
						${this._renderInstance(instance)}
					</ul>
				</li>`
			);
		}

		return contextsTemplates;
	}

	private _renderInstance(instance: any) {
		const instanceTemplates: TemplateResult[] = [];

		// TODO: WB - Maybe make this a switch statement?
		if (typeof instance === 'function') {
			return instanceTemplates.push(html`<li>Callable Function</li>`);
		} else if (typeof instance === 'object') {
			const methodNames = this.getClassMethodNames(instance);
			if (methodNames.length) {
				instanceTemplates.push(
					html`
						<li>
							<strong>Methods</strong>
							<ul>
								${methodNames.map((methodName) => html`<li>${methodName}</li>`)}
							</ul>
						</li>
					`
				);
			}

			const props: TemplateResult[] = [];

			for (const key in instance) {
				if (key.startsWith('_')) {
					continue;
				}

				const value = instance[key];
				if (typeof value === 'string') {
					props.push(html`<li>${key} = ${value}</li>`);
				} else {
					props.push(html`<li>${key} <em>(${typeof value})</em></li>`);
				}
			}

			instanceTemplates.push(html`
				<li>
					<strong>Properties</strong>
					<ul>
						${props}
					</ul>
				</li>
			`);
		} else {
			instanceTemplates.push(html`<li>Context is a primitive with value: ${instance}</li>`);
		}

		return instanceTemplates;
	}

	private getClassMethodNames(klass: any) {
		const isGetter = (x: any, name: string): boolean => !!(Object.getOwnPropertyDescriptor(x, name) || {}).get;
		const isFunction = (x: any, name: string): boolean => typeof x[name] === 'function';
		const deepFunctions = (x: any): any =>
			x !== Object.prototype &&
			Object.getOwnPropertyNames(x)
				.filter((name) => isGetter(x, name) || isFunction(x, name))
				.concat(deepFunctions(Object.getPrototypeOf(x)) || []);
		const distinctDeepFunctions = (klass: any) => Array.from(new Set(deepFunctions(klass)));

		const allMethods =
			typeof klass.prototype === 'undefined'
				? distinctDeepFunctions(klass)
				: Object.getOwnPropertyNames(klass.prototype);
		return allMethods.filter((name: any) => name !== 'constructor' && !name.startsWith('_'));
	}
}

declare global {
	interface HTMLElementTagNameMap {
		'umb-debug': UmbDebug;
	}
}<|MERGE_RESOLUTION|>--- conflicted
+++ resolved
@@ -102,30 +102,10 @@
 		this._debugPaneOpen = !this._debugPaneOpen;
 	}
 
-<<<<<<< HEAD
 	private _openDialog() {
-		this._modalContext?.open(
-			UMB_BASIC_MODAL_TOKEN,
-			{
-				headline: 'Debug: Contexts:',
-				content: this._htmlContent(),
-			},
-			{
-				type: 'sidebar',
-			}
-		);
-=======
-	private async _openDialog() {
-		// Open a modal that uses the HTML component called 'umb-debug-modal-layout'
-		await import('./debug.modal.element.js');
-		this._modalContext?.open('umb-debug-modal-layout', {
-			size: 'small',
-			type: 'sidebar',
-			data: {
-				content: this._renderContextAliases(),
-			},
+		this._modalContext?.open(UMB_DEBUG_MODAL_TOKEN, {
+			content: this._renderContextAliases(),
 		});
->>>>>>> 1906ec95
 	}
 
 	private _renderDialog() {
