--- conflicted
+++ resolved
@@ -11,13 +11,8 @@
  * @description - Details Data Store for Media Types
  */
 export class UmbMediaTypeStore extends UmbStoreBase {
-<<<<<<< HEAD
-=======
-	#data = new UmbArrayState<MediaTypeDetails>([], (x) => x.id);
-
->>>>>>> c57c630e
 	constructor(host: UmbControllerHostElement) {
-		super(host, UMB_MEDIA_TYPE_STORE_CONTEXT_TOKEN.toString(), new ArrayState<MediaTypeDetails>([], (x) => x.id));
+		super(host, UMB_MEDIA_TYPE_STORE_CONTEXT_TOKEN.toString(), new UmbArrayState<MediaTypeDetails>([], (x) => x.id));
 	}
 
 	append(mediaType: MediaTypeDetails) {
