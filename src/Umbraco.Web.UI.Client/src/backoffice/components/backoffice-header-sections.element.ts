import { UUITextStyles } from '@umbraco-ui/uui-css/lib';
import { css, CSSResultGroup, html, LitElement } from 'lit';
import { customElement, state } from 'lit/decorators.js';
import { when } from 'lit/directives/when.js';
<<<<<<< HEAD
import { Subscription } from 'rxjs';
=======

import { UmbContextConsumerMixin, UmbContextProviderMixin } from '../../core/context';
import type { ManifestSection } from '../../core/models';
import { UmbObserverMixin } from '../../core/observer';
>>>>>>> f344aeba
import { UmbSectionStore } from '../../core/stores/section.store';
import { UmbContextConsumerMixin, UmbContextProviderMixin } from '@umbraco-cms/context-api';
import type { ManifestSection } from '@umbraco-cms/models';

@customElement('umb-backoffice-header-sections')
export class UmbBackofficeHeaderSections extends UmbContextProviderMixin(
	UmbContextConsumerMixin(UmbObserverMixin(LitElement))
) {
	static styles: CSSResultGroup = [
		UUITextStyles,
		css`
			#tabs {
				color: var(--uui-color-header-contrast);
				height: 60px;
				font-size: 16px;
				--uui-tab-text: var(--uui-color-header-contrast);
				--uui-tab-text-hover: var(--uui-color-header-contrast-emphasis);
				--uui-tab-text-active: var(--uui-color-header-contrast-emphasis);
				--uui-tab-background: var(--uui-color-header-background);
			}

			#dropdown {
				background-color: white;
				border-radius: var(--uui-border-radius);
				width: 100%;
				height: 100%;
				box-sizing: border-box;
				box-shadow: var(--uui-shadow-depth-3);
				min-width: 200px;
				color: black; /* Change to variable */
			}
		`,
	];

	@state()
	private _open = false;

	@state()
	private _sections: Array<ManifestSection> = [];

	@state()
	private _visibleSections: Array<ManifestSection> = [];

	@state()
	private _extraSections: Array<ManifestSection> = [];

	@state()
	private _currentSectionAlias = '';

	private _sectionStore?: UmbSectionStore;

	constructor() {
		super();

		this.consumeContext('umbSectionStore', (sectionStore: UmbSectionStore) => {
			this._sectionStore = sectionStore;
			this._observeSections();
			this._observeCurrentSection();
		});
	}

	private _handleMore(e: MouseEvent) {
		e.stopPropagation();
		this._open = !this._open;
	}

	private _handleTabClick(e: PointerEvent) {
		const tab = e.currentTarget as HTMLElement;

		// TODO: we need to be able to prevent the tab from setting the active state
		if (tab.id === 'moreTab') return;

		if (!tab.dataset.alias) return;

		this._sectionStore?.setCurrent(tab.dataset.alias);
	}

	private _handleLabelClick() {
		const moreTab = this.shadowRoot?.getElementById('moreTab');
		moreTab?.setAttribute('active', 'true');

		this._open = false;
	}

	private _observeSections() {
		if (!this._sectionStore) return;

		this.observe<ManifestSection[]>(this._sectionStore?.getAllowed(), (allowedSections) => {
			this._sections = allowedSections;
			this._visibleSections = this._sections;
		});
	}

	private _observeCurrentSection() {
		if (!this._sectionStore) return;

		this.observe<string>(this._sectionStore.currentAlias, (currentSectionAlias) => {
			this._currentSectionAlias = currentSectionAlias;
		});
	}

	private _renderSections() {
		return html`
			<uui-tab-group id="tabs">
				${this._visibleSections.map(
					(section: ManifestSection) => html`
						<uui-tab
							@click="${this._handleTabClick}"
							?active="${this._currentSectionAlias === section.alias}"
							href="${`/section/${section.meta.pathname}`}"
							label="${section.meta.label || section.name}"
							data-alias="${section.alias}"></uui-tab>
					`
				)}
				${this._renderExtraSections()}
			</uui-tab-group>
		`;
	}

	private _renderExtraSections() {
		return when(
			this._extraSections.length > 0,
			() => html`
				<uui-tab id="moreTab" @click="${this._handleTabClick}">
					<uui-popover .open=${this._open} placement="bottom-start" @close="${() => (this._open = false)}">
						<uui-button slot="trigger" look="primary" label="More" @click="${this._handleMore}" compact>
							<uui-symbol-more></uui-symbol-more>
						</uui-button>

						<div slot="popover" id="dropdown">
							${this._extraSections.map(
								(section) => html`
									<uui-menu-item
										?active="${this._currentSectionAlias === section.alias}"
										label="${section.meta.label || section.name}"
										@click-label="${this._handleLabelClick}"></uui-menu-item>
								`
							)}
						</div>
					</uui-popover>
				</uui-tab>
			`
		);
	}

	render() {
		return html` ${this._renderSections()} `;
	}
}

declare global {
	interface HTMLElementTagNameMap {
		'umb-backoffice-header-sections': UmbBackofficeHeaderSections;
	}
}<|MERGE_RESOLUTION|>--- conflicted
+++ resolved
@@ -2,14 +2,7 @@
 import { css, CSSResultGroup, html, LitElement } from 'lit';
 import { customElement, state } from 'lit/decorators.js';
 import { when } from 'lit/directives/when.js';
-<<<<<<< HEAD
-import { Subscription } from 'rxjs';
-=======
-
-import { UmbContextConsumerMixin, UmbContextProviderMixin } from '../../core/context';
-import type { ManifestSection } from '../../core/models';
 import { UmbObserverMixin } from '../../core/observer';
->>>>>>> f344aeba
 import { UmbSectionStore } from '../../core/stores/section.store';
 import { UmbContextConsumerMixin, UmbContextProviderMixin } from '@umbraco-cms/context-api';
 import type { ManifestSection } from '@umbraco-cms/models';
