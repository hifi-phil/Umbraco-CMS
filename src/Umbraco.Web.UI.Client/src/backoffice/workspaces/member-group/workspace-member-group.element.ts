--- conflicted
+++ resolved
@@ -20,13 +20,7 @@
 
 	render() {
 		return html`
-<<<<<<< HEAD
-			<umb-workspace-entity-layout alias="Umb.Workspace.MemberGroup"
-				>Member Group Workspace</umb-workspace-entity-layout
-			>
-=======
 			<umb-workspace-entity alias="Umb.Workspace.MemberGroup">Member Group Workspace</umb-workspace-entity>
->>>>>>> cc914c26
 		`;
 	}
 }
