--- conflicted
+++ resolved
@@ -21,13 +21,9 @@
 	...modalManifests,
 ];
 
-<<<<<<< HEAD
 export const onInit: UmbEntryPointOnInit = (host, extensionRegistry) => {
-=======
-export const onInit: UmbEntrypointOnInit = (host, extensionRegistry) => {
 	new UmbStoreExtensionInitializer(host);
 
->>>>>>> 7015badb
 	extensionRegistry.registerMany(manifests);
 
 	const notificationContainerElement = new UmbBackofficeNotificationContainerElement();
