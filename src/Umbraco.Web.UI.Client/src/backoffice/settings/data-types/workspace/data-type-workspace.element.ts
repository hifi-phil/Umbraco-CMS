import { UUIInputElement, UUIInputEvent } from '@umbraco-ui/uui';
import { UUITextStyles } from '@umbraco-ui/uui-css/lib';
import { css, html } from 'lit';
import { customElement, state } from 'lit/decorators.js';
<<<<<<< HEAD
import { UmbDataTypeWorkspaceContext } from './data-type-workspace.context';
=======
import { UmbWorkspaceDataTypeContext } from './data-type-workspace.context';
>>>>>>> 9f59c190
import { UmbLitElement } from '@umbraco-cms/element';

/**
 * @element umb-data-type-workspace
 * @description - Element for displaying a Data Type Workspace
 */
@customElement('umb-data-type-workspace')
export class UmbDataTypeWorkspaceElement extends UmbLitElement {
	static styles = [
		UUITextStyles,
		css`
			:host {
				display: block;
				width: 100%;
				height: 100%;
			}

			#header {
				/* TODO: can this be applied from layout slot CSS? */
				margin: 0 var(--uui-size-layout-1);
				flex: 1 1 auto;
			}
		`,
	];

<<<<<<< HEAD
	private _workspaceContext = new UmbDataTypeWorkspaceContext(this);

	public load(value: string) {
		this._workspaceContext?.load(value);
=======
	#workspaceContext: UmbWorkspaceDataTypeContext = new UmbWorkspaceDataTypeContext(this);

	@state()
	private _dataTypeName = '';

	public load(value: string) {
		this.#workspaceContext?.load(value);
		//this._unique = entityKey;
>>>>>>> 9f59c190
	}

	public create(parentKey: string | null) {
		this.#workspaceContext.createScaffold(parentKey);
	}

	constructor() {
		super();
<<<<<<< HEAD
		this.provideContext('umbWorkspaceContext', this._workspaceContext);

		this.observe(this._workspaceContext.name, (dataTypeName) => {
=======
		this.observe(this.#workspaceContext.name, (dataTypeName) => {
>>>>>>> 9f59c190
			if (dataTypeName !== this._dataTypeName) {
				this._dataTypeName = dataTypeName ?? '';
			}
		});

		this.observe(this._workspaceContext.test2, (hello) => {
			console.log('hello', hello);
		});
	}

	// TODO. find a way where we don't have to do this for all Workspaces.
	#handleInput(event: UUIInputEvent) {
		if (event instanceof UUIInputEvent) {
			const target = event.composedPath()[0] as UUIInputElement;

			if (typeof target?.value === 'string') {
				this.#workspaceContext.setName(target.value);
			}
		}
	}

	render() {
		return html`
			<umb-workspace-layout alias="Umb.Workspace.DataType">
				<uui-input id="header" slot="header" .value=${this._dataTypeName} @input="${this.#handleInput}"></uui-input>
			</umb-workspace-layout>
		`;
	}
}

export default UmbDataTypeWorkspaceElement;

declare global {
	interface HTMLElementTagNameMap {
		'umb-data-type-workspace': UmbDataTypeWorkspaceElement;
	}
}<|MERGE_RESOLUTION|>--- conflicted
+++ resolved
@@ -2,11 +2,7 @@
 import { UUITextStyles } from '@umbraco-ui/uui-css/lib';
 import { css, html } from 'lit';
 import { customElement, state } from 'lit/decorators.js';
-<<<<<<< HEAD
 import { UmbDataTypeWorkspaceContext } from './data-type-workspace.context';
-=======
-import { UmbWorkspaceDataTypeContext } from './data-type-workspace.context';
->>>>>>> 9f59c190
 import { UmbLitElement } from '@umbraco-cms/element';
 
 /**
@@ -32,13 +28,7 @@
 		`,
 	];
 
-<<<<<<< HEAD
-	private _workspaceContext = new UmbDataTypeWorkspaceContext(this);
-
-	public load(value: string) {
-		this._workspaceContext?.load(value);
-=======
-	#workspaceContext: UmbWorkspaceDataTypeContext = new UmbWorkspaceDataTypeContext(this);
+	#workspaceContext = new UmbDataTypeWorkspaceContext(this);
 
 	@state()
 	private _dataTypeName = '';
@@ -46,7 +36,6 @@
 	public load(value: string) {
 		this.#workspaceContext?.load(value);
 		//this._unique = entityKey;
->>>>>>> 9f59c190
 	}
 
 	public create(parentKey: string | null) {
@@ -55,19 +44,13 @@
 
 	constructor() {
 		super();
-<<<<<<< HEAD
-		this.provideContext('umbWorkspaceContext', this._workspaceContext);
-
-		this.observe(this._workspaceContext.name, (dataTypeName) => {
-=======
 		this.observe(this.#workspaceContext.name, (dataTypeName) => {
->>>>>>> 9f59c190
 			if (dataTypeName !== this._dataTypeName) {
 				this._dataTypeName = dataTypeName ?? '';
 			}
 		});
 
-		this.observe(this._workspaceContext.test2, (hello) => {
+		this.observe(this.#workspaceContext.test2, (hello) => {
 			console.log('hello', hello);
 		});
 	}
