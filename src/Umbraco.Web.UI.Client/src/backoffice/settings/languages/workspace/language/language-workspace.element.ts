--- conflicted
+++ resolved
@@ -1,4 +1,3 @@
-<<<<<<< HEAD
 import { UmbLitElement } from '@umbraco-cms/element';
 import { LanguageDetails } from '@umbraco-cms/models';
 import { UUITextStyles } from '@umbraco-ui/uui-css';
@@ -7,6 +6,8 @@
 import { UmbWorkspaceLanguageContext } from './language-workspace.context';
 import 'src/backoffice/shared/components/workspace/actions/save/workspace-action-node-save.element.ts';
 import { UUIInputElement, UUIInputEvent } from '@umbraco-ui/uui';
+
+import { UmbLitElement } from '@umbraco-cms/element';
 
 @customElement('umb-language-workspace')
 export class UmbLanguageWorkspaceElement extends UmbLitElement {
@@ -60,22 +61,6 @@
 		}
 	}
 
-=======
-import { html } from 'lit';
-import { customElement } from 'lit/decorators.js';
-import { UMB_NOTIFICATION_SERVICE_CONTEXT_TOKEN } from 'src/core/notification';
-
-import { UmbLitElement } from '@umbraco-cms/element';
-
-@customElement('umb-language-workspace')
-export class UmbLanguageWorkspaceElement extends UmbLitElement {
-	constructor() {
-		super();
-		this.consumeContext(UMB_NOTIFICATION_SERVICE_CONTEXT_TOKEN, (service) => {
-			service.peek('positive', { data: { message: 'Language Workspace' } });
-		});
-	}
->>>>>>> b4747f10
 	render() {
 		if (!this.language) return nothing;
 
