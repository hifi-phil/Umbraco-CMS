--- conflicted
+++ resolved
@@ -23,22 +23,10 @@
 	constructor() {
 		super();
 
-<<<<<<< HEAD
 		this.consumeAllContexts(['umbExtensionRegistry', 'umbSectionContext'], (instances) => {
 			this._extensionStore = instances['umbExtensionRegistry'];
 			this._sectionContext = instances['umbSectionContext'];
-			this._useTrees();
-=======
-		// TODO: wait for more contexts
-		this.consumeContext('umbExtensionRegistry', (extensionStore: UmbExtensionRegistry) => {
-			this._extensionStore = extensionStore;
 			this._observeTrees();
-		});
-
-		this.consumeContext('umbSectionContext', (sectionContext: UmbSectionContext) => {
-			this._sectionContext = sectionContext;
-			this._observeTrees();
->>>>>>> bbea9bfb
 		});
 	}
 
