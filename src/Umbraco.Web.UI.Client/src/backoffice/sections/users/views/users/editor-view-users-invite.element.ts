--- conflicted
+++ resolved
@@ -1,11 +1,7 @@
 import { css, html, nothing } from 'lit';
 import { UUITextStyles } from '@umbraco-ui/uui-css/lib';
 import { customElement, query, state } from 'lit/decorators.js';
-<<<<<<< HEAD
-import { UmbPickerUserGroupElement } from '../../picker-user-group.element';
-=======
 import { UmbInputPickerUserGroupElement } from '@umbraco-cms/components/input-user-group/input-user-group.element';
->>>>>>> 62f59e69
 import { UmbContextConsumerMixin } from '@umbraco-cms/context-api';
 import type { UserDetails } from '@umbraco-cms/models';
 import { UmbModalLayoutElement } from '@umbraco-cms/services';
@@ -82,11 +78,7 @@
 		const name = formData.get('name') as string;
 		const email = formData.get('email') as string;
 		//TODO: How should we handle pickers forms?
-<<<<<<< HEAD
-		const userGroupPicker = form.querySelector('#userGroups') as UmbPickerUserGroupElement;
-=======
 		const userGroupPicker = form.querySelector('#userGroups') as UmbInputPickerUserGroupElement;
->>>>>>> 62f59e69
 		const userGroups = userGroupPicker?.value || [];
 
 		const message = formData.get('message') as string;
@@ -136,11 +128,7 @@
 					<uui-form-layout-item>
 						<uui-label id="userGroupsLabel" slot="label" for="userGroups" required>User group</uui-label>
 						<span slot="description">Add groups to assign access and permissions</span>
-<<<<<<< HEAD
-						<umb-picker-user-group id="userGroups" name="userGroups"></umb-picker-user-group>
-=======
 						<umb-input-user-group id="userGroups" name="userGroups"></umb-input-user-group>
->>>>>>> 62f59e69
 					</uui-form-layout-item>
 					<uui-form-layout-item>
 						<uui-label id="messageLabel" slot="label" for="message" required>Message</uui-label>
