import { manifests as contentSectionManifests } from './content/manifests';
import { manifests as mediaSectionManifests } from './media/manifests';
import { manifests as memberSectionManifests } from './members/manifests';
import { manifests as packageSectionManifests } from './packages/manifests';
import { manifests as settingsSectionManifests } from './settings/manifests';
import { manifests as translationSectionManifests } from './translation/manifests';
import { manifests as userSectionManifests } from './users/manifests';

<<<<<<< HEAD
export const manifests: Array<ManifestSection> = [
	{
		type: 'section',
		alias: 'Umb.Section.Content',
		name: 'Content Section',
		elementName: 'umb-content-section',
		loader: () => import('./content/content-section.element'),
		weight: 600,
		meta: {
			label: 'Content',
			pathname: 'content',
		},
	},
	{
		type: 'section',
		alias: 'Umb.Section.Media',
		name: 'Media Section',
		elementName: 'umb-section-media',
		loader: () => import('./media/section-media.element'),
		weight: 500,
		meta: {
			label: 'Media',
			pathname: 'media',
		},
	},
	{
		type: 'section',
		alias: 'Umb.Section.Members',
		name: 'Members Section',
		elementName: 'umb-section-members',
		loader: () => import('./members/section-members.element'),
		weight: 400,
		meta: {
			label: 'Members',
			pathname: 'members',
		},
	},
	{
		type: 'section',
		alias: 'Umb.Section.Settings',
		name: 'Settings Section',
		loader: () => import('./settings/settings-section.element'),
		weight: 300,
		meta: {
			label: 'Settings',
			pathname: 'settings',
		},
	},
	{
		type: 'section',
		alias: 'Umb.Section.Packages',
		name: 'Packages Section',
		loader: () => import('./packages/section-packages.element'),
		weight: 200,
		meta: {
			label: 'Packages',
			pathname: 'packages',
		},
	},
	{
		type: 'section',
		alias: 'Umb.Section.Users',
		name: 'Users',
		loader: () => import('./users/section-users.element'),
		weight: 100,
		meta: {
			label: 'Users',
			pathname: 'users',
		},
	},
=======
import type { ManifestDashboard, ManifestSection, ManifestSectionView } from '@umbraco-cms/models';

export const manifests: Array<ManifestSection | ManifestDashboard | ManifestSectionView> = [
	...contentSectionManifests,
	...mediaSectionManifests,
	...memberSectionManifests,
	...packageSectionManifests,
	...settingsSectionManifests,
	...translationSectionManifests,
	...userSectionManifests,
>>>>>>> 098dac20
];<|MERGE_RESOLUTION|>--- conflicted
+++ resolved
@@ -6,78 +6,6 @@
 import { manifests as translationSectionManifests } from './translation/manifests';
 import { manifests as userSectionManifests } from './users/manifests';
 
-<<<<<<< HEAD
-export const manifests: Array<ManifestSection> = [
-	{
-		type: 'section',
-		alias: 'Umb.Section.Content',
-		name: 'Content Section',
-		elementName: 'umb-content-section',
-		loader: () => import('./content/content-section.element'),
-		weight: 600,
-		meta: {
-			label: 'Content',
-			pathname: 'content',
-		},
-	},
-	{
-		type: 'section',
-		alias: 'Umb.Section.Media',
-		name: 'Media Section',
-		elementName: 'umb-section-media',
-		loader: () => import('./media/section-media.element'),
-		weight: 500,
-		meta: {
-			label: 'Media',
-			pathname: 'media',
-		},
-	},
-	{
-		type: 'section',
-		alias: 'Umb.Section.Members',
-		name: 'Members Section',
-		elementName: 'umb-section-members',
-		loader: () => import('./members/section-members.element'),
-		weight: 400,
-		meta: {
-			label: 'Members',
-			pathname: 'members',
-		},
-	},
-	{
-		type: 'section',
-		alias: 'Umb.Section.Settings',
-		name: 'Settings Section',
-		loader: () => import('./settings/settings-section.element'),
-		weight: 300,
-		meta: {
-			label: 'Settings',
-			pathname: 'settings',
-		},
-	},
-	{
-		type: 'section',
-		alias: 'Umb.Section.Packages',
-		name: 'Packages Section',
-		loader: () => import('./packages/section-packages.element'),
-		weight: 200,
-		meta: {
-			label: 'Packages',
-			pathname: 'packages',
-		},
-	},
-	{
-		type: 'section',
-		alias: 'Umb.Section.Users',
-		name: 'Users',
-		loader: () => import('./users/section-users.element'),
-		weight: 100,
-		meta: {
-			label: 'Users',
-			pathname: 'users',
-		},
-	},
-=======
 import type { ManifestDashboard, ManifestSection, ManifestSectionView } from '@umbraco-cms/models';
 
 export const manifests: Array<ManifestSection | ManifestDashboard | ManifestSectionView> = [
@@ -88,5 +16,4 @@
 	...settingsSectionManifests,
 	...translationSectionManifests,
 	...userSectionManifests,
->>>>>>> 098dac20
 ];