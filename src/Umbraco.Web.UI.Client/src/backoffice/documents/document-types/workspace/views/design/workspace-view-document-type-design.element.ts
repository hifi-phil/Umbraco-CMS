--- conflicted
+++ resolved
@@ -1,12 +1,11 @@
 import { css, html } from 'lit';
 import { UUITextStyles } from '@umbraco-ui/uui-css/lib';
 import { customElement, query, state } from 'lit/decorators.js';
-import { UUIInputElement, UUIInputEvent } from '@umbraco-ui/uui';
 import { repeat } from 'lit/directives/repeat.js';
-import { UmbWorkspaceDocumentTypeContext } from '../../document-type-workspace.context';
 import { UmbLitElement } from '@umbraco-cms/internal/lit-element';
 import type { DocumentTypeResponseModel } from '@umbraco-cms/backoffice/backend-api';
 import '../../../../../shared/property-creator/property-creator.element.ts';
+import { UmbWorkspaceDocumentTypeContext } from '../../document-type-workspace.context';
 
 @customElement('umb-workspace-view-document-type-design')
 export class UmbWorkspaceViewDocumentTypeDesignElement extends UmbLitElement {
@@ -15,11 +14,8 @@
 		css`
 			:host {
 				display: block;
-<<<<<<< HEAD
+				margin: var(--uui-size-layout-1);
 			}
-
-			/** Tab group */
-
 			#workspace-tab-bar {
 				padding: 0 var(--uui-size-layout-1);
 				display: flex;
@@ -76,9 +72,6 @@
 			}
 			.group-headline uui-input {
 				flex-grow: 1;
-=======
-				margin: var(--uui-size-layout-1);
->>>>>>> 9f36a7f4
 			}
 		`,
 	];
