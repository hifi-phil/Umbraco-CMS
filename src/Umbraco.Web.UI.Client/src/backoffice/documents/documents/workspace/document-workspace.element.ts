--- conflicted
+++ resolved
@@ -1,138 +1,20 @@
 import { UUITextStyles } from '@umbraco-ui/uui-css/lib';
 import { html } from 'lit';
 import { customElement, state } from 'lit/decorators.js';
-<<<<<<< HEAD
-import { IRoutingInfo } from 'router-slot';
-import { UmbRoute, UmbRouterSlotInitEvent } from '@umbraco-cms/router';
-import type { UmbWorkspaceEntityElement } from '../../../shared/components/workspace/workspace-entity-element.interface';
-import { UmbVariantId } from '../../../shared/variants/variant-id.class';
-import { ActiveVariant } from '../../../shared/components/workspace/workspace-context/workspace-split-view-manager.class';
-=======
 import { IRoute, IRoutingInfo } from 'router-slot';
->>>>>>> 6b1b4ff1
 import { UmbDocumentWorkspaceContext } from './document-workspace.context';
 import { UmbLitElement } from '@umbraco-cms/element';
-<<<<<<< HEAD
-import '../../../shared/components/workspace/workspace-variant/workspace-variant.element';
-import { DocumentModel, VariantViewModelBaseModel } from '@umbraco-cms/backend-api';
-=======
->>>>>>> 6b1b4ff1
 
 import './document-workspace-edit.element';
 
-<<<<<<< HEAD
-	private _workspaceContext: UmbDocumentWorkspaceContext = new UmbDocumentWorkspaceContext(this);
-	//private _defaultVariant?: VariantViewModelBaseModel;
-	private splitViewElement = new UmbDocumentWorkspaceSplitViewElement();
-
-	@state()
-	_unique?: string;
-
-	@state()
-	_routes?: Array<UmbRoute>;
-=======
 @customElement('umb-document-workspace')
 export class UmbDocumentWorkspaceElement extends UmbLitElement {
 	static styles = [UUITextStyles];
->>>>>>> 6b1b4ff1
 
 	#workspaceContext = new UmbDocumentWorkspaceContext(this);
 	#element = document.createElement('umb-document-workspace-edit');
 
 	@state()
-<<<<<<< HEAD
-	_workspaceSplitViews: Array<ActiveVariant> = [];
-
-	constructor() {
-		super();
-
-		this.observe(this._workspaceContext.variants, (variants) => {
-			this._availableVariants = variants;
-			this._generateRoutes();
-		});
-		this.observe(this._workspaceContext.splitView.activeVariantsInfo, (variants) => {
-			this._workspaceSplitViews = variants;
-		});
-	}
-
-	public async load(entityKey: string) {
-		const data = await this._workspaceContext.load(entityKey);
-		this._gotDocumentData(data);
-	}
-
-	public async create(parentKey: string | null) {
-		const data = await this._workspaceContext.createScaffold(parentKey);
-		this._gotDocumentData(data);
-	}
-
-	private _gotDocumentData(data: DocumentModel | undefined) {
-		if (data && data.variants && data.variants.length > 0) {
-			//this._defaultVariant = data.variants[0];
-			this._unique = data.key;
-			// Maybe we need to re-generate routes here?
-		} else {
-			// Fail beautifully?
-		}
-	}
-
-	private _handleVariantFolderPart(index: number, folderPart: string) {
-		const variantSplit = folderPart.split('_');
-		const culture = variantSplit[0];
-		const segment = variantSplit[1];
-		this._workspaceContext.splitView.setActiveVariant(index, culture, segment);
-	}
-
-	private _generateRoutes() {
-		if (!this._availableVariants || this._availableVariants.length === 0) return;
-
-		// Generate split view routes for all available routes
-		const routes: Array<UmbRoute> = [];
-
-		// Split view routes:
-		this._availableVariants.forEach((variantA) => {
-			this._availableVariants.forEach((variantB) => {
-				routes.push({
-					path: new UmbVariantId(variantA).toString() + '_&_' + new UmbVariantId(variantB).toString(),
-					component: this.splitViewElement,
-					setup: (component: HTMLElement | Promise<HTMLElement>, info: IRoutingInfo) => {
-						// Set split view/active info..
-						const variantSplit = info.match.fragments.consumed.split('_&_');
-						variantSplit.forEach((part, index) => {
-							this._handleVariantFolderPart(index, part);
-						});
-					},
-				});
-			});
-		});
-
-		// Single view:
-		this._availableVariants.forEach((variant) => {
-			routes.push({
-				path: new UmbVariantId(variant).toString(),
-				component: this.splitViewElement,
-				setup: (component: HTMLElement | Promise<HTMLElement>, info: IRoutingInfo) => {
-					// cause we might come from a split-view, we need to reset index 1.
-					this._workspaceContext.splitView.removeActiveVariant(1);
-					this._handleVariantFolderPart(0, info.match.fragments.consumed);
-				},
-			});
-		});
-
-		if (routes.length !== 0) {
-			// Using first single view as the default route for now (hence the math below):
-			routes.push({
-				path: '**',
-				redirectTo: routes[this._availableVariants.length * this._availableVariants.length]?.path,
-			});
-		}
-
-		this._routes = routes;
-	}
-
-	private _gotWorkspaceRoute = (e: UmbRouterSlotInitEvent) => {
-		this._workspaceContext.splitView.setWorkspaceRoute(e.target.absoluteRouterPath);
-	};
-=======
 	_routes: IRoute[] = [
 		{
 			path: 'create/:parentKey/:documentTypeKey',
@@ -152,7 +34,6 @@
 			},
 		},
 	];
->>>>>>> 6b1b4ff1
 
 	render() {
 		return html`<umb-router-slot .routes="${this._routes}"></umb-router-slot>`;
