import { UmbWorkspaceContext } from '../../../shared/components/workspace/workspace-context/workspace-context';
import { UmbDocumentRepository } from '../repository/document.repository';
import type { UmbWorkspaceEntityContextInterface } from '../../../shared/components/workspace/workspace-context/workspace-entity-context.interface';
import { UmbDocumentTypeRepository } from '../../document-types/repository/document-type.repository';
import type {
	DocumentModel,
	DocumentTypeModel,
	DocumentTypePropertyTypeContainerModel,
	DocumentTypePropertyTypeModel,
} from '@umbraco-cms/backend-api';
import {
	partialUpdateFrozenArray,
	ObjectState,
	ArrayState,
	UmbObserverController,
	appendToFrozenArray,
} from '@umbraco-cms/observable-api';
import { UmbControllerHostInterface } from '@umbraco-cms/controller';

// TODO: should this context be called DocumentDraft instead of workspace? or should the draft be part of this?

// TODO: Should we have a DocumentStructureContext and maybe even a DocumentDraftContext?

type EntityType = DocumentModel;
export class UmbDocumentWorkspaceContext
	extends UmbWorkspaceContext
	implements UmbWorkspaceEntityContextInterface<EntityType | undefined>
{
	#host: UmbControllerHostInterface;
	#documentRepository: UmbDocumentRepository;
	#documentTypeRepository: UmbDocumentTypeRepository;

	/**
	 * The document is the current stored version of the document.
	 * For now lets not share this publicly as it can become confusing.
	 * TODO: Use this to compare, for variants with changes.
	 */
	#document = new ObjectState<EntityType | undefined>(undefined);

	/**
	 * The document is the current state/draft version of the document.
	 */
	#draft = new ObjectState<EntityType | undefined>(undefined);
	documentTypeKey = this.#draft.getObservablePart((data) => data?.contentTypeKey);

	variants = this.#draft.getObservablePart((data) => data?.variants || []);
	urls = this.#draft.getObservablePart((data) => data?.urls || []);
	templateKey = this.#draft.getObservablePart((data) => data?.templateKey || null);

	#documentTypes = new ArrayState<DocumentTypeModel>([], (x) => x.key);
	documentTypes = this.#documentTypes.asObservable();

	mainDocumentType = this.#documentTypes.asObservable();

	// Notice the DocumentTypePropertyTypeContainerModel is equivalent to PropertyTypeContainerViewModelBaseModel, making it easy to generalize.
	#containers = new ArrayState<DocumentTypePropertyTypeContainerModel>([], (x) => x.key);

	constructor(host: UmbControllerHostInterface) {
		super(host);
		this.#host = host;
		this.#documentRepository = new UmbDocumentRepository(this.#host);
		this.#documentTypeRepository = new UmbDocumentTypeRepository(this.#host);

		new UmbObserverController(this._host, this.documentTypeKey, (key) => this._loadDocumentType(key));
	}

	async load(entityKey: string) {
		const { data } = await this.#documentRepository.requestByKey(entityKey);
		if (data) {
<<<<<<< HEAD
			this.setIsNew(false);
			this.#data.next(data);
=======
			this.#isNew = false;
			this.#document.next(data);
			this.#draft.next(data);
>>>>>>> 2818ce20
		}
	}

	async createScaffold(parentKey: string | null) {
		const { data } = await this.#documentRepository.createScaffold(parentKey);
		if (!data) return;
<<<<<<< HEAD
		this.setIsNew(true);
		this.#data.next(data);
=======
		this.#isNew = true;
		this.#document.next(data);
		this.#draft.next(data);
>>>>>>> 2818ce20
	}

	private async _loadDocumentType(key?: string) {
		if (!key) return;

		const { data } = await this.#documentTypeRepository.requestByKey(key);
		if (!data) return;

		// Load inherited and composed types:
		await data?.compositions?.forEach(async (composition) => {
			if (composition.key) {
				this._loadDocumentType(composition.key);
			}
		});

		new UmbObserverController(this._host, await this.#documentTypeRepository.byKey(key), (docType) => {
			if (docType) {
				this.#documentTypes.appendOne(docType);
				this._initDocumentTypeContainers(docType);
				this._loadDocumentTypeCompositions(docType);
			}
		});
	}

	private async _loadDocumentTypeCompositions(documentType: DocumentTypeModel) {
		documentType.compositions?.forEach((composition) => {
			this._loadDocumentType(composition.key);
		});
	}

	private async _initDocumentTypeContainers(documentType: DocumentTypeModel) {
		documentType.containers?.forEach((container) => {
			this.#containers.appendOne(container);
		});
	}

	getData() {
		return this.#draft.getValue() || {};
	}

	/*
	getUnique() {
		return this.#data.getKey();
	}
	*/

	getEntityKey() {
		return this.getData().key;
	}

	getEntityType() {
		return 'document';
	}

	setName(name: string, culture?: string | null, segment?: string | null) {
		const variants = this.#draft.getValue()?.variants || [];
		const newVariants = partialUpdateFrozenArray(
			variants,
			{ name },
			(v) => v.culture == culture && v.segment == segment
		);
		this.#draft.update({ variants: newVariants });
	}

	propertyValuesOf(culture: string | null, segment: string | null) {
		return this.#draft.getObservablePart((data) =>
			data?.properties?.filter((p) => (culture === p.culture || null) && (segment === p.segment || null))
		);
	}

	propertyValueOfAlias(propertyAlias: string, culture: string | null, segment: string | null) {
		return this.#draft.getObservablePart((data) =>
			data?.properties?.find(
				(p) => propertyAlias === p.alias && (culture === p.culture || null) && (segment === p.segment || null)
			)
		);
	}

	hasPropertyStructuresOf(containerKey: string | null) {
		return this.#documentTypes.getObservablePart((docTypes) => {
			return (
				docTypes.find((docType) => {
					return docType.properties?.find((property) => property.containerKey === containerKey);
				}) !== undefined
			);
		});
	}
	rootPropertyStructures() {
		return this.propertyStructuresOf(null);
	}
	propertyStructuresOf(containerKey: string | null) {
		return this.#documentTypes.getObservablePart((docTypes) => {
			const props: DocumentTypePropertyTypeModel[] = [];
			docTypes.forEach((docType) => {
				docType.properties?.forEach((property) => {
					if (property.containerKey === containerKey) {
						props.push(property);
					}
				});
			});
			return props;
		});
	}

	// TODO: Check what of these methods I ended actually using:

	rootContainers(containerType: 'Group' | 'Tab') {
		return this.#containers.getObservablePart((data) => {
			return data.filter((x) => x.parentKey === null && x.type === containerType);
		});
	}

	hasRootContainers(containerType: 'Group' | 'Tab') {
		return this.#containers.getObservablePart((data) => {
			return data.filter((x) => x.parentKey === null && x.type === containerType).length > 0;
		});
	}

	containersOfParentKey(
		parentKey: DocumentTypePropertyTypeContainerModel['parentKey'],
		containerType: 'Group' | 'Tab'
	) {
		return this.#containers.getObservablePart((data) => {
			return data.filter((x) => x.parentKey === parentKey && x.type === containerType);
		});
	}

	containersByNameAndType(name: string, containerType: 'Group' | 'Tab') {
		return this.#containers.getObservablePart((data) => {
			return data.filter((x) => x.name === name && x.type === containerType);
		});
	}
	setPropertyValue(alias: string, value: unknown) {
		const entry = { alias: alias, value: value };

		const currentData = this.#draft.value;
		if (currentData) {
			// TODO: make a partial update method for array of data, (idea/concept, use if this case is getting common)
			const newDataSet = appendToFrozenArray(currentData.properties || [], entry, (x) => x.alias);
			this.#draft.update({ properties: newDataSet });
		}
	}

	async save() {
<<<<<<< HEAD
		if (!this.#data.value) return;
		if (this.isNew) {
			await this.#documentRepository.create(this.#data.value);
		} else {
			await this.#documentRepository.save(this.#data.value);
=======
		if (!this.#draft.value) return;
		if (this.#isNew) {
			await this.#documentRepository.createDetail(this.#draft.value);
		} else {
			await this.#documentRepository.saveDetail(this.#draft.value);
>>>>>>> 2818ce20
		}
		// If it went well, then its not new anymore?.
		this.setIsNew(false);
	}

	async delete(key: string) {
		await this.#documentRepository.delete(key);
	}

	/*
	concept notes:

	public saveAndPublish() {

	}

	public saveAndPreview() {

	}
	*/

	public destroy(): void {
		this.#draft.complete();
	}
}<|MERGE_RESOLUTION|>--- conflicted
+++ resolved
@@ -67,28 +67,18 @@
 	async load(entityKey: string) {
 		const { data } = await this.#documentRepository.requestByKey(entityKey);
 		if (data) {
-<<<<<<< HEAD
 			this.setIsNew(false);
-			this.#data.next(data);
-=======
-			this.#isNew = false;
 			this.#document.next(data);
 			this.#draft.next(data);
->>>>>>> 2818ce20
 		}
 	}
 
 	async createScaffold(parentKey: string | null) {
 		const { data } = await this.#documentRepository.createScaffold(parentKey);
 		if (!data) return;
-<<<<<<< HEAD
 		this.setIsNew(true);
-		this.#data.next(data);
-=======
-		this.#isNew = true;
 		this.#document.next(data);
 		this.#draft.next(data);
->>>>>>> 2818ce20
 	}
 
 	private async _loadDocumentType(key?: string) {
@@ -233,19 +223,11 @@
 	}
 
 	async save() {
-<<<<<<< HEAD
-		if (!this.#data.value) return;
-		if (this.isNew) {
-			await this.#documentRepository.create(this.#data.value);
+		if (!this.#draft.value) return;
+		if (this.getIsNew()) {
+			await this.#documentRepository.create(this.#draft.value);
 		} else {
-			await this.#documentRepository.save(this.#data.value);
-=======
-		if (!this.#draft.value) return;
-		if (this.#isNew) {
-			await this.#documentRepository.createDetail(this.#draft.value);
-		} else {
-			await this.#documentRepository.saveDetail(this.#draft.value);
->>>>>>> 2818ce20
+			await this.#documentRepository.save(this.#draft.value);
 		}
 		// If it went well, then its not new anymore?.
 		this.setIsNew(false);
