import { UUIButtonState, UUIInputElement, UUIInputEvent } from '@umbraco-ui/uui';
import { UUITextStyles } from '@umbraco-ui/uui-css/lib';
import { css, html, LitElement } from 'lit';
import { customElement, property, state } from 'lit/decorators.js';
<<<<<<< HEAD
import { distinctUntilChanged, Subscription } from 'rxjs';
=======
import { distinctUntilChanged } from 'rxjs';
import { UmbContextConsumerMixin, UmbContextProviderMixin } from '../../../core/context';
>>>>>>> f344aeba
import { UmbNotificationService } from '../../../core/services/notification';
import { UmbDocumentTypeStore } from '../../../core/stores/document-type.store';
import { DocumentTypeEntity } from '../../../mocks/data/document-type.data';
import { UmbNotificationDefaultData } from '../../../core/services/notification/layouts/default';
import { UmbObserverMixin } from '../../../core/observer';
import { UmbDocumentTypeContext } from './document-type.context';
import { UmbContextConsumerMixin, UmbContextProviderMixin } from '@umbraco-cms/context-api';

import '../shared/editor-entity-layout/editor-entity-layout.element';

// Lazy load
// TODO: Make this dynamic, use load-extensions method to loop over extensions for this node.
import './views/editor-view-document-type-design.element';

@customElement('umb-editor-document-type')
export class UmbEditorDocumentTypeElement extends UmbContextProviderMixin(
	UmbContextConsumerMixin(UmbObserverMixin(LitElement))
) {
	static styles = [
		UUITextStyles,
		css`
			:host {
				display: block;
				width: 100%;
				height: 100%;
			}

			#name {
				width: 100%;
			}

			#alias {
				padding: 0 var(--uui-size-space-3);
			}
		`,
	];

	@property()
	entityKey!: string;

	@state()
	private _documentType?: DocumentTypeEntity;

	@state()
	private _saveButtonState?: UUIButtonState;

	private _documentTypeContext?: UmbDocumentTypeContext;
	private _documentTypeStore?: UmbDocumentTypeStore;
	private _notificationService?: UmbNotificationService;

	constructor() {
		super();

		this.consumeAllContexts(['umbDocumentTypeStore', 'umbNotificationService'], (instances) => {
			this._documentTypeStore = instances['umbDocumentTypeStore'];
			this._notificationService = instances['umbNotificationService'];
			this._observeDocumentType();
		});

		this.provideContext('umbDocumentType', this._documentTypeContext);
	}

	private _observeDocumentType() {
		if (!this._documentTypeStore) return;

		// TODO: This should be done in a better way, but for now it works.
		this.observe<DocumentTypeEntity>(this._documentTypeStore.getByKey(this.entityKey), (documentType) => {
			if (!documentType) return; // TODO: Handle nicely if there is no document type

			if (!this._documentTypeContext) {
				this._documentTypeContext = new UmbDocumentTypeContext(documentType);
				this.provideContext('umbDocumentTypeContext', this._documentTypeContext);
			} else {
				this._documentTypeContext.update(documentType);
			}

			this.observe<DocumentTypeEntity>(this._documentTypeContext.data.pipe(distinctUntilChanged()), (data) => {
				this._documentType = data;
			});
		});
	}

	private async _onSave() {
		// TODO: What if store is not present, what if node is not loaded....
		if (!this._documentTypeStore) return;
		if (!this._documentType) return;

		try {
			this._saveButtonState = 'waiting';
			await this._documentTypeStore.save([this._documentType]);
			const data: UmbNotificationDefaultData = { message: 'Document Type Saved' };
			this._notificationService?.peek('positive', { data });
			this._saveButtonState = 'success';
		} catch (error) {
			this._saveButtonState = 'failed';
		}
	}

	// TODO. find a way where we don't have to do this for all editors.
	private _handleInput(event: UUIInputEvent) {
		if (event instanceof UUIInputEvent) {
			const target = event.composedPath()[0] as UUIInputElement;

			if (typeof target?.value === 'string') {
				this._documentTypeContext?.update({ name: target.value });
			}
		}
	}

	render() {
		return html`
			<umb-editor-entity-layout alias="Umb.Editor.DocumentType">
				<div slot="icon">Icon</div>

				<div slot="name">
					<uui-input id="name" .value=${this._documentType?.name} @input="${this._handleInput}">
						<div id="alias" slot="append">${this._documentType?.alias}</div>
					</uui-input>
				</div>

				<div slot="footer">Keyboard Shortcuts</div>

				<!-- TODO: these could be extensions points too -->
				<div slot="actions">
					<uui-button
						@click=${this._onSave}
						look="primary"
						color="positive"
						label="Save"
						.state="${this._saveButtonState}"></uui-button>
				</div>
			</umb-editor-entity-layout>
		`;
	}
}

export default UmbEditorDocumentTypeElement;

declare global {
	interface HTMLElementTagNameMap {
		'umb-editor-document-type': UmbEditorDocumentTypeElement;
	}
}<|MERGE_RESOLUTION|>--- conflicted
+++ resolved
@@ -2,12 +2,7 @@
 import { UUITextStyles } from '@umbraco-ui/uui-css/lib';
 import { css, html, LitElement } from 'lit';
 import { customElement, property, state } from 'lit/decorators.js';
-<<<<<<< HEAD
-import { distinctUntilChanged, Subscription } from 'rxjs';
-=======
 import { distinctUntilChanged } from 'rxjs';
-import { UmbContextConsumerMixin, UmbContextProviderMixin } from '../../../core/context';
->>>>>>> f344aeba
 import { UmbNotificationService } from '../../../core/services/notification';
 import { UmbDocumentTypeStore } from '../../../core/stores/document-type.store';
 import { DocumentTypeEntity } from '../../../mocks/data/document-type.data';
