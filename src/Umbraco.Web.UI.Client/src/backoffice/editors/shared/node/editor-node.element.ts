import { UUITextStyles } from '@umbraco-ui/uui-css/lib';
import { css, html, LitElement, nothing } from 'lit';
import { customElement, property, state } from 'lit/decorators.js';
import { UUIInputElement, UUIInputEvent } from '@umbraco-ui/uui';
<<<<<<< HEAD
import { distinctUntilChanged, Subscription } from 'rxjs';
=======
import { distinctUntilChanged } from 'rxjs';
import { UmbContextConsumerMixin, UmbContextProviderMixin } from '../../../../core/context';
>>>>>>> f344aeba
import { UmbNodeStore } from '../../../../core/stores/node.store';
import { NodeEntity } from '../../../../mocks/data/node.data';
import type { UmbNotificationService } from '../../../../core/services/notification';
import { UmbNotificationDefaultData } from '../../../../core/services/notification/layouts/default';
import { UmbObserverMixin } from '../../../../core/observer';
import { UmbNodeContext } from './node.context';
import { UmbContextConsumerMixin, UmbContextProviderMixin } from '@umbraco-cms/context-api';

import '../../shared/editor-entity-layout/editor-entity-layout.element';

// Lazy load
// TODO: Make this dynamic, use load-extensions method to loop over extensions for this node.
import './views/edit/editor-view-node-edit.element';
import './views/info/editor-view-node-info.element';

@customElement('umb-editor-node')
export class UmbEditorNodeElement extends UmbContextProviderMixin(
	UmbContextConsumerMixin(UmbObserverMixin(LitElement))
) {
	static styles = [
		UUITextStyles,
		css`
			:host {
				display: block;
				width: 100%;
				height: 100%;
			}

			#popover {
				display: block;
			}

			#dropdown {
				overflow: hidden;
				z-index: -1;
				background-color: var(--uui-combobox-popover-background-color, var(--uui-color-surface));
				border: 1px solid var(--uui-color-border);
				border-radius: var(--uui-border-radius);
				width: 100%;
				height: 100%;
				box-sizing: border-box;
				box-shadow: var(--uui-shadow-depth-3);
			}

			uui-input {
				width: 100%;
			}
		`,
	];

	@property()
	entityKey!: string;

	@property()
	alias!: string;

	@state()
	_node?: NodeEntity;

	private _nodeStore?: UmbNodeStore;
	private _nodeContext?: UmbNodeContext;
	private _notificationService?: UmbNotificationService;

	constructor() {
		super();

		this.consumeAllContexts(['umbNodeStore', 'umbNotificationService'], (instances) => {
			this._nodeStore = instances['umbNodeStore'];
			this._notificationService = instances['umbNotificationService'];
			this._useNode();
		});

		this.addEventListener('property-value-change', this._onPropertyValueChange);
	}

	private _onPropertyValueChange = (e: Event) => {
		const target = e.composedPath()[0] as any;

		// TODO: Set value.
		const property = this._node?.properties.find((x) => x.alias === target.alias);
		if (property) {
			this._setPropertyValue(property.alias, target.value);
		} else {
			console.error('property was not found', target.alias);
		}
	};

	private _setPropertyValue(alias: string, value: unknown) {
		this._node?.data.forEach((data) => {
			if (data.alias === alias) {
				data.value = value;
			}
		});
	}

	private _useNode() {
		if (!this._nodeStore) return;

		this.observe<NodeEntity>(this._nodeStore.getByKey(this.entityKey), (node) => {
			if (!node) return; // TODO: Handle nicely if there is no node.

			if (!this._nodeContext) {
				this._nodeContext = new UmbNodeContext(node);
				this.provideContext('umbNodeContext', this._nodeContext);
			} else {
				this._nodeContext.update(node);
			}

			this.observe<NodeEntity>(this._nodeContext.data.pipe(distinctUntilChanged()), (data) => {
				this._node = data;
			});
		});
	}

	private _onSaveAndPublish() {
		this._onSave();
	}

	private _onSave() {
		// TODO: What if store is not present, what if node is not loaded....
		if (this._node) {
			this._nodeStore?.save([this._node]).then(() => {
				const data: UmbNotificationDefaultData = { message: 'Document Saved' };
				this._notificationService?.peek('positive', { data });
			});
		}
	}

	private _onSaveAndPreview() {
		this._onSave();
	}

	// TODO. find a way where we don't have to do this for all editors.
	private _handleInput(event: UUIInputEvent) {
		if (event instanceof UUIInputEvent) {
			const target = event.composedPath()[0] as UUIInputElement;

			if (typeof target?.value === 'string') {
				this._nodeContext?.update({ name: target.value });
			}
		}
	}

	private _toggleVariantSelector() {
		this._variantSelectorIsOpen = !this._variantSelectorIsOpen;
	}

	@state()
	private _variantSelectorIsOpen = false;

	private _close() {
		this._variantSelectorIsOpen = false;
	}

	render() {
		return html`
			<umb-editor-entity-layout alias=${this.alias}>
				<div slot="name">
					<uui-input .value=${this._node?.name} @input="${this._handleInput}">
						<!-- Implement Variant Selector -->
						${this._node && this._node.variants.length > 0
							? html`
									<div slot="append">
										<uui-button id="trigger" @click=${this._toggleVariantSelector}>
											English (United States)
											<uui-caret></uui-caret>
										</uui-button>
									</div>
							  `
							: nothing}
					</uui-input>

					<!-- Implement Variant Selector -->
					${this._node && this._node.variants.length > 0
						? html`
								<uui-popover id="popover" .open=${this._variantSelectorIsOpen} @close=${this._close}>
									<div id="dropdown" slot="popover">
										<uui-scroll-container id="scroll-container">
											<ul>
												<li>Implement variants</li>
											</ul>
										</uui-scroll-container>
									</div>
								</uui-popover>
						  `
						: nothing}
				</div>

				<div slot="footer">Breadcrumbs</div>

				<div slot="actions">
					<uui-button @click=${this._onSaveAndPreview} label="Save and preview"></uui-button>
					<uui-button @click=${this._onSave} look="secondary" label="Save"></uui-button>
					<uui-button
						@click=${this._onSaveAndPublish}
						look="primary"
						color="positive"
						label="Save and publish"></uui-button>
				</div>
			</umb-editor-entity-layout>
		`;
	}
}

export default UmbEditorNodeElement;

declare global {
	interface HTMLElementTagNameMap {
		'umb-editor-node': UmbEditorNodeElement;
	}
}<|MERGE_RESOLUTION|>--- conflicted
+++ resolved
@@ -2,12 +2,7 @@
 import { css, html, LitElement, nothing } from 'lit';
 import { customElement, property, state } from 'lit/decorators.js';
 import { UUIInputElement, UUIInputEvent } from '@umbraco-ui/uui';
-<<<<<<< HEAD
-import { distinctUntilChanged, Subscription } from 'rxjs';
-=======
 import { distinctUntilChanged } from 'rxjs';
-import { UmbContextConsumerMixin, UmbContextProviderMixin } from '../../../../core/context';
->>>>>>> f344aeba
 import { UmbNodeStore } from '../../../../core/stores/node.store';
 import { NodeEntity } from '../../../../mocks/data/node.data';
 import type { UmbNotificationService } from '../../../../core/services/notification';
