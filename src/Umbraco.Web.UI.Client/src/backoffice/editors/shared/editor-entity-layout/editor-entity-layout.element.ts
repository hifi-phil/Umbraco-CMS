--- conflicted
+++ resolved
@@ -78,17 +78,10 @@
 	 * @default ''
 	 */
 	@property()
-<<<<<<< HEAD
-	headline = '';
+	public headline = '';
 
 	@property()
-	alias = '';
-
-	@property()
-	name = '';
-=======
 	public alias = '';
->>>>>>> 55a0e0a2
 
 	@state()
 	private _editorViews: Array<ManifestEditorView> = [];
