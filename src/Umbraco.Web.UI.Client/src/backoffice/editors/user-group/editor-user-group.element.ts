--- conflicted
+++ resolved
@@ -5,13 +5,8 @@
 import { repeat } from 'lit/directives/repeat.js';
 import { UmbUserGroupContext } from './user-group.context';
 import { UmbObserverMixin } from '@umbraco-cms/observable-api';
-<<<<<<< HEAD
-import '@umbraco-cms/sections/users/picker-user.element';
-import '@umbraco-cms/sections/users/picker-section.element';
-=======
 import '@umbraco-cms/components/input-user/input-user.element';
 import '@umbraco-cms/components/input-section/input-section.element';
->>>>>>> 62f59e69
 import { UmbContextConsumerMixin, UmbContextProviderMixin } from '@umbraco-cms/context-api';
 import type { ManifestEditorAction, ManifestWithLoader, UserDetails, UserGroupDetails } from '@umbraco-cms/models';
 import { umbExtensionsRegistry } from '@umbraco-cms/extensions-registry';
@@ -304,17 +299,10 @@
 		return html` <uui-box>
 				<div slot="headline">Assign access</div>
 				<umb-editor-property-layout label="Sections" description="Add sections to give users access">
-<<<<<<< HEAD
-					<umb-picker-section
-						slot="editor"
-						.value=${this._userGroup.sections}
-						@change=${(e: any) => this._updateProperty('sections', e.target.value)}></umb-picker-section>
-=======
 					<umb-input-section
 						slot="editor"
 						.value=${this._userGroup.sections}
 						@change=${(e: any) => this._updateProperty('sections', e.target.value)}></umb-input-section>
->>>>>>> 62f59e69
 				</umb-editor-property-layout>
 				<umb-editor-property-layout
 					label="Content start node"
@@ -372,15 +360,9 @@
 	private renderRightColumn() {
 		return html`<uui-box>
 			<div slot="headline">Users</div>
-<<<<<<< HEAD
-			<umb-picker-user
-				@change=${(e: Event) => this._updateUserKeys((e.target as any).value)}
-				.value=${this._userKeys || []}></umb-picker-user>
-=======
 			<umb-input-user
 				@change=${(e: Event) => this._updateUserKeys((e.target as any).value)}
 				.value=${this._userKeys || []}></umb-input-user>
->>>>>>> 62f59e69
 		</uui-box>`;
 	}
 
