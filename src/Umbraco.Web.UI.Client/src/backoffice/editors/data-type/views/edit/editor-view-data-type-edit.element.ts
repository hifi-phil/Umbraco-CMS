--- conflicted
+++ resolved
@@ -40,13 +40,6 @@
 	private _propertyEditorStore?: UmbPropertyEditorStore;
 	private _modalService?: UmbModalService;
 
-<<<<<<< HEAD
-	private _dataTypeSubscription?: Subscription;
-	private _propertyEditorSubscription?: Subscription;
-	private _propertyEditorUISubscription?: Subscription;
-
-=======
->>>>>>> bbea9bfb
 	constructor() {
 		super();
 
