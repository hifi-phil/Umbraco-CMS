--- conflicted
+++ resolved
@@ -134,11 +134,7 @@
 		type: 'propertyEditorUI',
 		alias: 'Umb.PropertyEditorUI.Text',
 		name: 'Text',
-<<<<<<< HEAD
-		js: () => import('./backoffice/property-editors/text/property-editor-text.element'),
-=======
-		loader: () => import('./backoffice/property-editors/property-editor-text.element'),
->>>>>>> 6b420b47
+		loader: () => import('./backoffice/property-editors/text/property-editor-text.element'),
 		meta: {
 			icon: 'edit',
 			group: 'common',
@@ -149,11 +145,7 @@
 		alias: 'Umb.PropertyEditorUI.Textarea',
 		name: 'Textarea',
 		elementName: 'umb-property-editor-textarea',
-<<<<<<< HEAD
-		js: () => import('./backoffice/property-editors/textarea/property-editor-textarea.element'),
-=======
-		loader: () => import('./backoffice/property-editors/property-editor-textarea.element'),
->>>>>>> 6b420b47
+		loader: () => import('./backoffice/property-editors/textarea/property-editor-textarea.element'),
 		meta: {
 			icon: 'edit',
 			group: 'common',
@@ -163,11 +155,7 @@
 		type: 'propertyEditorUI',
 		alias: 'Umb.PropertyEditorUI.ContextExample',
 		name: 'Context Example',
-<<<<<<< HEAD
-		js: () => import('./backoffice/property-editors/context-example/property-editor-context-example.element'),
-=======
-		loader: () => import('./backoffice/property-editors/property-editor-context-example.element'),
->>>>>>> 6b420b47
+		loader: () => import('./backoffice/property-editors/context-example/property-editor-context-example.element'),
 		meta: {
 			icon: 'favorite',
 			group: 'common',
@@ -264,11 +252,7 @@
 		alias: 'Umb.PropertyAction.Copy',
 		name: 'Copy',
 		elementName: 'umb-property-action-copy',
-<<<<<<< HEAD
-		js: () => import('./backoffice/property-actions/copy/property-action-copy.element'),
-=======
-		loader: () => import('./backoffice/property-actions/property-action-copy.element'),
->>>>>>> 6b420b47
+		loader: () => import('./backoffice/property-actions/copy/property-action-copy.element'),
 		meta: {
 			propertyEditors: ['Umb.PropertyEditorUI.Text'],
 		},
@@ -278,11 +262,7 @@
 		alias: 'Umb.PropertyAction.Clear',
 		name: 'Clear',
 		elementName: 'umb-property-action-clear',
-<<<<<<< HEAD
-		js: () => import('./backoffice/property-actions/clear/property-action-clear.element'),
-=======
-		loader: () => import('./backoffice/property-actions/property-action-clear.element'),
->>>>>>> 6b420b47
+		loader: () => import('./backoffice/property-actions/clear/property-action-clear.element'),
 		meta: {
 			propertyEditors: ['Umb.PropertyEditorUI.Text'],
 		},
@@ -292,11 +272,7 @@
 		alias: 'Umb.PropertyEditorUI.ContentPicker',
 		name: 'ContentPicker',
 		elementName: 'umb-property-editor-content-picker',
-<<<<<<< HEAD
-		js: () => import('./backoffice/property-editors/content-picker/property-editor-content-picker.element'),
-=======
-		loader: () => import('./backoffice/property-editors/property-editor-content-picker.element'),
->>>>>>> 6b420b47
+		loader: () => import('./backoffice/property-editors/content-picker/property-editor-content-picker.element'),
 		meta: {
 			icon: 'document',
 			group: 'common',
