--- conflicted
+++ resolved
@@ -7,12 +7,9 @@
 import * as serverHandlers from './domains/server.handlers';
 import { handlers as upgradeHandlers } from './domains/upgrade.handlers';
 import { handlers as userHandlers } from './domains/user.handlers';
-<<<<<<< HEAD
 import { handlers as telemetryHandlers } from './domains/telemetry.handlers';
-=======
 import { handlers as treeHandlers } from './domains/entity.handlers';
 import { handlers as propertyEditorHandlers } from './domains/property-editor.handlers';
->>>>>>> 249521e4
 
 export const handlers = [
 	serverHandlers.serverRunningHandler,
@@ -25,11 +22,8 @@
 	...dataTypeHandlers,
 	...documentTypeHandlers,
 	...manifestsHandlers.default,
-<<<<<<< HEAD
 	...telemetryHandlers,
-=======
 	...publishedStatusHandlers,
 	...treeHandlers,
 	...propertyEditorHandlers,
->>>>>>> 249521e4
 ];