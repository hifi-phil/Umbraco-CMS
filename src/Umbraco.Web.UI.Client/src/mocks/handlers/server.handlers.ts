--- conflicted
+++ resolved
@@ -4,10 +4,6 @@
 	RuntimeModeModel,
 	ServerStatusResponseModel,
 	ServerInformationResponseModel,
-<<<<<<< HEAD
-	RuntimeModeModel,
-=======
->>>>>>> 98a19142
 } from '@umbraco-cms/backoffice/backend-api';
 import { umbracoPath } from '@umbraco-cms/backoffice/utils';
 
@@ -46,17 +42,10 @@
 		// Respond with a 200 status code
 		ctx.status(200),
 		ctx.json<ServerInformationResponseModel>({
-<<<<<<< HEAD
-			version: '13.0.0',
-			assemblyVersion: '',
-			baseUtcOffset: '',
-			runtimeMode: RuntimeModeModel.BACKOFFICE_DEVELOPMENT,
-=======
 			version: '14.0.0-preview004',
 			assemblyVersion: '14.0.0-preview004',
 			baseUtcOffset: '01:00:00',
-			runtimeMode: RuntimeModeModel.BACKOFFICE_DEVELOPMENT
->>>>>>> 98a19142
+			runtimeMode: RuntimeModeModel.BACKOFFICE_DEVELOPMENT,
 		}),
 	);
 });