--- conflicted
+++ resolved
@@ -239,13 +239,10 @@
 				background: var(--uui-color-surface-alt);
 			}
 
-<<<<<<< HEAD
-=======
 			details summary {
 				cursor: pointer;
 			}
 
->>>>>>> 94672c71
 			pre {
 				width: 100%;
 				overflow: auto;
