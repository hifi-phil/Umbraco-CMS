//
// Container styles
// --------------------------------------------------
.umb-property-editor {
    @media (max-width: 800px) {
        width: 100%;
    }
    @media (min-width: 800px) {
      min-width:66.6%;
    }

	&-pull {
		float:left;
		width:66.6%;
	}

	&-push {
		float:right;
	}
}

.umb-property-editor-tiny {
  width: 60px;

	&.umb-editor-push {
		width:30%;
		min-width:0;
	}
}

.umb-property-editor-small {
  width: 90px;
}

.umb-modal .umb-property-editor {
  width: 95%;
}

.umb-dialog .umb-property-editor {
  width: 95%;
}
.umb-dialog .umb-control-group .help-block {
  width: 95%;
}

.umb-codeeditor{
  width: 99%; 
}

// displays property inline with preceeding
.umb-property {
	&--pull {
		float:left;
		width:60%;
	}

	&--push {
		float:right;
		width:35%;
	}

	&--pull, &--push {
		.umb-editor {
			min-width:0;
			width:100%;
		}
	}
}


//
// Content picker
// --------------------------------------------------
.umb-contentpicker li a:hover .hover-hide, .umb-contentpicker li a .hover-show{
  display: none;
}
.umb-contentpicker li a:hover .hover-show{display: inline-block;}

.umb-contentpicker-popover .search-holder {
  padding: 10px;
}

.umb-contentpicker__min-max-help {
    font-size: 13px;
    margin-top: 5px;
    color: @gray-4;
}

.show-validation .umb-contentpicker__min-max-help {
    display: none;
}

.umb-contentpicker small {

  &:not(:last-child) {
    padding-right: 3px;
    border-right: 1px solid @gray-5;
  }

  a {
    color: @gray-3;
  }
}

/* CODEMIRROR DATATYPE */
div.umb-codeeditor {
  border: 1px solid @gray-8;
}
div.umb-codeeditor .umb-el-wrap {
  padding: 0;
}
div.umb-codeeditor .umb-btn-toolbar {
  padding: 0;
  margin: 0;
  border-bottom: @gray-8 1px solid;
  background: @gray-10;
}


//
// RTE
// --------------------------------------------------
.umb-rte {
    position: relative;

    .-loading {
        position: absolute;
    }
}
.mce-tinymce{border: 1px solid @gray-8 !important; border-radius: 0 !important;}
.mce-panel{background: @gray-10 !important; border-color: @gray-8 !important;}
.mce-btn-group, .mce-btn{border: none !important; background: none !important;}
.mce-ico{font-size: 12px !important; color: @gray-1 !important;}
/* Special case to support helviticons for the tiny mce button controls */
.mce-ico.mce-i-custom[class^="icon-"],
.mce-ico.mce-i-custom[class*=" icon-"] {
  font-family: icomoon;
  font-size:16px !important;
}

/* pre-value editor */
.rte-editor-preval .control-group .controls > div > label .mce-ico { line-height: 20px; }


//
// Color picker
// --------------------------------------------------

/* pre-value editor */
.control-group.color-picker-preval {
    .thumbnail {
        width: 34px;
        height: 34px;
        min-width: auto;
        border: none;
        cursor: move;
        border-radius: 3px;
        margin-top: auto;
        margin-bottom: auto;
        flex: 0 0 auto;
    }

    .handle {
        float: left;
        display: inline-flex;
        margin: 5px 3px 5px 0;
    }

    div.color-picker-prediv {
        display: inline-flex;
        align-items: center;
        max-width: 100%;
        flex: 1;

        pre {
            display: inline-flex;
            font-family: monospace;
            margin-left: 15px;
            margin-right: 15px;
            white-space: nowrap;
            overflow: hidden;
            margin-bottom: 0;
            vertical-align: middle;
            padding: 6px 10px;
            background: #f7f7f7;
            flex: 0 0 auto;
        }

        span {
            margin-left: 5px;
            white-space: nowrap;
            overflow: hidden;
            text-overflow: ellipsis;
        }
    }

    input[type="text"] {
        display: flex;
        flex: 1 1 100px;
        margin-top: 1px;
        margin-right: 15px;
        min-width: auto;
        width: auto;
    }

    .sp-replacer {
        display: inline-flex;
        margin-right: 18px;
    }

    label {
        border: 1px solid @white;
        padding: 6px 10px;
        font-family: monospace;
        border: 1px solid #dfdfe1;
        background: #f7f7f7;
        margin: 0 15px 0 3px;
        border-radius: 3px;
    }
}

//
// Image Cropper
// --------------------------------------------------

.umb-prevalues-multivalues.umb-cropsizes{

    max-width: 500px;
    width: 100%;
    min-width: 66.6%;

    @media (min-width: 1101px) and (max-width: 1300px), (max-width: 930px) {
        max-width: none;
    }

    .umb-overlay__form & {
        width: 100%;
    }
}

.umb-cropsizes {

    &__add {
        display: inline-flex;
        align-items: center;
    }

    &__controls {
        margin: 24px 0 0;
        display: flex;
    }
    
    &__input {
        width: 100%;
        &-wrap{
            flex: 1 1 auto;
            margin-right: 10px;
            &--narrow {
                flex: 0 1 100px;
            }
        }
   }
}


//
// Media picker
// --------------------------------------------------
.umb-mediapicker .add-link {
    display: flex;
    justify-content:center;
    align-items:center;
    width: 120px;
    text-align: center;
    color: @gray-8;
    border: 2px @gray-8 dashed;
    text-decoration: none;

    transition: all 150ms ease-in-out;

    &:hover {
        color: @turquoise-d1;
        border-color: @turquoise;
    }
}

.umb-mediapicker .label{
    &__trashed{
        background-color: @red;
        position: absolute;
        top: 50%;
        left: 50%;
        z-index: 1;
        transform: translate3d(-50%,-50%,0);
        margin: 0;
    }
}

.umb-mediapicker .picked-image {
  position: absolute;
  bottom: 10px;
  right: 10px;
  opacity: 0.5;

  font-size: 24px;
  color: @red;
  background: @white;

  line-height: 36px;
  text-align: center;
  -moz-border-radius: 15px;
  border-radius: 15px;

  height: 32px;
  width: 32px;
  overflow: hidden;
  display: none;
  text-decoration: none;
}

.umb-mediapicker .add-link-square {
  height: 120px;
}



.umb-thumbnails {
    position: relative;
    display: flex;
    -ms-flex-direction: row;
    -webkit-flex-direction: row;
    flex-direction: row;
    -ms-flex-wrap: wrap;
    -webkit-flex-wrap: wrap;
    flex-wrap: wrap;
    justify-content: flex-start;
}

.umb-thumbnails > li.icon {
    width: 14%;
    text-align: center;
}

.umb-thumbnails i{margin: auto;}
.umb-thumbnails a{
  outline: none;
  border:none !important;
  box-shadow:none !important;
}


.umb-sortable-thumbnails {
    list-style-type: none;
    margin: 0;
    padding: 0;
    display: flex;
    flex-direction: row;
    flex-wrap: wrap;
}


.umb-sortable-thumbnails li {
    position: relative;
    display: flex;
    flex-direction: row;
    justify-content: center;
    align-items: center;
    flex-wrap: wrap;
    padding: 2px;
    margin: 5px;
    background: @white;
    border: 1px solid @gray-10;
    max-width: 100%;
}


.umb-mediapicker .umb-sortable-thumbnails li {
    flex-direction: column;
    margin: 0 0 5px 5px;
    padding: 5px;
}

.umb-sortable-thumbnails li:hover a {
    display: flex;
    justify-content: center;
    align-items: center;
}

.umb-sortable-thumbnails li img {
    max-width:100%;
    max-height:100%;
    margin:auto;
    display:block;
    background-image: url(../img/checkered-background.png);
}

.umb-sortable-thumbnails li .trashed {
    opacity:0.3;
}

.umb-sortable-thumbnails li img.noScale {
    max-width: none !important;
    max-height: none !important;
}

.umb-sortable-thumbnails .umb-icon-holder {
    text-align: center;
}

.umb-sortable-thumbnails .umb-icon-holder .icon {
    font-size: 40px;
    line-height: 50px;
    color: @gray-3;
    display: block;
}

.umb-sortable-thumbnails .umb-icon-holder .file-icon > span {
    color: @white;
    background: @gray-4;
    padding: 1px 3px;
    font-size: 10px;
    line-height: 130%;
    display: block;
    margin-top: -30px;
    width: 2em;
}

.umb-sortable-thumbnails .umb-icon-holder .file-icon + small {
    display: block;
    margin-top: 1em;
}


.umb-sortable-thumbnails .umb-sortable-thumbnails__wrapper {
    width: 124px;
    height: 124px;
    overflow: hidden;
    position: relative;
}

.umb-sortable-thumbnails .umb-sortable-thumbnails__loading {
    position: absolute;
    background-color: rgba(255,255,255,0.8);
    top: 0;
    right: 0;
    bottom: 0;
    left: 0;
}

.umb-sortable-thumbnails .umb-sortable-thumbnails__actions {
    position: absolute;
    bottom: 10px;
    right: 10px;
    text-decoration: none;
    display: flex;
    flex-direction: row;
    opacity: 0;
    visibility: hidden;
}

.umb-sortable-thumbnails.ui-sortable:not(.ui-sortable-disabled) {
    > li:not(.unsortable) {
        cursor: move;
    }
}

.umb-sortable-thumbnails li:hover .umb-sortable-thumbnails__actions  {
    opacity: 1;
    visibility: visible;
}

.umb-sortable-thumbnails .umb-sortable-thumbnails__action {
    font-size: 16px;
    background: @white;
    height: 25px;
    width: 25px;
    border-radius: 15px;
    color: @gray-1;
    display: flex;
    justify-content: center;
    align-items: center;
    margin-left: 5px;
    text-decoration: none;
}

.umb-sortable-thumbnails .umb-sortable-thumbnails__action.-red {
    color: @red;
}

.umb-sortable-thumbnails .umb-sortable-thumbnails__action:hover {
    text-decoration: none;
}


//
// Cropper
// -------------------------------------------------

.umb-cropper{
    position: relative;
}

.umb-cropper img, .umb-cropper-gravity img{
    position: relative;
    max-width: 100%;
    height: auto;
    top: 0;
    left: 0;
 }

 .umb-cropper img {
    max-width: none;
 }

 .umb-cropper .overlay, .umb-cropper-gravity .overlay {
    top: 0;
    left: 0;
    cursor: move;
    z-index: @zindexCropperOverlay;
    position: absolute;
}

.umb-cropper .viewport{
    overflow: hidden;
    position: relative;
    margin: auto;
    max-width: 100%;
    height: auto;
 }

.umb-cropper-gravity .viewport{
    overflow: hidden;
    position: relative;
    width: 100%;
    height: 100%;
}


.umb-cropper .viewport:after {
    content: "";
    position: absolute;
    top: 0;
    left: 0;
    width: 100%;
    height: 100%;
    z-index: @zindexCropperOverlay - 1;
    -moz-opacity: .75;
    opacity: .75;
    filter: alpha(opacity=7);
    -webkit-box-shadow: inset 0 0 0 20px white,inset 0 0 0 21px rgba(0,0,0,.1),inset 0 0 20px 21px rgba(0,0,0,.2);
    -moz-box-shadow: inset 0 0 0 20px white,inset 0 0 0 21px rgba(0,0,0,.1),inset 0 0 20px 21px rgba(0,0,0,.2);
    box-shadow: inset 0 0 0 20px white,inset 0 0 0 21px rgba(0,0,0,.1),inset 0 0 20px 21px rgba(0,0,0,.2);
}

.umb-cropper-gravity .overlay{
    width: 14px;
    height: 14px;
    text-align: center;
    border-radius: 20px;
    background: @turquoise;
    border: 3px solid @white;
    opacity: 0.8;
}

.umb-cropper-gravity .overlay i {
    font-size: 26px;
    line-height: 26px;
    opacity: 0.8 !important;
}

.umb-cropper .crop-container {
    text-align: center;
}

.umb-cropper .crop-slider {
    padding: 10px;
    border-top: 1px solid @gray-10;
    margin-top: 10px;
    display: flex;
    align-items: center;
    justify-content: center;
    flex-wrap: wrap;
    @media (min-width: 769px) {
        padding: 10px 50px 10px 50px;
    }
}

.umb-cropper .crop-slider i {
    color: @gray-3;
    flex: 0 0 25px;
    padding: 0 5px;
    box-sizing: border-box;
}

.umb-cropper .crop-slider i:first-of-type {
    text-align: right;
}

.umb-cropper .crop-slider input {
    flex: 0 1 auto;
}
   .umb-cropper-gravity .viewport, .umb-cropper-gravity, .umb-cropper-imageholder {
        display: inline-block;
        max-width: 100%;
    }

    .umb-cropper-imageholder {
        float: left;
    }

    .cropList {
        display: inline-block;
        position: relative;
        vertical-align: top;
    }

    .gravity-container .viewport {
        max-width: 600px;
    }

    .gravity-container .viewport:hover {
        cursor: pointer;
    }

    .imagecropper {
        display: flex;
        align-items: flex-start;
        flex-direction: row;

        @media (max-width: 768px) {
            flex-direction: column;
            float: left;
            max-width: 100%;
        }
    }

    .imagecropper .umb-cropper__container {
        position: relative;
        margin-bottom: 10px;
        max-width: 100%; 
        border: 1px solid @gray-10;

        @media (min-width: 769px) {
            width: 600px;
        }
    }

    .imagecropper .umb-cropper__container .button-drawer {
        display: flex;
        justify-content: flex-end;
        padding: 10px;

        button {
            margin-left: 4px;
        }
    }

    .umb-close-cropper {
        position: absolute;
        top: 3px;
        right: 3px;
        cursor: pointer;
        z-index: @zindexCropperOverlay + 1;
    }

    .umb-close-cropper:hover {
        opacity: .9;
        background: @gray-10;
    }

    .imagecropper .umb-sortable-thumbnails {
        display: flex;
        flex-direction: row;
        flex-wrap: wrap;
    }

    .imagecropper .umb-sortable-thumbnails li {
        display: flex;
        flex-direction: column;
        justify-content: space-between;
        padding: 8px;
        margin-top: 0;
    }

    .imagecropper .umb-sortable-thumbnails li.current {
        border-color: @gray-8;
        background: @gray-10;
        color: @black;
        cursor: pointer;
    }

    .imagecropper .umb-sortable-thumbnails li:hover,
    .imagecropper .umb-sortable-thumbnails li.current:hover {
        border-color: @gray-8;
        background: @gray-10;
        color: @black;
        cursor: pointer;
        opacity: .95;
    }

    .imagecropper .umb-sortable-thumbnails li .crop-name,
    .imagecropper .umb-sortable-thumbnails li .crop-size {
        display: block;
        text-align: left;
        font-size: 13px;
        line-height: 1;
    }

    .imagecropper .umb-sortable-thumbnails li .crop-name {
        font-weight: bold;
        margin: 10px 0 5px;
    }

    .imagecropper .umb-sortable-thumbnails li .crop-size {
        font-size: 10px;
        font-style: italic;
        margin: 0 0 5px;
    }

    .btn-crop-delete {
        display: block;
        text-align: left;
    }

//
// folder-browser
// --------------------------------------------------
.umb-folderbrowser .add-link{
  display: inline-block;
  height: 120px;
  width: 120px;
  text-align: center;
  border: 1px @gray-10 dashed;
  line-height: 120px
}

.umb-upload-button-big:hover{color: @gray-8;}

.umb-upload-button-big {display: block}
.umb-upload-button-big input {
  left: 0;
  bottom: 0;
  height: 100%;
  width: 100%;
}


<<<<<<< HEAD
=======

//
// Photo folder styling
// --------------------------------------------------

.umb-photo-folder .picrow{
  overflow-y: hidden;
  position: relative;
}



.umb-photo-folder .picrow div, .umb-photo-preview{
  margin: 0;
  padding: 0;
  border: none;
  display: inline-block;
  vertical-align: top;
  position: relative;
}



.umb-photo-folder .picrow div a:first-child {
     width:100%;
    height:100%;
}

.umb-photo-folder .picrow div.umb-photo {
    width:100%;
    height:100%;
    background-color: @gray-10;
}

.umb-photo-folder a:hover{text-decoration: none}
.umb-photo-folder .umb-non-thumbnail{
  text-align: center;
  vertical-align: middle;
  font-size: 12px;
  background: @gray-10;
  color: @black;
  text-decoration: none;
}

.umb-photo-folder .selector-overlay{
  display: none;
}

//this is a temp hack, to provide selectors in the dialog:
.umb-photo-folder .pic:hover .selector-overlay {
  position: absolute;
  bottom: 0;
  left: 0;
  right: 0;
  padding: 5px;
  background: @black;
  z-index: 100;
  display: block;
  text-align: center;
  color: @white;
  opacity: 0.4;
  text-decoration:none;
  overflow: hidden;
  text-overflow: ellipsis;
  white-space: nowrap;
}

.umb-photo-folder .umb-non-thumbnail i{
  color: @gray-8;
  font-size: 50px;
  line-height: 60px;
  display: block;
  margin: auto;
  /*vertically aligns */
  position: relative;
  top: 50%;
  transform: translateY(-50%);
}

.umb-photo-folder .umb-non-thumbnail span{
  position: absolute;
  display: block;
  margin: auto;
  width: 100%;
  top: 20px;
}

.umb-photo-folder .selected{
  position: relative;
}

.umb-photo-folder .selected:before{
  content: "\e165";
  font-family: Icomoon;

  position: absolute;
  bottom: 10px;
  right: 10px;

  font-size: 24px;
  color: @black;
  opacity: 0.5;
  background: @white;

  line-height: 36px;
  text-align: center;
  -moz-border-radius: 15px;
  border-radius: 15px;

  height: 32px;
  width: 32px;
  overflow: hidden;
  display: block;
  z-index: 100;
}


>>>>>>> 06db9d22
//
// File upload
// --------------------------------------------------
.umb-fileupload .preview {
  border-radius: 5px;
  border: 1px solid @gray-6;
  padding: 3px;
  background: @gray-9;
  float: left;
  margin-right: 30px;
  margin-bottom: 30px;
}

.umb-fileupload ul {
  list-style: none;
  vertical-align: middle;
  margin-bottom: 0;
}

.umb-fileupload label {
  vertical-align: middle;
  padding-left: 7px;
  font-weight: normal;
}

.umb-fileupload .preview-file {
  color: @gray-4;
  height: 45px;
  width: 55px;
  text-align: center;
  text-transform: uppercase;
  font-size: 10px;
  padding-top: 27px;
}

.umb-fileupload .file-icon {
  text-align: center;
  display: block;
  position: relative;
  padding: 5px 0;

  > .icon {
    font-size: 70px;
    line-height: 110%;
    color: @gray-4;
    text-align: center;
  }

  > span {
    color: @white;
    background: @gray-4;
    padding: 1px 3px;
    font-size: 12px;
    line-height: 130%;
    position: absolute;
    top: 45px;
    left: 110px;
  }
}

.umb-fileupload input {
  font-size: 12px;
  line-height: 1;
}

//
// Member group picker
// --------------------------------------------------

.umb-member-group-box {
  width: 45%;
}
.umb-member-group-box:nth-child(1){
  float:left;
}
.umb-member-group-box:nth-child(2){
  float:right;
}

//
// Related links
// --------------------------------------------------
.umb-relatedlinks table > tr > td { word-wrap:break-word; word-break: break-all; border-bottom: 1px solid transparent; }
.umb-relatedlinks .handle { cursor:move; }
.umb-relatedlinks table > tbody > tr.unsortable .handle { cursor:default; }

.umb-relatedlinks table td.col-sort { width: 20px; }
.umb-relatedlinks table td.col-caption { min-width: 200px; }
.umb-relatedlinks table td.col-link { min-width: 200px;  }
.umb-relatedlinks table td.col-actions { min-width: 120px; }

.umb-relatedlinks table td.col-caption .control-wrapper,
.umb-relatedlinks table td.col-link .control-wrapper { display: flex; }

.umb-relatedlinks table td.col-caption .control-wrapper input[type="text"],
.umb-relatedlinks table td.col-link .control-wrapper input[type="text"] { width: auto; flex: 1; }

/* sortable placeholder */
.umb-relatedlinks .sortable-placeholder {
    background-color: @tableBackgroundAccent;
    display: table-row;
}
.umb-relatedlinks .sortable-placeholder > td {
    display: table-cell;
    padding: 8px;
}
.umb-relatedlinks .ui-sortable-helper {
    display: table-row;
    background-color: @white;
    opacity: 0.7;
}
.umb-relatedlinks .ui-sortable-helper > td {
    display: table-cell;
    border-bottom: 1px solid @tableBorder;
}


//
// Tags
// --------------------------------------------------
.umb-tags{
    border: @gray-10 solid 1px;
    padding: 10px;
    font-size: 13px;
    text-shadow: none;

    .tag{
        cursor: default;
        margin: 7px;
        padding: 10px;
        background: @turquoise;
        position: relative;

        .icon-trash{
            cursor: pointer;
            padding: 2px;
            font-size: 12px;
            position: relative;
            right: -6px;
        }

        .umb_confirm-action__overlay.-left{
            top: 6px;
            left: auto;
            right: 15px;
        }
    }

    input{
        border: none;
        background: @white;
    }
}

//
// Date/time picker
// --------------------------------------------------
.bootstrap-datetimepicker-widget .btn{padding: 0;}
.bootstrap-datetimepicker-widget .picker-switch .btn{ background: none; border: none;}
.umb-datepicker .input-append .add-on{cursor: pointer;}
.umb-datepicker p {margin-top:10px;}
.umb-datepicker p a{color: @gray-3;}

//
// Code mirror - even though this isn't a proprety editor right now, it could be so I'm putting the styles here
// --------------------------------------------------

.CodeMirror, .CodeMirror-scroll {
	height: 100%;
    min-height:200px;
}

//
// Nested boolean (e.g. list view bulk action permissions)
// -------------------------------------------------------
.umb-nested-boolean label {margin-bottom: 8px; float: left; width: 320px;}
.umb-nested-boolean label span {float: left; width: 80%;}
.umb-nested-boolean label input[type='checkbox'] {margin-right: 10px; float: left;}

//
// Custom styles of property editors in property preview in document type editor
// -----------------------------------------------------------------------------
.umb-group-builder__property-preview {
    .umb-property-editor {
        .slider {
            .tooltip {
                display: none;
            }
        }
    }
}<|MERGE_RESOLUTION|>--- conflicted
+++ resolved
@@ -745,126 +745,6 @@
 }
 
 
-<<<<<<< HEAD
-=======
-
-//
-// Photo folder styling
-// --------------------------------------------------
-
-.umb-photo-folder .picrow{
-  overflow-y: hidden;
-  position: relative;
-}
-
-
-
-.umb-photo-folder .picrow div, .umb-photo-preview{
-  margin: 0;
-  padding: 0;
-  border: none;
-  display: inline-block;
-  vertical-align: top;
-  position: relative;
-}
-
-
-
-.umb-photo-folder .picrow div a:first-child {
-     width:100%;
-    height:100%;
-}
-
-.umb-photo-folder .picrow div.umb-photo {
-    width:100%;
-    height:100%;
-    background-color: @gray-10;
-}
-
-.umb-photo-folder a:hover{text-decoration: none}
-.umb-photo-folder .umb-non-thumbnail{
-  text-align: center;
-  vertical-align: middle;
-  font-size: 12px;
-  background: @gray-10;
-  color: @black;
-  text-decoration: none;
-}
-
-.umb-photo-folder .selector-overlay{
-  display: none;
-}
-
-//this is a temp hack, to provide selectors in the dialog:
-.umb-photo-folder .pic:hover .selector-overlay {
-  position: absolute;
-  bottom: 0;
-  left: 0;
-  right: 0;
-  padding: 5px;
-  background: @black;
-  z-index: 100;
-  display: block;
-  text-align: center;
-  color: @white;
-  opacity: 0.4;
-  text-decoration:none;
-  overflow: hidden;
-  text-overflow: ellipsis;
-  white-space: nowrap;
-}
-
-.umb-photo-folder .umb-non-thumbnail i{
-  color: @gray-8;
-  font-size: 50px;
-  line-height: 60px;
-  display: block;
-  margin: auto;
-  /*vertically aligns */
-  position: relative;
-  top: 50%;
-  transform: translateY(-50%);
-}
-
-.umb-photo-folder .umb-non-thumbnail span{
-  position: absolute;
-  display: block;
-  margin: auto;
-  width: 100%;
-  top: 20px;
-}
-
-.umb-photo-folder .selected{
-  position: relative;
-}
-
-.umb-photo-folder .selected:before{
-  content: "\e165";
-  font-family: Icomoon;
-
-  position: absolute;
-  bottom: 10px;
-  right: 10px;
-
-  font-size: 24px;
-  color: @black;
-  opacity: 0.5;
-  background: @white;
-
-  line-height: 36px;
-  text-align: center;
-  -moz-border-radius: 15px;
-  border-radius: 15px;
-
-  height: 32px;
-  width: 32px;
-  overflow: hidden;
-  display: block;
-  z-index: 100;
-}
-
-
->>>>>>> 06db9d22
 //
 // File upload
 // --------------------------------------------------
