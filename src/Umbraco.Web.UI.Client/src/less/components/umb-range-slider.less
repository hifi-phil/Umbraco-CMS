--- conflicted
+++ resolved
@@ -15,13 +15,6 @@
     height: 20px;
     top: -6px;
 }
-<<<<<<< HEAD
-.umb-range-slider .noUi-tooltip {
-    padding: 2px 6px;
-}
-.umb-range-slider .noUi-handle {
-    outline: none;
-=======
 .umb-range-slider .noUi-connect {
     background-color: @purple-washed;
     border: 1px solid @purple-l3;
@@ -31,7 +24,6 @@
     padding: 2px 6px;
 }
 .umb-range-slider .noUi-handle {
->>>>>>> 32a1870d
     cursor: grab;
     border-radius: 100px;
     border: none;
