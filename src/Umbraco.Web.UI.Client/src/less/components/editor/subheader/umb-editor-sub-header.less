--- conflicted
+++ resolved
@@ -1,5 +1,4 @@
 .umb-editor-sub-header {
-<<<<<<< HEAD
    padding: 10px 0;
    margin-bottom: 10px;
    background: @gray-10;
@@ -8,22 +7,12 @@
    margin-top: -20px;
    position: relative;
    top: 0;
-=======
-    padding: 15px 0;
-    margin-bottom: 30px;
-    background: @white;
-    display: flex;
-    justify-content: space-between;
-    margin-top: -30px;
-    position: relative;
-    top: 0;
 
     &.nested {
         margin-top: 0;
         margin-bottom: 0;
         background: @gray-10;
     }
->>>>>>> 5dd04d9a
 }
 
 .umb-editor-sub-header.-umb-sticky-bar {
