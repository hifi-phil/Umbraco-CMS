--- conflicted
+++ resolved
@@ -442,100 +442,6 @@
 
             function addInitGroup(groups) {
 
-<<<<<<< HEAD
-        // open property settings dialog
-        scope.editPropertyTypeSettings(property, group);
-
-      };
-
-      scope.editPropertyTypeSettings = function(property, group) {
-
-        if (!property.inherited) {
-
-          var oldPropertyModel = angular.copy(property);
-          if (oldPropertyModel.allowCultureVariant === undefined) {
-            // this is necessary for comparison when detecting changes to the property
-            oldPropertyModel.allowCultureVariant = scope.model.allowCultureVariant;
-            oldPropertyModel.alias = "";
-          }
-          // SEGMENTS_TODO: test if we need to do the same for the segments ^^
-          var propertyModel = angular.copy(property);
-
-          var propertySettings = {
-            title: "Property settings",
-            property: propertyModel,
-            contentType: scope.contentType,
-            contentTypeName: scope.model.name,
-            contentTypeAllowCultureVariant: scope.model.allowCultureVariant,
-            contentTypeAllowSegmentVariant: scope.model.allowSegmentVariant,
-            view: "views/common/infiniteeditors/propertysettings/propertysettings.html",
-            size: "small",
-            submit: function(model) {
-
-              property.inherited = false;
-              property.dialogIsOpen = false;
-              property.propertyState = "active";
-
-              // apply all property changes
-              property.label = propertyModel.label;
-              property.alias = propertyModel.alias;
-              property.description = propertyModel.description;
-              property.config = propertyModel.config;
-              property.editor = propertyModel.editor;
-              property.view = propertyModel.view;
-              property.dataTypeId = propertyModel.dataTypeId;
-              property.dataTypeIcon = propertyModel.dataTypeIcon;
-              property.dataTypeName = propertyModel.dataTypeName;
-              property.validation.mandatory = propertyModel.validation.mandatory;
-              property.validation.mandatoryMessage = propertyModel.validation.mandatoryMessage;
-              property.validation.pattern = propertyModel.validation.pattern;
-              property.validation.patternMessage = propertyModel.validation.patternMessage;
-              property.showOnMemberProfile = propertyModel.showOnMemberProfile;
-              property.memberCanEdit = propertyModel.memberCanEdit;
-              property.isSensitiveData = propertyModel.isSensitiveData;
-              property.isSensitiveValue = propertyModel.isSensitiveValue;
-              property.allowCultureVariant = propertyModel.allowCultureVariant;
-              property.allowSegmentVariant = propertyModel.allowSegmentVariant;
-
-              // update existing data types
-              if(model.updateSameDataTypes) {
-                updateSameDataTypes(property);
-              }
-  
-              // close the editor
-              editorService.close();
-  
-              // push new init property to group
-              addInitProperty(group);
-  
-              // set focus on init property
-              var numberOfProperties = group.properties.length;
-              group.properties[numberOfProperties - 1].focus = true;
-
-              notifyChanged();
-            },
-            close: function() {
-              if(_.isEqual(oldPropertyModel, propertyModel) === false) {
-                localizationService.localizeMany(["general_confirm", "contentTypeEditor_propertyHasChanges", "general_cancel", "general_ok"]).then(function (data) {
-	              const overlay = {
-		            title: data[0],
-		            content: data[1],
-		            closeButtonLabel: data[2],
-		            submitButtonLabel: data[3],
-		            submitButtonStyle: "danger",
-		            close: function () {
-			          overlayService.close();
-		            },
-		            submit: function () {
-                      // close the confirmation
-			          overlayService.close();
-                      // close the editor
-                      editorService.close();
-		            }
-	              };
-
-	              overlayService.open(overlay);
-=======
                 // check i init tab already exists
                 var addGroup = true;
 
@@ -543,7 +449,6 @@
                     if (group.tabState === "init") {
                         addGroup = false;
                     }
->>>>>>> d65041c2
                 });
 
                 if (addGroup) {
@@ -625,6 +530,7 @@
                         contentType: scope.contentType,
                         contentTypeName: scope.model.name,
                         contentTypeAllowCultureVariant: scope.model.allowCultureVariant,
+                        contentTypeAllowSegmentVariant: scope.model.allowSegmentVariant,
                         view: "views/common/infiniteeditors/propertysettings/propertysettings.html",
                         size: "small",
                         submit: function (model) {
@@ -652,6 +558,7 @@
                             property.isSensitiveData = propertyModel.isSensitiveData;
                             property.isSensitiveValue = propertyModel.isSensitiveValue;
                             property.allowCultureVariant = propertyModel.allowCultureVariant;
+                            property.allowSegmentVariant = propertyModel.allowSegmentVariant;
 
                             // update existing data types
                             if (model.updateSameDataTypes) {
