(function () {
    'use strict';

    function GroupsBuilderDirective(contentTypeHelper, contentTypeResource, mediaTypeResource,
        $filter, iconHelper, $q, $timeout, notificationsService,
        localizationService, editorService, eventsService, overlayService, contentEditingHelper) {

        function link(scope, element) {

            const TYPE_GROUP = 0;
            const TYPE_TAB = 1;

            var eventBindings = [];
            var validationTranslated = "";
            var tabNoSortOrderTranslated = "";

            scope.dataTypeHasChanged = false;
            scope.sortingMode = false;
            scope.toolbar = [];
            scope.sortingButtonKey = "general_reorder";
            scope.compositionsButtonState = "init";
            scope.tabs = [];
            scope.genericGroups = [];
            scope.openTabAlias = null;
            scope.hasGenericTab = false;
            scope.genericTab = {
                key: String.CreateGuid(),
                type: TYPE_TAB,
                name: "Generic",
                alias: null,
                parentAlias: null,
                sortOrder: 0,
                properties: []
            };

            // Add parentAlias property to all groups
            scope.model.groups.forEach((group) => {
                group.parentAlias = contentEditingHelper.getParentAlias(group.alias);
            });

            eventBindings.push(scope.$watchCollection('model.groups', (newValue) => {
                scope.tabs = $filter("filter")(newValue, (group) => {
                    return group.type === TYPE_TAB && group.parentAlias == null;
                });

<<<<<<< HEAD
                // Update index and parentAlias properties of tabs
                scope.tabs.forEach(tab => {
                    tab.indexInGroups = newValue.findIndex(group => group.alias === tab.alias);
                    tab.parentAlias = contentEditingHelper.getParentAlias(tab.alias);
                });
                checkGenericTabVisibility();
=======
                // set placeholder property on each group
                if (scope.model.groups.length !== 0) {
                    Utilities.forEach(scope.model.groups, group => {
                        addInitProperty(group);
                    });
                }
>>>>>>> d40e503c

                if (!scope.openTabAlias && scope.hasGenericTab) {
                    scope.openTabAlias = null;
                } else if (!scope.openTabAlias && scope.tabs.length > 0) {
                    scope.openTabAlias = scope.tabs[0].alias;
                }
            }));

<<<<<<< HEAD
            function activate() {
                setSortingOptions();
=======
                activateFirstGroup(scope.model.groups);
                
                var labelKeys = [
                    "validation_validation",
                    "contentTypeEditor_tabHasNoSortOrder"
                ];
>>>>>>> d40e503c

                // localize texts
                localizationService.localizeMany(labelKeys).then(data => {
                    validationTranslated = data[0];
                    tabNoSortOrderTranslated = data[1];
                });

                localizationService.localize("general_generic").then(function (value) {
                    scope.genericTab.name = value;
                });
            }

            function setSortingOptions() {

                const defaultOptions = {
                    axis: '',
                    tolerance: "pointer",
                    opacity: 0.7,
                    scroll: true,
                    cursor: "move",
                    zIndex: 6000,
                    forcePlaceholderSize: true,
                    dropOnEmpty: true,
                    helper: "clone",
                    appendTo: "body"
                };

                scope.sortableOptionsTab = {
                    ...defaultOptions,
                    connectWith: ".umb-group-builder__tabs",
                    placeholder: "umb-group-builder__tab-sortable-placeholder",
                    handle: ".umb-group-builder__tab-handle",
                    items: ".umb-group-builder__tab-sortable",
                    stop: function (event, ui) {
                        updateSortOrder(scope.tabs);
                    }
                };

                scope.sortableOptionsGroup = {
                    ...defaultOptions,
                    connectWith: ".umb-group-builder__groups",
                    placeholder: "umb-group-builder__group-sortable-placeholder",
                    handle: ".umb-group-builder__group-handle",
                    items: ".umb-group-builder__group-sortable",
                    stop: function (e, ui) {

                        const groupKey = ui.item[0].dataset.groupKey ? ui.item[0].dataset.groupKey : false;
                        const group = groupKey ? scope.model.groups.find(group => group.key === groupKey) : {};

                        // Update aliases
                        const parentAlias = scope.openTabAlias,
                            oldAlias = group.alias || null, // null when group comes from root aka. 'generic'
                            newAlias = contentEditingHelper.updateParentAlias(oldAlias, parentAlias);

                        // Check alias is unique
                        // TODO: we should properly do this on hover, to let user know it cant be moved.
                        if (isAliasUnique(newAlias) === false) {
                            return;
                        }

                        group.alias = newAlias;
                        group.parentAlias = parentAlias;
                        updateDescendingAliases(oldAlias, newAlias);

                        const groupsInTab = scope.model.groups.filter(group => group.parentAlias === parentAlias);
                        updateSortOrder(groupsInTab);
                    }
                };

                scope.sortableOptionsProperty = {
                    ...defaultOptions,
                    connectWith: ".umb-group-builder__properties",
                    placeholder: "umb-group-builder__property_sortable-placeholder",
                    handle: ".umb-group-builder__property-handle",
                    items: ".umb-group-builder__property-sortable",
                    stop: function (e, ui) {

                        // TODO: Ensure moving of properties works..

                        updatePropertiesSortOrder();
                    }
                };

                scope.droppableOptionsTab = {
                    accept: '.umb-group-builder__property-sortable, .umb-group-builder__group-sortable',
                    tolerance : 'pointer',
                    over: function (evt, ui) {

                        const hoveredTabAlias = evt.target.dataset.tabAlias || null;;

                        // if group
                        if (ui.draggable[0].dataset.groupKey) {

                            const groupKey = ui.draggable[0].dataset.groupKey ? ui.draggable[0].dataset.groupKey : false;
                            const group = groupKey ? scope.model.groups.find(group => group.key === groupKey) : {};

                            const newAlias = contentEditingHelper.updateParentAlias(group.alias || null, hoveredTabAlias);
                            // Check alias is unique
                            if (group.alias !== newAlias && isAliasUnique(newAlias) === false) {
                                // TODO: Missing UI indication of why you cant move here.
                                return;
                            }
                        }

                        scope.openTabAlias = hoveredTabAlias;
                        scope.$evalAsync();
                    }
                };
            }

            function updateSortOrder(items) {
                let first = true;
                let prevSortOrder = 0;

                items.forEach((item, index) => {
                    if (item.tabState !== "init" && item.propertyState !== "init") {

                        // set the first not inherited tab to sort order 0
                        if (!item.inherited && first) {

                            // set the first tab sort order to 0 if prev is 0
                            if (prevSortOrder === 0) {
                                item.sortOrder = 0;
                                // when the first tab is inherited and sort order is not 0
                            } else {
                                item.sortOrder = prevSortOrder + 1;
                            }

                            first = false;

                        } else if (!item.inherited && !first) {
                            // find next item
                            const nextItem = items[index + 1];

                            // if an item is dropped in the middle of the collection with
                            // same sort order. Give it the dropped item same sort order
                            if (nextItem && nextItem.sortOrder === prevSortOrder) {
                                item.sortOrder = prevSortOrder;
                            } else {
                                item.sortOrder = prevSortOrder + 1;
                            }
                        }

                        // store this tabs sort order as reference for the next
<<<<<<< HEAD
                        prevSortOrder = item.sortOrder;
=======
                        prevSortOrder = group.sortOrder;
>>>>>>> d40e503c
                    }
                });
            }

            function filterAvailableCompositions(selectedContentType, selecting) {

                //selecting = true if the user has check the item, false if the user has unchecked the item

                var selectedContentTypeAliases = selecting ?
                    //the user has selected the item so add to the current list
                    _.union(scope.compositionsDialogModel.compositeContentTypes, [selectedContentType.alias]) :
                    //the user has unselected the item so remove from the current list
                    _.reject(scope.compositionsDialogModel.compositeContentTypes, function (i) {
                        return i === selectedContentType.alias;
                    });

                //get the currently assigned property type aliases - ensure we pass these to the server side filer
                var propAliasesExisting = _.filter(_.flatten(_.map(scope.model.groups, function (g) {
                    return _.map(g.properties, function (p) {
                        return p.alias;
                    });
                })), function (f) {
                    return f !== null && f !== undefined;
                });

                //use a different resource lookup depending on the content type type
                var resourceLookup = scope.contentType === "documentType" ? contentTypeResource.getAvailableCompositeContentTypes : mediaTypeResource.getAvailableCompositeContentTypes;

                return resourceLookup(scope.model.id, selectedContentTypeAliases, propAliasesExisting).then(function (filteredAvailableCompositeTypes) {
                    scope.compositionsDialogModel.availableCompositeContentTypes.forEach(current => {
                        //reset first
                        current.allowed = true;
                        //see if this list item is found in the response (allowed) list
                        var found = filteredAvailableCompositeTypes.find(f => current.contentType.alias === f.contentType.alias);

                        //allow if the item was  found in the response (allowed) list -
                        // and ensure its set to allowed if it is currently checked,
                        // DO not allow if it's a locked content type.
                        current.allowed = scope.model.lockedCompositeContentTypes.includes(current.contentType.alias) &&
                            (selectedContentTypeAliases.includes(current.contentType.alias)) || (found ? found.allowed : false);

                    });
                });
            }

            function updatePropertiesSortOrder() {
<<<<<<< HEAD
                scope.model.groups.forEach(group => group.properties = contentTypeHelper.updatePropertiesSortOrder(group.properties));
=======

                Utilities.forEach(scope.model.groups, group => {
                    if (group.tabState !== "init") {
                        group.properties = contentTypeHelper.updatePropertiesSortOrder(group.properties);
                    }
                });
>>>>>>> d40e503c
            }

            function setupAvailableContentTypesModel(result) {
                scope.compositionsDialogModel.availableCompositeContentTypes = result;
                //iterate each one and set it up
                scope.compositionsDialogModel.availableCompositeContentTypes.forEach(c => {
                    //enable it if it's part of the selected model
                    if (scope.compositionsDialogModel.compositeContentTypes.includes(c.contentType.alias)) {
                        c.allowed = true;
                    }

                    //set the inherited flags
                    c.inherited = false;
                    if (scope.model.lockedCompositeContentTypes.includes(c.contentType.alias)) {
                        c.inherited = true;
                    }
                    // convert icons for composite content types
                    iconHelper.formatContentTypeIcons([c.contentType]);
                });
            }

            /* ---------- DELETE PROMT ---------- */

            scope.togglePrompt = function (object) {
                object.deletePrompt = !object.deletePrompt;
            };

            scope.hidePrompt = function (object) {
                object.deletePrompt = false;
            };

            /* ---------- TOOLBAR ---------- */

            scope.toggleSortingMode = function (tool) {

                if (scope.sortingMode === true) {

                    var sortOrderMissing = false;

                    for (var i = 0; i < scope.model.groups.length; i++) {
                        var group = scope.model.groups[i];
                        if (group.tabState !== "init" && group.sortOrder === undefined) {
                            sortOrderMissing = true;
                            group.showSortOrderMissing = true;
                            notificationsService.error(validationTranslated + ": " + group.name + " " + tabNoSortOrderTranslated);
                        }
                    }

                    if (!sortOrderMissing) {
                        scope.sortingMode = false;
                        scope.sortingButtonKey = "general_reorder";
                    }

                } else {
                    scope.sortingMode = true;
                    scope.sortingButtonKey = "general_reorderDone";
                }

                checkGenericTabVisibility();

            };

            scope.openCompositionsDialog = function () {

                scope.compositionsDialogModel = {
                    contentType: scope.model,
                    compositeContentTypes: scope.model.compositeContentTypes,
                    view: "views/common/infiniteeditors/compositions/compositions.html",
                    size: "small",
<<<<<<< HEAD
                    submit: function () {
                        editorService.close();
                    },
                    close: function (oldModel) {
=======
                    submit: () => {

                        // make sure that all tabs has an init property
                        if (scope.model.groups.length !== 0) {
                            Utilities.forEach(scope.model.groups, group => {
                                addInitProperty(group);
                            });
                        }

                        // remove overlay
                        editorService.close();
                    },
                    close: oldModel => {

>>>>>>> d40e503c
                        // reset composition changes
                        scope.model.groups = oldModel.contentType.groups;
                        scope.model.compositeContentTypes = oldModel.contentType.compositeContentTypes;

                        editorService.close();
                    },
                    selectCompositeContentType: selectedContentType => {

                        var deferred = $q.defer();

                        //first check if this is a new selection - we need to store this value here before any further digests/async
                        // because after that the scope.model.compositeContentTypes will be populated with the selected value.
                        var newSelection = scope.model.compositeContentTypes.indexOf(selectedContentType.alias) === -1;

                        if (newSelection) {
                            //merge composition with content type

                            //use a different resource lookup depending on the content type type
                            var resourceLookup = scope.contentType === "documentType" ? contentTypeResource.getById : mediaTypeResource.getById;

                            resourceLookup(selectedContentType.id).then(composition => {
                                //based on the above filtering we shouldn't be able to select an invalid one, but let's be safe and
                                // double check here.
                                var overlappingAliases = contentTypeHelper.validateAddingComposition(scope.model, composition);
                                if (overlappingAliases.length > 0) {
                                    //this will create an invalid composition, need to uncheck it
                                    scope.compositionsDialogModel.compositeContentTypes.splice(
                                        scope.compositionsDialogModel.compositeContentTypes.indexOf(composition.alias), 1);
                                    //dissallow this until something else is unchecked
                                    selectedContentType.allowed = false;
                                }
                                else {
                                    contentTypeHelper.mergeCompositeContentType(scope.model, composition);
                                }

                                //based on the selection, we need to filter the available composite types list
                                filterAvailableCompositions(selectedContentType, newSelection).then(function () {
                            deferred.resolve({ selectedContentType, newSelection });
                                    // TODO: Here we could probably re-enable selection if we previously showed a throbber or something
                        }, function () {
                                    deferred.reject();
                                });
                            });
                        }
                        else {
                            // split composition from content type
                            contentTypeHelper.splitCompositeContentType(scope.model, selectedContentType);

                            //based on the selection, we need to filter the available composite types list
                            filterAvailableCompositions(selectedContentType, newSelection).then(function () {
                            deferred.resolve({ selectedContentType, newSelection });
                                // TODO: Here we could probably re-enable selection if we previously showed a throbber or something
                    }, function () {
                                deferred.reject();
                            });
                        }

                        return deferred.promise;
                    }
                };

                //select which resource methods to use, eg document Type or Media Type versions
                var availableContentTypeResource = scope.contentType === "documentType" ? contentTypeResource.getAvailableCompositeContentTypes : mediaTypeResource.getAvailableCompositeContentTypes;
                var whereUsedContentTypeResource = scope.contentType === "documentType" ? contentTypeResource.getWhereCompositionIsUsedInContentTypes : mediaTypeResource.getWhereCompositionIsUsedInContentTypes;
                var countContentTypeResource = scope.contentType === "documentType" ? contentTypeResource.getCount : mediaTypeResource.getCount;

                //get the currently assigned property type aliases - ensure we pass these to the server side filer
                var propAliasesExisting = _.filter(_.flatten(_.map(scope.model.groups, function (g) {
                    return _.map(g.properties, function (p) {
                        return p.alias;
                    });
                })), function (f) {
                    return f !== null && f !== undefined;
                });
                scope.compositionsButtonState = "busy";
                $q.all([
                    //get available composite types
                    availableContentTypeResource(scope.model.id, [], propAliasesExisting, scope.model.isElement).then(function (result) {
                        setupAvailableContentTypesModel(result);
                    }),
                    //get where used document types
                    whereUsedContentTypeResource(scope.model.id).then(function (whereUsed) {
                        //pass to the dialog model the content type eg documentType or mediaType
                        scope.compositionsDialogModel.section = scope.contentType;
                        //pass the list of 'where used' document types
                        scope.compositionsDialogModel.whereCompositionUsed = whereUsed;
                    }),
                    //get content type count
                    countContentTypeResource().then(function (result) {
                        scope.compositionsDialogModel.totalContentTypes = parseInt(result, 10);
                    })
                ]).then(function () {
                    //resolves when both other promises are done, now show it
                    editorService.open(scope.compositionsDialogModel);
                    scope.compositionsButtonState = "init";
                });

            };


            scope.openDocumentType = function (documentTypeId) {
                const editor = {
                    id: documentTypeId,
                    submit: function (model) {
                        const args = { node: scope.model };
                        eventsService.emit("editors.documentType.reload", args);
                        editorService.close();
                    },
                    close: function () {
                        editorService.close();
                    }
                };
                editorService.documentTypeEditor(editor);

            };

            /* ---------- TABS ---------- */
            scope.changeTab = function ({ alias }) {
                scope.openTabAlias = alias;
            };

            scope.addTab = function () {
                const newTabIndex = scope.tabs.length;
                const lastTab = scope.tabs[newTabIndex - 1];
                const sortOrder = lastTab && lastTab.sortOrder !== undefined ? lastTab.sortOrder + 1 : 0;

                const key = String.CreateGuid();
                const tab = {
                    key: key,
                    type: TYPE_TAB,
                    name: '',
                    alias: key, // Temporarily set alias to key, because the name is empty
                    parentAlias: null,
                    sortOrder,
                    properties: []
                };

                if (newTabIndex === 0 && scope.hasGenericTab === false) {
                    scope.model.groups.forEach(group => {
                        if (!group.inherited && group.parentAlias == null) {
                            group.parentAlias = tab.alias;
                            group.alias = contentEditingHelper.updateParentAlias(group.alias, group.parentAlias);
                        }
                    });
                }

                scope.model.groups = [...scope.model.groups, tab];

                scope.openTabAlias = tab.alias;

                scope.$broadcast('umbOverflowChecker.scrollTo', { position: 'end' });
                scope.$broadcast('umbOverflowChecker.checkOverflow');
            };

            scope.removeTab = function (tab, indexInTabs) {
                localizationService.localizeMany(['general_delete', 'defaultdialogs_confirmdelete', 'contentTypeEditor_confirmDeleteTabNotice']).then(function (data) {
                    overlayService.confirmDelete({
                        title: data[0],
                        content: data[1] + ' "' + tab.name + '"?',
                        confirmMessage: data[2],
                        submitButtonLabelKey: 'contentTypeEditor_yesDelete',
                        submit: function () {
                            scope.model.groups.splice(tab.indexInGroups, 1);

                            // remove all child groups
                            scope.model.groups = scope.model.groups.filter(group => group.parentAlias !== tab.alias);

                            // we need a timeout because the filter hasn't updated the tabs collection
                            $timeout(() => {
                                if (scope.tabs.length > 0) {
                                    scope.openTabAlias = indexInTabs > 0 ? scope.tabs[indexInTabs - 1].alias : scope.tabs[0].alias;
                                } else {
                                    scope.openTabAlias = null;
                                }
                            });

                            scope.$broadcast('umbOverflowChecker.checkOverflow');

                            overlayService.close();
                        }
                    });
                });
            };

            scope.canRemoveTab = function (tab) {
                return tab.inherited !== true;
            };

            scope.setTabOverflowState = function (overflowLeft, overflowRight) {
                scope.overflow = { left: overflowLeft, right: overflowRight };
            };

            scope.moveTabsOverflowLeft = function() {
                //TODO: optimize this...
                const el = element[0].querySelector(".umb-group-builder__tabs-list");
                el.scrollLeft -= el.clientWidth * 0.5;
            }
            scope.moveTabsOverflowRight = function() {
                //TODO: optimize this...
                const el = element[0].querySelector(".umb-group-builder__tabs-list");
                el.scrollLeft += el.clientWidth * 0.5;
            }

            scope.onChangeTabSortOrderValue = function () {
                scope.tabs = $filter('orderBy')(scope.tabs, 'sortOrder');
            };

            scope.onChangeTabName = function (tab) {
                if (updateGroupAlias(tab)) {
                    scope.openTabAlias = tab.alias;
                    scope.$broadcast('umbOverflowChecker.checkOverflow');
                }
            };

            function isAliasUnique(alias) {
                return scope.model.groups.find(group => group.alias === alias) ? false : true;
            }

            /** Universal method for updating group alias (for tabs, field-sets etc.) */
            function updateGroupAlias(group) {
                const localAlias = contentEditingHelper.generateLocalAlias(group.name),
                    oldAlias = group.alias,
                    newAlias = contentEditingHelper.updateLocalAlias(oldAlias, localAlias);

                // Ensure unique alias, otherwise we would be transforming groups of other parents, we do not want this.
                if(isAliasUnique(newAlias) === false) {
                    return false;
                }

                group.alias = newAlias;
                group.parentAlias = contentEditingHelper.getParentAlias(newAlias);
                updateDescendingAliases(oldAlias, newAlias);
                return true;
            }

            function updateDescendingAliases(oldParentAlias, newParentAlias) {
                scope.model.groups.forEach(group => {
                    const parentAlias = contentEditingHelper.getParentAlias(group.alias);

                    if (parentAlias === oldParentAlias) {
                        const oldAlias = group.alias,
                            newAlias = contentEditingHelper.updateParentAlias(oldAlias, newParentAlias);

                        group.alias = newAlias;
                        group.parentAlias = newParentAlias;
                        updateDescendingAliases(oldAlias, newAlias);

                    }
                });
            }

            scope.isUngroupedPropertiesVisible = function({alias, properties}) {
                const isOpenTab = alias === scope.openTabAlias;

                if (isOpenTab && properties.length > 0) {
                    return true;
                }

                if (isOpenTab && scope.sortingMode) {
                    return true;
                }

                const tabHasGroups = scope.model.groups.filter(group => group.parentAlias === alias).length > 0;

                if (isOpenTab && !tabHasGroups) {
                    return true;
                }
            };

            function checkGenericTabVisibility () {
                const hasRootGroups = scope.model.groups.filter(group => group.type === TYPE_GROUP && group.parentAlias === null).length > 0;
                scope.hasGenericTab = (hasRootGroups && scope.tabs.length > 0) || scope.sortingMode;
            }

            /* Properties */

            scope.addNewProperty = function (group) {
                let newProperty = {
                    label: null,
                    alias: null,
                    propertyState: "init",
                    validation: {
                        mandatory: false,
                        mandatoryMessage: null,
                        pattern: null,
                        patternMessage: null
                    },
                    labelOnTop: false
                };

                const propertySettings = {
                    title: "Property settings",
                    property: newProperty,
                    contentType: scope.contentType,
                    contentTypeName: scope.model.name,
                    contentTypeAllowCultureVariant: scope.model.allowCultureVariant,
                    contentTypeAllowSegmentVariant: scope.model.allowSegmentVariant,
                    view: "views/common/infiniteeditors/propertysettings/propertysettings.html",
                    size: "small",
                    submit: function (model) {
                        newProperty = {...model.property};
                        newProperty.propertyState = "active";

                        group.properties.push(newProperty);

                        editorService.close();
                    },
                    close: function () {
                        editorService.close();
                    }
                };

                editorService.open(propertySettings);
            };

            /* ---------- GROUPS ---------- */

            scope.addGroup = function (tabAlias) {
                scope.model.groups = scope.model.groups || [];

                const groupsInTab = scope.model.groups.filter(group => group.parentAlias === tabAlias);
                const lastGroupSortOrder = groupsInTab.length > 0 ? groupsInTab[groupsInTab.length - 1].sortOrder + 1 : 0;

                const key = String.CreateGuid();
                const group = {
                    key: key,
                    type: TYPE_GROUP,
                    name: '',
                    alias: contentEditingHelper.updateParentAlias(key, tabAlias), // Temporarily set alias to key, because the name is empty
                    parentAlias: tabAlias || null,
                    sortOrder: lastGroupSortOrder,
                    properties: [],
                    parentTabContentTypes: [],
                    parentTabContentTypeNames: []
                };

                scope.model.groups = [...scope.model.groups, group];

                scope.activateGroup(group);
            };

            scope.activateGroup = function (selectedGroup) {
                if (!selectedGroup) {
                    return;
                }

                // set all other groups that are inactive to active
<<<<<<< HEAD
                scope.model.groups.forEach(group => {
=======
                Utilities.forEach(scope.model.groups, group => {
>>>>>>> d40e503c
                    // skip init tab
                    if (group.tabState !== "init") {
                        group.tabState = "inActive";
                    }
                });

                selectedGroup.tabState = "active";
            };

            scope.onChangeGroupName = function(group) {
                updateGroupAlias(group);
            }

            scope.canRemoveGroup = function (group) {
                return group.inherited !== true && _.find(group.properties, function (property) { return property.locked === true; }) == null;
            };

            scope.removeGroup = function (selectedGroup) {
                localizationService.localizeMany(['general_delete', 'defaultdialogs_confirmdelete', 'contentTypeEditor_confirmDeleteGroupNotice']).then(function (data) {
                    overlayService.confirmDelete({
                        title: data[0],
                        content: data[1] + ' "' + selectedGroup.name + '"?',
                        confirmMessage: data[2],
                        submitButtonLabelKey: 'contentTypeEditor_yesDelete',
                        submit: function () {
                            const index = scope.model.groups.findIndex(group => group.alias === selectedGroup.alias);
                            scope.model.groups.splice(index, 1);

                            overlayService.close();
                        }
                    });
                });
            };

            scope.addGroupToActiveTab = function () {
                scope.addGroup(scope.openTabAlias);
            };

            scope.changeSortOrderValue = function (group) {

                if (group.sortOrder !== undefined) {
                    group.showSortOrderMissing = false;
                }

                scope.model.groups = $filter('orderBy')(scope.model.groups, 'sortOrder');
            };

<<<<<<< HEAD
            scope.onChangeGroupSortOrderValue = function (sortedGroup) {
                const groupsInTab = scope.model.groups.filter(group => group.parentAlias === sortedGroup.parentAlias);
                const otherGroups = scope.model.groups.filter(group => group.parentAlias !== sortedGroup.parentAlias);
                const sortedGroups = $filter('orderBy')(groupsInTab, 'sortOrder');
                scope.model.groups = [...otherGroups, ...sortedGroups];
            };
=======
            function addInitGroup(groups) {

                // check i init tab already exists
                var addGroup = true;

                Utilities.forEach(groups, group => {
                    if (group.tabState === "init") {
                        addGroup = false;
                    }
                });

                if (addGroup) {
                    groups.push({
                        properties: [],
                        parentTabContentTypes: [],
                        parentTabContentTypeNames: [],
                        name: "",
                        tabState: "init"
                    });
                }

                return groups;
            }

            function activateFirstGroup(groups) {
                if (groups && groups.length > 0) {
                    var firstGroup = groups[0];
                    if (!firstGroup.tabState || firstGroup.tabState === "inActive") {
                        firstGroup.tabState = "active";
                    }
                }
            }
>>>>>>> d40e503c

            /* ---------- PROPERTIES ---------- */
            scope.addPropertyToActiveGroup = function () {
                let activeGroup = scope.model.groups.find(group => group.tabState === "active");

                if (!activeGroup && scope.model.groups.length) {
                    activeGroup = scope.model.groups[0];
                }

                scope.addNewProperty(activeGroup);
            };

            scope.addProperty = function (property, group) {

                // set property sort order
                var index = group.properties.indexOf(property);
                var prevProperty = group.properties[index - 1];

                if (index > 0) {
                    // set index to 1 higher than the previous property sort order
                    property.sortOrder = prevProperty.sortOrder + 1;

                } else {
                    // first property - sort order will be 0
                    property.sortOrder = 0;
                }

                // open property settings dialog
                scope.editPropertyTypeSettings(property, group);

            };

            scope.editPropertyTypeSettings = function (property, group) {

                if (!property.inherited) {

                    var oldPropertyModel = Utilities.copy(property);
                    if (oldPropertyModel.allowCultureVariant === undefined) {
                        // this is necessary for comparison when detecting changes to the property
                        oldPropertyModel.allowCultureVariant = scope.model.allowCultureVariant;
                        oldPropertyModel.alias = "";
                    }
                    var propertyModel = Utilities.copy(property);

                    var propertySettings = {
                        title: "Property settings",
                        property: propertyModel,
                        contentType: scope.contentType,
                        contentTypeName: scope.model.name,
                        contentTypeAllowCultureVariant: scope.model.allowCultureVariant,
                        contentTypeAllowSegmentVariant: scope.model.allowSegmentVariant,
                        view: "views/common/infiniteeditors/propertysettings/propertysettings.html",
                        size: "small",
                        submit: function (model) {

                            property.inherited = false;
                            property.dialogIsOpen = false;
                            property.propertyState = "active";

                            // apply all property changes
                            property.label = propertyModel.label;
                            property.alias = propertyModel.alias;
                            property.description = propertyModel.description;
                            property.config = propertyModel.config;
                            property.editor = propertyModel.editor;
                            property.view = propertyModel.view;
                            property.dataTypeId = propertyModel.dataTypeId;
                            property.dataTypeIcon = propertyModel.dataTypeIcon;
                            property.dataTypeName = propertyModel.dataTypeName;
                            property.validation.mandatory = propertyModel.validation.mandatory;
                            property.validation.mandatoryMessage = propertyModel.validation.mandatoryMessage;
                            property.validation.pattern = propertyModel.validation.pattern;
                            property.validation.patternMessage = propertyModel.validation.patternMessage;
                            property.showOnMemberProfile = propertyModel.showOnMemberProfile;
                            property.memberCanEdit = propertyModel.memberCanEdit;
                            property.isSensitiveData = propertyModel.isSensitiveData;
                            property.isSensitiveValue = propertyModel.isSensitiveValue;
                            property.allowCultureVariant = propertyModel.allowCultureVariant;
                            property.allowSegmentVariant = propertyModel.allowSegmentVariant;
                            property.labelOnTop = propertyModel.labelOnTop;

                            // update existing data types
                            if (model.updateSameDataTypes) {
                                updateSameDataTypes(property);
                            }

                            // close the editor
                            editorService.close();

                            if (group) {
                                // push new init property to group
                                addInitProperty(group);

                                // set focus on init property
                                var numberOfProperties = group.properties.length;
                                group.properties[numberOfProperties - 1].focus = true;
                            }

                            notifyChanged();
                        },
                        close: function () {
                            if (_.isEqual(oldPropertyModel, propertyModel) === false) {
                                localizationService.localizeMany(["general_confirm", "contentTypeEditor_propertyHasChanges", "general_cancel", "general_ok"]).then(function (data) {
                                    const overlay = {
                                        title: data[0],
                                        content: data[1],
                                        closeButtonLabel: data[2],
                                        submitButtonLabel: data[3],
                                        submitButtonStyle: "danger",
                                        close: function () {
                                            overlayService.close();
                                        },
                                        submit: function () {
                                            // close the confirmation
                                            overlayService.close();
                                            // close the editor
                                            editorService.close();
                                        }
                                    };

                                    overlayService.open(overlay);
                                });
                            }
                            else {
                                // remove the editor
                                editorService.close();
                            }
                        }
                    };

                    // open property settings editor
                    editorService.open(propertySettings);

                    // set property states
                    property.dialogIsOpen = true;

                }
            };

            scope.deleteProperty = function (properties, { id, label }) {
                localizationService.localizeMany(['general_delete', 'defaultdialogs_confirmdelete']).then(function (data) {
                    overlayService.confirmDelete({
                        title: data[0],
                        content: data[1] + ' "' + label + '"?',
                        submitButtonLabelKey: 'contentTypeEditor_yesDelete',
                        submit: function () {
                            const index = properties.findIndex(property => property.id === id);
                            properties.splice(index, 1);
                            notifyChanged();

                            overlayService.close();
                        }
                    });
                });
            };

            scope.onChangePropertySortOrderValue = function (group) {
                group.properties = $filter('orderBy')(group.properties, 'sortOrder');
            };

            function notifyChanged() {
                eventsService.emit("editors.groupsBuilder.changed");
            }

            function addInitProperty(group) {

                var addInitPropertyBool = true;
                var initProperty = {
                    label: null,
                    alias: null,
                    propertyState: "init",
                    validation: {
                        mandatory: false,
                        mandatoryMessage: null,
                        pattern: null,
                        patternMessage: null
                    },
                    labelOnTop: false
                };

                // check if there already is an init property
                Utilities.forEach(group.properties, property => {
                    if (property.propertyState === "init") {
                        addInitPropertyBool = false;
                    }
                });

                if (addInitPropertyBool) {
                    group.properties.push(initProperty);
                }

                return group;
            }

            function updateSameDataTypes(newProperty) {

                // find each property
                Utilities.forEach(scope.model.groups, group => {
                    Utilities.forEach(group.properties, property => {

                        if (property.dataTypeId === newProperty.dataTypeId) {

                            // update property data
                            property.config = newProperty.config;
                            property.editor = newProperty.editor;
                            property.view = newProperty.view;
                            property.dataTypeId = newProperty.dataTypeId;
                            property.dataTypeIcon = newProperty.dataTypeIcon;
                            property.dataTypeName = newProperty.dataTypeName;
                        }
                    });
                });
            }

            function hasPropertyOfDataTypeId(dataTypeId) {

                // look at each property
                var result = _.filter(scope.model.groups, group => {
                    return _.filter(group.properties, property => {
                        return (property.dataTypeId === dataTypeId);
                    });
                });

                return (result.length > 0);
            }


            eventBindings.push(scope.$watch('model', function (newValue, oldValue) {
                if (newValue !== undefined && newValue.groups !== undefined) {
                    activate();
                }
            }));

            // clean up
            eventBindings.push(eventsService.on("editors.dataTypeSettings.saved", function (name, args) {
                if (hasPropertyOfDataTypeId(args.dataType.id)) {
                    scope.dataTypeHasChanged = true;
                }
            }));

            // clean up
            eventBindings.push(scope.$on('$destroy', function () {
                for (var e in eventBindings) {
                    eventBindings[e]();
                }
                // if a dataType has changed, we want to notify which properties that are affected by this dataTypeSettings change
                if (scope.dataTypeHasChanged === true) {
                    var args = { documentType: scope.model };
                    eventsService.emit("editors.documentType.saved", args);
                }
            }));

        }

        var directive = {
            restrict: "E",
            replace: true,
            templateUrl: "views/components/umb-groups-builder.html",
            scope: {
                model: "=",
                compositions: "=",
                sorting: "=",
                contentType: "@"
            },
            link: link
        };

        return directive;
    }

    angular.module('umbraco.directives').directive('umbGroupsBuilder', GroupsBuilderDirective);

})();<|MERGE_RESOLUTION|>--- conflicted
+++ resolved
@@ -43,21 +43,12 @@
                     return group.type === TYPE_TAB && group.parentAlias == null;
                 });
 
-<<<<<<< HEAD
                 // Update index and parentAlias properties of tabs
                 scope.tabs.forEach(tab => {
                     tab.indexInGroups = newValue.findIndex(group => group.alias === tab.alias);
                     tab.parentAlias = contentEditingHelper.getParentAlias(tab.alias);
                 });
                 checkGenericTabVisibility();
-=======
-                // set placeholder property on each group
-                if (scope.model.groups.length !== 0) {
-                    Utilities.forEach(scope.model.groups, group => {
-                        addInitProperty(group);
-                    });
-                }
->>>>>>> d40e503c
 
                 if (!scope.openTabAlias && scope.hasGenericTab) {
                     scope.openTabAlias = null;
@@ -66,22 +57,16 @@
                 }
             }));
 
-<<<<<<< HEAD
             function activate() {
                 setSortingOptions();
-=======
-                activateFirstGroup(scope.model.groups);
-                
-                var labelKeys = [
-                    "validation_validation",
-                    "contentTypeEditor_tabHasNoSortOrder"
-                ];
->>>>>>> d40e503c
 
                 // localize texts
-                localizationService.localizeMany(labelKeys).then(data => {
-                    validationTranslated = data[0];
-                    tabNoSortOrderTranslated = data[1];
+                localizationService.localize("validation_validation").then(function (value) {
+                    validationTranslated = value;
+                });
+
+                localizationService.localize("contentTypeEditor_tabHasNoSortOrder").then(function (value) {
+                    tabNoSortOrderTranslated = value;
                 });
 
                 localizationService.localize("general_generic").then(function (value) {
@@ -221,11 +206,7 @@
                         }
 
                         // store this tabs sort order as reference for the next
-<<<<<<< HEAD
                         prevSortOrder = item.sortOrder;
-=======
-                        prevSortOrder = group.sortOrder;
->>>>>>> d40e503c
                     }
                 });
             }
@@ -272,16 +253,7 @@
             }
 
             function updatePropertiesSortOrder() {
-<<<<<<< HEAD
                 scope.model.groups.forEach(group => group.properties = contentTypeHelper.updatePropertiesSortOrder(group.properties));
-=======
-
-                Utilities.forEach(scope.model.groups, group => {
-                    if (group.tabState !== "init") {
-                        group.properties = contentTypeHelper.updatePropertiesSortOrder(group.properties);
-                    }
-                });
->>>>>>> d40e503c
             }
 
             function setupAvailableContentTypesModel(result) {
@@ -351,34 +323,17 @@
                     compositeContentTypes: scope.model.compositeContentTypes,
                     view: "views/common/infiniteeditors/compositions/compositions.html",
                     size: "small",
-<<<<<<< HEAD
                     submit: function () {
                         editorService.close();
                     },
                     close: function (oldModel) {
-=======
-                    submit: () => {
-
-                        // make sure that all tabs has an init property
-                        if (scope.model.groups.length !== 0) {
-                            Utilities.forEach(scope.model.groups, group => {
-                                addInitProperty(group);
-                            });
-                        }
-
-                        // remove overlay
-                        editorService.close();
-                    },
-                    close: oldModel => {
-
->>>>>>> d40e503c
                         // reset composition changes
                         scope.model.groups = oldModel.contentType.groups;
                         scope.model.compositeContentTypes = oldModel.contentType.compositeContentTypes;
 
                         editorService.close();
                     },
-                    selectCompositeContentType: selectedContentType => {
+                    selectCompositeContentType: function (selectedContentType) {
 
                         var deferred = $q.defer();
 
@@ -392,7 +347,7 @@
                             //use a different resource lookup depending on the content type type
                             var resourceLookup = scope.contentType === "documentType" ? contentTypeResource.getById : mediaTypeResource.getById;
 
-                            resourceLookup(selectedContentType.id).then(composition => {
+                            resourceLookup(selectedContentType.id).then(function (composition) {
                                 //based on the above filtering we shouldn't be able to select an invalid one, but let's be safe and
                                 // double check here.
                                 var overlappingAliases = contentTypeHelper.validateAddingComposition(scope.model, composition);
@@ -719,11 +674,7 @@
                 }
 
                 // set all other groups that are inactive to active
-<<<<<<< HEAD
                 scope.model.groups.forEach(group => {
-=======
-                Utilities.forEach(scope.model.groups, group => {
->>>>>>> d40e503c
                     // skip init tab
                     if (group.tabState !== "init") {
                         group.tabState = "inActive";
@@ -771,47 +722,12 @@
                 scope.model.groups = $filter('orderBy')(scope.model.groups, 'sortOrder');
             };
 
-<<<<<<< HEAD
             scope.onChangeGroupSortOrderValue = function (sortedGroup) {
                 const groupsInTab = scope.model.groups.filter(group => group.parentAlias === sortedGroup.parentAlias);
                 const otherGroups = scope.model.groups.filter(group => group.parentAlias !== sortedGroup.parentAlias);
                 const sortedGroups = $filter('orderBy')(groupsInTab, 'sortOrder');
                 scope.model.groups = [...otherGroups, ...sortedGroups];
             };
-=======
-            function addInitGroup(groups) {
-
-                // check i init tab already exists
-                var addGroup = true;
-
-                Utilities.forEach(groups, group => {
-                    if (group.tabState === "init") {
-                        addGroup = false;
-                    }
-                });
-
-                if (addGroup) {
-                    groups.push({
-                        properties: [],
-                        parentTabContentTypes: [],
-                        parentTabContentTypeNames: [],
-                        name: "",
-                        tabState: "init"
-                    });
-                }
-
-                return groups;
-            }
-
-            function activateFirstGroup(groups) {
-                if (groups && groups.length > 0) {
-                    var firstGroup = groups[0];
-                    if (!firstGroup.tabState || firstGroup.tabState === "inActive") {
-                        firstGroup.tabState = "active";
-                    }
-                }
-            }
->>>>>>> d40e503c
 
             /* ---------- PROPERTIES ---------- */
             scope.addPropertyToActiveGroup = function () {
@@ -1021,7 +937,9 @@
                             property.dataTypeId = newProperty.dataTypeId;
                             property.dataTypeIcon = newProperty.dataTypeIcon;
                             property.dataTypeName = newProperty.dataTypeName;
-                        }
+
+                        }
+
                     });
                 });
             }
@@ -1029,8 +947,8 @@
             function hasPropertyOfDataTypeId(dataTypeId) {
 
                 // look at each property
-                var result = _.filter(scope.model.groups, group => {
-                    return _.filter(group.properties, property => {
+                var result = _.filter(scope.model.groups, function (group) {
+                    return _.filter(group.properties, function (property) {
                         return (property.dataTypeId === dataTypeId);
                     });
                 });
