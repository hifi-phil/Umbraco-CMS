--- conflicted
+++ resolved
@@ -246,14 +246,10 @@
                 vm.onSelectAppAnchor({"app": app, "anchor": anchor});
             }
         }
-<<<<<<< HEAD
-=======
-
         function getScope() {
             return $scope;
         }
 
->>>>>>> 39fcdb01
     }
 
     angular.module('umbraco.directives').component('umbVariantContentEditors', umbVariantContentEditors);
