﻿(function () {
    'use strict';

    /**
     * A component for split view content editing
     */
    var umbVariantContentEditors = {
        templateUrl: 'views/components/content/umb-variant-content-editors.html',
        bindings: {
            page: "<",
            content: "<",
            culture: "<",
            segment: "<",
            onSelectApp: "&?",
            onSelectAppAnchor: "&?",
            onBack: "&?",
            showBack: "<?"
        },
        controllerAs: 'vm',
        controller: umbVariantContentEditorsController
    };

    function umbVariantContentEditorsController($scope, $location) {

        var prevContentDateUpdated = null;

        var vm = this;

        vm.$onInit = onInit;
        vm.$onChanges = onChanges;
        vm.$doCheck = doCheck;
        vm.$postLink = postLink;

        vm.openSplitView = openSplitView;
        vm.closeSplitView = closeSplitView;
        vm.selectVariant = selectVariant;
        vm.selectApp = selectApp;
        vm.selectAppAnchor = selectAppAnchor;

        //Used to track how many content views there are (for split view there will be 2, it could support more in theory)
        vm.editors = [];

        /** Called when the component initializes */
        function onInit() {
            prevContentDateUpdated = angular.copy(vm.content.updateDate);
            setActiveVariant();
        }

        /** Called when the component has linked all elements, this is when the form controller is available */
        function postLink() {

        }

        /**
         * Watch for model changes
         * @param {any} changes
         */
        function onChanges(changes) {

            if (changes.culture && !changes.culture.isFirstChange() && changes.culture.currentValue !== changes.culture.previousValue) {
                setActiveVariant();
            }
            if (changes.segment && !changes.segment.isFirstChange() && changes.segment.currentValue !== changes.segment.previousValue) {
                setActiveVariant();
            }
        }

        /** Allows us to deep watch whatever we want - executes on every digest cycle */
        function doCheck() {
            if (!angular.equals(vm.content.updateDate, prevContentDateUpdated)) {
                setActiveVariant();
                prevContentDateUpdated = angular.copy(vm.content.updateDate);
            }
        }

        /** This is called when the split view changes based on the umb-variant-content */
        function splitViewChanged() {
            //send an event downwards
            $scope.$broadcast("editors.content.splitViewChanged", { editors: vm.editors });
        }

        /**
         * Set the active variant based on the current culture or segment (query string)
         */
        function setActiveVariant() {
            // set the active variant
            var activeVariant = null;
            _.each(vm.content.variants, function (v) {
                if ((!v.language || v.language.culture === vm.culture) && v.segment === vm.segment) {
                    activeVariant = v;
                }
            });
            if (!activeVariant) {
                // Set the first variant to active if we can't find it.
                // If the content item is invariant, then only one item exists in the array.
                activeVariant = vm.content.variants[0];
            }

            insertVariantEditor(0, activeVariant);

            if (vm.editors.length > 1) {
                //now re-sync any other editor content (i.e. if split view is open)
                for (var s = 1; s < vm.editors.length; s++) {
                    //get the variant from the scope model
                    var variant = _.find(vm.content.variants, function (v) {
                        return (!v.language || v.language.culture === vm.editors[s].content.language.culture) && v.segment === vm.editors[s].content.segment;
                    });
                    vm.editors[s].content = variant;
                }
            }

        }

        /**
         * Updates the editors collection for a given index for the specified variant
         * @param {any} index
         * @param {any} variant
         */
        function insertVariantEditor(index, variant) {

            if (vm.editors[index]) {
                vm.editors[index].content.active = false;
            }
            variant.active = true;

            var variantCulture = variant.language ? variant.language.culture : "invariant";
            var variantSegment = variant.segment;

            //check if the culture at the index is the same, if it's null an editor will be added
            var currentCulture = vm.editors.length === 0 || vm.editors.length <= index ? null : vm.editors[index].culture;
            //check if the segment at the index is the same, if it's null an editor will be added
            var currentSegment = vm.editors.length === 0 || vm.editors.length <= index ? null : vm.editors[index].segment;

            
            if (currentCulture !== variantCulture || currentSegment !== variantSegment) {

                //Not the current culture which means we need to modify the array.
                //NOTE: It is not good enough to just replace the `content` object at a given index in the array
                // since that would mean that directives are not re-initialized.
                vm.editors.splice(index, 1, {
                    content: variant,
                    //used for "track-by" ng-repeat
                    culture: variantCulture,
                    segment: variantSegment
                });
            }
            else {
                //replace the editor for the same culture
                vm.editors[index].content = variant;
            }
        }
        
        /**
         * Adds a new editor to the editors array to show content in a split view
         * @param {any} selectedVariant
         */
        function openSplitView(selectedVariant) {
            // enforce content contentApp in splitview.
            var contentApp = vm.content.apps.find((app) => app.alias === "umbContent");
            if(contentApp) {
                selectApp(contentApp);
<<<<<<< HEAD
            }
            
            insertVariantEditor(vm.editors.length, selectedVariant);
            
            splitViewChanged();
            
        }

        $scope.$on("editors.content.splitViewRequest", function(event, args) {requestSplitView(args);});
        vm.requestSplitView = requestSplitView;
        function requestSplitView(args) {
            var culture = args.culture;
            var segment = args.segment;

            var variant = _.find(vm.content.variants, function (v) {
                return (!v.language || v.language.culture === culture) && v.segment === segment;
            });

            if (variant != null) {
                openSplitView(variant);
            }
=======
            }
            
            insertVariantEditor(vm.editors.length, selectedVariant);
            
            splitViewChanged();
            
>>>>>>> 99ad8ea7
        }

        /** Closes the split view */
        function closeSplitView(editorIndex) {
            // TODO: hacking animation states - these should hopefully be easier to do when we upgrade angular
            var editor = vm.editors[editorIndex];
            vm.editors.splice(editorIndex, 1);
            editor.content.active = false;
            
            //update the current culture to reflect the last open variant (closing the split view corresponds to selecting the other variant)
            
            $location.search({"cculture": vm.editors[0].content.language ? vm.editors[0].content.language.culture : null, "csegment": vm.editors[0].content.segment});
            splitViewChanged();
        }

        /**
         * Changes the currently selected variant
         * @param {any} variant This is the model of the variant/language drop down item in the editor header
         * @param {any} editorIndex The index of the editor being changed
         */
        function selectVariant(variant, editorIndex) {

            var variantCulture = variant.language ? variant.language.culture : "invariant";
            var variantSegment = variant.segment || null;
            
            // Check if we already have this editor open, if so, do nothing.
            if (vm.editors.find((editor) => (!editor.content.language || editor.content.language.culture === variantCulture) && editor.content.segment === variantSegment)) {
                return;
            }
            
            //if the editor index is zero, then update the query string to track the lang selection, otherwise if it's part
            //of a 2nd split view editor then update the model directly.
            if (editorIndex === 0) {
                //If we've made it this far, then update the query string.
                //The editor will respond to this query string changing.
<<<<<<< HEAD
                $location.search({"cculture": variantCulture, "csegment": variant.segment});
=======
                $location.search("cculture", variantCulture).search("csegment", variant.segment);
>>>>>>> 99ad8ea7
            }
            else {

                //update the editors collection
                insertVariantEditor(editorIndex, variant);
                
            }
        }

        /**
         * Stores the active app in a variable so we can remember it when changing language
         * @param {any} app This is the model of the selected app
         */
        function selectApp(app) {
            if(vm.onSelectApp) {
                vm.onSelectApp({"app": app});
            }
        }
        
        function selectAppAnchor(app, anchor) {
            if(vm.onSelectAppAnchor) {
                vm.onSelectAppAnchor({"app": app, "anchor": anchor});
            }
        }

    }

    angular.module('umbraco.directives').component('umbVariantContentEditors', umbVariantContentEditors);

})();<|MERGE_RESOLUTION|>--- conflicted
+++ resolved
@@ -159,7 +159,6 @@
             var contentApp = vm.content.apps.find((app) => app.alias === "umbContent");
             if(contentApp) {
                 selectApp(contentApp);
-<<<<<<< HEAD
             }
             
             insertVariantEditor(vm.editors.length, selectedVariant);
@@ -181,14 +180,6 @@
             if (variant != null) {
                 openSplitView(variant);
             }
-=======
-            }
-            
-            insertVariantEditor(vm.editors.length, selectedVariant);
-            
-            splitViewChanged();
-            
->>>>>>> 99ad8ea7
         }
 
         /** Closes the split view */
@@ -224,11 +215,7 @@
             if (editorIndex === 0) {
                 //If we've made it this far, then update the query string.
                 //The editor will respond to this query string changing.
-<<<<<<< HEAD
-                $location.search({"cculture": variantCulture, "csegment": variant.segment});
-=======
                 $location.search("cculture", variantCulture).search("csegment", variant.segment);
->>>>>>> 99ad8ea7
             }
             else {
 
