--- conflicted
+++ resolved
@@ -343,28 +343,15 @@
                         iVariant.notifications = [];// maybe not needed, need to investigate.
                         
                         if(iVariant.publish === true) {
-<<<<<<< HEAD
-                            if (iVariant.name == null || iVariant.name == "") {
-=======
                             if (iVariant.name == null) {
->>>>>>> 485c1fbf
                                 
                                 var tokens = [iVariant.language.name];
                                 
                                 localizationService.localize("publish_contentPublishedFailedByMissingName", tokens).then(function (value) {
-<<<<<<< HEAD
-                                    iVariant.warnings = [{"message": value}];
-                                });
-                                
-                                return $q(function(resolve, reject) {
-                                    reject();
-                                });
-=======
                                     iVariant.notifications.push({"message": value, "type": 1});
                                 });
                                 
                                 return $q.reject();
->>>>>>> 485c1fbf
                             }
                         }
                     }
