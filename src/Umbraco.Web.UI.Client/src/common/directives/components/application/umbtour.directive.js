/**
@ngdoc directive
@name umbraco.directives.directive:umbTour
@restrict E
@scope

@description
<b>Added in Umbraco 7.8</b>. The tour component is a global component and is already added to the umbraco markup.
In the Umbraco UI the tours live in the "Help drawer" which opens when you click the Help-icon in the bottom left corner of Umbraco.
You can easily add you own tours to the Help-drawer or show and start tours from
anywhere in the Umbraco backoffice. To see a real world example of a custom tour implementation, install <a href="https://our.umbraco.com/projects/starter-kits/the-starter-kit/">The Starter Kit</a> in Umbraco 7.8

<h1><b>Extending the help drawer with custom tours</b></h1>
<<<<<<< HEAD
The easiet way to add new tours to Umbraco is through the Help-drawer. All it requires is a my-tour.json file. 
=======
The easiet way to add new tours to Umbraco is through the Help-drawer. All it requires is a my-tour.json file.
>>>>>>> 892e3a43
Place the file in <i>App_Plugins/{MyPackage}/backoffice/tours/{my-tour}.json</i> and it will automatically be
picked up by Umbraco and shown in the Help-drawer.

<h3><b>The tour object</b></h3>
The tour object consist of two parts - The overall tour configuration and a list of tour steps. We have split up the tour object for a better overview.
<pre>
// The tour config object
{
    "name": "My Custom Tour", // (required)
    "alias": "myCustomTour", // A unique tour alias (required)
    "group": "My Custom Group" // Used to group tours in the help drawer
    "groupOrder": 200 // Control the order of tour groups
    "allowDisable": // Adds a "Don't" show this tour again"-button to the intro step
    "culture" : // From v7.11+. Specifies the culture of the tour (eg. en-US), if set the tour will only be shown to users with this culture set on their profile. If omitted or left empty the tour will be visible to all users
    "requiredSections":["content", "media", "mySection"] // Sections that the tour will access while running, if the user does not have access to the required tour sections, the tour will not load.
    "steps": [] // tour steps - see next example
}
</pre>
<pre>
// A tour step object
{
    "title": "Title",
    "content": "<p>Step content</p>",
    "type": "intro" // makes the step an introduction step,
    "element": "[data-element='my-table-row']", // the highlighted element
    "event": "click" // forces the user to click the UI to go to next step
    "eventElement": "[data-element='my-table-row'] [data-element='my-tour-button']" // specify an element to click inside a highlighted element
    "elementPreventClick": false // prevents user interaction in the highlighted element
    "backdropOpacity": 0.4 // the backdrop opacity
    "view": "" // add a custom view
    "customProperties" : {} // add any custom properties needed for the custom view
    "skipStepIfVisible": ".dashboard div [data-element='my-tour-button']" // if we can find this DOM element on the page then we will skip this step
}
</pre>

<h1><b>Adding tours to other parts of the Umbraco backoffice</b></h1>
It is also possible to add a list of custom tours to other parts of the Umbraco backoffice,
as an example on a Dashboard in a Custom section. You can then use the {@link umbraco.services.tourService tourService} to start and stop tours but you don't have to register them as part of the tour service.

<h1><b>Using the tour service</b></h1>
<h3>Markup example - show custom tour</h3>
<pre>
    <div ng-controller="My.TourController as vm">

        <div>{{vm.tour.name}}</div>
        <button type="button" ng-click="vm.startTour()">Start tour</button>

        <!-- This button will be clicked in the tour -->
        <button data-element="my-tour-button" type="button">Click me</button>

    </div>
</pre>

<h3>Controller example - show custom tour</h3>
<pre>
    (function () {
        "use strict";

        function TourController(tourService) {

            var vm = this;

            vm.tour = {
                "name": "My Custom Tour",
                "alias": "myCustomTour",
                "steps": [
                    {
                        "title": "Welcome to My Custom Tour",
                        "content": "",
                        "type": "intro"
                    },
                    {
                        "element": "[data-element='my-tour-button']",
                        "title": "Click the button",
                        "content": "Click the button",
                        "event": "click",
                        "skipStepIfVisible": "[data-element='my-other-tour-button']"
                    }
                ]
            };

            vm.startTour = startTour;

            function startTour() {
                tourService.startTour(vm.tour);
            }

        }

        angular.module("umbraco").controller("My.TourController", TourController);

    })();
</pre>

<h1><b>Custom step views</b></h1>
In some cases you will need a custom view for one of your tour steps. 
This could be for validation or for running any other custom logic for that step. 
We have added a couple of helper components to make it easier to get the step scaffolding to look like a regular tour step. 
In the following example you see how to run some custom logic before a step goes to the next step.

<h3>Markup example - custom step view</h3>
<pre>
    <div ng-controller="My.TourStep as vm">

        <umb-tour-step on-close="model.endTour()">
                
            <umb-tour-step-header
                title="model.currentStep.title">
            </umb-tour-step-header>
            
            <umb-tour-step-content
                content="model.currentStep.content">

                <!-- Add any custom content here  -->

            </umb-tour-step-content>

            <umb-tour-step-footer class="flex justify-between items-center">

                <umb-tour-step-counter
                    current-step="model.currentStepIndex + 1"
                    total-steps="model.steps.length">
                </umb-tour-step-counter>

                <div>
                    <umb-button 
                        size="xs" 
                        button-style="action" 
                        type="button" 
                        action="vm.initNextStep()" 
                        label="Next">
                    </umb-button>
                </div>

            </umb-tour-step-footer>

        </umb-tour-step>

    </div>
</pre>

<h3>Controller example - custom step view</h3>
<pre>
    (function () {
        "use strict";

        function StepController() {

            var vm = this;
            
            vm.initNextStep = initNextStep;

            function initNextStep() {
                // run logic here before going to the next step
                $scope.model.nextStep();
            }

        }

        angular.module("umbraco").controller("My.TourStep", StepController);

    })();
</pre>


<h3>Related services</h3>
<ul>
    <li>{@link umbraco.services.tourService tourService}</li>
</ul>

@param {string} model (<code>binding</code>): Tour object

**/

(function () {
    'use strict';

    function TourDirective($timeout, $http, $q, tourService, backdropService) {

        function link(scope, el, attr, ctrl) {

            var popover;
            var pulseElement;
            var pulseTimer;

            scope.loadingStep = false;
            scope.elementNotFound = false;

            scope.model.nextStep = function () {
                nextStep();
            };

            scope.model.endTour = function () {
                unbindEvent();
                tourService.endTour(scope.model);
                backdropService.close();
            };

            scope.model.completeTour = function () {
                unbindEvent();
                tourService.completeTour(scope.model).then(function () {
                    backdropService.close();
                });
            };

            scope.model.disableTour = function () {
                unbindEvent();
                tourService.disableTour(scope.model).then(function () {
                    backdropService.close();
                });
            }

            function onInit() {
                popover = el.find(".umb-tour__popover");
                pulseElement = el.find(".umb-tour__pulse");
                popover.hide();
                scope.model.currentStepIndex = 0;
                backdropService.open({ disableEventsOnClick: true });
                startStep();
            }

            function setView() {
                if (scope.model.currentStep.view && scope.model.alias) {
                    //we do this to avoid a hidden dialog to start loading unconfigured views before the first activation
                    var configuredView = scope.model.currentStep.view;
                    if (scope.model.currentStep.view.indexOf(".html") === -1) {
                        var viewAlias = scope.model.currentStep.view.toLowerCase();
                        var tourAlias = scope.model.alias.toLowerCase();
                        configuredView = "views/common/tours/" + tourAlias + "/" + viewAlias + "/" + viewAlias + ".html";
                    }
                    if (configuredView !== scope.configuredView) {
                        scope.configuredView = configuredView;
                    }
                } else {
                    scope.configuredView = null;
                }
            }

            function nextStep() {

                popover.hide();
                pulseElement.hide();
                $timeout.cancel(pulseTimer);
                scope.model.currentStepIndex++;

                // make sure we don't go too far
<<<<<<< HEAD
                if (scope.model.currentStepIndex !== scope.model.steps.length) {
=======
                if(scope.model.currentStepIndex !== scope.model.steps.length) {
>>>>>>> 892e3a43

                    var upcomingStep = scope.model.steps[scope.model.currentStepIndex];

                    // If the currentStep JSON object has 'skipStepIfVisible'
                    // It's a DOM selector - if we find it then we ship over this step
                    if (upcomingStep.skipStepIfVisible) {
                        let tryFindDomEl = document.querySelector(upcomingStep.skipStepIfVisible);
                        if (tryFindDomEl) {
                            // check if element is visible:
                            if( tryFindDomEl.offsetWidth || tryFindDomEl.offsetHeight || tryFindDomEl.getClientRects().length ) {
                                // if it was visible then we skip the step.
                                nextStep();
                                return;
                            }
                        }
                    }

                    startStep();
<<<<<<< HEAD
                    // tour completed - final step
=======
>>>>>>> 892e3a43
                } else {
                    // tour completed - final step
                    scope.loadingStep = true;

                    waitForPendingRerequests().then(function () {
                        scope.loadingStep = false;
                        // clear current step
                        scope.model.currentStep = {};
                        // set popover position to center
                        setPopoverPosition(null);
                        // remove backdrop hightlight and custom opacity
                        backdropService.setHighlight(null);
                        backdropService.setOpacity(null);
                    });
                }
            }

            function startStep() {
                scope.loadingStep = true;
                backdropService.setOpacity(scope.model.steps[scope.model.currentStepIndex].backdropOpacity);
                backdropService.setHighlight(null);

                waitForPendingRerequests().then(function () {

                    scope.model.currentStep = scope.model.steps[scope.model.currentStepIndex];

                    setView();

                    // if highlight element is set - find it
                    findHighlightElement();

                    // if a custom event needs to be bound we do it now
                    if (scope.model.currentStep.event) {
                        bindEvent();
                    }

                    scope.loadingStep = false;

                });
            }

            function findHighlightElement() {

                scope.elementNotFound = false;

                $timeout(function () {
                    // clear element when step as marked as intro, so it always displays in the center
                    if (scope.model.currentStep && scope.model.currentStep.type === "intro") {
                        scope.model.currentStep.element = null;
                        scope.model.currentStep.eventElement = null;
                        scope.model.currentStep.event = null;
                    }

                    // if an element isn't set - show the popover in the center
                    if (scope.model.currentStep && !scope.model.currentStep.element) {
                        setPopoverPosition(null);
                        return;
                    }

                    var element = $(scope.model.currentStep.element);

                    // we couldn't find the element in the dom - abort and show error
                    if (element.length === 0) {
                        scope.elementNotFound = true;
                        setPopoverPosition(null);
                        return;
                    }

                    var scrollParent = element.scrollParent();
                    var el = element;
                    var offsetTop = 0;
                    if (scrollParent[0] === document) {
                        offsetTop = el[0].offsetTop;
                    } else {
                        while ($.contains(scrollParent[0], el[0])) {
                            offsetTop += el[0].offsetTop;
                            el = el.offsetParent();
                        }
                    }

                    var scrollToCenterOfContainer = offsetTop - (scrollParent[0].clientHeight / 2);
                    if (element[0].clientHeight < scrollParent[0].clientHeight) {
                        scrollToCenterOfContainer += (element[0].clientHeight / 2);
                    }

                    // Detect if scroll is needed
                    if (offsetTop > scrollParent[0].clientHeight - 200) {
                        scrollParent.animate({
                            scrollTop: scrollToCenterOfContainer
                        }, function () {
                            // Animation complete.
                            setPopoverPosition(element);
                            setPulsePosition();
                            backdropService.setHighlight(scope.model.currentStep.element, scope.model.currentStep.elementPreventClick);
                        });
                    } else {
                        setPopoverPosition(element);
                        setPulsePosition();
                        backdropService.setHighlight(scope.model.currentStep.element, scope.model.currentStep.elementPreventClick);
                    }

                });

            }

            function setPopoverPosition(element) {

                $timeout(function () {

                    var position = "center";
                    var margin = 20;
                    var css = {};

                    var popoverWidth = popover.outerWidth();
                    var popoverHeight = popover.outerHeight();
                    var popoverOffset = popover.offset();
                    var documentWidth = $(document).width();
                    var documentHeight = $(document).height();

                    if (element) {

                        var offset = element.offset();
                        var width = element.outerWidth();
                        var height = element.outerHeight();

                        // messure available space on each side of the target element
                        var space = {
                            "top": offset.top,
                            "right": documentWidth - (offset.left + width),
                            "bottom": documentHeight - (offset.top + height),
                            "left": offset.left
                        };

                        // get the posistion with most available space
                        position = findMax(space);

                        if (position === "top") {
                            if (offset.left < documentWidth / 2) {
                                css.top = offset.top - popoverHeight - margin;
                                css.left = offset.left;
                            } else {
                                css.top = offset.top - popoverHeight - margin;
                                css.left = offset.left - popoverWidth + width;
                            }
                        }

                        if (position === "right") {
                            if (offset.top + popoverHeight < documentHeight) {
                                css.top = offset.top;
                                css.left = offset.left + width + margin;
                            } else {
                                css.top = offset.top + height - popoverHeight;
                                css.left = offset.left + width + margin;
                            }
                        }

                        if (position === "bottom") {
                            if (offset.left < documentWidth / 2) {
                                css.top = offset.top + height + margin;
                                css.left = offset.left;
                            } else {
                                css.top = offset.top + height + margin;
                                css.left = offset.left - popoverWidth + width;
                            }
                        }

                        if (position === "left") {
                            if (offset.top + popoverHeight < documentHeight) {
                                css.top = offset.top;
                                css.left = offset.left - popoverWidth - margin;
                            } else {
                                css.top = offset.top + height - popoverHeight;
                                css.left = offset.left - popoverWidth - margin;
                            }
                        }

                    } else {
                        // if there is no dom element center the popover
                        css.top = "calc(50% - " + popoverHeight / 2 + "px)";
                        css.left = "calc(50% - " + popoverWidth / 2 + "px)";
                    }

                    popover.css(css).fadeIn("fast");

                });


            }

            function setPulsePosition() {
                if (scope.model.currentStep.event) {

                    pulseTimer = $timeout(function () {

                        var clickElementSelector = scope.model.currentStep.eventElement ? scope.model.currentStep.eventElement : scope.model.currentStep.element;
                        var clickElement = $(clickElementSelector);

                        var offset = clickElement.offset();
                        var width = clickElement.outerWidth();
                        var height = clickElement.outerHeight();

                        pulseElement.css({ "width": width, "height": height, "left": offset.left, "top": offset.top });
                        pulseElement.fadeIn();

                    }, 1000);
                }
            }

            function waitForPendingRerequests() {
                var deferred = $q.defer();
                var timer = window.setInterval(function () {

                    var requestsReady = false;
                    var animationsDone = false;

                    // check for pending requests both in angular and on the document
                    if ($http.pendingRequests.length === 0 && document.readyState === "complete") {
                        requestsReady = true;
                    }

                    // check for animations. ng-enter and ng-leave are default angular animations. 
                    // Also check for infinite editors animating
                    if (document.querySelectorAll(".ng-enter, .ng-leave, .umb-editor--animating").length === 0) {
                        animationsDone = true;
                    }

                    if (requestsReady && animationsDone) {
                        $timeout(function () {
                            deferred.resolve();
                            clearInterval(timer);
                        });
                    }

                }, 50);
                return deferred.promise;
            }

            function findMax(obj) {
                var keys = Object.keys(obj);
                var max = keys[0];
                for (var i = 1, n = keys.length; i < n; ++i) {
                    var k = keys[i];
                    if (obj[k] > obj[max]) {
                        max = k;
                    }
                }
                return max;
            }

            function bindEvent() {

                var bindToElement = scope.model.currentStep.element;
                var eventName = scope.model.currentStep.event + ".step-" + scope.model.currentStepIndex;
                var removeEventName = "remove.step-" + scope.model.currentStepIndex;
                var handled = false;

                if (scope.model.currentStep.eventElement) {
                    bindToElement = scope.model.currentStep.eventElement;
                }

                $(bindToElement).on(eventName, function () {
                    if (!handled) {
                        unbindEvent();
                        nextStep();
                        handled = true;
                    }
                });

                // Hack: we do this to handle cases where ng-if is used and removes the element we need to click.
                // for some reason it seems the elements gets removed before the event is raised. This is a temp solution which assumes:
                // "if you ask me to click on an element, and it suddenly gets removed from the dom, let's go on to the next step".
                $(bindToElement).on(removeEventName, function () {
                    if (!handled) {
                        unbindEvent();
                        nextStep();
                        handled = true;
                    }
                });

            }

            function unbindEvent() {
                var eventName = scope.model.currentStep.event + ".step-" + scope.model.currentStepIndex;
                var removeEventName = "remove.step-" + scope.model.currentStepIndex;

                if (scope.model.currentStep.eventElement) {
                    $(scope.model.currentStep.eventElement).off(eventName);
                    $(scope.model.currentStep.eventElement).off(removeEventName);
                } else {
                    $(scope.model.currentStep.element).off(eventName);
                    $(scope.model.currentStep.element).off(removeEventName);
                }
            }

            function resize() {
                findHighlightElement();
            }

            onInit();

            $(window).on('resize.umbTour', resize);

            scope.$on('$destroy', function () {
                $(window).off('resize.umbTour');
                unbindEvent();
                $timeout.cancel(pulseTimer);
            });

        }

        var directive = {
            transclude: true,
            restrict: 'E',
            replace: true,
            templateUrl: 'views/components/application/umb-tour.html',
            link: link,
            scope: {
                model: "="
            }
        };

        return directive;

    }

    angular.module('umbraco.directives').directive('umbTour', TourDirective);

})();<|MERGE_RESOLUTION|>--- conflicted
+++ resolved
@@ -11,11 +11,7 @@
 anywhere in the Umbraco backoffice. To see a real world example of a custom tour implementation, install <a href="https://our.umbraco.com/projects/starter-kits/the-starter-kit/">The Starter Kit</a> in Umbraco 7.8
 
 <h1><b>Extending the help drawer with custom tours</b></h1>
-<<<<<<< HEAD
-The easiet way to add new tours to Umbraco is through the Help-drawer. All it requires is a my-tour.json file. 
-=======
 The easiet way to add new tours to Umbraco is through the Help-drawer. All it requires is a my-tour.json file.
->>>>>>> 892e3a43
 Place the file in <i>App_Plugins/{MyPackage}/backoffice/tours/{my-tour}.json</i> and it will automatically be
 picked up by Umbraco and shown in the Help-drawer.
 
@@ -262,11 +258,7 @@
                 scope.model.currentStepIndex++;
 
                 // make sure we don't go too far
-<<<<<<< HEAD
                 if (scope.model.currentStepIndex !== scope.model.steps.length) {
-=======
-                if(scope.model.currentStepIndex !== scope.model.steps.length) {
->>>>>>> 892e3a43
 
                     var upcomingStep = scope.model.steps[scope.model.currentStepIndex];
 
@@ -285,10 +277,6 @@
                     }
 
                     startStep();
-<<<<<<< HEAD
-                    // tour completed - final step
-=======
->>>>>>> 892e3a43
                 } else {
                     // tour completed - final step
                     scope.loadingStep = true;
