--- conflicted
+++ resolved
@@ -17,13 +17,7 @@
         function onInit() {
 
             vm.referencesTitle = this.hideNoneDependencies ? "The following items depend on this" : "Referenced by the following items";
-<<<<<<< HEAD
-            vm.referencedDescendantsTitle = this.hideNoneDependencies ? "The following descending items have dependencies" : "The following descending items are referenced";
-    
-=======
-            vm.referencedDescendantsTitle = this.hideNoneDependencies ? "The following descending items has dependencies" : "The following descendant items have dependencies";
-
->>>>>>> 78cfb299
+            vm.referencedDescendantsTitle = this.hideNoneDependencies ? "The following descending items have dependencies" : "The following descendant items have dependencies";
             localizationService.localize(this.hideNoneDependencies ? "references_labelDependsOnThis" : "references_labelUsedByItems").then(function (value) {
                 vm.referencesTitle = value;
             });
