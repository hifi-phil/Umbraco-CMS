--- conflicted
+++ resolved
@@ -67,98 +67,62 @@
 @param {boolean=} disabled Set to <code>true</code> to disable the button.
 **/
 
-(function () {
-    'use strict';
+(function() {
+   'use strict';
 
-    function ButtonDirective($timeout) {
+   function ButtonDirective($timeout) {
 
-        function link(scope, el, attr, ctrl) {
+      function link(scope, el, attr, ctrl) {
 
-            scope.style = null;
-            scope.innerState = "init";
+         scope.style = null;
+         scope.innerState = "init";
 
-            function activate() {
+         function activate() {
 
-                scope.blockElement = false;
+             scope.blockElement = false;
 
-                if (scope.buttonStyle) {
+            if (scope.buttonStyle) {
 
-                    // make it possible to pass in multiple styles
-                    if (scope.buttonStyle.startsWith("[") && scope.buttonStyle.endsWith("]")) {
-
-                        // when using an attr it will always be a string so we need to remove square brackets
-                        // and turn it into and array
-                        var withoutBrackets = scope.buttonStyle.replace(/[\[\]']+/g, '');
-                        // split array by , + make sure to catch whitespaces
-                        var array = withoutBrackets.split(/\s?,\s?/g);
-
-                        angular.forEach(array, function (item) {
-                            scope.style = scope.style + " " + "btn-" + item;
-                            if (item === "block") {
-                                scope.blockElement = true;
-                            }
-                        });
-
-                    } else {
-                        scope.style = "btn-" + scope.buttonStyle;
-                        if (scope.buttonStyle === "block") {
+                // make it possible to pass in multiple styles
+                if(scope.buttonStyle.startsWith("[") && scope.buttonStyle.endsWith("]")) {
+                    
+                    // when using an attr it will always be a string so we need to remove square brackets
+                    // and turn it into and array
+                    var withoutBrackets = scope.buttonStyle.replace(/[\[\]']+/g,'');
+                    // split array by , + make sure to catch whitespaces
+                    var array = withoutBrackets.split(/\s?,\s?/g);
+                    
+                    angular.forEach(array, function(item){
+                        scope.style = scope.style + " " + "btn-" + item;
+                        if(item === "block") {
                             scope.blockElement = true;
                         }
+                    });
+
+                } else {
+                    scope.style = "btn-" + scope.buttonStyle;
+                    if(scope.buttonStyle === "block") {
+                        scope.blockElement = true;
                     }
-
                 }
 
             }
 
-            activate();
+         }
 
-            var unbindStateWatcher = scope.$watch('state', function (newValue, oldValue) {
-                if (newValue) {
-                    scope.innerState = newValue;
-                }
+         activate();
 
-                if (newValue === 'success' || newValue === 'error') {
-                    $timeout(function () {
-                        scope.innerState = 'init';
-                    }, 2000);
-                }
+         var unbindStateWatcher = scope.$watch('state', function(newValue, oldValue) {
+            if (newValue) {
+               scope.innerState = newValue;
+            }
 
-            });
+            if (newValue === 'success' || newValue === 'error') {
+               $timeout(function() {
+                  scope.innerState = 'init';
+               }, 2000);
+            }
 
-            scope.$on('$destroy', function () {
-                unbindStateWatcher();
-            });
-
-        }
-
-        var directive = {
-            transclude: true,
-            restrict: 'E',
-            replace: true,
-            templateUrl: 'views/components/buttons/umb-button.html',
-            link: link,
-            scope: {
-                action: "&?",
-                href: "@?",
-                type: "@",
-                buttonStyle: "@?",
-                state: "=?",
-                shortcut: "@?",
-                shortcutWhenHidden: "@",
-                label: "@?",
-                labelKey: "@?",
-                icon: "@?",
-                disabled: "=",
-                size: "@?",
-                alias: "@?"
-            }
-        };
-
-        return directive;
-
-    }
-
-<<<<<<< HEAD
          });
 
          scope.clickButton = function(event) {
@@ -201,8 +165,5 @@
    }
 
    angular.module('umbraco.directives').directive('umbButton', ButtonDirective);
-=======
-    angular.module('umbraco.directives').directive('umbButton', ButtonDirective);
->>>>>>> 5013c5f5
 
 })();