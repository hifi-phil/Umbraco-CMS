(function () {
    'use strict';

    function EditorsDirective($timeout, eventsService) {

        function link(scope, el, attr, ctrl) {

            var evts = [];
            var allowedNumberOfVisibleEditors = 3;
<<<<<<< HEAD

=======
            var aboveBackDropCssClass = 'above-backdrop';
            var sectionId = '#leftcolumn';
            var isLeftColumnAbove = false;
>>>>>>> d950de7a
            scope.editors = [];

            function addEditor(editor) {
<<<<<<< HEAD

=======
>>>>>>> d950de7a
                editor.inFront = true;
                editor.moveRight = true;
                editor.level = 0;
                editor.styleIndex = 0;

                // push the new editor to the dom
                scope.editors.push(editor);

<<<<<<< HEAD
=======
                if(scope.editors.length === 1){
                    isLeftColumnAbove = $(sectionId).hasClass(aboveBackDropCssClass);

                    if(isLeftColumnAbove){
                        $(sectionId).removeClass(aboveBackDropCssClass);
                    }
                }
                
>>>>>>> d950de7a
                $timeout(() => {
                    editor.moveRight = false;
                })

                editor.animating = true;
                setTimeout(revealEditorContent.bind(this, editor), 400);

                updateEditors();

            }

            function removeEditor(editor) {
<<<<<<< HEAD

=======
>>>>>>> d950de7a
                editor.moveRight = true;

                editor.animating = true;
                setTimeout(removeEditorFromDOM.bind(this, editor), 400);

                updateEditors(-1);

<<<<<<< HEAD
=======
                if(scope.editors.length === 1){
                    if(isLeftColumnAbove){
                        $('#leftcolumn').addClass(aboveBackDropCssClass);
                    }

                    isLeftColumnAbove = false;
                }
>>>>>>> d950de7a
            }

            function revealEditorContent(editor) {

                editor.animating = false;

                scope.$digest();

            }

            function removeEditorFromDOM(editor) {

                // push the new editor to the dom
                var index = scope.editors.indexOf(editor);
                if (index !== -1) {
                    scope.editors.splice(index, 1);
                }
<<<<<<< HEAD

=======
 
>>>>>>> d950de7a
                updateEditors();

                scope.$digest();

            }

            /** update layer positions. With ability to offset positions, needed for when an item is moving out, then we dont want it to influence positions */
            function updateEditors(offset) {

                offset = offset || 0;// fallback value.

                var len = scope.editors.length;
                var calcLen = len + offset;
                var ceiling = Math.min(calcLen, allowedNumberOfVisibleEditors);
                var origin = Math.max(calcLen - 1, 0) - ceiling;
                var i = 0;
                while (i < len) {
                    var iEditor = scope.editors[i];
                    iEditor.styleIndex = Math.min(i + 1, allowedNumberOfVisibleEditors);
                    iEditor.level = Math.max(i - origin, -1);
                    iEditor.inFront = iEditor.level >= ceiling;
                    i++;
                }

            }

            evts.push(eventsService.on("appState.editors.open", function (name, args) {
                addEditor(args.editor);
            }));

            evts.push(eventsService.on("appState.editors.close", function (name, args) {
                // remove the closed editor
                if (args && args.editor) {
                    removeEditor(args.editor);
                }
                // close all editors
                if (args && !args.editor && args.editors.length === 0) {
                    scope.editors = [];
                }
            }));

            //ensure to unregister from all events!
            scope.$on('$destroy', function () {
                for (var e in evts) {
                    eventsService.unsubscribe(evts[e]);
                }
            });

        }

        var directive = {
            restrict: 'E',
            replace: true,
            templateUrl: 'views/components/editor/umb-editors.html',
            link: link
        };

        return directive;

    }

    // This directive allows for us to run a custom $compile for the view within the repeater which allows
    // us to maintain a $scope hierarchy with the rendered view based on the $scope that initiated the 
    // infinite editing. The retain the $scope hiearchy a special $parentScope property is passed in to the model.
    function EditorRepeaterDirective($http, $templateCache, $compile) {
        function link(scope, el, attr, ctrl) {
            
            var editor = scope && scope.$parent ? scope.$parent.model : null;
            if (!editor) {
                return;
            }

            var unsubscribe = [];

            //if a custom parent scope is defined then we need to manually compile the view
            if (editor.$parentScope) {
                var element = el.find(".scoped-view");
                $http.get(editor.view, { cache: $templateCache })
                    .then(function (response) {
                        var templateScope = editor.$parentScope.$new();

                        unsubscribe.push(function () {
                            templateScope.$destroy();
                        });

                        // NOTE: the 'model' name here directly affects the naming convention used in infinite editors, this why you access the model
                        // like $scope.model.If this is changed, everything breaks.This is because we are entirely reliant upon ng - include and inheriting $scopes.
                        // by default without a $parentScope used for infinite editing the 'model' propety will be set because the view creates the scopes in 
                        // ng-repeat by ng-repeat="model in editors"
                        templateScope.model = editor;
                        
                        element.html(response.data);
                        element.show();
                        $compile(element.contents())(templateScope);
                    });
            }

            scope.$on('$destroy', function () {
                for (var i = 0; i < unsubscribe.length; i++) {
                    unsubscribe[i]();
                }
            });
        }

        var directive = {
            restrict: 'E',
            replace: true,
            transclude: true,
            scope: {
                editors: "="
            },
            template: "<div ng-transclude></div>",            
            link: link
        };

        return directive;
    }

    angular.module('umbraco.directives').directive('umbEditors', EditorsDirective);
    angular.module('umbraco.directives').directive('umbEditorRepeater', EditorRepeaterDirective);

})();<|MERGE_RESOLUTION|>--- conflicted
+++ resolved
@@ -7,20 +7,12 @@
 
             var evts = [];
             var allowedNumberOfVisibleEditors = 3;
-<<<<<<< HEAD
-
-=======
             var aboveBackDropCssClass = 'above-backdrop';
             var sectionId = '#leftcolumn';
             var isLeftColumnAbove = false;
->>>>>>> d950de7a
             scope.editors = [];
 
             function addEditor(editor) {
-<<<<<<< HEAD
-
-=======
->>>>>>> d950de7a
                 editor.inFront = true;
                 editor.moveRight = true;
                 editor.level = 0;
@@ -29,8 +21,6 @@
                 // push the new editor to the dom
                 scope.editors.push(editor);
 
-<<<<<<< HEAD
-=======
                 if(scope.editors.length === 1){
                     isLeftColumnAbove = $(sectionId).hasClass(aboveBackDropCssClass);
 
@@ -39,7 +29,6 @@
                     }
                 }
                 
->>>>>>> d950de7a
                 $timeout(() => {
                     editor.moveRight = false;
                 })
@@ -52,10 +41,6 @@
             }
 
             function removeEditor(editor) {
-<<<<<<< HEAD
-
-=======
->>>>>>> d950de7a
                 editor.moveRight = true;
 
                 editor.animating = true;
@@ -63,8 +48,6 @@
 
                 updateEditors(-1);
 
-<<<<<<< HEAD
-=======
                 if(scope.editors.length === 1){
                     if(isLeftColumnAbove){
                         $('#leftcolumn').addClass(aboveBackDropCssClass);
@@ -72,7 +55,6 @@
 
                     isLeftColumnAbove = false;
                 }
->>>>>>> d950de7a
             }
 
             function revealEditorContent(editor) {
@@ -90,11 +72,7 @@
                 if (index !== -1) {
                     scope.editors.splice(index, 1);
                 }
-<<<<<<< HEAD
-
-=======
  
->>>>>>> d950de7a
                 updateEditors();
 
                 scope.$digest();
