--- conflicted
+++ resolved
@@ -113,7 +113,6 @@
                 labels.stayButton = values[3];
             });
 
-<<<<<<< HEAD
             var lastValidationMessageType = null;
             function setValidationMessageType(type) {
 
@@ -154,14 +153,8 @@
                 }
             }
 
-            //watch the list of validation errors to notify the application of any validation changes
-            // TODO: Wouldn't it be easier/faster to watch formCtrl.$invalid ?
-            scope.$watch(() => angularHelper.countAllFormErrors(formCtrl),
-=======
-
             // watch the list of validation errors to notify the application of any validation changes
             scope.$watch(() => formCtrl.$invalid,
->>>>>>> 7ab09cb4
                 function (e) {
 
                     notify(scope);
