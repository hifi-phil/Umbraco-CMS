/**
    * @ngdoc directive
    * @name umbraco.directives.directive:valServer
    * @restrict A
    * @description This directive is used to associate a content property with a server-side validation response
    *               so that the validators in angular are updated based on server-side feedback.
    **/
function valServer(serverValidationManager) {
    return {
        require: ['ngModel', '?^^umbProperty', '?^^umbVariantContent'],
        restrict: "A",
        scope: {},
        link: function (scope, element, attr, ctrls) {

            var modelCtrl = ctrls[0];
            var umbPropCtrl = ctrls[1];
            if (!umbPropCtrl) {
                //we cannot proceed, this validator will be disabled
                return;
            }
            
            // optional reference to the varaint-content-controller, needed to avoid validation when the field is invariant on non-default languages.
            var umbVariantCtrl = ctrls[2];

            var currentProperty = umbPropCtrl.property;
            var currentCulture = currentProperty.culture;
            var currentSegment = currentProperty.segment;

            if (umbVariantCtrl) {
                //if we are inside of an umbVariantContent directive

                var currentVariant = umbVariantCtrl.editor.content;

                // Lets check if we have variants and we are on the default language then ...
                if (umbVariantCtrl.content.variants.length > 1 && (!currentVariant.language || !currentVariant.language.isDefault) && !currentCulture && !currentSegment && !currentProperty.unlockInvariantValue) {
                    //This property is locked cause its a invariant property shown on a non-default language.
                    //Therefor do not validate this field.
                    return;
                }
            }
                       
            // if we have reached this part, and there is no culture, then lets fallback to invariant. To get the validation feedback for invariant language.
            currentCulture = currentCulture || "invariant";
            
            var watcher = null;
            var unsubscribe = [];

            //default to 'value' if nothing is set
            var fieldName = "value";
            if (attr.valServer) {
                fieldName = scope.$eval(attr.valServer);
                if (!fieldName) {
                    //eval returned nothing so just use the string
                    fieldName = attr.valServer;
                }
            }

            // Get the property validation path if there is one, this is how wiring up any nested/virtual property validation works
            var propertyValidationPath = umbPropCtrl ? umbPropCtrl.getValidationPath() : currentProperty.alias;

            // Need to watch the value model for it to change, previously we had  subscribed to 
            // modelCtrl.$viewChangeListeners but this is not good enough if you have an editor that
            // doesn't specifically have a 2 way ng binding. This is required because when we
            // have a server error we actually invalidate the form which means it cannot be 
            // resubmitted. So once a field is changed that has a server error assigned to it
            // we need to re-validate it for the server side validator so the user can resubmit
            // the form. Of course normal client-side validators will continue to execute.
            function startWatch() {
                //if there's not already a watch
                if (!watcher) {
                    watcher = scope.$watch(function () {
                        return modelCtrl.$modelValue;
                    }, function (newValue, oldValue) {

                        if (!newValue || angular.equals(newValue, oldValue)) {
                            return;
                        }

                        if (modelCtrl.$invalid) {
                            modelCtrl.$setValidity('valServer', true);
                            
                            //clear the server validation entry
<<<<<<< HEAD
                            serverValidationManager.removePropertyError(currentProperty.alias, currentCulture, fieldName, currentSegment);
=======
                            serverValidationManager.removePropertyError(propertyValidationPath, currentCulture, fieldName, currentSegment);

>>>>>>> d5c0e79c
                            stopWatch();
                        }
                    }, true);
                }
            }

            function stopWatch() {
                if (watcher) {
                    watcher();
                    watcher = null;
                }
            }
            
            //subscribe to the server validation changes
            function serverValidationManagerCallback(isValid, propertyErrors, allErrors) {
                if (!isValid) {
                    modelCtrl.$setValidity('valServer', false);
                    //assign an error msg property to the current validator
                    modelCtrl.errorMsg = propertyErrors[0].errorMsg;
                    startWatch();
                }
                else {
                    modelCtrl.$setValidity('valServer', true);
                    //reset the error message
                    modelCtrl.errorMsg = "";
                    stopWatch();
                }
            }
<<<<<<< HEAD
            unsubscribe.push(serverValidationManager.subscribe(currentProperty.alias,
=======

            unsubscribe.push(serverValidationManager.subscribe(
                propertyValidationPath,
>>>>>>> d5c0e79c
                currentCulture,
                fieldName,
                serverValidationManagerCallback,
                currentSegment)
            );

            scope.$on('$destroy', function () {
                stopWatch();
                unsubscribe.forEach(u => u());
            });
        }
    };
}
angular.module('umbraco.directives.validation').directive("valServer", valServer);<|MERGE_RESOLUTION|>--- conflicted
+++ resolved
@@ -80,12 +80,8 @@
                             modelCtrl.$setValidity('valServer', true);
                             
                             //clear the server validation entry
-<<<<<<< HEAD
-                            serverValidationManager.removePropertyError(currentProperty.alias, currentCulture, fieldName, currentSegment);
-=======
                             serverValidationManager.removePropertyError(propertyValidationPath, currentCulture, fieldName, currentSegment);
 
->>>>>>> d5c0e79c
                             stopWatch();
                         }
                     }, true);
@@ -114,13 +110,9 @@
                     stopWatch();
                 }
             }
-<<<<<<< HEAD
-            unsubscribe.push(serverValidationManager.subscribe(currentProperty.alias,
-=======
 
             unsubscribe.push(serverValidationManager.subscribe(
                 propertyValidationPath,
->>>>>>> d5c0e79c
                 currentCulture,
                 fieldName,
                 serverValidationManagerCallback,
