--- conflicted
+++ resolved
@@ -178,27 +178,6 @@
 							</li>`,
 					)}
 				</ul>
-<<<<<<< HEAD
-				<umb-button-with-dropdown look="secondary" placement="bottom-start" id="search-button" label="Search">
-					<uui-icon name="icon-search"></uui-icon>Search
-					<ul id="search-menu" slot="dropdown">
-						${this._searchMenuData.map(
-							(menuItem) => html`
-								<li>
-									<uui-menu-item
-										class="search-item"
-										href="${menuItem.href()}"
-										target="_blank"
-										label="${menuItem.label}"
-										title="${menuItem.title}">
-										<img slot="icon" src="${menuItem.icon}" width="16" height="16" alt="" />
-									</uui-menu-item>
-								</li>
-							`,
-						)}
-					</ul>
-				</umb-button-with-dropdown>
-=======
 				<umb-dropdown look="secondary" placement="bottom-start" id="search-button" label="Search">
 					<span slot="label"><uui-icon name="icon-search"></uui-icon> Search</span>
 					${this._searchMenuData.map(
@@ -214,7 +193,6 @@
 						`,
 					)}
 				</umb-dropdown>
->>>>>>> e14d658a
 			</details>
 		`;
 	}
