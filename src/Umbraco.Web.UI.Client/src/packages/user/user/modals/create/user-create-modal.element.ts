import { UmbUserRepository } from '../../repository/user.repository.js';
import { type UmbUserGroupInputElement } from '@umbraco-cms/backoffice/user-group';
import { UmbTextStyles } from '@umbraco-cms/backoffice/style';
<<<<<<< HEAD
import { css, html, customElement, query } from '@umbraco-cms/backoffice/external/lit';
import { UmbModalBaseElement } from '@umbraco-cms/internal/modal';
=======
import { css, html, nothing, customElement, query, state } from '@umbraco-cms/backoffice/external/lit';
import { UUIInputPasswordElement } from '@umbraco-cms/backoffice/external/uui';
// TODO: we need to import this from the user group module when it is ready
import { UmbModalBaseElement } from '@umbraco-cms/backoffice/modal';
>>>>>>> 6e3b4ab6
import {
	UMB_MODAL_MANAGER_CONTEXT_TOKEN,
	UMB_CREATE_USER_SUCCESS_MODAL,
	UmbModalManagerContext,
} from '@umbraco-cms/backoffice/modal';

@customElement('umb-user-create-modal')
export class UmbUserCreateModalElement extends UmbModalBaseElement {
	#userRepository = new UmbUserRepository(this);
	#modalManagerContext?: UmbModalManagerContext;

	@query('#CreateUserForm')
	_form?: HTMLFormElement;

	connectedCallback(): void {
		super.connectedCallback();

		this.consumeContext(UMB_MODAL_MANAGER_CONTEXT_TOKEN, (_instance) => {
			this.#modalManagerContext = _instance;
		});
	}

	async #onSubmit(e: SubmitEvent) {
		e.preventDefault();

		const form = e.target as HTMLFormElement;
		if (!form) return;

		const isValid = form.checkValidity();
		if (!isValid) return;

		const formData = new FormData(form);

		const name = formData.get('name') as string;
		const email = formData.get('email') as string;

		const userGroupPicker = form.querySelector('#userGroups') as UmbUserGroupInputElement;
		const userGroups = userGroupPicker?.selectedIds;

		// TODO: figure out when to use email or username
		const { data } = await this.#userRepository.create({
			name,
			email,
			userName: email,
			userGroupIds: userGroups,
		});

		if (data && data.userId && data.initialPassword) {
			this.#openSuccessModal(data.userId, data.initialPassword);
		}
	}

	#openSuccessModal(userId: string, initialPassword: string) {
		const modalContext = this.#modalManagerContext?.open(UMB_CREATE_USER_SUCCESS_MODAL, {
			userId,
			initialPassword,
		});

		modalContext?.onSubmit().catch((reason) => {
			if (reason?.type === 'createAnotherUser') {
				this._form?.reset();
			} else {
				this.#closeModal();
			}
		});
	}

	#closeModal() {
		this.modalContext?.reject();
	}

	render() {
		return html`<uui-dialog-layout headline="Create user">
			<p>
				Create new users to give them access to Umbraco. When a user is created a password will be generated that you
				can share with the user.
			</p>

			${this.#renderForm()}
			<uui-button @click=${this.#closeModal} slot="actions" label="Cancel" look="secondary"></uui-button>
			<uui-button
				form="CreateUserForm"
				slot="actions"
				type="submit"
				label="Create user"
				look="primary"
				color="positive"></uui-button>
		</uui-dialog-layout>`;
	}

	#renderForm() {
		return html` <uui-form>
			<form id="CreateUserForm" name="form" @submit="${this.#onSubmit}">
				<uui-form-layout-item>
					<uui-label id="nameLabel" slot="label" for="name" required>Name</uui-label>
					<uui-input id="name" label="name" type="text" name="name" required></uui-input>
				</uui-form-layout-item>
				<uui-form-layout-item>
					<uui-label id="emailLabel" slot="label" for="email" required>Email</uui-label>
					<uui-input id="email" label="email" type="email" name="email" required></uui-input>
				</uui-form-layout-item>
				<uui-form-layout-item>
					<uui-label id="userGroupsLabel" slot="label" for="userGroups" required>User group</uui-label>
					<span slot="description">Add groups to assign access and permissions</span>
					<umb-user-group-input id="userGroups" name="userGroups"></umb-user-group-input>
				</uui-form-layout-item>
			</form>
		</uui-form>`;
	}

	static styles = [
		UmbTextStyles,
		css`
			uui-input,
			uui-input-password {
				width: 100%;
			}

			p {
				width: 580px;
			}

			uui-textarea {
				--uui-textarea-min-height: 100px;
			}
		`,
	];
}

export default UmbUserCreateModalElement;

declare global {
	interface HTMLElementTagNameMap {
		'umb-user-create-modal': UmbUserCreateModalElement;
	}
}<|MERGE_RESOLUTION|>--- conflicted
+++ resolved
@@ -1,15 +1,8 @@
 import { UmbUserRepository } from '../../repository/user.repository.js';
 import { type UmbUserGroupInputElement } from '@umbraco-cms/backoffice/user-group';
 import { UmbTextStyles } from '@umbraco-cms/backoffice/style';
-<<<<<<< HEAD
 import { css, html, customElement, query } from '@umbraco-cms/backoffice/external/lit';
-import { UmbModalBaseElement } from '@umbraco-cms/internal/modal';
-=======
-import { css, html, nothing, customElement, query, state } from '@umbraco-cms/backoffice/external/lit';
-import { UUIInputPasswordElement } from '@umbraco-cms/backoffice/external/uui';
-// TODO: we need to import this from the user group module when it is ready
 import { UmbModalBaseElement } from '@umbraco-cms/backoffice/modal';
->>>>>>> 6e3b4ab6
 import {
 	UMB_MODAL_MANAGER_CONTEXT_TOKEN,
 	UMB_CREATE_USER_SUCCESS_MODAL,
