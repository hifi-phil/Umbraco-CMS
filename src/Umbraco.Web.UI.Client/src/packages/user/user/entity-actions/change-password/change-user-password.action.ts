--- conflicted
+++ resolved
@@ -4,12 +4,8 @@
 
 export class UmbChangeUserPasswordEntityAction extends UmbEntityActionBase<UmbChangeUserPasswordRepository> {
 	async execute() {
-<<<<<<< HEAD
 		if (!this.unique) throw new Error('Unique is not available');
-		if (!this.repository || !this.#modalManager) return;
-=======
 		if (!this.repository) return;
->>>>>>> 4ab5de5c
 
 		const modalManager = await this.getContext(UMB_MODAL_MANAGER_CONTEXT);
 		const modalContext = modalManager.open(this, UMB_CHANGE_PASSWORD_MODAL, {
