import type { UmbUserDetailModel, UmbUserStateEnum } from '../types.js';
import { UMB_USER_ENTITY_TYPE } from '../entity.js';
import { UmbUserDetailRepository } from '../repository/index.js';
import { UmbUserAvatarRepository } from '../repository/avatar/index.js';
import { UMB_USER_WORKSPACE_ALIAS } from './manifests.js';
import type { UmbSaveableWorkspaceContextInterface } from '@umbraco-cms/backoffice/workspace';
import { UmbEditableWorkspaceContextBase } from '@umbraco-cms/backoffice/workspace';
import type { UmbControllerHost } from '@umbraco-cms/backoffice/controller-api';
import { UmbObjectState } from '@umbraco-cms/backoffice/observable-api';
import { UmbContextToken } from '@umbraco-cms/backoffice/context-api';

type EntityType = UmbUserDetailModel;

export class UmbUserWorkspaceContext
	extends UmbEditableWorkspaceContextBase<EntityType>
	implements UmbSaveableWorkspaceContextInterface
{
	public readonly detailRepository: UmbUserDetailRepository = new UmbUserDetailRepository(this);
	public readonly avatarRepository: UmbUserAvatarRepository = new UmbUserAvatarRepository(this);

<<<<<<< HEAD
	#parentUnique: string | null = null;

	#currentUserContext?: typeof UMB_CURRENT_USER_CONTEXT.TYPE;

=======
>>>>>>> 98726575
	constructor(host: UmbControllerHost) {
		super(host, UMB_USER_WORKSPACE_ALIAS);
	}

	#persistedData = new UmbObjectState<EntityType | undefined>(undefined);
	#currentData = new UmbObjectState<EntityType | undefined>(undefined);
	readonly data = this.#currentData.asObservable();
	readonly state = this.#currentData.asObservablePart((x) => x?.state);
	readonly unique = this.#currentData.asObservablePart((x) => x?.unique);

	async load(unique: string) {
		const { data, asObservable } = await this.detailRepository.requestByUnique(unique);
		if (data) {
			this.setIsNew(false);
			this.#persistedData.update(data);
			this.#currentData.update(data);
		}

		this.observe(asObservable(), (user) => this.onUserStoreChanges(user), 'umbUserStoreObserver');
	}

	/* TODO: some properties are allowed to update without saving.
		For a user properties like state will be updated when one of the entity actions are executed.
		Therefore we have to subscribe to the user store to update the state in the workspace data.
		There might be a less manual way to do this.
	*/
	onUserStoreChanges(user: EntityType | undefined) {
		if (!user) return;
		this.#currentData.update({ state: user.state, avatarUrls: user.avatarUrls });
	}

	getUnique(): string | undefined {
		return this.getData()?.unique;
	}
	getState(): UmbUserStateEnum | null | undefined {
		return this.getData()?.state;
	}

	getEntityType(): string {
		return UMB_USER_ENTITY_TYPE;
	}

	getData() {
		return this.#currentData.getValue();
	}

	updateProperty<PropertyName extends keyof EntityType>(propertyName: PropertyName, value: EntityType[PropertyName]) {
		this.#currentData.update({ [propertyName]: value });
	}

	async save() {
		if (!this.#currentData.value) throw new Error('Data is missing');
		if (!this.#currentData.value.unique) throw new Error('Unique is missing');

		let newData = undefined;

		if (this.getIsNew()) {
			const { data } = await this.detailRepository.create(this.#currentData.value);
			newData = data;
		} else {
			const { data } = await this.detailRepository.save(this.#currentData.value);
			newData = data;
		}

		if (newData) {
			this.#persistedData.setValue(newData);
			this.#currentData.setValue(newData);
			this.saveComplete(newData);
		}
	}

	// TODO: implement upload progress
	uploadAvatar(file: File) {
		const unique = this.getUnique();
		if (!unique) throw new Error('Id is missing');
		return this.avatarRepository.uploadAvatar(unique, file);
	}

	deleteAvatar() {
		const unique = this.getUnique();
		if (!unique) throw new Error('Id is missing');
		return this.avatarRepository.deleteAvatar(unique);
	}

	destroy(): void {
		this.#persistedData.destroy();
		this.#currentData.destroy();
		this.detailRepository.destroy();
		this.avatarRepository.destroy();
		super.destroy();
	}
}

export const UMB_USER_WORKSPACE_CONTEXT = new UmbContextToken<
	UmbSaveableWorkspaceContextInterface,
	UmbUserWorkspaceContext
>(
	'UmbWorkspaceContext',
	undefined,
	(context): context is UmbUserWorkspaceContext => context.getEntityType?.() === UMB_USER_ENTITY_TYPE,
);<|MERGE_RESOLUTION|>--- conflicted
+++ resolved
@@ -18,13 +18,9 @@
 	public readonly detailRepository: UmbUserDetailRepository = new UmbUserDetailRepository(this);
 	public readonly avatarRepository: UmbUserAvatarRepository = new UmbUserAvatarRepository(this);
 
-<<<<<<< HEAD
 	#parentUnique: string | null = null;
-
 	#currentUserContext?: typeof UMB_CURRENT_USER_CONTEXT.TYPE;
 
-=======
->>>>>>> 98726575
 	constructor(host: UmbControllerHost) {
 		super(host, UMB_USER_WORKSPACE_ALIAS);
 	}
