import { UmbUserDisplayStatus, getDisplayStateFromUserStatus } from '../../../utils.js';
import { UMB_USER_WORKSPACE_CONTEXT } from '../../user-workspace.context.js';
<<<<<<< HEAD
import { UmbUserDetailModel } from '../../../types.js';
import { html, customElement, state, css, repeat, ifDefined, nothing } from '@umbraco-cms/backoffice/external/lit';
=======
import type { UmbUserDetailModel } from '../../../types.js';
import {
	html,
	customElement,
	state,
	css,
	repeat,
	ifDefined,
	query,
	nothing,
} from '@umbraco-cms/backoffice/external/lit';
>>>>>>> 55572b3b
import { UmbLitElement } from '@umbraco-cms/internal/lit-element';
import { UmbTextStyles } from '@umbraco-cms/backoffice/style';

type UmbUserWorkspaceInfoItem = { labelKey: string; value: string | number | undefined };

@customElement('umb-user-workspace-info')
export class UmbUserWorkspaceInfoElement extends UmbLitElement {
	@state()
	private _userInfo: Array<UmbUserWorkspaceInfoItem> = [];

	@state()
	private _userDisplayState: UmbUserDisplayStatus | null = null;

	#userWorkspaceContext?: typeof UMB_USER_WORKSPACE_CONTEXT.TYPE;

	constructor() {
		super();

		this.consumeContext(UMB_USER_WORKSPACE_CONTEXT, (instance) => {
			this.#userWorkspaceContext = instance;
			this.observe(
				this.#userWorkspaceContext.data,
				async (user) => {
					if (!user) return;
					this.#setUserInfoItems(user);
					this._userDisplayState = getDisplayStateFromUserStatus(user.state);
				},
				'umbUserObserver',
			);
		});
	}

	#setUserInfoItems = (user: UmbUserDetailModel | undefined) => {
		if (!user) {
			this._userInfo = [];
			return;
		}

		this._userInfo = [
			{
				labelKey: 'user_lastLogin',
				value: user.lastLoginDate
					? this.localize.date(user.lastLoginDate)
					: `${user.name + ' ' + this.localize.term('user_noLogin')} `,
			},
			{ labelKey: 'user_failedPasswordAttempts', value: user.failedLoginAttempts },
			{
				labelKey: 'user_lastLockoutDate',
				value: user.lastLockoutDate
					? this.localize.date(user.lastLockoutDate)
					: `${user.name + ' ' + this.localize.term('user_noLockouts')}`,
			},
			{
				labelKey: 'user_lastPasswordChangeDate',
				value: user.lastPasswordChangeDate
					? this.localize.date(user.lastPasswordChangeDate)
					: `${user.name + ' ' + this.localize.term('user_noPasswordChange')}`,
			},
			{ labelKey: 'user_createDate', value: this.localize.date(user.createDate!) },
			{ labelKey: 'user_updateDate', value: this.localize.date(user.updateDate!) },
			{ labelKey: 'general_id', value: user.unique },
		];
	};

	render() {
<<<<<<< HEAD
		if (this._userInfo.length === 0) return nothing;
		return html`<uui-box id="user-info">${this.#renderState()} ${this.#renderInfoList()} </uui-box>`;
	}
=======
		if (!this._user) return html`User not found`;

		const displayState = this._user.state ? getDisplayStateFromUserStatus(this._user.state) : undefined;
>>>>>>> 55572b3b

	#renderState() {
		return html`
<<<<<<< HEAD
			<div id="state" class="user-info-item">
				<uui-tag look="${ifDefined(this._userDisplayState?.look)}" color="${ifDefined(this._userDisplayState?.color)}">
					${this.localize.term('user_' + this._userDisplayState?.key)}
				</uui-tag>
			</div>
=======
			${this.#renderAvatar()}

			<uui-box id="user-info">
				<div id="user-status-info" class="user-info-item">
					<b><umb-localize key="general_status">Status</umb-localize>:</b>
					<uui-tag look="${ifDefined(displayState?.look)}" color="${ifDefined(displayState?.color)}">
						${this.localize.term('user_' + displayState?.key)}
					</uui-tag>
				</div>

				${repeat(
					this._userInfo,
					(item) => item.labelKey,
					(item) => this.#renderInfoItem(item.labelKey, item.value),
				)}
			</uui-box>
>>>>>>> 55572b3b
		`;
	}

	#renderInfoList() {
		return html`
			${repeat(
				this._userInfo,
				(item) => item.labelKey,
				(item) => this.#renderInfoItem(item.labelKey, item.value),
			)}
		`;
	}

	#renderInfoItem(labelKey: string, value?: string | number) {
		return html`
			<div class="user-info-item">
				<b><umb-localize key=${labelKey}></umb-localize></b>
				<span>${value}</span>
			</div>
		`;
	}

	static styles = [
		UmbTextStyles,
		css`
			uui-tag {
				width: fit-content;
			}

			#user-info {
				margin-bottom: var(--uui-size-space-4);
			}

			#state {
				border-bottom: 1px solid var(--uui-color-divider);
				padding-bottom: var(--uui-size-space-4);
			}

			.user-info-item {
				display: flex;
				flex-direction: column;
				margin-bottom: var(--uui-size-space-3);
			}
		`,
	];
}

export default UmbUserWorkspaceInfoElement;

declare global {
	interface HTMLElementTagNameMap {
		'umb-user-workspace-info': UmbUserWorkspaceInfoElement;
	}
}<|MERGE_RESOLUTION|>--- conflicted
+++ resolved
@@ -1,21 +1,8 @@
-import { UmbUserDisplayStatus, getDisplayStateFromUserStatus } from '../../../utils.js';
+import type { UmbUserDisplayStatus } from '../../../utils.js';
+import { getDisplayStateFromUserStatus } from '../../../utils.js';
 import { UMB_USER_WORKSPACE_CONTEXT } from '../../user-workspace.context.js';
-<<<<<<< HEAD
-import { UmbUserDetailModel } from '../../../types.js';
+import type { UmbUserDetailModel } from '../../../types.js';
 import { html, customElement, state, css, repeat, ifDefined, nothing } from '@umbraco-cms/backoffice/external/lit';
-=======
-import type { UmbUserDetailModel } from '../../../types.js';
-import {
-	html,
-	customElement,
-	state,
-	css,
-	repeat,
-	ifDefined,
-	query,
-	nothing,
-} from '@umbraco-cms/backoffice/external/lit';
->>>>>>> 55572b3b
 import { UmbLitElement } from '@umbraco-cms/internal/lit-element';
 import { UmbTextStyles } from '@umbraco-cms/backoffice/style';
 
@@ -81,42 +68,17 @@
 	};
 
 	render() {
-<<<<<<< HEAD
 		if (this._userInfo.length === 0) return nothing;
 		return html`<uui-box id="user-info">${this.#renderState()} ${this.#renderInfoList()} </uui-box>`;
 	}
-=======
-		if (!this._user) return html`User not found`;
-
-		const displayState = this._user.state ? getDisplayStateFromUserStatus(this._user.state) : undefined;
->>>>>>> 55572b3b
 
 	#renderState() {
 		return html`
-<<<<<<< HEAD
 			<div id="state" class="user-info-item">
 				<uui-tag look="${ifDefined(this._userDisplayState?.look)}" color="${ifDefined(this._userDisplayState?.color)}">
 					${this.localize.term('user_' + this._userDisplayState?.key)}
 				</uui-tag>
 			</div>
-=======
-			${this.#renderAvatar()}
-
-			<uui-box id="user-info">
-				<div id="user-status-info" class="user-info-item">
-					<b><umb-localize key="general_status">Status</umb-localize>:</b>
-					<uui-tag look="${ifDefined(displayState?.look)}" color="${ifDefined(displayState?.color)}">
-						${this.localize.term('user_' + displayState?.key)}
-					</uui-tag>
-				</div>
-
-				${repeat(
-					this._userInfo,
-					(item) => item.labelKey,
-					(item) => this.#renderInfoItem(item.labelKey, item.value),
-				)}
-			</uui-box>
->>>>>>> 55572b3b
 		`;
 	}
 
