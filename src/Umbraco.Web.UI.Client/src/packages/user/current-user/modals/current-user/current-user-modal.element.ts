<<<<<<< HEAD
import { UMB_APP_CONTEXT } from '@umbraco-cms/backoffice/app';
import { UMB_AUTH_CONTEXT, type UmbLoggedInUser } from '@umbraco-cms/backoffice/auth';
=======
import { UMB_CURRENT_USER_CONTEXT } from '../../current-user.context.js';
import { UmbCurrentUser } from '../../types.js';
import { UMB_APP_CONTEXT } from '@umbraco-cms/backoffice/app';
>>>>>>> a56ff180
import { UmbTextStyles } from '@umbraco-cms/backoffice/style';
import { css, CSSResultGroup, html, customElement, property, state } from '@umbraco-cms/backoffice/external/lit';
import { UmbModalContext } from '@umbraco-cms/backoffice/modal';
import { UmbLitElement } from '@umbraco-cms/internal/lit-element';
import { UMB_AUTH_CONTEXT } from '@umbraco-cms/backoffice/auth';

@customElement('umb-current-user-modal')
export class UmbCurrentUserModalElement extends UmbLitElement {
	@property({ attribute: false })
	modalContext?: UmbModalContext;

	@state()
	private _currentUser?: UmbCurrentUser;

	#authContext?: typeof UMB_AUTH_CONTEXT.TYPE;
<<<<<<< HEAD

=======
	#currentUserContext?: typeof UMB_CURRENT_USER_CONTEXT.TYPE;
>>>>>>> a56ff180
	#appContext?: typeof UMB_APP_CONTEXT.TYPE;

	constructor() {
		super();

		this.consumeContext(UMB_CURRENT_USER_CONTEXT, (instance) => {
			this.#currentUserContext = instance;
			this._observeCurrentUser();
		});

		this.consumeContext(UMB_AUTH_CONTEXT, (instance) => {
			this.#authContext = instance;
		});

		this.consumeContext(UMB_APP_CONTEXT, (instance) => {
			this.#appContext = instance;
		});
	}

	private async _observeCurrentUser() {
		if (!this.#currentUserContext) return;

		this.observe(
<<<<<<< HEAD
			this.#authContext.currentUser,
=======
			this.#currentUserContext.currentUser,
>>>>>>> a56ff180
			(currentUser) => {
				this._currentUser = currentUser;
			},
			'umbCurrentUserObserver',
		);
	}

	private _close() {
		this.modalContext?.submit();
	}

	private async _logout() {
		if (!this.#authContext) return;
		await this.#authContext.signOut();
		let newUrl = this.#appContext ? `${this.#appContext.getBackofficePath()}/login` : '/';
		newUrl = newUrl.replace(/\/\//g, '/');
		location.href = newUrl;
	}

	render() {
		return html`
			<umb-body-layout headline="${this._currentUser?.name || ''}">
				<div id="main">
					<umb-extension-slot id="userProfileApps" type="userProfileApp"></umb-extension-slot>
				</div>
				<div slot="actions">
					<uui-button @click=${this._close} look="secondary" .label=${this.localize.term('general_close')}>
						${this.localize.term('general_close')}
					</uui-button>
					<uui-button
						@click=${this._logout}
						look="primary"
						color="danger"
						.label=${this.localize.term('general_logout')}>
						${this.localize.term('general_logout')}
					</uui-button>
				</div>
			</umb-body-layout>
		`;
	}

	static styles: CSSResultGroup = [
		UmbTextStyles,
		css`
			#main {
				display: flex;
				flex-direction: column;
				gap: var(--uui-size-space-3);
			}
			#umbraco-id-buttons {
				display: flex;
				flex-direction: column;
				gap: var(--uui-size-space-3);
			}
			#userProfileApps {
				display: flex;
				flex-direction: column;
				gap: var(--uui-size-space-3);
			}
		`,
	];
}

export default UmbCurrentUserModalElement;

declare global {
	interface HTMLElementTagNameMap {
		'umb-current-user-modal': UmbCurrentUserModalElement;
	}
}<|MERGE_RESOLUTION|>--- conflicted
+++ resolved
@@ -1,16 +1,11 @@
-<<<<<<< HEAD
 import { UMB_APP_CONTEXT } from '@umbraco-cms/backoffice/app';
-import { UMB_AUTH_CONTEXT, type UmbLoggedInUser } from '@umbraco-cms/backoffice/auth';
-=======
+import { UMB_AUTH_CONTEXT } from '@umbraco-cms/backoffice/auth';
 import { UMB_CURRENT_USER_CONTEXT } from '../../current-user.context.js';
-import { UmbCurrentUser } from '../../types.js';
-import { UMB_APP_CONTEXT } from '@umbraco-cms/backoffice/app';
->>>>>>> a56ff180
+import { type UmbCurrentUser } from '../../types.js';
 import { UmbTextStyles } from '@umbraco-cms/backoffice/style';
 import { css, CSSResultGroup, html, customElement, property, state } from '@umbraco-cms/backoffice/external/lit';
 import { UmbModalContext } from '@umbraco-cms/backoffice/modal';
 import { UmbLitElement } from '@umbraco-cms/internal/lit-element';
-import { UMB_AUTH_CONTEXT } from '@umbraco-cms/backoffice/auth';
 
 @customElement('umb-current-user-modal')
 export class UmbCurrentUserModalElement extends UmbLitElement {
@@ -21,11 +16,7 @@
 	private _currentUser?: UmbCurrentUser;
 
 	#authContext?: typeof UMB_AUTH_CONTEXT.TYPE;
-<<<<<<< HEAD
-
-=======
 	#currentUserContext?: typeof UMB_CURRENT_USER_CONTEXT.TYPE;
->>>>>>> a56ff180
 	#appContext?: typeof UMB_APP_CONTEXT.TYPE;
 
 	constructor() {
@@ -49,11 +40,7 @@
 		if (!this.#currentUserContext) return;
 
 		this.observe(
-<<<<<<< HEAD
-			this.#authContext.currentUser,
-=======
 			this.#currentUserContext.currentUser,
->>>>>>> a56ff180
 			(currentUser) => {
 				this._currentUser = currentUser;
 			},
