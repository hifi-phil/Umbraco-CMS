--- conflicted
+++ resolved
@@ -8,13 +8,9 @@
 	constructor(host: UmbControllerHost) {
 		super(host, UmbUserGroupServerDataSource, UMB_USER_GROUP_DETAIL_STORE_CONTEXT);
 	}
-<<<<<<< HEAD
 
 	async create(model: UmbUserGroupDetailModel) {
 		return super.create(model, null);
 	}
 }
-=======
-}
-export default UmbUserGroupDetailRepository;
->>>>>>> 98726575
+export default UmbUserGroupDetailRepository;