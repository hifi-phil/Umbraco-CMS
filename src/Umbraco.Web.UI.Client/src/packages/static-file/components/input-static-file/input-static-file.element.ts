--- conflicted
+++ resolved
@@ -65,23 +65,12 @@
 		return this.#pickerContext.getSelection();
 	}
 
-<<<<<<< HEAD
 	@property({ type: String })
-	public set value(selectionString: string | undefined) {
+	public override set value(selectionString: string | undefined) {
 		this.selection = splitStringToArray(selectionString);
 	}
-	public get value(): string | undefined {
+	public override get value(): string | undefined {
 		return this.selection.length > 0 ? this.selection.join(',') : undefined;
-=======
-	@property()
-	// get value is handled by super class.
-	public override set value(pathsString: string) {
-		// Its with full purpose we don't call super.value, as thats being handled by the observation of the context selection.
-		this.selection = splitStringToArray(pathsString);
-	}
-	public override get value(): string {
-		return this.selection.join(',');
->>>>>>> 789e5a61
 	}
 
 	@property()
@@ -111,7 +100,7 @@
 		this.observe(this.#pickerContext.selectedItems, (selectedItems) => (this._items = selectedItems));
 	}
 
-	protected getFormElement() {
+	protected override getFormElement() {
 		return undefined;
 	}
 
