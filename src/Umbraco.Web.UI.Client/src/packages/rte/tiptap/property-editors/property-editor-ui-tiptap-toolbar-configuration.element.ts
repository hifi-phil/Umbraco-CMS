import type UmbTiptapToolbarGroupsConfigurationElement from './tiptap-toolbar-groups-configuration.element.js';
import { UmbTextStyles } from '@umbraco-cms/backoffice/style';
import type { PropertyValueMap } from '@umbraco-cms/backoffice/external/lit';
import { customElement, css, html, property, state, repeat } from '@umbraco-cms/backoffice/external/lit';
import { UmbLitElement } from '@umbraco-cms/backoffice/lit-element';
import { umbExtensionsRegistry, type UmbPropertyEditorUiElement } from '@umbraco-cms/backoffice/extension-registry';
import {
	UmbPropertyValueChangeEvent,
	type UmbPropertyEditorConfigCollection,
} from '@umbraco-cms/backoffice/property-editor';

import './tiptap-toolbar-groups-configuration.element.js';

// If an extension does not have a position, it is considered hidden in the toolbar
type TestServerValue = Array<{
	alias: string;
	position?: [number, number, number];
}>;

type ExtensionConfig = {
	alias: string;
	label: string;
	icon?: string;
	category: string;
};

type Extension = {
	alias: string;
	label: string;
	icon?: string;
	selected: boolean;
};

type ExtensionCategory = {
	category: string;
	extensions: Extension[];
};

@customElement('umb-property-editor-ui-tiptap-toolbar-configuration')
export class UmbPropertyEditorUiTiptapToolbarConfigurationElement
	extends UmbLitElement
	implements UmbPropertyEditorUiElement
{
	@property({ attribute: false })
<<<<<<< HEAD
	set value(value: TestServerValue) {
		if (!value) value = [];
		this.#value = value;
=======
	set value(value: string | string[] | null) {
		if (!value) {
			this.#selectedValues = [];
		} else if (typeof value === 'string') {
			this.#selectedValues = value.split(',').filter((x) => x.length > 0);
		} else if (Array.isArray(value)) {
			this.#selectedValues = value;
		} else {
			this.#selectedValues = [];
		}

		this.requestUpdate('#selectedValuesNew');
>>>>>>> 05650900
	}
	get value(): TestServerValue {
		return this.#value;
	}

	#value: TestServerValue = [];

	@property({ attribute: false })
	config?: UmbPropertyEditorConfigCollection;

	@state()
	private _extensionCategories: ExtensionCategory[] = [];

	@state()
<<<<<<< HEAD
	private _extensionConfigs: ExtensionConfig[] = [];
=======
	private readonly _toolbarConfig: Array<ToolbarConfig> = [];

	@state()
	_selectedValuesNew: ToolbarConfig[][][] = [[[]]];

	#selectedValues: string[] = [];

	#hoveredDropzone: HTMLElement | null = null; // Will be used to sort extensions in a group in the toolbar
>>>>>>> 05650900

	protected override async firstUpdated(_changedProperties: PropertyValueMap<unknown>) {
		super.firstUpdated(_changedProperties);

		this.observe(umbExtensionsRegistry.byType('tiptapExtension'), (extensions) => {
			console.log('extensions', extensions);
			this._extensionConfigs = extensions.map((ext) => {
				return {
					alias: ext.alias,
					label: ext.meta.label,
					icon: ext.meta.icon,
					category: '',
				};
			});
			this.#setupExtensionCategories();
		});
	}

	#setupExtensionCategories() {
		const withSelected = this._extensionConfigs.map((v) => {
			return {
				...v,
				selected: this.value?.some((item) => item.alias === v.alias),
			};
		});

		const grouped = withSelected.reduce((acc: any, item) => {
			const group = item.category || 'miscellaneous'; // Assign to "miscellaneous" if no group
			if (!acc[group]) {
				acc[group] = [];
			}
			acc[group].push(item);
			return acc;
		}, {});
		this._extensionCategories = Object.keys(grouped).map((group) => ({
			category: group.charAt(0).toUpperCase() + group.slice(1).replace(/-/g, ' '),
			extensions: grouped[group],
		}));
	}

	#onExtensionSelect(item: Extension) {
		item.selected = !item.selected;

		if (item.selected) {
			this.value = [
				...this.value,
				{
					alias: item.alias,
				},
			];
		} else {
			this.value = this.value.filter((v) => v.alias !== item.alias);
		}

		this.requestUpdate('_extensionCategories');
		this.dispatchEvent(new UmbPropertyValueChangeEvent());
	}

<<<<<<< HEAD
	#onChange(event: CustomEvent) {
		this.value = (event.target as UmbTiptapToolbarGroupsConfigurationElement).value;
=======
	readonly #onChange = (item: ToolbarConfig) => {
		const value = this._toolbarItems
			.flatMap((group) =>
				group.items.map((i) => {
					if (i.alias === item.alias) {
						i.selected = !i.selected;
					}
					return i.selected ? i.alias : null;
				}),
			)
			.filter((v): v is string => v !== null); // Ensures we only keep non-null strings
>>>>>>> 05650900

		// update the selected state of the extensions
		// TODO this should be done in a more efficient way
		this._extensionCategories.forEach((category) => {
			category.extensions.forEach((item) => {
				item.selected = this.value.some((v) => v.alias === item.alias);
			});
		});

		this.dispatchEvent(new UmbPropertyValueChangeEvent());
<<<<<<< HEAD
=======
	};

	readonly #onDragStart = (event: DragEvent, alias: string) => {
		event.dataTransfer!.setData('text/plain', alias);
		event.dataTransfer!.dropEffect = 'move';
		event.dataTransfer!.effectAllowed = 'move';
	};

	readonly #onDragOver = (event: DragEvent) => {
		event.preventDefault();
	};

	readonly #onDragEnter = (event: DragEvent) => {
		const dropzone = event
			.composedPath()
			.find((v) => v instanceof HTMLElement && v.classList.contains('toolbar-group') && v.hasAttribute('dropzone'));

		this.#hoveredDropzone = (dropzone as HTMLElement) || null;
		console.log('hovered dropzone', this.#hoveredDropzone);
	};

	readonly #onDrop = (event: DragEvent) => {
		event.preventDefault();

		const groupElement = event
			.composedPath()
			.find(
				(v) => v instanceof HTMLElement && v.classList.contains('toolbar-group') && v.hasAttribute('dropzone'),
			) as HTMLElement;

		if (!groupElement) return;

		const alias = event.dataTransfer!.getData('text/plain');
		if (!alias) return;

		const item = this._toolbarConfig.find((v) => v.alias === alias);
		if (!item) return;

		const rowAttribute = groupElement.getAttribute('umb-data-row');
		const rowIndex = rowAttribute ? Number.parseInt(rowAttribute) : null;

		const groupAttribute = groupElement.getAttribute('umb-data-group');
		const groupIndex = groupAttribute ? Number.parseInt(groupAttribute) : null;

		if (groupIndex === null || rowIndex === null) return;

		// remove alias from selectedValues
		this._selectedValuesNew = this._selectedValuesNew.map((row) =>
			row.map((group) => group.filter((v) => v.alias !== alias)),
		);

		this.#onExtensionSelect(item, rowIndex, groupIndex);
	};

	#renderRow(row: ToolbarConfig[][], rowIndex: number) {
		return html`<div class="toolbar-row">
			${row.map((group, index) => {
				return this.#renderGroup(group, index, rowIndex);
			})}
			<uui-button look="secondary" @click=${() => this.#addGroup(rowIndex)}>Add group</uui-button>
		</div>`;
	}

	#renderGroup(group: ToolbarConfig[], groupIndex: number, rowIndex: number) {
		return html`<div
			class=${`toolbar-group`}
			umb-data-group=${groupIndex}
			umb-data-row=${rowIndex}
			@dragover=${this.#onDragOver}
			@dragenter=${this.#onDragEnter}
			@drop=${this.#onDrop}
			dropzone="move">
			${group.map((item) => {
				return html`
					<uui-button
						draggable="true"
						@dragstart=${(e: DragEvent) => this.#onDragStart(e, item.alias)}
						compact
						look="outline"
						class=${item.selected ? 'selected' : ''}
						label=${item.label}
						.value=${item.alias}
						@click=${() => this.#onChange(item)}
						><uui-icon .svg=${tinyIconSet?.icons[item.icon ?? 'alignjustify']}></uui-icon
					></uui-button>
				`;
			})}
		</div>`;
>>>>>>> 05650900
	}

	override render() {
		return html`
		<umb-tiptap-toolbar-groups-configuration .extensionConfigs=${this._extensionConfigs} @change=${this.#onChange} .value=${this.value}></umb-tiptap-toolbar-groups-configuration>
			<div class="extensions">
				${repeat(
					this._extensionCategories,
					(category) => html`
						<div class="category">
							<p class="category-name">${category.category}</p>
							${repeat(
								category.extensions,
								(item) =>
									html`<div class="extension-item">
										<uui-button
											compact
											look="outline"
											class=${item.selected ? 'selected' : ''}
											label=${item.label}
											.value=${item.alias}
											@click=${() => this.#onExtensionSelect(item)}
											><umb-icon name=${item.icon ?? ''}></umb-icon
										></uui-button>
										<span>${item.label}</span>
									</div>`,
							)}
						</div>
					`,
				)}
					</div>
			</div>
		`;
	}

	static override readonly styles = [
		UmbTextStyles,
		css`
			uui-icon {
				width: unset;
				height: unset;
				display: flex;
				vertical-align: unset;
			}
			uui-button.selected {
				--uui-button-border-color: var(--uui-color-selected);
				--uui-button-border-width: 2px;
			}
			.extensions {
				display: flex;
				flex-wrap: wrap;
				gap: 16px;
				margin-top: 16px;
			}
			.extension-item {
				display: grid;
				grid-template-columns: 36px 1fr;
				grid-template-rows: 1fr;
				align-items: center;
				gap: 9px;
			}
			.category {
				flex: 1;
				background-color: var(--uui-color-surface-alt);
				padding: 12px;
				border-radius: 6px;
				display: flex;
				flex-direction: column;
				gap: 6px;
				border: 1px solid var(--uui-color-border);
			}
			.category-name {
				grid-column: 1 / -1;
				margin: 0;
				font-weight: bold;
				display: flex;
			}
		`,
	];
}

export default UmbPropertyEditorUiTiptapToolbarConfigurationElement;

declare global {
	interface HTMLElementTagNameMap {
		'umb-property-editor-ui-tiptap-toolbar-configuration': UmbPropertyEditorUiTiptapToolbarConfigurationElement;
	}
}<|MERGE_RESOLUTION|>--- conflicted
+++ resolved
@@ -42,24 +42,9 @@
 	implements UmbPropertyEditorUiElement
 {
 	@property({ attribute: false })
-<<<<<<< HEAD
 	set value(value: TestServerValue) {
 		if (!value) value = [];
 		this.#value = value;
-=======
-	set value(value: string | string[] | null) {
-		if (!value) {
-			this.#selectedValues = [];
-		} else if (typeof value === 'string') {
-			this.#selectedValues = value.split(',').filter((x) => x.length > 0);
-		} else if (Array.isArray(value)) {
-			this.#selectedValues = value;
-		} else {
-			this.#selectedValues = [];
-		}
-
-		this.requestUpdate('#selectedValuesNew');
->>>>>>> 05650900
 	}
 	get value(): TestServerValue {
 		return this.#value;
@@ -74,18 +59,7 @@
 	private _extensionCategories: ExtensionCategory[] = [];
 
 	@state()
-<<<<<<< HEAD
 	private _extensionConfigs: ExtensionConfig[] = [];
-=======
-	private readonly _toolbarConfig: Array<ToolbarConfig> = [];
-
-	@state()
-	_selectedValuesNew: ToolbarConfig[][][] = [[[]]];
-
-	#selectedValues: string[] = [];
-
-	#hoveredDropzone: HTMLElement | null = null; // Will be used to sort extensions in a group in the toolbar
->>>>>>> 05650900
 
 	protected override async firstUpdated(_changedProperties: PropertyValueMap<unknown>) {
 		super.firstUpdated(_changedProperties);
@@ -144,22 +118,8 @@
 		this.dispatchEvent(new UmbPropertyValueChangeEvent());
 	}
 
-<<<<<<< HEAD
 	#onChange(event: CustomEvent) {
 		this.value = (event.target as UmbTiptapToolbarGroupsConfigurationElement).value;
-=======
-	readonly #onChange = (item: ToolbarConfig) => {
-		const value = this._toolbarItems
-			.flatMap((group) =>
-				group.items.map((i) => {
-					if (i.alias === item.alias) {
-						i.selected = !i.selected;
-					}
-					return i.selected ? i.alias : null;
-				}),
-			)
-			.filter((v): v is string => v !== null); // Ensures we only keep non-null strings
->>>>>>> 05650900
 
 		// update the selected state of the extensions
 		// TODO this should be done in a more efficient way
@@ -170,97 +130,6 @@
 		});
 
 		this.dispatchEvent(new UmbPropertyValueChangeEvent());
-<<<<<<< HEAD
-=======
-	};
-
-	readonly #onDragStart = (event: DragEvent, alias: string) => {
-		event.dataTransfer!.setData('text/plain', alias);
-		event.dataTransfer!.dropEffect = 'move';
-		event.dataTransfer!.effectAllowed = 'move';
-	};
-
-	readonly #onDragOver = (event: DragEvent) => {
-		event.preventDefault();
-	};
-
-	readonly #onDragEnter = (event: DragEvent) => {
-		const dropzone = event
-			.composedPath()
-			.find((v) => v instanceof HTMLElement && v.classList.contains('toolbar-group') && v.hasAttribute('dropzone'));
-
-		this.#hoveredDropzone = (dropzone as HTMLElement) || null;
-		console.log('hovered dropzone', this.#hoveredDropzone);
-	};
-
-	readonly #onDrop = (event: DragEvent) => {
-		event.preventDefault();
-
-		const groupElement = event
-			.composedPath()
-			.find(
-				(v) => v instanceof HTMLElement && v.classList.contains('toolbar-group') && v.hasAttribute('dropzone'),
-			) as HTMLElement;
-
-		if (!groupElement) return;
-
-		const alias = event.dataTransfer!.getData('text/plain');
-		if (!alias) return;
-
-		const item = this._toolbarConfig.find((v) => v.alias === alias);
-		if (!item) return;
-
-		const rowAttribute = groupElement.getAttribute('umb-data-row');
-		const rowIndex = rowAttribute ? Number.parseInt(rowAttribute) : null;
-
-		const groupAttribute = groupElement.getAttribute('umb-data-group');
-		const groupIndex = groupAttribute ? Number.parseInt(groupAttribute) : null;
-
-		if (groupIndex === null || rowIndex === null) return;
-
-		// remove alias from selectedValues
-		this._selectedValuesNew = this._selectedValuesNew.map((row) =>
-			row.map((group) => group.filter((v) => v.alias !== alias)),
-		);
-
-		this.#onExtensionSelect(item, rowIndex, groupIndex);
-	};
-
-	#renderRow(row: ToolbarConfig[][], rowIndex: number) {
-		return html`<div class="toolbar-row">
-			${row.map((group, index) => {
-				return this.#renderGroup(group, index, rowIndex);
-			})}
-			<uui-button look="secondary" @click=${() => this.#addGroup(rowIndex)}>Add group</uui-button>
-		</div>`;
-	}
-
-	#renderGroup(group: ToolbarConfig[], groupIndex: number, rowIndex: number) {
-		return html`<div
-			class=${`toolbar-group`}
-			umb-data-group=${groupIndex}
-			umb-data-row=${rowIndex}
-			@dragover=${this.#onDragOver}
-			@dragenter=${this.#onDragEnter}
-			@drop=${this.#onDrop}
-			dropzone="move">
-			${group.map((item) => {
-				return html`
-					<uui-button
-						draggable="true"
-						@dragstart=${(e: DragEvent) => this.#onDragStart(e, item.alias)}
-						compact
-						look="outline"
-						class=${item.selected ? 'selected' : ''}
-						label=${item.label}
-						.value=${item.alias}
-						@click=${() => this.#onChange(item)}
-						><uui-icon .svg=${tinyIconSet?.icons[item.icon ?? 'alignjustify']}></uui-icon
-					></uui-button>
-				`;
-			})}
-		</div>`;
->>>>>>> 05650900
 	}
 
 	override render() {
