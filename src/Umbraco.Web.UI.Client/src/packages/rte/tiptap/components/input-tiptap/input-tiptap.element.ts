import type { UmbTiptapExtensionApi } from '../../extensions/types.js';
import { css, customElement, html, property, state, when } from '@umbraco-cms/backoffice/external/lit';
import { loadManifestApi } from '@umbraco-cms/backoffice/extension-api';
import { umbExtensionsRegistry } from '@umbraco-cms/backoffice/extension-registry';
import {
	Blockquote,
	Bold,
	BulletList,
	Code,
	CodeBlock,
	Document,
	Dropcursor,
	Editor,
	Gapcursor,
	HardBreak,
	Heading,
	History,
	HorizontalRule,
	Italic,
	Link,
	ListItem,
	OrderedList,
	Paragraph,
	Strike,
	Text,
	TextAlign,
	Underline,
} from '@umbraco-cms/backoffice/external/tiptap';
import { UmbChangeEvent } from '@umbraco-cms/backoffice/event';
import { UmbLitElement } from '@umbraco-cms/backoffice/lit-element';
import { UmbFormControlMixin } from '@umbraco-cms/backoffice/validation';
import type { UmbPropertyEditorConfigCollection } from '@umbraco-cms/backoffice/property-editor';

import './tiptap-fixed-menu.element.js';
import './tiptap-hover-menu.element.js';

@customElement('umb-input-tiptap')
export class UmbInputTiptapElement extends UmbFormControlMixin<string, typeof UmbLitElement, string>(UmbLitElement) {
	#requiredExtensions = [Document, Dropcursor, Gapcursor, HardBreak, History, Paragraph, Text];

	@state()
	private _extensions: Array<UmbTiptapExtensionApi> = [];

	@property({ attribute: false })
	configuration?: UmbPropertyEditorConfigCollection;

	/**
	 * Sets the input to readonly mode, meaning value cannot be changed but still able to read and select its content.
	 */
	@property({ type: Boolean, reflect: true })
	readonly = false;

	@state()
	private _editor!: Editor;

	protected override async firstUpdated() {
		await Promise.all([await this.#loadExtensions(), await this.#loadEditor()]);
	}

	async #loadExtensions() {
		await new Promise<void>((resolve) => {
			this.observe(umbExtensionsRegistry.byType('tiptapExtension'), async (manifests) => {
				this._extensions = [];
				for (const manifest of manifests) {
					if (manifest.api) {
						const extension = await loadManifestApi(manifest.api);
						if (extension) {
							this._extensions.push(new extension(this));
						}
					}
				}
				resolve();
			});
		});
	}

	async #loadEditor() {
		const element = this.shadowRoot?.querySelector('#editor');
		if (!element) return;

<<<<<<< HEAD
		const maxWidth = this.configuration?.getValueByAlias<number>('maxWidth');
		const maxHeight = this.configuration?.getValueByAlias<number>('maxHeight');
		this.setAttribute('style', `max-width: ${maxWidth}px;`);
		element.setAttribute('style', `max-height: ${maxHeight}px;`);

		const extensions = this._extensions.map((ext) => ext.getExtensions()).flat();
=======
		const extensions = this._extensions.map((ext) => ext.getTiptapExtensions()).flat();
>>>>>>> 2d9eb20d

		this._editor = new Editor({
			element: element,
			editable: !this.readonly,
			extensions: [
				...this.#requiredExtensions,
				Blockquote,
				Bold,
				BulletList,
				Code,
				CodeBlock,
				Heading,
				HorizontalRule,
				Italic,
				Link.configure({ openOnClick: false }),
				ListItem, // This is needed for BulletList and OrderedList. When moving to an umbraco-extension, how should we handle shared extensions?
				OrderedList,
				Strike,
				TextAlign.configure({
					types: ['heading', 'paragraph', 'blockquote', 'orderedList', 'bulletList', 'codeBlock'],
				}),
				Underline,
				...extensions,
			],
			content: this.value,
			onUpdate: ({ editor }) => {
				this.value = editor.getHTML();
				this.dispatchEvent(new UmbChangeEvent());
			},
		});
	}

	override render() {
		return html`
<<<<<<< HEAD
			<umb-tiptap-fixed-menu .editor=${this._editor} .extensions=${this._extensions}></umb-tiptap-fixed-menu>
=======
			${when(
				!this._editor && !this._extensions?.length,
				() => html`<uui-loader></uui-loader>`,
				() => html`
					<umb-tiptap-hover-menu .editor=${this._editor}></umb-tiptap-hover-menu>
					<umb-tiptap-fixed-menu .editor=${this._editor} ?readonly=${this.readonly}></umb-tiptap-fixed-menu>
				`,
			)}
>>>>>>> 2d9eb20d
			<div id="editor"></div>
		`;
	}

	static override readonly styles = [
		css`
<<<<<<< HEAD
			:host {
				display: block;
			}
=======
			:host([readonly]) {
				pointer-events: none;

				#editor {
					background-color: var(--uui-color-surface-alt);
				}
			}

>>>>>>> 2d9eb20d
			#editor {
				overflow: auto;
				border-radius: var(--uui-border-radius);
				border: 1px solid var(--uui-color-border);
				padding: 1rem;
				border-top-left-radius: 0;
				border-top-right-radius: 0;
				border-top: 0;
				box-sizing: border-box;
				height: 100%;
				width: 100%;
				min-height: 400px;
				display: grid; /* Don't ask me why this is needed, but it is. */
			}

			#editor pre {
				background-color: var(--uui-color-surface-alt);
				padding: var(--uui-size-space-2) var(--uui-size-space-4);
				border-radius: calc(var(--uui-border-radius) * 2);
				overflow-x: auto;
			}

			#editor code:not(pre > code) {
				background-color: var(--uui-color-surface-alt);
				padding: var(--uui-size-space-1) var(--uui-size-space-2);
				border-radius: calc(var(--uui-border-radius) * 2);
			}

			#editor code {
				font-family: 'Roboto Mono', monospace;
				background: none;
				color: inherit;
				font-size: 0.8rem;
				padding: 0;
			}
			.tiptap {
				height: 100%;
				width: 100%;
				outline: none;
				white-space: pre-wrap;
				min-width: 0;
			}
			#editor p,
			#editor h1,
			#editor h2,
			#editor h3 {
				margin-top: 0;
				margin-bottom: 0.5em;
			}
		`,
	];
}

export default UmbInputTiptapElement;

declare global {
	interface HTMLElementTagNameMap {
		'umb-input-tiptap': UmbInputTiptapElement;
	}
}<|MERGE_RESOLUTION|>--- conflicted
+++ resolved
@@ -78,16 +78,12 @@
 		const element = this.shadowRoot?.querySelector('#editor');
 		if (!element) return;
 
-<<<<<<< HEAD
 		const maxWidth = this.configuration?.getValueByAlias<number>('maxWidth');
 		const maxHeight = this.configuration?.getValueByAlias<number>('maxHeight');
 		this.setAttribute('style', `max-width: ${maxWidth}px;`);
 		element.setAttribute('style', `max-height: ${maxHeight}px;`);
 
-		const extensions = this._extensions.map((ext) => ext.getExtensions()).flat();
-=======
 		const extensions = this._extensions.map((ext) => ext.getTiptapExtensions()).flat();
->>>>>>> 2d9eb20d
 
 		this._editor = new Editor({
 			element: element,
@@ -122,9 +118,6 @@
 
 	override render() {
 		return html`
-<<<<<<< HEAD
-			<umb-tiptap-fixed-menu .editor=${this._editor} .extensions=${this._extensions}></umb-tiptap-fixed-menu>
-=======
 			${when(
 				!this._editor && !this._extensions?.length,
 				() => html`<uui-loader></uui-loader>`,
@@ -133,18 +126,15 @@
 					<umb-tiptap-fixed-menu .editor=${this._editor} ?readonly=${this.readonly}></umb-tiptap-fixed-menu>
 				`,
 			)}
->>>>>>> 2d9eb20d
 			<div id="editor"></div>
 		`;
 	}
 
 	static override readonly styles = [
 		css`
-<<<<<<< HEAD
 			:host {
 				display: block;
 			}
-=======
 			:host([readonly]) {
 				pointer-events: none;
 
@@ -153,7 +143,6 @@
 				}
 			}
 
->>>>>>> 2d9eb20d
 			#editor {
 				overflow: auto;
 				border-radius: var(--uui-border-radius);
