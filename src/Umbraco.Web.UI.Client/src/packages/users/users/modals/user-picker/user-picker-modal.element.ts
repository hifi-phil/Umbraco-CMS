--- conflicted
+++ resolved
@@ -1,15 +1,7 @@
 import { UmbUserRepository } from '../../repository/user.repository.js';
 import { UmbTextStyles } from '@umbraco-cms/backoffice/style';
-<<<<<<< HEAD
-import { css, html, customElement, state } from '@umbraco-cms/backoffice/external/lit';
-import { UmbUserPickerModalData, UmbUserPickerModalValue } from '@umbraco-cms/backoffice/modal';
-import { createExtensionClass } from '@umbraco-cms/backoffice/extension-api';
-import { umbExtensionsRegistry } from '@umbraco-cms/backoffice/extension-registry';
-import { UmbObserverController } from '@umbraco-cms/backoffice/observable-api';
-=======
 import { css, html, customElement, state, ifDefined, PropertyValueMap } from '@umbraco-cms/backoffice/external/lit';
-import { UmbUserPickerModalData, UmbUserPickerModalResult } from '@umbraco-cms/backoffice/modal';
->>>>>>> 546346fd
+import { UmbUserPickerModalData } from '@umbraco-cms/backoffice/modal';
 import { UmbModalBaseElement } from '@umbraco-cms/internal/modal';
 import { UmbSelectionManagerBase } from '@umbraco-cms/backoffice/utils';
 import { UserItemResponseModel } from '@umbraco-cms/backoffice/backend-api';
@@ -30,21 +22,9 @@
 		this.#selectionManager.setSelection(this.data?.selection ?? []);
 	}
 
-<<<<<<< HEAD
-				try {
-					const result = await createExtensionClass<UmbUserRepository>(repositoryManifest, [this]);
-					this.#userRepository = result;
-					this.#observeUsers();
-				} catch (error) {
-					throw new Error('Could not create repository with alias: Umb.Repository.User');
-				}
-			},
-		);
-=======
 	protected firstUpdated(_changedProperties: PropertyValueMap<any> | Map<PropertyKey, unknown>): void {
 		super.firstUpdated(_changedProperties);
 		this.#requestUsers();
->>>>>>> 546346fd
 	}
 
 	async #requestUsers() {
