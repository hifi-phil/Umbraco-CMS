--- conflicted
+++ resolved
@@ -5,15 +5,10 @@
 
 export default class UmbExportDictionaryEntityAction extends UmbEntityActionBase<UmbDictionaryExportRepository> {
 	async execute() {
-<<<<<<< HEAD
 		if (!this.unique) throw new Error('Unique is not available');
-		if (!this.#modalContext) return;
 
-		const modalContext = this.#modalContext?.open(UMB_EXPORT_DICTIONARY_MODAL, { data: { unique: this.unique } });
-=======
 		const modalManager = await this.getContext(UMB_MODAL_MANAGER_CONTEXT);
 		const modalContext = modalManager.open(this, UMB_EXPORT_DICTIONARY_MODAL, { data: { unique: this.unique } });
->>>>>>> 4ab5de5c
 
 		const { includeChildren } = await modalContext.onSubmit();
 
