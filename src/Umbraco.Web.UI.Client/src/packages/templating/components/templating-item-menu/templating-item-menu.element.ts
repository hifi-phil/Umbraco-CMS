import { UMB_PARTIAL_VIEW_PICKER_MODAL } from '../../modals/partial-view-picker/partial-view-picker-modal.token.js';
import { UMB_TEMPLATING_PAGE_FIELD_BUILDER_MODAL } from '../../modals/templating-page-field-builder/templating-page-field-builder-modal.token.js';
import { CodeSnippetType } from '../../types.js';
import {
	UMB_TEMPLATING_ITEM_PICKER_MODAL,
	type UmbTemplatingItemPickerModalValue,
} from '../../modals/templating-item-picker/templating-item-picker-modal.token.js';
import { getInsertDictionarySnippet, getInsertPartialSnippet } from '../../utils/index.js';
import { UmbDictionaryDetailRepository, UMB_DICTIONARY_PICKER_MODAL } from '@umbraco-cms/backoffice/dictionary';
import { customElement, property, css, html } from '@umbraco-cms/backoffice/external/lit';
import { UmbTextStyles } from '@umbraco-cms/backoffice/style';
import type { UmbModalManagerContext } from '@umbraco-cms/backoffice/modal';
import { UMB_MODAL_MANAGER_CONTEXT } from '@umbraco-cms/backoffice/modal';
import { UmbLitElement } from '@umbraco-cms/backoffice/lit-element';

@customElement('umb-templating-insert-menu')
export class UmbTemplatingInsertMenuElement extends UmbLitElement {
	@property()
	value = '';

	#modalContext?: UmbModalManagerContext;

	#dictionaryDetailRepository = new UmbDictionaryDetailRepository(this);

	constructor() {
		super();
		this.consumeContext(UMB_MODAL_MANAGER_CONTEXT, (instance) => {
			this.#modalContext = instance;
		});
	}

	async determineInsertValue(modalValue: UmbTemplatingItemPickerModalValue) {
		const { type, value } = modalValue;

		switch (type) {
			case CodeSnippetType.partialView: {
				this.value = getInsertPartialSnippet(value);
				this.#dispatchInsertEvent();
				break;
			}
			case CodeSnippetType.dictionaryItem: {
				await this.#getDictionaryItemSnippet(value);
				this.#dispatchInsertEvent();
				break;
			}
			case CodeSnippetType.pageField: {
				this.value = value;
				this.#dispatchInsertEvent();
				break;
			}
		}
	}

	async #getDictionaryItemSnippet(unique: string) {
		if (unique === null) return;
		const { data } = await this.#dictionaryDetailRepository.requestByUnique(unique);
		this.value = getInsertDictionarySnippet(data?.name ?? '');
	}

	async #openTemplatingItemPickerModal() {
		const itemPickerContext = this.#modalContext?.open(this, UMB_TEMPLATING_ITEM_PICKER_MODAL);
		const result = await itemPickerContext?.onSubmit().catch(() => undefined);

		if (result === undefined) return;

		const value = itemPickerContext?.getValue();

		if (!value) return;

		this.determineInsertValue(value);
	}

	async #openPartialViewPickerModal() {
		const partialViewPickerContext = this.#modalContext?.open(this, UMB_PARTIAL_VIEW_PICKER_MODAL);
		const result = await partialViewPickerContext?.onSubmit().catch(() => undefined);

		if (result === undefined) return;

		const value = partialViewPickerContext?.getValue().selection[0];

		if (!value) return;

		this.determineInsertValue({ type: CodeSnippetType.partialView, value });
	}

	async #openDictionaryItemPickerModal() {
<<<<<<< HEAD
		const dictionaryItemPickerContext = this.#modalContext?.open(this, UMB_DICTIONARY_PICKER_MODAL);
		await dictionaryItemPickerContext?.onSubmit();
=======
		const dictionaryItemPickerContext = this.#modalContext?.open(this, UMB_DICTIONARY_ITEM_PICKER_MODAL);
		const result = await dictionaryItemPickerContext?.onSubmit().catch(() => undefined);

		if (result === undefined) return;
>>>>>>> 70db1066

		const value = dictionaryItemPickerContext?.getValue().selection[0];

		if (!value) return;

		this.determineInsertValue({ type: CodeSnippetType.dictionaryItem, value });
	}

	async #openPageFieldBuilderModal() {
		const pageFieldBuilderContext = this.#modalContext?.open(this, UMB_TEMPLATING_PAGE_FIELD_BUILDER_MODAL);
		const result = await pageFieldBuilderContext?.onSubmit().catch(() => undefined);

		if (result === undefined) return;

		const value = pageFieldBuilderContext?.getValue().output;

		if (!value) return;

		// The output is already built due to the preview in the modal. Can insert it directly now.
		this.value = value;
		this.#dispatchInsertEvent();
	}

	#dispatchInsertEvent() {
		this.dispatchEvent(new CustomEvent('insert', { bubbles: false, cancelable: true, composed: false }));
	}

	render() {
		return html`
			<uui-button-group>
				<uui-button
					look="secondary"
					@click=${this.#openTemplatingItemPickerModal}
					label=${this.localize.term('template_insert')}>
					<uui-icon name="icon-add"></uui-icon>${this.localize.term('template_insert')}
				</uui-button>
				<umb-dropdown
					look="secondary"
					compact
					placement="bottom-end"
					id="insert-button"
					label=${this.localize.term('template_insert')}>
					<uui-menu-item
						class="insert-menu-item"
						label=${this.localize.term('template_insertPageField')}
						title=${this.localize.term('template_insertPageField')}
						@click=${this.#openPageFieldBuilderModal}></uui-menu-item>
					<uui-menu-item
						class="insert-menu-item"
						label=${this.localize.term('template_insertPartialView')}
						title=${this.localize.term('template_insertPartialView')}
						@click=${this.#openPartialViewPickerModal}>
					</uui-menu-item>
					<uui-menu-item
						class="insert-menu-item"
						label=${this.localize.term('template_insertDictionaryItem')}
						title=${this.localize.term('template_insertDictionaryItem')}
						@click=${this.#openDictionaryItemPickerModal}>
					</uui-menu-item>
				</umb-dropdown>
			</uui-button-group>
		`;
	}

	static styles = [
		UmbTextStyles,
		css`
			:host {
				--umb-header-layout-height: 70px;
			}

			.insert-menu-item {
				width: 100%;
			}

			uui-icon[name='icon-add'] {
				margin-right: var(--uui-size-4);
			}
		`,
	];
}

declare global {
	interface HTMLElementTagNameMap {
		'umb-templating-insert-menu': UmbTemplatingInsertMenuElement;
	}
}<|MERGE_RESOLUTION|>--- conflicted
+++ resolved
@@ -84,15 +84,10 @@
 	}
 
 	async #openDictionaryItemPickerModal() {
-<<<<<<< HEAD
 		const dictionaryItemPickerContext = this.#modalContext?.open(this, UMB_DICTIONARY_PICKER_MODAL);
-		await dictionaryItemPickerContext?.onSubmit();
-=======
-		const dictionaryItemPickerContext = this.#modalContext?.open(this, UMB_DICTIONARY_ITEM_PICKER_MODAL);
 		const result = await dictionaryItemPickerContext?.onSubmit().catch(() => undefined);
 
 		if (result === undefined) return;
->>>>>>> 70db1066
 
 		const value = dictionaryItemPickerContext?.getValue().selection[0];
 
