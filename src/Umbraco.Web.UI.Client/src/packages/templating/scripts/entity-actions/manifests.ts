import { UMB_SCRIPT_REPOSITORY_ALIAS } from '../repository/index.js';
<<<<<<< HEAD
import {
	UMB_SCRIPT_ENTITY_TYPE,
	UMB_SCRIPT_FOLDER_ENTITY_TYPE,
	UMB_SCRIPT_ROOT_ENTITY_TYPE,
	UMB_SCRIPT_FOLDER_EMPTY_ENTITY_TYPE,
} from '../entity.js';
import { UMB_SCRIPT_FOLDER_REPOSITORY_ALIAS } from '../repository/folder/index.js';
=======
import { UMB_SCRIPT_ENTITY_TYPE, UMB_SCRIPT_FOLDER_ENTITY_TYPE, UMB_SCRIPT_ROOT_ENTITY_TYPE } from '../entity.js';
>>>>>>> c3fc23c2
import { UmbCreateScriptAction } from './create/create-empty.action.js';
import {
	UmbCreateFolderEntityAction,
	UmbDeleteEntityAction,
	UmbDeleteFolderEntityAction,
} from '@umbraco-cms/backoffice/entity-action';
import { ManifestEntityAction } from '@umbraco-cms/backoffice/extension-registry';

export const UMB_DELETE_SCRIPT_ENTITY_ACTION_ALIAS = 'Umb.EntityAction.Script.Delete';
export const UMB_CREATE_SCRIPT_ENTITY_ACTION_ALIAS = 'Umb.EntityAction.Script.Create';
export const UMB_DELETE_SCRIPT_FOLDER_ENTITY_ACTION_ALIAS = 'Umb.EntityAction.Script.Folder.Delete';
export const UMB_CREATE_SCRIPT_FOLDER_ENTITY_ACTION_ALIAS = 'Umb.EntityAction.Script.Folder.Create';

const scriptViewActions: Array<ManifestEntityAction> = [
	{
		type: 'entityAction',
		alias: UMB_DELETE_SCRIPT_ENTITY_ACTION_ALIAS,
		name: 'Delete Script Entity Action',
		api: UmbDeleteEntityAction,
		meta: {
			icon: 'icon-trash',
			label: 'Delete',
			repositoryAlias: UMB_SCRIPT_REPOSITORY_ALIAS,
			entityTypes: [UMB_SCRIPT_ENTITY_TYPE],
		},
	},
];

const scriptFolderActions: Array<ManifestEntityAction> = [
	{
		type: 'entityAction',
		alias: UMB_CREATE_SCRIPT_ENTITY_ACTION_ALIAS,
		name: 'Create Script Under Directory Entity Action',
		api: UmbCreateScriptAction,
		meta: {
			icon: 'icon-article',
			label: 'New empty script',
			repositoryAlias: UMB_SCRIPT_REPOSITORY_ALIAS,
			entityTypes: [UMB_SCRIPT_FOLDER_ENTITY_TYPE, UMB_SCRIPT_ROOT_ENTITY_TYPE],
		},
	},
	{
		type: 'entityAction',
		alias: UMB_DELETE_SCRIPT_FOLDER_ENTITY_ACTION_ALIAS,
		name: 'Delete Script folder',
		api: UmbDeleteFolderEntityAction,
		meta: {
			icon: 'icon-trash',
			label: 'Delete folder...',
			repositoryAlias: UMB_SCRIPT_REPOSITORY_ALIAS,
			entityTypes: [UMB_SCRIPT_FOLDER_ENTITY_TYPE],
		},
	},
	{
		type: 'entityAction',
		alias: UMB_CREATE_SCRIPT_FOLDER_ENTITY_ACTION_ALIAS,
		name: 'Create Script folder',
		api: UmbCreateFolderEntityAction,
		meta: {
<<<<<<< HEAD
			icon: 'icon-folder',
			label: 'Create folder',
			repositoryAlias: UMB_SCRIPT_FOLDER_REPOSITORY_ALIAS,
			entityTypes: [UMB_SCRIPT_FOLDER_EMPTY_ENTITY_TYPE, UMB_SCRIPT_FOLDER_ENTITY_TYPE, UMB_SCRIPT_ROOT_ENTITY_TYPE],
=======
			icon: 'icon-add',
			label: 'Create folder...',
			repositoryAlias: UMB_SCRIPT_REPOSITORY_ALIAS,
			entityTypes: [UMB_SCRIPT_FOLDER_ENTITY_TYPE, UMB_SCRIPT_ROOT_ENTITY_TYPE],
>>>>>>> c3fc23c2
		},
	},
];

export const manifests = [...scriptViewActions, ...scriptFolderActions];<|MERGE_RESOLUTION|>--- conflicted
+++ resolved
@@ -1,15 +1,5 @@
 import { UMB_SCRIPT_REPOSITORY_ALIAS } from '../repository/index.js';
-<<<<<<< HEAD
-import {
-	UMB_SCRIPT_ENTITY_TYPE,
-	UMB_SCRIPT_FOLDER_ENTITY_TYPE,
-	UMB_SCRIPT_ROOT_ENTITY_TYPE,
-	UMB_SCRIPT_FOLDER_EMPTY_ENTITY_TYPE,
-} from '../entity.js';
-import { UMB_SCRIPT_FOLDER_REPOSITORY_ALIAS } from '../repository/folder/index.js';
-=======
 import { UMB_SCRIPT_ENTITY_TYPE, UMB_SCRIPT_FOLDER_ENTITY_TYPE, UMB_SCRIPT_ROOT_ENTITY_TYPE } from '../entity.js';
->>>>>>> c3fc23c2
 import { UmbCreateScriptAction } from './create/create-empty.action.js';
 import {
 	UmbCreateFolderEntityAction,
@@ -69,17 +59,10 @@
 		name: 'Create Script folder',
 		api: UmbCreateFolderEntityAction,
 		meta: {
-<<<<<<< HEAD
-			icon: 'icon-folder',
-			label: 'Create folder',
-			repositoryAlias: UMB_SCRIPT_FOLDER_REPOSITORY_ALIAS,
-			entityTypes: [UMB_SCRIPT_FOLDER_EMPTY_ENTITY_TYPE, UMB_SCRIPT_FOLDER_ENTITY_TYPE, UMB_SCRIPT_ROOT_ENTITY_TYPE],
-=======
 			icon: 'icon-add',
 			label: 'Create folder...',
 			repositoryAlias: UMB_SCRIPT_REPOSITORY_ALIAS,
 			entityTypes: [UMB_SCRIPT_FOLDER_ENTITY_TYPE, UMB_SCRIPT_ROOT_ENTITY_TYPE],
->>>>>>> c3fc23c2
 		},
 	},
 ];
