import type { UmbTemplatingInsertMenuElement } from '../../components/insert-menu/templating-insert-menu.element.js';
import { UMB_MODAL_TEMPLATING_INSERT_SECTION_MODAL } from '../../modals/insert-section-modal/insert-section-modal.element.js';
import type { UmbTemplateWorkspaceContext } from './template-workspace.context.js';
import type { UmbCodeEditorElement } from '@umbraco-cms/backoffice/code-editor';
import { camelCase } from '@umbraco-cms/backoffice/external/lodash';
import { UUITextStyles, UUIInputElement } from '@umbraco-cms/backoffice/external/uui';
import { css, html, customElement, query, state, nothing } from '@umbraco-cms/backoffice/external/lit';
import {
	UMB_MODAL_MANAGER_CONTEXT_TOKEN,
	UMB_TEMPLATE_PICKER_MODAL,
	UmbModalManagerContext,
} from '@umbraco-cms/backoffice/modal';
import { UmbLitElement } from '@umbraco-cms/internal/lit-element';
import { Subject, debounceTime } from '@umbraco-cms/backoffice/external/rxjs';
import { UMB_MODAL_TEMPLATING_QUERY_BUILDER_SIDEBAR_ALIAS } from '../modals/manifests.js';
import { UMB_TEMPLATE_QUERY_BUILDER_MODAL } from '../modals/modal-tokens.js';

@customElement('umb-template-workspace-editor')
export class UmbTemplateWorkspaceEditorElement extends UmbLitElement {
	@state()
	private _name?: string | null = '';

	@state()
	private _content?: string | null = '';

	@state()
	private _alias?: string | null = '';

	@state()
	private _ready?: boolean = false;

	@state()
	private _masterTemplateName?: string | null = null;

	@query('umb-code-editor')
	private _codeEditor?: UmbCodeEditorElement;

	#templateWorkspaceContext?: UmbTemplateWorkspaceContext;
	#isNew = false;

	#masterTemplateId: string | null = null;

	private inputQuery$ = new Subject<string>();

	constructor() {
		super();

		this.consumeContext(UMB_MODAL_MANAGER_CONTEXT_TOKEN, (instance) => {
			this._modalContext = instance;
		});

		this.consumeContext('UmbEntityWorkspaceContext', (workspaceContext: UmbTemplateWorkspaceContext) => {
			this.#templateWorkspaceContext = workspaceContext;
			this.observe(this.#templateWorkspaceContext.name, (name) => {
				this._name = name;
			});

			this.observe(this.#templateWorkspaceContext.alias, (alias) => {
				this._alias = alias;
			});

			this.observe(this.#templateWorkspaceContext.content, (content) => {
				this._content = content;
			});

			this.observe(this.#templateWorkspaceContext.masterTemplate, (masterTemplate) => {
				this.#masterTemplateId = masterTemplate?.id ?? null;
				this._masterTemplateName = masterTemplate?.name ?? null;
			});

			this.observe(this.#templateWorkspaceContext.isNew, (isNew) => {
				this.#isNew = !!isNew;
			});

			this.observe(this.#templateWorkspaceContext.isCodeEditorReady, (isReady) => {
				this._ready = isReady;
			});

			this.inputQuery$.pipe(debounceTime(250)).subscribe((nameInputValue) => {
				this.#templateWorkspaceContext?.setName(nameInputValue);
				if (this.#isNew && !this._alias) this.#templateWorkspaceContext?.setAlias(camelCase(nameInputValue));
			});
		});
	}

	#onNameInput(event: Event) {
		const target = event.target as UUIInputElement;
		const value = target.value as string;
		this.inputQuery$.next(value);
	}

	#onAliasInput(event: Event) {
		const target = event.target as UUIInputElement;
		const value = target.value as string;
		this.#templateWorkspaceContext?.setAlias(value);
	}

	#onCodeEditorInput(event: Event) {
		const target = event.target as UmbCodeEditorElement;
		const value = target.code as string;
		this.#templateWorkspaceContext?.setContent(value);
	}

	#insertSnippet(event: Event) {
		const target = event.target as UmbTemplatingInsertMenuElement;
		const value = target.value as string;
		this._codeEditor?.insert(value);
	}

	private _modalContext?: UmbModalManagerContext;

	#openInsertSectionModal() {
		const sectionModal = this._modalContext?.open(UMB_MODAL_TEMPLATING_INSERT_SECTION_MODAL);
		sectionModal?.onSubmit().then((insertSectionModalResult) => {
			if (insertSectionModalResult.value) this._codeEditor?.insert(insertSectionModalResult.value);
		});
	}

	#resetMasterTemplate() {
		this.#templateWorkspaceContext?.setMasterTemplate(null);
	}

	#openMasterTemplatePicker() {
		const modalContext = this._modalContext?.open(UMB_TEMPLATE_PICKER_MODAL, {
			selection: [this.#masterTemplateId],
			pickableFilter: (item) => {
				return item.id !== null && item.id !== this.#templateWorkspaceContext?.getEntityId();
			},
		});

		modalContext?.onSubmit().then((data) => {
			if (!data.selection) return;
			this.#templateWorkspaceContext?.setMasterTemplate(data.selection[0] ?? '');
		});
	}

	#openQueryBuilder() {
		const modalContext = this._modalContext?.open(UMB_TEMPLATE_QUERY_BUILDER_MODAL);

		modalContext?.onSubmit().then((data) => {
			console.log(data);
		});
	}

	#renderMasterTemplatePicker() {
		return html`
			<uui-button-group>
				<uui-button
					@click=${this.#openMasterTemplatePicker}
					look="secondary"
					id="master-template-button"
					label="Change Master template"
					>${this._masterTemplateName
						? `Master template: ${this._masterTemplateName}`
						: 'Set master template'}</uui-button
				>
				${this._masterTemplateName
					? html` <uui-button look="secondary" id="save-button" label="Remove master template" compact
							><uui-icon name="umb:delete" @click=${this.#resetMasterTemplate}></uui-icon
					  ></uui-button>`
					: nothing}
			</uui-button-group>
		`;
	}

	#renderCodeEditor() {
		return html`<umb-code-editor
			language="razor"
			id="content"
			.code=${this._content ?? ''}
			@input=${this.#onCodeEditorInput}></umb-code-editor>`;
	}

	render() {
		// TODO: add correct UI elements
		return html`<umb-workspace-editor alias="Umb.Workspace.Template">
			<uui-input placeholder="Enter name..." slot="header" .value=${this._name} @input=${this.#onNameInput}
				><umb-template-alias-input
					slot="append"
<<<<<<< HEAD
					.value=${this._alias as string}
=======
					.value=${this._alias ?? ''}
>>>>>>> 2b8716b2
					@change=${this.#onAliasInput}></umb-template-alias-input
			></uui-input>
			<uui-box>
				<div slot="header" id="code-editor-menu-container">
					${this.#renderMasterTemplatePicker()}
					<div>
						<umb-templating-insert-menu @insert=${this.#insertSnippet}></umb-templating-insert-menu>
						<uui-button
							look="secondary"
							id="query-builder-button"
							label="Query builder"
							@click=${this.#openQueryBuilder}>
							<uui-icon name="umb:wand"></uui-icon>Query builder
						</uui-button>
						<uui-button
							look="secondary"
							id="sections-button"
							label="Query builder"
							@click=${this.#openInsertSectionModal}>
							<uui-icon name="umb:indent"></uui-icon>Sections
						</uui-button>
					</div>
				</div>
				${this._ready
					? this.#renderCodeEditor()
					: html`<div id="loader-container">
							<uui-loader></uui-loader>
					  </div>`}
			</uui-box>
		</umb-workspace-editor>`;
	}

	static styles = [
		UUITextStyles,
		css`
			:host {
				display: block;
				width: 100%;
				height: 100%;
			}

			#loader-container {
				display: grid;
				place-items: center;
				min-height: calc(100dvh - 360px);
			}

			umb-code-editor {
				--editor-height: calc(100dvh - 300px);
			}

			uui-box {
				min-height: calc(100dvh - 300px);
				margin: var(--uui-size-layout-1);
				--uui-box-default-padding: 0;
				/* remove header border bottom as code editor looks better in this box */
				--uui-color-divider-standalone: transparent;
			}

			uui-input {
				width: 100%;
				margin: 1em;
			}

			#code-editor-menu-container uui-icon:not([name='umb:delete']) {
				margin-right: var(--uui-size-space-3);
			}

			#insert-menu {
				margin: 0;
				padding: 0;
				margin-top: var(--uui-size-space-3);
				background-color: var(--uui-color-surface);
				box-shadow: var(--uui-shadow-depth-3);
				min-width: calc(100% + var(--uui-size-8, 24px));
			}

			#insert-menu > li,
			ul {
				padding: 0;
				width: 100%;
				list-style: none;
			}

			.insert-menu-item {
				width: 100%;
			}

			#code-editor-menu-container {
				display: flex;
				justify-content: space-between;
				gap: var(--uui-size-space-3);
			}
		`,
	];
}

export default UmbTemplateWorkspaceEditorElement;

declare global {
	interface HTMLElementTagNameMap {
		'umb-template-workspace-editor': UmbTemplateWorkspaceEditorElement;
	}
}<|MERGE_RESOLUTION|>--- conflicted
+++ resolved
@@ -177,11 +177,7 @@
 			<uui-input placeholder="Enter name..." slot="header" .value=${this._name} @input=${this.#onNameInput}
 				><umb-template-alias-input
 					slot="append"
-<<<<<<< HEAD
-					.value=${this._alias as string}
-=======
 					.value=${this._alias ?? ''}
->>>>>>> 2b8716b2
 					@change=${this.#onAliasInput}></umb-template-alias-input
 			></uui-input>
 			<uui-box>
