import { StylesheetDetails } from '../index.js';
import { UmbStylesheetServerDataSource } from './sources/stylesheet.server.data.js';
import {
	StylesheetGetFolderResponse,
	UmbStylesheetFolderServerDataSource,
} from './sources/stylesheet.folder.server.data.js';
import type { Observable } from '@umbraco-cms/backoffice/external/rxjs';
import { UmbBaseController, UmbControllerHostElement } from '@umbraco-cms/backoffice/controller-api';
import {
	DataSourceResponse,
	UmbDataSourceErrorResponse,
	UmbDetailRepository,
	UmbFolderRepository,
} from '@umbraco-cms/backoffice/repository';
import { UmbTreeRepository } from '@umbraco-cms/backoffice/tree';
import {
	CreateFolderRequestModel,
	CreateStylesheetRequestModel,
	CreateTextFileViewModelBaseModel,
	ExtractRichTextStylesheetRulesRequestModel,
	ExtractRichTextStylesheetRulesResponseModel,
	FileSystemTreeItemPresentationModel,
	FolderModelBaseModel,
	FolderResponseModel,
	InterpolateRichTextStylesheetRequestModel,
	InterpolateRichTextStylesheetResponseModel,
	PagedStylesheetOverviewResponseModel,
	ProblemDetails,
	RichTextStylesheetRulesResponseModel,
	TextFileResponseModelBaseModel,
	UpdateStylesheetRequestModel,
	UpdateTextFileViewModelBaseModel,
} from '@umbraco-cms/backoffice/backend-api';
import { UmbApi } from '@umbraco-cms/backoffice/extension-api';

export class UmbStylesheetRepository
	extends UmbBaseController
	implements
		UmbDetailRepository<CreateStylesheetRequestModel, string, UpdateStylesheetRequestModel, StylesheetDetails>,
		UmbFolderRepository,
		UmbApi
{
	#dataSource;
	#folderDataSource;

	constructor(host: UmbControllerHostElement) {
		super(host);

		// TODO: figure out how spin up get the correct data source
		this.#dataSource = new UmbStylesheetServerDataSource(this);
		this.#folderDataSource = new UmbStylesheetFolderServerDataSource(this);
	}

	//#region FOLDER:

	createFolderScaffold(
		parentId: string | null,
	): Promise<{ data?: FolderResponseModel | undefined; error?: ProblemDetails | undefined }> {
		const data: FolderResponseModel = {
			name: '',
			parentId,
		};
		return Promise.resolve({ data, error: undefined });
	}

	async createFolder(
		folderRequest: CreateFolderRequestModel,
	): Promise<{ data?: string | undefined; error?: ProblemDetails | undefined }> {
		const req = {
			parentPath: folderRequest.parentId,
			name: folderRequest.name,
		};
		const promise = this.#folderDataSource.create(req);
		await promise;
		//this.requestTreeItemsOf(folderRequest.parentId ? folderRequest.parentId : null);
		return promise;
	}

	async requestFolder(
		unique: string,
	): Promise<{ data?: StylesheetGetFolderResponse | undefined; error?: ProblemDetails | undefined }> {
<<<<<<< HEAD
		await this.#init;
		return this.#folderDataSource.read(unique);
=======
		return this.#folderDataSource.get(unique);
>>>>>>> 90dce6fb
	}

	updateFolder(
		unique: string,
		folder: FolderModelBaseModel,
	): Promise<{ data?: FolderModelBaseModel | undefined; error?: ProblemDetails | undefined }> {
		throw new Error('Method not implemented.');
	}

	async deleteFolder(path: string): Promise<{ error?: ProblemDetails | undefined }> {
		const { data } = await this.requestFolder(path);
		const promise = this.#folderDataSource.delete(path);
		await promise;
		//this.requestTreeItemsOf(data?.parentPath ? data?.parentPath : null);
		return promise;
	}

	//#endregion

	//#region DETAIL:

	createScaffold(
		parentId: string | null,
		preset?: Partial<CreateTextFileViewModelBaseModel> | undefined,
	): Promise<DataSourceResponse<CreateTextFileViewModelBaseModel>> {
		throw new Error('Method not implemented.');
	}

	async requestById(id: string): Promise<DataSourceResponse<TextFileResponseModelBaseModel | undefined>> {
		if (!id) throw new Error('id is missing');
<<<<<<< HEAD
		await this.#init;
		const { data, error } = await this.#dataSource.read(id);
=======
		const { data, error } = await this.#dataSource.get(id);
>>>>>>> 90dce6fb
		return { data, error };
	}

	byId(id: string): Promise<Observable<TextFileResponseModelBaseModel | undefined>> {
		throw new Error('Method not implemented.');
	}

	async create(data: CreateTextFileViewModelBaseModel): Promise<DataSourceResponse<string>> {
		const promise = this.#dataSource.create(data);
		await promise;
		//this.requestTreeItemsOf(data.parentPath ? data.parentPath : null);
		return promise;
	}

	save(id: string, data: UpdateTextFileViewModelBaseModel): Promise<UmbDataSourceErrorResponse> {
		return this.#dataSource.update(id, data);
	}

	delete(id: string): Promise<UmbDataSourceErrorResponse> {
		const promise = this.#dataSource.delete(id);
		const parentPath = id.substring(0, id.lastIndexOf('/'));
		//this.requestTreeItemsOf(parentPath ? parentPath : null);
		return promise;
	}

	async getAll(skip?: number, take?: number): Promise<DataSourceResponse<PagedStylesheetOverviewResponseModel>> {
		return this.#dataSource.getAll(skip, take);
	}

	getStylesheetRules(
		path: string,
	): Promise<DataSourceResponse<RichTextStylesheetRulesResponseModel | ExtractRichTextStylesheetRulesResponseModel>> {
		return this.#dataSource.getStylesheetRichTextRules(path);
	}
	/**
	 * Existing content + array of rules => new content string
	 *
	 * @param {InterpolateRichTextStylesheetRequestModel} data
	 * @return {*}  {Promise<DataSourceResponse<InterpolateRichTextStylesheetResponseModel>>}
	 * @memberof UmbStylesheetRepository
	 */
	interpolateStylesheetRules(
		data: InterpolateRichTextStylesheetRequestModel,
	): Promise<DataSourceResponse<InterpolateRichTextStylesheetResponseModel>> {
		return this.#dataSource.postStylesheetRichTextInterpolateRules(data);
	}
	/**
	 * content string => array of rules
	 *
	 * @param {ExtractRichTextStylesheetRulesRequestModel} data
	 * @return {*}  {Promise<DataSourceResponse<ExtractRichTextStylesheetRulesResponseModel>>}
	 * @memberof UmbStylesheetRepository
	 */
	extractStylesheetRules(
		data: ExtractRichTextStylesheetRulesRequestModel,
	): Promise<DataSourceResponse<ExtractRichTextStylesheetRulesResponseModel>> {
		return this.#dataSource.postStylesheetRichTextExtractRules(data);
	}

	//#endregion
}<|MERGE_RESOLUTION|>--- conflicted
+++ resolved
@@ -79,12 +79,7 @@
 	async requestFolder(
 		unique: string,
 	): Promise<{ data?: StylesheetGetFolderResponse | undefined; error?: ProblemDetails | undefined }> {
-<<<<<<< HEAD
-		await this.#init;
 		return this.#folderDataSource.read(unique);
-=======
-		return this.#folderDataSource.get(unique);
->>>>>>> 90dce6fb
 	}
 
 	updateFolder(
@@ -115,13 +110,7 @@
 
 	async requestById(id: string): Promise<DataSourceResponse<TextFileResponseModelBaseModel | undefined>> {
 		if (!id) throw new Error('id is missing');
-<<<<<<< HEAD
-		await this.#init;
-		const { data, error } = await this.#dataSource.read(id);
-=======
-		const { data, error } = await this.#dataSource.get(id);
->>>>>>> 90dce6fb
-		return { data, error };
+		return this.#dataSource.read(id);
 	}
 
 	byId(id: string): Promise<Observable<TextFileResponseModelBaseModel | undefined>> {
