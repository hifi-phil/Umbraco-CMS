import {
	type PropertyValueMap,
	LitElement,
	css,
	customElement,
	html,
	property,
	query,
	state,
} from '@umbraco-cms/backoffice/external/lit';

/**
 * Custom element for a split panel with adjustable divider.
 * @element umb-split-panel
 * @slot start - Content for the start panel.
 * @slot end - Content for the end panel.
 * @cssprop --umb-split-panel-initial-position - Initial position of the divider.
 * @cssprop --umb-split-panel-start-min-width - Minimum width of the start panel.
 * @cssprop --umb-split-panel-end-min-width - Minimum width of the end panel.
 * @cssprop --umb-split-panel-divider-touch-area-width - Width of the divider touch area.
 * @cssprop --umb-split-panel-divider-width - Width of the divider.
 * @cssprop --umb-split-panel-divider-color - Color of the divider.
 */
@customElement('umb-split-panel')
export class UmbSplitPanelElement extends LitElement {
	@query('#main') mainElement!: HTMLElement;
	@query('#divider-touch-area') dividerTouchAreaElement!: HTMLElement;
	@query('#divider') dividerElement!: HTMLElement;

	/**
	 * Snap points for the divider position.
	 * Pixel or percent space-separated values: e.g., "100px 50% -75% -200px".
	 * Negative values are relative to the end of the container.
	 */
	@property({ type: String }) snap?: string; //TODO: Consider using css variables for snap points.

	/**
	 * Locking mode for the split panel.
	 * Possible values: "start", "end", "none" (default).
	 */
	@property({ type: String }) lock: 'start' | 'end' | 'none' = 'none';

	/**
	 * Initial position of the divider.
	 * Pixel or percent value: e.g., "100px" or "25%".
	 * Defaults to a CSS variable if not set: "var(--umb-split-panel-initial-position) which defaults to 50%".
	 */
	@property({ type: String, reflect: true }) position = 'var(--umb-split-panel-initial-position)';
	//TODO: Add support for negative values (relative to end of container) similar to snap points.

	/** Width of the locked panel when in "start" or "end" lock mode */
	#lockedPanelWidth: number = 0;
	/** Pixel value for the snap threshold. Determines how close the divider needs to be to a snap point to snap to it. */
	readonly #SNAP_THRESHOLD = 25 as const;

	@state() _hasStartPanel = false;
	@state() _hasEndPanel = false;
	get #hasBothPanels() {
		return this._hasStartPanel && this._hasEndPanel;
	}

	#hasInitialized = false;

	override disconnectedCallback() {
		super.disconnectedCallback();
		this.#disconnect();
	}

	protected override updated(_changedProperties: PropertyValueMap<any> | Map<PropertyKey, unknown>): void {
		super.updated(_changedProperties);

		if (!this.#hasInitialized) return;

		if (_changedProperties.has('position')) {
			if (this.lock !== 'none') {
				const { width } = this.mainElement.getBoundingClientRect();

				let pos = parseFloat(this.position);

				if (this.position.endsWith('%')) {
					pos = (pos / 100) * width;
				}

				const lockedPanelWidth = this.lock === 'start' ? pos : width - pos;
				this.#lockedPanelWidth = lockedPanelWidth;
			}

			this.#updateSplit();
		}
	}

	#clamp(value: number, min: number, max: number) {
		return Math.min(Math.max(value, min), max);
	}

	#setPosition(pos: number) {
		const { width } = this.mainElement.getBoundingClientRect();
		const localPos = this.#clamp(pos, 0, width);
		const percentagePos = (localPos / width) * 100;
		this.position = percentagePos + '%';
	}

	#updateSplit() {
		// If lock is none
		let maxStartWidth = this.position;
		let maxEndWidth = '1fr';

		if (this.lock === 'start') {
			maxStartWidth = this.#lockedPanelWidth + 'px';
			maxEndWidth = `1fr`;
		}
		if (this.lock === 'end') {
			maxStartWidth = `1fr`;
			maxEndWidth = this.#lockedPanelWidth + 'px';
		}

		this.mainElement.style.gridTemplateColumns = `
      minmax(var(--umb-split-panel-start-min-width), ${maxStartWidth})
      0px
      minmax(var(--umb-split-panel-end-min-width), ${maxEndWidth})
    `;
	}

	#onDragStart = (event: PointerEvent | TouchEvent) => {
		event.preventDefault();

		const move = (event: PointerEvent) => {
			const { clientX } = event;
			const { left, width } = this.mainElement.getBoundingClientRect();
			const localPos = this.#clamp(clientX - left, 0, width);
			const mappedPos = mapXAxisToSnap(localPos, width);

			this.#lockedPanelWidth = this.lock === 'start' ? mappedPos : width - mappedPos;
			this.#setPosition(mappedPos);
		};

		const stop = () => {
			document.removeEventListener('pointermove', move);
			document.removeEventListener('pointerup', stop);

			this.dispatchEvent(new CustomEvent('position-changed', { detail: { position: this.position } }));
		};

		const mapXAxisToSnap = (xPos: number, containerWidth: number) => {
			const snaps = this.snap?.split(' ');
			if (!snaps) return xPos;

			const snapsInPixels = snaps.map((snap) => {
				let snapPx = parseFloat(snap);

				if (snap.endsWith('%')) {
					snapPx = (snapPx / 100) * containerWidth;
				}

				if (snap.startsWith('-')) {
					snapPx = containerWidth + snapPx;
				}

				return snapPx;
			});

			const closestSnap = snapsInPixels.reduce((prev, curr) => {
				return Math.abs(curr - xPos) < Math.abs(prev - xPos) ? curr : prev;
			});

			if (closestSnap < xPos + this.#SNAP_THRESHOLD && closestSnap > xPos - this.#SNAP_THRESHOLD) {
				xPos = closestSnap;
			}

			return xPos;
		};

		document.addEventListener('pointermove', move, { passive: true });
		document.addEventListener('pointerup', stop);
	};

	#disconnect() {
		this.dividerTouchAreaElement.removeEventListener('pointerdown', this.#onDragStart);
		this.dividerTouchAreaElement.removeEventListener('touchstart', this.#onDragStart);
		this.dividerElement.style.display = 'none';
		this.mainElement.style.display = 'flex';
		this.#hasInitialized = false;
	}

	async #connect() {
		this.#hasInitialized = true;

		this.mainElement.style.display = 'grid';
		this.mainElement.style.gridTemplateColumns = `${this.position} 0px 1fr`;
		this.dividerElement.style.display = 'unset';

		this.dividerTouchAreaElement.addEventListener('pointerdown', this.#onDragStart);
		this.dividerTouchAreaElement.addEventListener('touchstart', this.#onDragStart, { passive: false });

		// Wait for the next frame to get the correct position of the divider.
		await new Promise((resolve) => requestAnimationFrame(resolve));

		const { left: dividerLeft } = this.shadowRoot!.querySelector('#divider')!.getBoundingClientRect();
		const { left: mainLeft, width: mainWidth } = this.mainElement.getBoundingClientRect();
		const percentagePos = ((dividerLeft - mainLeft) / mainWidth) * 100;
		this.position = `${percentagePos}%`;
	}

	#onSlotChanged(event: Event) {
		const slot = event.target as HTMLSlotElement;
		const name = slot.name;

		if (name === 'start') {
			this._hasStartPanel = slot.assignedElements().length > 0;
		}
		if (name === 'end') {
			this._hasEndPanel = slot.assignedElements().length > 0;
		}

		if (!this.#hasBothPanels) {
			if (this.#hasInitialized) {
				this.#disconnect();
			}
			return;
		}

		this.#connect();
	}

<<<<<<< HEAD
	override render() {
=======
	#onKeydown(event: KeyboardEvent) {
		if (event.key === 'ArrowLeft' || event.key === 'ArrowRight') {
			const { width } = this.mainElement.getBoundingClientRect();
			const divider = this.dividerElement.getBoundingClientRect();

			const dividerPos = divider.left - this.mainElement.getBoundingClientRect().left;
			const percentageFromWidth = (dividerPos / width) * 100;

			const multiplier = event.shiftKey ? 10 : 1;
			const step = 1 * multiplier * (event.key === 'ArrowLeft' ? -1 : 1);

			const newPercent = percentageFromWidth + step;
			const toPixels = (newPercent / 100) * this.mainElement.getBoundingClientRect().width;

			this.#setPosition(toPixels);
		}

		if (event.key === 'Home' || event.key === 'End') {
			event.preventDefault();
			const { width } = this.mainElement.getBoundingClientRect();
			const newPos = event.key === 'Home' ? 0 : width;
			this.#setPosition(newPos);
		}
	}

	render() {
>>>>>>> ec97dee0
		return html`
			<div id="main">
				<slot
					name="start"
					@slotchange=${this.#onSlotChanged}
					style="width: ${this._hasStartPanel ? '100%' : '0'}"></slot>
				<div id="divider">
					<div id="divider-touch-area" tabindex="0" @keydown=${this.#onKeydown}></div>
				</div>
				<slot name="end" @slotchange=${this.#onSlotChanged} style="width: ${this._hasEndPanel ? '100%' : '0'}"></slot>
			</div>
		`;
	}
	static override styles = css`
		:host {
			display: contents;
			--umb-split-panel-initial-position: 50%;
			--umb-split-panel-start-min-width: 0;
			--umb-split-panel-end-min-width: 0;
			--umb-split-panel-divider-touch-area-width: 20px;
			--umb-split-panel-divider-width: 1px;
			--umb-split-panel-divider-color: transparent;
			--umb-split-panel-slot-overflow: hidden;
		}
		slot {
			overflow: var(--umb-split-panel-slot-overflow);
			display: block;
			min-height: 0;
		}
		#main {
			width: 100%;
			height: 100%;
			display: flex;
			position: relative;
			z-index: 0;
			overflow: hidden;
		}
		#divider {
			height: 100%;
			position: relative;
			z-index: 999999;
			display: none;
		}
		#divider-touch-area {
			position: absolute;
			top: 0;
			left: 0;
			height: 100%;
			width: var(--umb-split-panel-divider-touch-area-width);
			transform: translateX(-50%);
			cursor: col-resize;
		}
		/* Do we want a line that shows the divider? */
		#divider::after {
			content: '';
			position: absolute;
			top: 0;
			left: 50%;
			width: var(--umb-split-panel-divider-width);
			height: 100%;
			transform: round(translateX(-50%));
			background-color: var(--umb-split-panel-divider-color);
			z-index: -1;
		}
	`;
}

declare global {
	interface HTMLElementTagNameMap {
		'umb-split-panel': UmbSplitPanelElement;
	}
}<|MERGE_RESOLUTION|>--- conflicted
+++ resolved
@@ -222,9 +222,6 @@
 		this.#connect();
 	}
 
-<<<<<<< HEAD
-	override render() {
-=======
 	#onKeydown(event: KeyboardEvent) {
 		if (event.key === 'ArrowLeft' || event.key === 'ArrowRight') {
 			const { width } = this.mainElement.getBoundingClientRect();
@@ -250,8 +247,7 @@
 		}
 	}
 
-	render() {
->>>>>>> ec97dee0
+	override render() {
 		return html`
 			<div id="main">
 				<slot
