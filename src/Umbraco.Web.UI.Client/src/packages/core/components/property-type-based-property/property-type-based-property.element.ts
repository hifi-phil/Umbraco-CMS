import { UmbDataTypeConfig } from '../../property-editor/index.js';
import { UUITextStyles } from '@umbraco-cms/backoffice/external/uui';
import { css, html, ifDefined, customElement, property, state } from '@umbraco-cms/backoffice/external/lit';
import { UmbDataTypeRepository } from '@umbraco-cms/backoffice/data-type';
<<<<<<< HEAD
=======
import { UMB_DOCUMENT_WORKSPACE_CONTEXT } from '@umbraco-cms/backoffice/document';
>>>>>>> ad282e6e
import type { UmbVariantId } from '@umbraco-cms/backoffice/variant';
import type { DataTypeResponseModel, PropertyTypeModelBaseModel } from '@umbraco-cms/backoffice/backend-api';
import { UmbLitElement } from '@umbraco-cms/internal/lit-element';
import { UmbObserverController } from '@umbraco-cms/backoffice/observable-api';
import { umbExtensionsRegistry } from '@umbraco-cms/backoffice/extension-registry';
@customElement('umb-property-type-based-property')
export class UmbPropertyTypeBasedPropertyElement extends UmbLitElement {
	@property({ type: Object, attribute: false })
	public get property(): PropertyTypeModelBaseModel | undefined {
		return this._property;
	}
	public set property(value: PropertyTypeModelBaseModel | undefined) {
		const oldProperty = this._property;
		this._property = value;
		if (this._property?.dataTypeId !== oldProperty?.dataTypeId) {
			this._observeDataType(this._property?.dataTypeId);
		}
	}
	private _property?: PropertyTypeModelBaseModel;

	@state()
	private _propertyEditorUiAlias?: string;

	@state()
	private _dataTypeData?: UmbDataTypeConfig;

	private _dataTypeRepository: UmbDataTypeRepository = new UmbDataTypeRepository(this);
	private _dataTypeObserver?: UmbObserverController<DataTypeResponseModel | undefined>;


<<<<<<< HEAD
=======
	private _workspaceContext?: typeof UMB_DOCUMENT_WORKSPACE_CONTEXT.TYPE;

	constructor() {
		super();
		this.consumeContext(UMB_DOCUMENT_WORKSPACE_CONTEXT, (workspaceContext) => {
			this._workspaceContext = workspaceContext;
			this._observeProperty();
		});
	}

	private _observePropertyValue?: UmbObserverController<unknown>;
	private _observeProperty() {
		if (!this._workspaceContext || !this.property || !this._property?.alias) return;

		this._observePropertyValue?.destroy();
		this._observePropertyValue = this.observe(
			this._workspaceContext.propertyValueByAlias(this._property.alias, this._propertyVariantId),
			(value) => {
				this._value = value;
			},
			'_observePropertyValue'
		);
	}
>>>>>>> ad282e6e

	private async _observeDataType(dataTypeId?: string) {
		this._dataTypeObserver?.destroy();
		if (dataTypeId) {
			// Its not technically needed to have await here, this is only to ensure that the data is loaded before we observe it, and thereby only updating the DOM with the latest data.
			await this._dataTypeRepository.requestById(dataTypeId);
			this._dataTypeObserver = this.observe(
				await this._dataTypeRepository.byId(dataTypeId),
				(dataType) => {
					this._dataTypeData = dataType?.values;
					this._propertyEditorUiAlias = dataType?.propertyEditorUiAlias || undefined;
					// If there is no UI, we will look up the Property editor model to find the default UI alias:
					if (!this._propertyEditorUiAlias && dataType?.propertyEditorAlias) {
						//use 'dataType.propertyEditorAlias' to look up the extension in the registry:
						this.observe(
							umbExtensionsRegistry.getByTypeAndAlias('propertyEditorSchema', dataType.propertyEditorAlias),
							(extension) => {
								if (!extension) return;
								this._propertyEditorUiAlias = extension?.meta.defaultPropertyEditorUiAlias;
								this.removeControllerByAlias('_observePropertyEditorSchema');
							},
							'_observePropertyEditorSchema'
						);
					}
				},
				'_observeDataType'
			);
		}
	}

	render() {
		return html`<umb-workspace-property
			alias=${ifDefined(this._property?.alias)}
			label=${ifDefined(this._property?.name)}
			description=${ifDefined(this._property?.description || undefined)}
			property-editor-ui-alias=${ifDefined(this._propertyEditorUiAlias)}
			.config=${this._dataTypeData}></umb-workspace-property>`;
	}

	static styles = [
		UUITextStyles,
		css`
			:host {
				display: block;
			}
		`,
	];
}

declare global {
	interface HTMLElementTagNameMap {
		'umb-property-type-based-property': UmbPropertyTypeBasedPropertyElement;
	}
}<|MERGE_RESOLUTION|>--- conflicted
+++ resolved
@@ -2,11 +2,6 @@
 import { UUITextStyles } from '@umbraco-cms/backoffice/external/uui';
 import { css, html, ifDefined, customElement, property, state } from '@umbraco-cms/backoffice/external/lit';
 import { UmbDataTypeRepository } from '@umbraco-cms/backoffice/data-type';
-<<<<<<< HEAD
-=======
-import { UMB_DOCUMENT_WORKSPACE_CONTEXT } from '@umbraco-cms/backoffice/document';
->>>>>>> ad282e6e
-import type { UmbVariantId } from '@umbraco-cms/backoffice/variant';
 import type { DataTypeResponseModel, PropertyTypeModelBaseModel } from '@umbraco-cms/backoffice/backend-api';
 import { UmbLitElement } from '@umbraco-cms/internal/lit-element';
 import { UmbObserverController } from '@umbraco-cms/backoffice/observable-api';
@@ -34,34 +29,6 @@
 
 	private _dataTypeRepository: UmbDataTypeRepository = new UmbDataTypeRepository(this);
 	private _dataTypeObserver?: UmbObserverController<DataTypeResponseModel | undefined>;
-
-
-<<<<<<< HEAD
-=======
-	private _workspaceContext?: typeof UMB_DOCUMENT_WORKSPACE_CONTEXT.TYPE;
-
-	constructor() {
-		super();
-		this.consumeContext(UMB_DOCUMENT_WORKSPACE_CONTEXT, (workspaceContext) => {
-			this._workspaceContext = workspaceContext;
-			this._observeProperty();
-		});
-	}
-
-	private _observePropertyValue?: UmbObserverController<unknown>;
-	private _observeProperty() {
-		if (!this._workspaceContext || !this.property || !this._property?.alias) return;
-
-		this._observePropertyValue?.destroy();
-		this._observePropertyValue = this.observe(
-			this._workspaceContext.propertyValueByAlias(this._property.alias, this._propertyVariantId),
-			(value) => {
-				this._value = value;
-			},
-			'_observePropertyValue'
-		);
-	}
->>>>>>> ad282e6e
 
 	private async _observeDataType(dataTypeId?: string) {
 		this._dataTypeObserver?.destroy();
