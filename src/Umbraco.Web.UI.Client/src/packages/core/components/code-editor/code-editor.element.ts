--- conflicted
+++ resolved
@@ -1,16 +1,3 @@
-<<<<<<< HEAD
-import { css, html, PropertyValues } from 'lit';
-import { customElement, property } from 'lit/decorators.js';
-import { createRef, Ref, ref } from 'lit/directives/ref.js';
-import { UMB_THEME_CONTEXT_TOKEN } from '../../../settings/themes/theme.context';
-import { UmbCodeEditorController } from './code-editor.controller';
-import { CodeEditorLanguage, CodeEditorSearchOptions, CodeEditorTheme, UmbCodeEditorHost } from './code-editor.model';
-import { monacoEditorStyles, monacoJumpingCursorHack } from './styles';
-=======
-import { UMB_THEME_CONTEXT_TOKEN } from '../../../settings/themes/theme.context.js';
-import { UmbCodeEditorController } from './code-editor.controller.js';
-import { CodeEditorLanguage, CodeEditorTheme, UmbCodeEditorHost } from './code-editor.model.js';
-import { monacoEditorStyles, monacoJumpingCursorHack } from './styles.js';
 import {
 	css,
 	html,
@@ -21,7 +8,15 @@
 	customElement,
 	property,
 } from '@umbraco-cms/backoffice/external/lit';
->>>>>>> 72fba125
+import { UMB_THEME_CONTEXT_TOKEN } from '../../../settings/themes/theme.context.js';
+import { UmbCodeEditorController } from './code-editor.controller.js';
+import {
+	CodeEditorLanguage,
+	CodeEditorSearchOptions,
+	CodeEditorTheme,
+	UmbCodeEditorHost,
+} from './code-editor.model.js';
+import { monacoEditorStyles, monacoJumpingCursorHack } from './styles.js';
 import { UmbLitElement } from '@umbraco-cms/internal/lit-element';
 /**
  * A custom element that renders a code editor. Code editor is based on the Monaco Editor library.
