--- conflicted
+++ resolved
@@ -12,9 +12,7 @@
 import { UMB_PROPERTY_DATASET_CONTEXT, isNameablePropertyDatasetContext } from '@umbraco-cms/backoffice/property';
 import { UmbLitElement, umbFocus } from '@umbraco-cms/backoffice/lit-element';
 import { UmbTextStyles } from '@umbraco-cms/backoffice/style';
-<<<<<<< HEAD
 import type { UmbVariantState } from '@umbraco-cms/backoffice/utils';
-=======
 import { UmbDataPathVariantQuery, umbBindToValidation } from '@umbraco-cms/backoffice/validation';
 
 type UmbDocumentVariantOption = {
@@ -26,7 +24,6 @@
 };
 
 type UmbDocumentVariantOptions = Array<UmbDocumentVariantOption>;
->>>>>>> 7133c913
 
 const elementName = 'umb-workspace-split-view-variant-selector';
 @customElement(elementName)
@@ -54,14 +51,16 @@
 	private _name?: string;
 
 	@state()
-<<<<<<< HEAD
 	private _activeVariant?: UmbDocumentVariantOptionModel;
-=======
+
+	@state()
 	private _variantId?: UmbVariantId;
 
 	@state()
 	private _variantDisplayName = '';
->>>>>>> 7133c913
+
+	@state()
+	private _variantTitleName = '';
 
 	@state()
 	private _variantSelectorOpen = false;
@@ -151,15 +150,12 @@
 		const workspaceContext = this.#splitViewContext.getWorkspaceContext() as unknown as UmbDocumentWorkspaceContext;
 		if (!workspaceContext) return;
 
-<<<<<<< HEAD
 		const variantId = this.#datasetContext.getVariantId();
-=======
 		this._variantId = this.#datasetContext.getVariantId();
 		// Find the variant option matching this, to get the language name...
 
 		const culture = this._variantId.culture;
 		const segment = this._variantId.segment;
->>>>>>> 7133c913
 
 		this.observe(
 			workspaceContext.variantOptions,
