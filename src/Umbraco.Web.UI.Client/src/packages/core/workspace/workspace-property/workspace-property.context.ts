--- conflicted
+++ resolved
@@ -64,13 +64,8 @@
 
 		this._providerController = new UmbContextProviderController(host, UMB_WORKSPACE_PROPERTY_CONTEXT_TOKEN, this);
 
-<<<<<<< HEAD
-		this.configValues.subscribe((configValues) => {
+		this.observe(this.configValues, (configValues) => {
 			this.#configCollection.next(configValues ? new UmbPropertyEditorConfigCollection(configValues) : undefined);
-=======
-		this.observe(this.configValues, (configValues) => {
-			this.#configCollection.next(configValues ? new UmbDataTypeConfigCollection(configValues) : undefined);
->>>>>>> a7ff7d48
 		});
 
 		this.observe(this.variantId, () => {
@@ -128,8 +123,7 @@
 	public setDescription(description: WorkspacePropertyData<ValueType>['description']) {
 		this.#data.update({ description });
 	}
-	// TODO: Refactor: consider rename to setValue:
-	public changeValue(value: WorkspacePropertyData<ValueType>['value']) {
+	public setValue(value: WorkspacePropertyData<ValueType>['value']) {
 		const alias = this.#data.getValue().alias;
 		if (!this.#variantContext || !alias) return;
 
@@ -146,7 +140,7 @@
 	}
 
 	public resetValue() {
-		this.changeValue(null); // TODO: We should get the default value from Property Editor maybe even later the DocumentType, as that would hold the default value for the property.
+		this.setValue(null); // TODO: We should get the default value from Property Editor maybe even later the DocumentType, as that would hold the default value for the property.
 	}
 
 	public destroy(): void {
