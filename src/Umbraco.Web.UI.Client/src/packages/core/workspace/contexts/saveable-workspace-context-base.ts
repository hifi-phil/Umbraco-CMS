import { UmbWorkspaceRouteManager } from '../controllers/workspace-route-manager.controller.js';
import { UMB_WORKSPACE_CONTEXT } from './tokens/workspace.context-token.js';
import type { UmbSaveableWorkspaceContext } from './tokens/saveable-workspace-context.interface.js';
import type { UmbControllerHost } from '@umbraco-cms/backoffice/controller-api';
import { UmbContextBase } from '@umbraco-cms/backoffice/class-api';
import { UmbBooleanState } from '@umbraco-cms/backoffice/observable-api';
import type { UmbModalContext } from '@umbraco-cms/backoffice/modal';
import { UMB_MODAL_CONTEXT } from '@umbraco-cms/backoffice/modal';
import type { Observable } from '@umbraco-cms/backoffice/external/rxjs';
import { UmbValidationContext } from '@umbraco-cms/backoffice/validation';

export abstract class UmbSaveableWorkspaceContextBase<WorkspaceDataModelType>
	extends UmbContextBase<UmbSaveableWorkspaceContextBase<WorkspaceDataModelType>>
	implements UmbSaveableWorkspaceContext
{
	public readonly workspaceAlias: string;

	// TODO: We could make a base type for workspace modal data, and use this here: As well as a base for the result, to make sure we always include the unique (instead of the object type)
	public readonly modalContext?: UmbModalContext<{ preset: object }>;

<<<<<<< HEAD
	readonly #validation = new UmbValidationContext(this);

	#submitPromise: Promise<void> | undefined;
	#submitResolve: (() => void) | undefined;
	#submitReject: (() => void) | undefined;

	abstract readonly unique: Observable<string | null | undefined>;

=======
>>>>>>> 472c5f93
	#isNew = new UmbBooleanState(undefined);
	isNew = this.#isNew.asObservable();

	readonly routes = new UmbWorkspaceRouteManager(this);

	/*
		Concept notes: [NL]
		Considerations are, if we bring a dirty state (observable) we need to maintain it all the time.
		This might be too heavy process, so we might want to consider just having a get dirty state method.
	*/
	//#isDirty = new UmbBooleanState(undefined);
	//isDirty = this.#isNew.asObservable();

	constructor(host: UmbControllerHost, workspaceAlias: string) {
		super(host, UMB_WORKSPACE_CONTEXT.toString());
		this.workspaceAlias = workspaceAlias;
		// TODO: Consider if we can turn this consumption to submitComplete, just as a getContext. [NL]
		this.consumeContext(UMB_MODAL_CONTEXT, (context) => {
			(this.modalContext as UmbModalContext) = context;
		});
	}

	protected passValidation() {
		this.#validation.preventFail();
	}
	protected failValidation() {
		this.#validation.allowFail();
	}

	protected resetState() {
		this.#isNew.setValue(undefined);
	}

	getIsNew() {
		return this.#isNew.getValue();
	}

	protected setIsNew(isNew: boolean) {
		this.#isNew.setValue(isNew);
	}

	async requestSubmit(): Promise<void> {
		if (this.#submitPromise) {
			return this.#submitPromise;
		}
		this.#submitPromise = new Promise<void>((resolve, reject) => {
			this.#submitResolve = resolve;
			this.#submitReject = reject;
		});

		this.#validation.validate().then((succeed) => {
			if (succeed) {
				this.submit();
			} else {
				this.#failSubmit();
			}
		});

		return this.#submitPromise;
	}

	#failSubmit() {
		if (this.#submitPromise) {
			this.#submitReject?.();
			this.#submitPromise = undefined;
			this.#submitResolve = undefined;
			this.#submitReject = undefined;
		}
	}

	protected submitComplete(data: WorkspaceDataModelType | undefined) {
		// Resolve the submit promise:
		this.#submitResolve?.();
		this.#submitPromise = undefined;
		this.#submitResolve = undefined;
		this.#submitReject = undefined;

		if (this.modalContext) {
			if (data) {
				this.modalContext?.setValue(data);
			}
			this.modalContext?.submit();
		}
	}

	//abstract getIsDirty(): Promise<boolean>;
	abstract getUnique(): string | undefined;
	abstract getEntityType(): string;
	abstract getData(): WorkspaceDataModelType | undefined;
<<<<<<< HEAD
	protected abstract submit(): void;
=======
	abstract save(): Promise<void>;
	abstract readonly unique: Observable<string | null | undefined>;
>>>>>>> 472c5f93
}

/*
 * @deprecated Use UmbSaveableWorkspaceContextBase instead — Will be removed before RC.
 * TODO: Delete before RC.
 */
export abstract class UmbEditableWorkspaceContextBase<
	WorkspaceDataModelType,
> extends UmbSaveableWorkspaceContextBase<WorkspaceDataModelType> {}<|MERGE_RESOLUTION|>--- conflicted
+++ resolved
@@ -18,7 +18,6 @@
 	// TODO: We could make a base type for workspace modal data, and use this here: As well as a base for the result, to make sure we always include the unique (instead of the object type)
 	public readonly modalContext?: UmbModalContext<{ preset: object }>;
 
-<<<<<<< HEAD
 	readonly #validation = new UmbValidationContext(this);
 
 	#submitPromise: Promise<void> | undefined;
@@ -27,10 +26,10 @@
 
 	abstract readonly unique: Observable<string | null | undefined>;
 
-=======
->>>>>>> 472c5f93
 	#isNew = new UmbBooleanState(undefined);
 	isNew = this.#isNew.asObservable();
+
+	abstract readonly unique: Observable<string | null | undefined>;
 
 	readonly routes = new UmbWorkspaceRouteManager(this);
 
@@ -118,12 +117,7 @@
 	abstract getUnique(): string | undefined;
 	abstract getEntityType(): string;
 	abstract getData(): WorkspaceDataModelType | undefined;
-<<<<<<< HEAD
 	protected abstract submit(): void;
-=======
-	abstract save(): Promise<void>;
-	abstract readonly unique: Observable<string | null | undefined>;
->>>>>>> 472c5f93
 }
 
 /*
