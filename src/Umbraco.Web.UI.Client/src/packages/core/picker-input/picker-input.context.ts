--- conflicted
+++ resolved
@@ -117,30 +117,12 @@
 		this.getHostElement().dispatchEvent(new UmbChangeEvent());
 	}
 
-<<<<<<< HEAD
-	/**
-	 * Get the display name for an item to show in the remove confirmation dialog.
-	 * Subclasses can override this to provide custom formatting for missing items.
-	 * @param item - The item to get the display name for, or undefined if not found
-	 * @param unique - The unique identifier of the item
-	 * @returns The display name to show in the dialog
-	 */
-	protected getItemDisplayName(item: PickedItemType | undefined, unique: string): string {
-		return item?.name ?? unique;
-	}
-
-	async requestRemoveItem(unique: string) {
-		const item = this.#itemManager.getItems().find((item) => item.unique === unique);
-		const name = this.getItemDisplayName(item, unique);
-
-=======
 	protected async _requestItemName(unique: string) {
 		return this.getSelectedItemByUnique(unique)?.name ?? '#general_notFound';
 	}
 
 	async requestRemoveItem(unique: string) {
 		const name = await this._requestItemName(unique);
->>>>>>> 57c66faf
 		await umbConfirmModal(this, {
 			color: 'danger',
 			headline: `#actions_remove?`,
