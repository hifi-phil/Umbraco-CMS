{
	"lucide": [
		{
			"name": "icon-activity",
			"file": "activity.svg"
		},
		{
			"name": "icon-add",
			"file": "plus.svg"
		},
		{
			"name": "icon-addressbook",
			"file": "book-user.svg"
		},
		{
			"name": "icon-alarm-clock",
			"file": "alarm-clock.svg"
		},
		{
			"name": "icon-alert-alt",
			"file": "triangle-alert.svg"
		},
		{
			"name": "icon-alert",
			"file": "triangle-alert.svg"
		},
		{
			"name": "icon-alt",
			"file": "option.svg"
		},
		{
			"name": "icon-anchor",
			"file": "anchor.svg"
		},
		{
			"name": "icon-app",
			"file": "app-window.svg"
		},
		{
			"name": "icon-application-error",
			"file": "circle-x.svg"
		},
		{
			"name": "icon-application-window-alt",
			"file": "app-window.svg"
		},
		{
			"name": "icon-application-window",
			"file": "app-window.svg"
		},
		{
			"name": "icon-arrivals",
			"file": "plane-landing.svg"
		},
		{
			"name": "icon-arrow-down",
			"file": "arrow-down.svg"
		},
		{
			"name": "icon-arrow-left",
			"file": "arrow-left.svg"
		},
		{
			"name": "icon-arrow-right",
			"file": "arrow-right.svg"
		},
		{
			"name": "icon-arrow-up",
			"file": "arrow-up.svg"
		},
		{
			"name": "icon-attachment",
			"file": "paperclip.svg"
		},
		{
			"name": "icon-autofill",
			"file": "text-cursor-input.svg"
		},
		{
			"name": "icon-award",
			"file": "award.svg"
		},
		{
			"name": "icon-axis-rotation-2",
			"file": "refresh-ccw.svg"
		},
		{
			"name": "icon-axis-rotation-3",
			"file": "refresh-ccw.svg"
		},
		{
			"name": "icon-axis-rotation",
			"file": "refresh-ccw.svg"
		},
		{
			"name": "icon-backspace",
			"file": "delete.svg"
		},
		{
			"name": "icon-badge-add",
			"file": "circle-plus.svg"
		},
		{
			"name": "icon-badge-remove",
			"file": "circle-minus.svg"
		},
		{
			"name": "icon-badge-restricted",
			"file": "ban.svg",
			"legacy": true
		},
		{
			"name": "icon-ball",
			"file": "dribbble.svg"
		},
		{
			"name": "icon-bar-chart",
			"file": "chart-no-axes-column.svg"
		},
		{
			"name": "icon-barcode",
			"file": "scan-barcode.svg"
		},
		{
			"name": "icon-bars",
			"file": "chart-no-axes-column-increasing.svg"
		},
		{
			"name": "icon-battery-full",
			"file": "battery-full.svg"
		},
		{
			"name": "icon-battery-low",
			"file": "battery-low.svg"
		},
		{
			"name": "icon-beer-glass",
			"file": "beer.svg"
		},
		{
			"name": "icon-bell-off",
			"file": "bell-off.svg"
		},
		{
			"name": "icon-bell",
			"file": "bell.svg"
		},
		{
			"name": "icon-binarycode",
			"file": "binary.svg"
		},
		{
			"name": "icon-binoculars",
			"file": "binoculars.svg",
			"legacy": true
		},
		{
			"name": "icon-bird",
			"file": "bird.svg"
		},
		{
			"name": "icon-birthday-cake",
			"file": "cake.svg"
		},
		{
			"name": "icon-block",
			"file": "ban.svg"
		},
		{
<<<<<<< HEAD
			"name": "icon-blockquote",
			"file": "text-quote.svg"
		},
		{
			"_name": "icon-blueprint",
			"____file": "blueprint.svg"
		},
		{
=======
>>>>>>> 7ed8b972
			"name": "icon-bluetooth",
			"file": "bluetooth.svg"
		},
		{
			"name": "icon-boat-shipping",
			"file": "ship.svg"
		},
		{
<<<<<<< HEAD
			"name": "icon-bold",
			"file": "bold.svg"
		},
		{
			"_name": "icon-bomb",
			"____file": "bomb.svg"
		},
		{
=======
>>>>>>> 7ed8b972
			"name": "icon-bones",
			"file": "bone.svg"
		},
		{
			"name": "icon-book-alt-2",
			"file": "book-open-text.svg"
		},
		{
			"name": "icon-book-alt",
			"file": "book-open.svg"
		},
		{
			"name": "icon-book",
			"file": "book-text.svg"
		},
		{
			"name": "icon-bookmark",
			"file": "bookmark.svg"
		},
		{
			"name": "icon-books",
			"file": "library.svg"
		},
		{
			"name": "icon-box-alt",
			"file": "archive.svg"
		},
		{
			"name": "icon-box-open",
			"file": "package-open.svg"
		},
		{
			"name": "icon-box",
			"file": "package.svg"
		},
		{
			"name": "icon-brackets",
			"file": "braces.svg"
		},
		{
			"name": "icon-brick",
			"file": "toy-brick.svg"
		},
		{
			"name": "icon-briefcase",
			"file": "briefcase.svg"
		},
		{
			"name": "icon-browser-window",
			"file": "app-window.svg"
		},
		{
			"name": "icon-brush-alt-2",
			"file": "paintbrush-vertical.svg"
		},
		{
			"name": "icon-brush-alt",
			"file": "paintbrush.svg"
		},
		{
			"name": "icon-brush",
			"file": "brush.svg"
		},
		{
			"name": "icon-bug",
			"file": "bug.svg"
		},
		{
			"name": "icon-bulleted-list",
			"file": "list.svg"
		},
		{
			"name": "icon-burn",
			"file": "radiation.svg"
		},
		{
			"name": "icon-bus",
			"file": "bus.svg"
		},
		{
			"name": "icon-calculator",
			"file": "calculator.svg"
		},
		{
			"name": "icon-calendar-alt",
			"file": "calendar-days.svg"
		},
		{
			"name": "icon-calendar",
			"file": "calendar-check.svg"
		},
		{
			"name": "icon-camcorder",
			"file": "video.svg",
			"legacy": true
		},
		{
			"name": "icon-camera-roll",
			"file": "videotape.svg"
		},
		{
			"name": "icon-candy",
			"file": "candy.svg"
		},
		{
			"name": "icon-caps-lock",
			"file": "arrow-big-up-dash.svg"
		},
		{
			"name": "icon-car",
			"file": "car.svg"
		},
		{
			"name": "icon-categories",
			"file": "archive.svg"
		},
		{
			"name": "icon-certificate",
			"file": "file-badge-2.svg"
		},
		{
			"name": "icon-chart-curve",
			"file": "chart-no-axes-combined.svg"
		},
		{
			"name": "icon-chart",
			"file": "chart-line.svg"
		},
		{
			"name": "icon-chat-active",
			"file": "message-circle.svg",
			"legacy": true
		},
		{
			"name": "icon-chat",
			"file": "message-circle.svg"
		},
		{
			"name": "icon-check",
			"file": "check.svg"
		},
		{
			"name": "icon-checkbox-dotted",
			"file": "box-select.svg"
		},
		{
			"name": "icon-checkbox-empty",
			"file": "box-select.svg",
			"legacy": true
		},
		{
			"name": "icon-checkbox",
			"file": "square-check.svg"
		},
		{
			"name": "icon-chip-alt",
			"file": "cpu.svg",
			"legacy": true
		},
		{
			"name": "icon-chip",
			"file": "cpu.svg"
		},
		{
			"name": "icon-cinema",
			"file": "theater.svg"
		},
		{
			"name": "icon-circle-dotted-active",
			"file": "circle-check.svg"
		},
		{
			"name": "icon-circle-dotted",
			"file": "circle-dashed.svg"
		},
		{
			"name": "icon-circuits",
			"file": "circuit-board.svg"
		},
		{
			"name": "icon-client",
			"file": "user.svg",
			"legacy": true
		},
		{
			"name": "icon-cloud-drive",
			"file": "hard-drive.svg"
		},
		{
			"name": "icon-cloud-upload",
			"file": "cloud-upload.svg"
		},
		{
			"name": "icon-cloud",
			"file": "cloud.svg"
		},
		{
			"name": "icon-cloudy",
			"file": "cloudy.svg"
		},
		{
			"name": "icon-clubs",
			"file": "club.svg"
		},
		{
			"name": "icon-cocktail",
			"file": "martini.svg"
		},
		{
			"name": "icon-code",
			"file": "code.svg"
		},
		{
			"name": "icon-coffee",
			"file": "coffee.svg"
		},
		{
			"name": "icon-coin-dollar",
			"file": "dollar-sign.svg"
		},
		{
			"name": "icon-coin-euro",
			"file": "euro.svg"
		},
		{
			"name": "icon-coin-pound",
			"file": "pound-sterling.svg"
		},
		{
			"name": "icon-coin-yen",
			"file": "japanese-yen.svg"
		},
		{
			"name": "icon-coins-alt",
			"file": "coins.svg",
			"legacy": true
		},
		{
			"name": "icon-coins",
			"file": "coins.svg"
		},
		{
			"name": "icon-color-bucket",
			"file": "paint-bucket.svg"
		},
		{
			"name": "icon-colorpicker",
			"file": "pipette.svg"
		},
		{
			"name": "icon-columns",
			"file": "tally-3.svg"
		},
		{
			"name": "icon-combination-lock-open",
			"file": "lock-keyhole-open.svg"
		},
		{
			"name": "icon-combination-lock",
			"file": "lock-keyhole.svg"
		},
		{
			"name": "icon-command",
			"file": "terminal.svg"
		},
		{
			"name": "icon-company",
			"file": "building-2.svg"
		},
		{
			"name": "icon-compress",
			"file": "file-archive.svg"
		},
		{
			"name": "icon-connection",
			"file": "zap.svg"
		},
		{
			"name": "icon-console",
			"file": "square-terminal.svg"
		},
		{
			"name": "icon-contrast",
			"file": "contrast.svg"
		},
		{
			"name": "icon-conversation-alt",
			"file": "messages-square.svg"
		},
		{
			"name": "icon-conversation",
			"file": "refresh-ccw.svg",
			"legacy": true
		},
		{
			"name": "icon-coverflow",
			"file": "gallery-horizontal.svg"
		},
		{
			"name": "icon-credit-card-alt",
			"file": "credit-card.svg",
			"legacy": true
		},
		{
			"name": "icon-credit-card",
			"file": "credit-card.svg"
		},
		{
			"name": "icon-crop",
			"file": "crop.svg"
		},
		{
			"name": "icon-crosshair",
			"file": "crosshair.svg"
		},
		{
			"name": "icon-crown-alt",
			"file": "crown.svg",
			"legacy": true
		},
		{
			"name": "icon-crown",
			"file": "crown.svg"
		},
		{
			"name": "icon-cupcake",
			"file": "dessert.svg",
			"legacy": true
		},
		{
			"name": "icon-curve",
			"file": "tangent.svg"
		},
		{
			"name": "icon-cut",
			"file": "scissors.svg"
		},
		{
			"name": "icon-dashboard",
			"file": "gauge.svg"
		},
		{
			"name": "icon-defrag",
			"file": "chart-scatter.svg"
		},
		{
			"name": "icon-delete-key",
			"file": "delete.svg"
		},
		{
			"name": "icon-delete",
			"file": "x.svg"
		},
		{
			"name": "icon-departure",
			"file": "plane-takeoff.svg"
		},
		{
			"name": "icon-desktop",
			"file": "monitor.svg",
			"legacy": true
		},
		{
			"name": "icon-diagnostics",
			"file": "stethoscope.svg"
		},
		{
			"name": "icon-diagonal-arrow-alt",
			"file": "move-diagonal.svg"
		},
		{
			"name": "icon-diagonal-arrow",
			"file": "move-diagonal-2.svg"
		},
		{
			"name": "icon-diamond",
			"file": "gem.svg"
		},
		{
			"name": "icon-diamonds",
			"file": "diamond.svg"
		},
		{
			"name": "icon-dice",
			"file": "dices.svg"
		},
		{
			"name": "icon-diploma-alt",
			"file": "scroll-text.svg",
			"legacy": true
		},
		{
			"name": "icon-diploma",
			"file": "scroll-text.svg"
		},
		{
			"name": "icon-directions-alt",
			"file": "split.svg"
		},
		{
			"name": "icon-directions",
			"file": "signpost-big.svg"
		},
		{
			"name": "icon-disc",
			"file": "disc-3.svg"
		},
		{
			"name": "icon-disk-image",
			"file": "hard-drive.svg"
		},
		{
			"name": "icon-display",
			"file": "monitor.svg"
		},
		{
			"name": "icon-dna",
			"file": "dna.svg"
		},
		{
			"name": "icon-dock-connector",
			"file": "cable.svg"
		},
		{
			"name": "icon-document-dashed-line",
			"file": "file.svg",
			"missing": "TODO:"
		},
		{
			"name": "icon-document",
			"file": "file.svg"
		},
		{
			"name": "icon-documents",
			"file": "files.svg"
		},
		{
			"name": "icon-donate",
			"file": "hand-helping.svg",
			"legacy": true
		},
		{
			"name": "icon-door-open-alt",
			"file": "door-open.svg",
			"legacy": true
		},
		{
			"name": "icon-door-open",
			"file": "door-open.svg"
		},
		{
			"name": "icon-download-alt",
			"file": "download.svg"
		},
		{
			"name": "icon-download",
			"file": "monitor-down.svg"
		},
		{
			"name": "icon-drop",
			"file": "droplet.svg"
		},
		{
			"name": "icon-eco",
			"file": "leaf.svg"
		},
		{
			"name": "icon-economy",
			"file": "coins.svg",
			"legacy": true
		},
		{
			"name": "icon-edit",
			"file": "pencil.svg"
		},
		{
<<<<<<< HEAD
			"_name": "icon-eject",
			"____file": "eject.svg"
		},
		{
			"name": "icon-embed",
			"file": "monitor-play.svg"
		},
		{
=======
>>>>>>> 7ed8b972
			"name": "icon-employee",
			"file": "user.svg",
			"legacy": true
		},
		{
			"name": "icon-energy-saving-bulb",
			"file": "lightbulb.svg"
		},
		{
			"name": "icon-enter",
			"file": "corner-down-left.svg"
		},
		{
			"name": "icon-equalizer",
			"file": "sliders-horizontal.svg"
		},
		{
			"name": "icon-escape",
			"file": "circle-arrow-out-up-left.svg"
		},
		{
			"name": "icon-ethernet",
			"file": "network.svg"
		},
		{
			"name": "icon-eye",
			"file": "eye.svg"
		},
		{
			"name": "icon-exit-fullscreen",
			"file": "minimize-2.svg"
		},
		{
			"name": "icon-facebook-like",
			"file": "thumbs-up.svg"
		},
		{
			"name": "icon-factory",
			"file": "factory.svg"
		},
		{
			"name": "icon-favorite",
			"file": "heart.svg"
		},
		{
			"name": "icon-file-cabinet",
			"file": "square-library.svg"
		},
		{
			"name": "icon-files",
			"file": "file-stack.svg"
		},
		{
			"name": "icon-filter-arrows",
			"file": "arrow-down-a-z.svg"
		},
		{
			"name": "icon-filter",
			"file": "filter.svg"
		},
		{
			"name": "icon-fingerprint",
			"file": "fingerprint.svg"
		},
		{
			"name": "icon-fire",
			"file": "flame-kindling.svg"
		},
		{
			"name": "icon-firewire",
			"file": "usb.svg",
			"legacy": true
		},
		{
			"name": "icon-flag-alt",
			"file": "flag.svg"
		},
		{
			"name": "icon-flag",
			"file": "flag-triangle-right.svg"
		},
		{
			"name": "icon-flash",
			"file": "zap.svg"
		},
		{
			"name": "icon-flashlight",
			"file": "flashlight.svg"
		},
		{
			"name": "icon-flowerpot",
			"file": "flower-2.svg"
		},
		{
			"name": "icon-folder",
			"file": "folder.svg"
		},
		{
			"name": "icon-folders",
			"file": "folders.svg"
		},
		{
			"name": "icon-font",
			"file": "type.svg"
		},
		{
			"name": "icon-food",
			"file": "utensils-crossed.svg"
		},
		{
			"name": "icon-footprints",
			"file": "footprints.svg"
		},
		{
			"name": "icon-forking",
			"file": "git-pull-request.svg"
		},
		{
			"name": "icon-frame-alt",
			"file": "frame.svg",
			"legacy": true
		},
		{
			"name": "icon-frame",
			"file": "frame.svg"
		},
		{
			"name": "icon-fullscreen-alt",
			"file": "maximize-2.svg"
		},
		{
			"name": "icon-fullscreen",
			"file": "maximize.svg"
		},
		{
			"name": "icon-game",
			"file": "gamepad-2.svg"
		},
		{
			"name": "icon-geometry",
			"file": "ruler.svg",
			"legacy": true
		},
		{
			"name": "icon-gift",
			"file": "gift.svg"
		},
		{
			"name": "icon-glasses",
			"file": "glasses.svg"
		},
		{
			"name": "icon-globe-alt",
			"file": "globe.svg"
		},
		{
			"name": "icon-globe-asia",
			"file": "globe.svg",
			"legacy": true
		},
		{
			"name": "icon-globe-europe-africa",
			"file": "globe.svg",
			"legacy": true
		},
		{
			"name": "icon-globe-inverted-america",
			"file": "globe.svg",
			"legacy": true
		},
		{
			"name": "icon-globe-inverted-asia",
			"file": "globe.svg",
			"legacy": true
		},
		{
			"name": "icon-globe-inverted-europe-africa",
			"file": "globe.svg",
			"legacy": true
		},
		{
			"name": "icon-globe",
			"file": "globe.svg"
		},
		{
			"name": "icon-gps",
			"file": "satellite.svg"
		},
		{
			"name": "icon-graduate",
			"file": "graduation-cap.svg"
		},
		{
			"name": "icon-grid",
			"file": "grid-3x3.svg"
		},
		{
			"name": "icon-hammer",
			"file": "hammer.svg"
		},
		{
			"name": "icon-hand-active-alt",
			"file": "grab.svg",
			"legacy": true
		},
		{
			"name": "icon-hand-active",
			"file": "grab.svg"
		},
		{
			"name": "icon-hand-pointer-alt",
			"file": "pointer.svg",
			"legacy": true
		},
		{
			"name": "icon-hand-pointer",
			"file": "pointer.svg"
		},
		{
			"name": "icon-handshake",
			"file": "heart-handshake.svg"
		},
		{
			"name": "icon-handtool-alt",
			"file": "hand.svg",
			"legacy": true
		},
		{
			"name": "icon-handtool",
			"file": "hand.svg"
		},
		{
			"name": "icon-hard-drive-alt",
			"file": "hard-drive.svg",
			"legacy": true
		},
		{
			"name": "icon-hard-drive",
			"file": "hard-drive.svg",
			"legacy": true
		},
		{
<<<<<<< HEAD
			"_name": "icon-hat",
			"____file": "hat.svg"
		},
		{
			"_name": "icon-hd",
			"____file": "hd.svg"
		},
		{
			"name": "icon-heading-1",
			"file": "heading-1.svg"
		},
		{
			"name": "icon-heading-2",
			"file": "heading-2.svg"
		},
		{
			"name": "icon-heading-3",
			"file": "heading-3.svg"
		},
		{
=======
>>>>>>> 7ed8b972
			"name": "icon-headphones",
			"file": "headphones.svg"
		},
		{
			"name": "icon-headset",
			"file": "headphones.svg",
			"legacy": true
		},
		{
			"name": "icon-hearts",
			"file": "heart.svg"
		},
		{
			"name": "icon-height",
			"file": "move-vertical.svg"
		},
		{
			"name": "icon-help-alt",
			"file": "circle-help.svg"
		},
		{
			"name": "icon-help",
			"file": "life-buoy.svg"
		},
		{
			"name": "icon-history",
			"file": "history.svg"
		},
		{
			"name": "icon-home",
			"file": "house.svg"
		},
		{
			"name": "icon-horizontal-rule",
			"file": "separator-horizontal.svg"
		},
		{
			"name": "icon-hourglass",
			"file": "hourglass.svg"
		},
		{
			"name": "icon-imac",
			"file": "monitor.svg",
			"legacy": true
		},
		{
<<<<<<< HEAD
			"name": "icon-image-up",
			"file": "image-up.svg"
		},
		{
			"_name": "icon-inactive-line",
			"____file": "inactive-line.svg"
		},
		{
=======
>>>>>>> 7ed8b972
			"name": "icon-inbox-full",
			"file": "inbox.svg",
			"legacy": true
		},
		{
			"name": "icon-inbox",
			"file": "inbox.svg"
		},
		{
			"name": "icon-indent",
			"file": "indent-increase.svg"
		},
		{
			"name": "icon-infinity",
			"file": "infinity.svg"
		},
		{
			"name": "icon-info",
			"file": "info.svg"
		},
		{
			"name": "icon-invoice",
			"file": "scroll-text.svg",
			"legacy": true
		},
		{
			"name": "icon-ipad",
			"file": "tablet.svg",
			"legacy": true
		},
		{
			"name": "icon-iphone",
			"file": "smartphone.svg",
			"legacy": true
		},
		{
			"name": "icon-italic",
			"file": "italic.svg"
		},
		{
			"name": "icon-item-arrangement",
			"file": "table-properties.svg",
			"legacy": true
		},
		{
			"name": "icon-junk",
			"file": "archive-x.svg"
		},
		{
			"name": "icon-key",
			"file": "key-round.svg"
		},
		{
			"name": "icon-keyboard",
			"file": "keyboard.svg"
		},
		{
			"name": "icon-lab",
			"file": "flask-conical.svg"
		},
		{
			"name": "icon-laptop",
			"file": "laptop.svg"
		},
		{
			"name": "icon-layers-alt",
			"file": "layers.svg",
			"legacy": true
		},
		{
			"name": "icon-layers",
			"file": "layers-3.svg"
		},
		{
			"name": "icon-layout",
			"file": "layout-dashboard.svg"
		},
		{
			"name": "icon-left-double-arrow",
			"file": "chevrons-left.svg"
		},
		{
			"name": "icon-legal",
			"file": "scale.svg"
		},
		{
			"name": "icon-lense",
			"file": "focus.svg",
			"legacy": true
		},
		{
			"name": "icon-library",
			"file": "landmark.svg"
		},
		{
			"name": "icon-light-down",
			"file": "sun-moon.svg"
		},
		{
			"name": "icon-light-up",
			"file": "sun.svg"
		},
		{
			"name": "icon-lightbulb-active",
			"file": "lightbulb.svg"
		},
		{
			"name": "icon-lightbulb",
			"file": "lightbulb-off.svg",
			"legacy": true
		},
		{
			"name": "icon-lightning",
			"file": "cloud-lightning.svg"
		},
		{
			"name": "icon-link",
			"file": "link.svg"
		},
		{
			"name": "icon-list",
			"file": "align-justify.svg"
		},
		{
			"name": "icon-load",
			"file": "arrow-down-to-line.svg",
			"legacy": true
		},
		{
			"name": "icon-loading",
			"file": "watch.svg",
			"legacy": true
		},
		{
			"name": "icon-locate",
			"file": "locate.svg"
		},
		{
			"name": "icon-location-near-me",
			"file": "map-pinned.svg",
			"legacy": true
		},
		{
			"name": "icon-location-nearby",
			"file": "map-pinned.svg"
		},
		{
			"name": "icon-lock",
			"file": "lock.svg"
		},
		{
			"name": "icon-log-out",
			"file": "log-out.svg"
		},
		{
			"name": "icon-logout",
			"file": "log-out.svg",
			"legacy": true
		},
		{
			"name": "icon-loupe",
			"file": "scan-search.svg",
			"legacy": true
		},
		{
			"name": "icon-magnet",
			"file": "magnet.svg"
		},
		{
			"name": "icon-mailbox",
			"file": "mailbox.svg"
		},
		{
			"name": "icon-map-alt",
			"file": "navigation.svg"
		},
		{
			"name": "icon-map-location",
			"file": "map-pinned.svg",
			"legacy": true
		},
		{
			"name": "icon-map-marker",
			"file": "map-pin.svg"
		},
		{
			"name": "icon-map",
			"file": "map.svg"
		},
		{
			"name": "icon-medal",
			"file": "medal.svg"
		},
		{
			"name": "icon-medical-emergency",
			"file": "heart-pulse.svg"
		},
		{
			"name": "icon-medicine",
			"file": "pill.svg"
		},
		{
			"name": "icon-meeting",
			"file": "presentation.svg",
			"legacy": true
		},
		{
			"name": "icon-megaphone",
			"file": "megaphone.svg"
		},
		{
			"name": "icon-merge",
			"file": "merge.svg"
		},
		{
			"name": "icon-message-open",
			"file": "mail-open.svg"
		},
		{
			"name": "icon-message-unopened",
			"file": "mail.svg",
			"legacy": true
		},
		{
			"name": "icon-message",
			"file": "mail.svg"
		},
		{
			"name": "icon-microscope",
			"file": "microscope.svg"
		},
		{
			"name": "icon-mindmap",
			"file": "network.svg",
			"legacy": true
		},
		{
			"name": "icon-mobile",
			"file": "smartphone.svg"
		},
		{
			"name": "icon-mountain",
			"file": "mountain-snow.svg"
		},
		{
			"name": "icon-mouse-cursor",
			"file": "mouse-pointer.svg"
		},
		{
			"name": "icon-mouse",
			"file": "mouse.svg"
		},
		{
			"name": "icon-movie-alt",
			"file": "clapperboard.svg"
		},
		{
			"name": "icon-movie",
			"file": "film.svg"
		},
		{
			"name": "icon-multiple-credit-cards",
			"file": "wallet-cards.svg"
		},
		{
			"name": "icon-multiple-windows",
			"file": "book-copy.svg"
		},
		{
			"name": "icon-music",
			"file": "music.svg"
		},
		{
			"name": "icon-name-badge",
			"file": "contact.svg",
			"legacy": true
		},
		{
			"name": "icon-navigation-bottom",
			"file": "arrow-down-to-line.svg",
			"legacy": true
		},
		{
			"name": "icon-navigation-down",
			"file": "chevron-down.svg",
			"legacy": true
		},
		{
			"name": "icon-navigation-first",
			"file": "arrow-left-to-line.svg",
			"legacy": true
		},
		{
			"name": "icon-navigation-horizontal",
			"file": "move-horizontal.svg",
			"legacy": true
		},
		{
			"name": "icon-navigation-last",
			"file": "arrow-right-to-line.svg",
			"legacy": true
		},
		{
			"name": "icon-navigation-left",
			"file": "chevron-left.svg",
			"legacy": true
		},
		{
			"name": "icon-navigation-right",
			"file": "chevron-right.svg",
			"legacy": true
		},
		{
			"name": "icon-navigation-road",
			"file": "move-vertical.svg",
			"legacy": true
		},
		{
			"name": "icon-navigation-top",
			"file": "arrow-up-to-line.svg",
			"legacy": true
		},
		{
			"name": "icon-navigation-up",
			"file": "chevron-up.svg",
			"legacy": true
		},
		{
			"name": "icon-navigation-vertical",
			"file": "move-vertical.svg",
			"legacy": true
		},
		{
			"name": "icon-navigation",
			"file": "move.svg",
			"legacy": true
		},
		{
			"name": "icon-navigational-arrow",
			"file": "navigation-2.svg"
		},
		{
			"name": "icon-network-alt",
			"file": "network.svg"
		},
		{
			"name": "icon-newspaper-alt",
			"file": "newspaper.svg",
			"legacy": true
		},
		{
			"name": "icon-newspaper",
			"file": "newspaper.svg"
		},
		{
			"name": "icon-next-media",
			"file": "fast-forward.svg",
			"legacy": true
		},
		{
			"name": "icon-next",
			"file": "play.svg",
			"legacy": true
		},
		{
			"name": "icon-nodes",
			"file": "waypoints.svg",
			"legacy": true
		},
		{
			"name": "icon-notepad-alt",
			"file": "file-text.svg",
			"legacy": true
		},
		{
			"name": "icon-notepad",
			"file": "file-text.svg"
		},
		{
			"name": "icon-old-key",
			"file": "key.svg"
		},
		{
			"name": "icon-old-phone",
			"file": "phone.svg",
			"legacy": true
		},
		{
			"name": "icon-operator",
			"file": "user-cog.svg"
		},
		{
			"name": "icon-ordered-list",
			"file": "list-ordered.svg"
		},
		{
			"name": "icon-out",
			"file": "external-link.svg"
		},
		{
			"name": "icon-outbox",
			"file": "archive-restore.svg",
			"legacy": true
		},
		{
			"name": "icon-outdent",
			"file": "indent-decrease.svg"
		},
		{
			"name": "icon-page-add",
			"file": "file-plus-2.svg"
		},
		{
			"name": "icon-page-down",
			"file": "arrow-down-to-line.svg"
		},
		{
			"name": "icon-page-remove",
			"file": "file-minus-2.svg"
		},
		{
			"name": "icon-page-restricted",
			"file": "file-x-2.svg"
		},
		{
			"name": "icon-page-up",
			"file": "arrow-up-to-line.svg"
		},
		{
			"name": "icon-paint-roller",
			"file": "paint-bucket.svg",
			"legacy": true
		},
		{
			"name": "icon-palette",
			"file": "palette.svg"
		},
		{
			"name": "icon-panel-show",
			"file": "panel-bottom-open.svg"
		},
		{
			"name": "icon-pannel-close",
			"file": "panel-bottom-close.svg"
		},
		{
			"name": "icon-paper-bag",
			"file": "shopping-basket.svg",
			"legacy": true
		},
		{
			"name": "icon-paper-plane-alt",
			"file": "send-horizontal.svg"
		},
		{
			"name": "icon-paper-plane",
			"file": "send.svg"
		},
		{
			"name": "icon-partly-cloudy",
			"file": "cloud-sun.svg"
		},
		{
			"name": "icon-paste-in",
			"file": "clipboard-paste.svg",
			"legacy": true
		},
		{
			"name": "icon-pause",
			"file": "pause.svg"
		},
		{
			"name": "icon-pc",
			"file": "monitor.svg",
			"legacy": true
		},
		{
			"name": "icon-people-alt-2",
			"file": "person-standing.svg",
			"legacy": true
		},
		{
			"name": "icon-people-alt",
			"file": "person-standing.svg",
			"legacy": true
		},
		{
			"name": "icon-people-female",
			"file": "person-standing.svg",
			"legacy": true
		},
		{
			"name": "icon-people",
			"file": "person-standing.svg"
		},
		{
			"name": "icon-phone-ring",
			"file": "phone-call.svg"
		},
		{
			"name": "icon-phone",
			"file": "phone.svg"
		},
		{
			"name": "icon-photo-album",
			"file": "book-image.svg"
		},
		{
			"name": "icon-picture",
			"file": "image.svg"
		},
		{
			"name": "icon-pictures-alt-2",
			"file": "gallery-thumbnails.svg"
		},
		{
			"name": "icon-pictures-alt",
			"file": "image.svg",
			"legacy": true
		},
		{
			"name": "icon-pictures",
			"file": "camera.svg"
		},
		{
			"name": "icon-pie-chart",
			"file": "chart-pie.svg"
		},
		{
			"name": "icon-piggy-bank",
			"file": "piggy-bank.svg"
		},
		{
			"name": "icon-pin-location",
			"file": "map-pin.svg"
		},
		{
			"name": "icon-plane",
			"file": "plane.svg"
		},
		{
			"name": "icon-planet",
			"file": "orbit.svg",
			"legacy": true
		},
		{
			"name": "icon-play",
			"file": "play.svg"
		},
		{
			"name": "icon-playing-cards",
			"file": "gallery-horizontal-end.svg",
			"legacy": true
		},
		{
			"name": "icon-playlist",
			"file": "list-music.svg"
		},
		{
			"name": "icon-plugin",
			"file": "blocks.svg"
		},
		{
			"name": "icon-podcast",
			"file": "podcast.svg"
		},
		{
			"name": "icon-poll",
			"file": "vote.svg",
			"legacy": true
		},
		{
			"name": "icon-post-it",
			"file": "sticky-note.svg"
		},
		{
			"name": "icon-power-outlet",
			"file": "square-power.svg",
			"legacy": true
		},
		{
			"name": "icon-power",
			"file": "power.svg"
		},
		{
			"name": "icon-presentation",
			"file": "presentation.svg"
		},
		{
			"name": "icon-previous-media",
			"file": "rewind.svg"
		},
		{
			"name": "icon-previous",
			"file": "skip-back.svg"
		},
		{
			"name": "icon-price-dollar",
			"file": "badge-dollar-sign.svg",
			"legacy": true
		},
		{
			"name": "icon-price-euro",
			"file": "badge-euro.svg",
			"legacy": true
		},
		{
			"name": "icon-price-pound",
			"file": "badge-pound-sterling.svg",
			"legacy": true
		},
		{
			"name": "icon-price-yen",
			"file": "badge-japanese-yen.svg",
			"legacy": true
		},
		{
			"name": "icon-print",
			"file": "printer.svg"
		},
		{
			"name": "icon-printer-alt",
			"file": "printer.svg",
			"legacy": true
		},
		{
			"name": "icon-projector",
			"file": "projector.svg"
		},
		{
			"name": "icon-pulse",
			"file": "activity.svg"
		},
		{
			"name": "icon-pushpin",
			"file": "pin.svg"
		},
		{
			"name": "icon-qr-code",
			"file": "qr-code.svg"
		},
		{
			"name": "icon-quote",
			"file": "quote.svg"
		},
		{
			"name": "icon-radio-alt",
			"file": "radio.svg"
		},
		{
			"name": "icon-radio-receiver",
			"file": "boom-box.svg"
		},
		{
			"name": "icon-radio",
			"file": "radio-tower.svg"
		},
		{
			"name": "icon-rain",
			"file": "cloud-rain.svg"
		},
		{
			"name": "icon-rate",
			"file": "star.svg",
			"legacy": true
		},
		{
			"name": "icon-re-post",
			"file": "repeat.svg"
		},
		{
			"name": "icon-readonly",
			"file": "pencil-off.svg"
		},
		{
			"name": "icon-receipt-alt",
			"file": "receipt.svg"
		},
		{
			"name": "icon-reception",
			"file": "concierge-bell.svg"
		},
		{
			"name": "icon-record",
			"file": "disc-3.svg",
			"legacy": true
		},
		{
			"name": "icon-rectangle-ellipsis",
			"file": "rectangle-ellipsis.svg"
		},
		{
			"name": "icon-redo",
			"file": "redo-2.svg"
		},
		{
			"name": "icon-refresh",
			"file": "rotate-cw.svg"
		},
		{
			"name": "icon-remote",
			"file": "calculator.svg",
			"legacy": true
		},
		{
			"name": "icon-remove",
			"file": "trash-2.svg"
		},
		{
			"name": "icon-repeat-one",
			"file": "repeat-1.svg"
		},
		{
			"name": "icon-repeat",
			"file": "repeat.svg"
		},
		{
			"name": "icon-reply-arrow",
			"file": "reply.svg"
		},
		{
			"name": "icon-resize",
			"file": "scaling.svg"
		},
		{
			"name": "icon-return-to-top",
			"file": "arrow-up-to-line.svg",
			"legacy": true
		},
		{
			"name": "icon-right-double-arrow",
			"file": "chevrons-right.svg",
			"legacy": true
		},
		{
			"name": "icon-roadsign",
			"file": "milestone.svg",
			"legacy": true
		},
		{
			"name": "icon-rocket",
			"file": "rocket.svg"
		},
		{
			"name": "icon-rss",
			"file": "rss.svg"
		},
		{
			"name": "icon-ruler-alt",
			"file": "pencil-ruler.svg"
		},
		{
			"name": "icon-ruler",
			"file": "ruler.svg"
		},
		{
			"name": "icon-satellite-dish",
			"file": "satellite-dish.svg"
		},
		{
			"name": "icon-save",
			"file": "save.svg"
		},
		{
			"name": "icon-scan",
			"file": "radar.svg"
		},
		{
			"name": "icon-school",
			"file": "school.svg"
		},
		{
			"name": "icon-screensharing",
			"file": "screen-share.svg"
		},
		{
			"name": "icon-script-alt",
			"file": "scroll.svg",
			"legacy": true
		},
		{
			"name": "icon-script",
			"file": "scroll-text.svg"
		},
		{
			"name": "icon-scull",
			"file": "skull.svg"
		},
		{
			"name": "icon-search",
			"file": "search.svg"
		},
		{
			"name": "icon-sensor",
			"file": "scan-eye.svg"
		},
		{
			"name": "icon-server-alt",
			"file": "database.svg",
			"legacy": true
		},
		{
			"name": "icon-server",
			"file": "server.svg"
		},
		{
			"name": "icon-settings-alt",
			"file": "settings.svg",
			"legacy": true
		},
		{
			"name": "icon-settings",
			"file": "settings.svg"
		},
		{
			"name": "icon-share-alt",
			"file": "wifi.svg"
		},
		{
			"name": "icon-share",
			"file": "share-2.svg"
		},
		{
			"name": "icon-sharing-iphone",
			"file": "share.svg"
		},
		{
			"name": "icon-shield",
			"file": "shield-half.svg"
		},
		{
			"name": "icon-shift",
			"file": "arrow-big-up.svg"
		},
		{
			"name": "icon-shipping-box",
			"file": "container.svg"
		},
		{
			"name": "icon-shipping",
			"file": "baggage-claim.svg"
		},
		{
			"name": "icon-shoe",
			"file": "footprints.svg",
			"legay": true
		},
		{
			"name": "icon-shopping-basket-alt-2",
			"file": "shopping-basket.svg",
			"legacy": true
		},
		{
			"name": "icon-shopping-basket-alt",
			"file": "shopping-basket.svg"
		},
		{
			"name": "icon-shopping-basket",
			"file": "shopping-cart.svg"
		},
		{
			"name": "icon-shuffle",
			"file": "shuffle.svg"
		},
		{
			"name": "icon-sience",
			"file": "atom.svg"
		},
		{
			"name": "icon-single-note",
			"file": "music-2.svg"
		},
		{
			"name": "icon-sitemap",
			"file": "network.svg",
			"legacy": true
		},
		{
			"name": "icon-sleep",
			"file": "moon-star.svg"
		},
		{
			"name": "icon-slideshow",
			"file": "presentation.svg",
			"legacy": true
		},
		{
			"name": "icon-smiley-inverted",
			"file": "smile.svg",
			"legacy": true
		},
		{
			"name": "icon-smiley",
			"file": "smile.svg"
		},
		{
			"name": "icon-snow",
			"file": "cloud-snow.svg"
		},
		{
			"name": "icon-sound-low",
			"file": "volume-1.svg"
		},
		{
			"name": "icon-sound-medium",
			"file": "volume-2.svg",
			"legacy": true
		},
		{
			"name": "icon-sound-off",
			"file": "volume.svg"
		},
		{
			"name": "icon-sound-waves",
			"file": "waves.svg"
		},
		{
			"name": "icon-sound",
			"file": "volume-2.svg"
		},
		{
			"name": "icon-spades",
			"file": "spade.svg"
		},
		{
			"name": "icon-speaker",
			"file": "speaker.svg"
		},
		{
			"name": "icon-speed-gauge",
			"file": "circle-gauge.svg"
		},
		{
			"name": "icon-split-alt",
			"file": "square-split-horizontal.svg"
		},
		{
			"name": "icon-split",
			"file": "split.svg"
		},
		{
			"name": "icon-sprout",
			"file": "sprout.svg"
		},
		{
			"name": "icon-squiggly-line",
			"file": "route.svg",
			"legacy": true
		},
		{
			"name": "icon-ssd",
			"file": "hard-drive.svg",
			"legacy": true
		},
		{
			"name": "icon-stacked-disks",
			"file": "server.svg",
			"legacy": true
		},
		{
			"name": "icon-stamp",
			"file": "square-asterisk.svg",
			"legacy": true
		},
		{
			"name": "icon-stop-alt",
			"file": "octagon-x.svg"
		},
		{
			"name": "icon-stop-hand",
			"file": "hand.svg",
			"legacy": true
		},
		{
			"name": "icon-stop",
			"file": "square.svg"
		},
		{
			"name": "icon-store",
			"file": "store.svg"
		},
		{
			"name": "icon-stream",
			"file": "square-activity.svg",
			"legacy": true
		},
		{
			"name": "icon-strikethrough",
			"file": "strikethrough.svg"
		},
		{
			"name": "icon-sunny",
			"file": "sun.svg"
		},
		{
			"name": "icon-sweatshirt",
			"file": "shirt.svg",
			"legacy": true
		},
		{
			"name": "icon-sync",
			"file": "refresh-ccw.svg"
		},
		{
			"name": "icon-t-shirt",
			"file": "shirt.svg"
		},
		{
			"name": "icon-tab-key",
			"file": "arrow-right-to-line.svg"
		},
		{
			"name": "icon-tag",
			"file": "tag.svg"
		},
		{
			"name": "icon-tags",
			"file": "tags.svg"
		},
		{
			"name": "icon-takeaway-cup",
			"file": "cup-soda.svg",
			"legacy": true
		},
		{
			"name": "icon-target",
			"file": "target.svg"
		},
		{
			"name": "icon-temperatrure-alt",
			"file": "thermometer-snowflake.svg"
		},
		{
			"name": "icon-temperature",
			"file": "thermometer-sun.svg"
		},
		{
			"name": "icon-terminal",
			"file": "square-terminal.svg"
		},
		{
			"name": "icon-text-align-center",
			"file": "align-center.svg"
		},
		{
			"name": "icon-text-align-justify",
			"file": "align-justify.svg"
		},
		{
			"name": "icon-text-align-left",
			"file": "align-left.svg"
		},
		{
			"name": "icon-text-align-right",
			"file": "align-right.svg"
		},
		{
			"name": "icon-theater",
			"file": "drama.svg"
		},
		{
			"name": "icon-thumb-down",
			"file": "thumbs-down.svg"
		},
		{
			"name": "icon-thumb-up",
			"file": "thumbs-up.svg"
		},
		{
			"name": "icon-thumbnail-list",
			"file": "layout-list.svg"
		},
		{
			"name": "icon-thumbnails-small",
			"file": "grip.svg"
		},
		{
			"name": "icon-thumbnails",
			"file": "layout-grid.svg"
		},
		{
			"name": "icon-ticket",
			"file": "ticket.svg"
		},
		{
			"name": "icon-time",
			"file": "clock-4.svg"
		},
		{
			"name": "icon-timer",
			"file": "timer.svg"
		},
		{
			"name": "icon-tools",
			"file": "wrench.svg",
			"legacy": true
		},
		{
			"name": "icon-top",
			"file": "shirt.svg",
			"legacy": true
		},
		{
			"name": "icon-traffic-alt",
			"file": "arrow-left-right.svg",
			"legacy": true
		},
		{
			"name": "icon-trafic",
			"file": "arrow-left-right.svg"
		},
		{
			"name": "icon-train",
			"file": "train-front.svg"
		},
		{
			"name": "icon-trash-alt-2",
			"file": "trash-2.svg",
			"legacy": true
		},
		{
			"name": "icon-trash-alt",
			"file": "trash-2.svg",
			"legacy": true
		},
		{
			"name": "icon-trash",
			"file": "trash-2.svg"
		},
		{
			"name": "icon-tree",
			"file": "tree-deciduous.svg"
		},
		{
			"name": "icon-trophy",
			"file": "trophy.svg"
		},
		{
			"name": "icon-truck",
			"file": "truck.svg"
		},
		{
			"name": "icon-tv-old",
			"file": "tv.svg"
		},
		{
			"name": "icon-tv",
			"file": "monitor-play.svg"
		},
		{
			"name": "icon-umb-content",
			"file": "file.svg",
			"legacy": true
		},
		{
			"name": "icon-umb-developer",
			"file": "user-cog.svg",
			"legacy": true
		},
		{
			"name": "icon-umb-media",
			"file": "image.svg",
			"legacy": true
		},
		{
			"name": "icon-umb-settings",
			"file": "wrench.svg",
			"legacy": true
		},
		{
			"name": "icon-umb-users",
			"file": "user.svg",
			"legacy": true
		},
		{
			"name": "icon-umbrella",
			"file": "umbrella.svg"
		},
		{
			"name": "icon-undo",
			"file": "undo-2.svg"
		},
		{
			"name": "icon-underline",
			"file": "underline.svg"
		},
		{
			"name": "icon-unlocked",
			"file": "lock-open.svg"
		},
		{
			"name": "icon-unplug",
			"file": "unplug.svg"
		},
		{
			"name": "icon-untitled",
			"file": "box.svg",
			"legacy": true
		},
		{
			"name": "icon-usb-connector",
			"file": "cable.svg",
			"legacy": true
		},
		{
			"name": "icon-usb",
			"file": "usb.svg"
		},
		{
			"name": "icon-user-female",
			"file": "user.svg",
			"legacy": true
		},
		{
			"name": "icon-user-females-alt",
			"file": "users.svg",
			"legacy": true
		},
		{
			"name": "icon-user-females",
			"file": "users.svg",
			"legacy": true
		},
		{
			"name": "icon-user-glasses",
			"file": "user.svg",
			"legacy": true
		},
		{
			"name": "icon-user",
			"file": "user.svg"
		},
		{
			"name": "icon-users-alt",
			"file": "users.svg",
			"legacy": true
		},
		{
			"name": "icon-users",
			"file": "users.svg"
		},
		{
			"name": "icon-utilities",
			"file": "pocket-knife.svg"
		},
		{
			"name": "icon-vcard",
			"file": "contact.svg"
		},
		{
			"name": "icon-video",
			"file": "video.svg"
		},
		{
			"name": "icon-voice",
			"file": "mic.svg"
		},
		{
			"name": "icon-wall-plug",
			"file": "plug.svg"
		},
		{
			"name": "icon-wallet",
			"file": "wallet.svg"
		},
		{
			"name": "icon-wand",
			"file": "wand-sparkles.svg"
		},
		{
			"name": "icon-webhook",
			"file": "webhook.svg"
		},
		{
			"name": "icon-weight",
			"file": "weight.svg"
		},
		{
			"name": "icon-width",
			"file": "move-horizontal.svg"
		},
		{
			"name": "icon-wifi",
			"file": "wifi.svg"
		},
		{
			"name": "icon-window-popin",
			"file": "square-arrow-down-left.svg"
		},
		{
			"name": "icon-window-popout",
			"file": "square-arrow-up-right.svg"
		},
		{
			"name": "icon-window-sizes",
			"file": "scaling.svg"
		},
		{
			"name": "icon-wine-glass",
			"file": "wine.svg"
		},
		{
			"name": "icon-wrench",
			"file": "wrench.svg"
		},
		{
			"name": "icon-wrong",
			"file": "circle-x.svg"
		},
		{
			"name": "icon-zip",
			"file": "file-archive.svg"
		},
		{
			"name": "icon-zom-out",
			"file": "zoom-out.svg",
			"legacy": true
		},
		{
			"name": "icon-zoom-in",
			"file": "zoom-in.svg"
		},
		{
			"name": "icon-zoom-out",
			"file": "zoom-out.svg"
		},
		{
			"name": "icon-star",
			"file": "star.svg"
		},
		{
			"name": "icon-database",
			"file": "database.svg"
		},
		{
			"name": "icon-umb-manifest",
			"file": "puzzle.svg"
		}
	],
	"simpleIcons": [
		{
			"name": "icon-facebook",
			"file": "facebook.svg"
		},
		{
			"name": "icon-gitbook",
			"file": "gitbook.svg"
		},
		{
			"name": "icon-github",
			"file": "github.svg"
		},
		{
			"name": "icon-gitlab",
			"file": "gitlab.svg"
		},
		{
			"name": "icon-google",
			"file": "google.svg"
		},
		{
			"name": "icon-linkedin",
			"file": "linkedin.svg"
		},
		{
			"name": "icon-mastodon",
			"file": "mastodon.svg"
		},
		{
			"name": "icon-twitter-x",
			"file": "x.svg"
		}
	],
	"umbraco": [
		{
			"name": "icon-art-easel",
			"file": "icon-art-easel.svg",
			"legacy": true
		},
		{
			"name": "icon-article",
			"file": "icon-article.svg",
			"legacy": true
		},
		{
			"name": "icon-auction-hammer",
			"file": "icon-auction-hammer.svg",
			"legacy": true
		},
		{
			"name": "icon-badge-count",
			"file": "icon-badge-count.svg",
			"legacy": true
		},
		{
			"name": "icon-band-aid",
			"file": "icon-band-aid.svg",
			"legacy": true
		},
		{
			"name": "icon-baby-stroller",
			"file": "icon-baby-stroller.svg",
			"legacy": true
		},
		{
			"name": "icon-bill-dollar",
			"file": "icon-bill-dollar.svg",
			"legacy": true
		},
		{
			"name": "icon-bill-euro",
			"file": "icon-bill-euro.svg",
			"legacy": true
		},
		{
			"name": "icon-bill-pound",
			"file": "icon-bill-pound.svg",
			"legacy": true
		},
		{
			"name": "icon-bill-yen",
			"file": "icon-bill-yen.svg",
			"legacy": true
		},
		{
			"name": "icon-bill",
			"file": "icon-bill.svg",
			"legacy": true
		},
		{
			"name": "icon-billboard",
			"file": "icon-billboard.svg",
			"legacy": true
		},
		{
			"name": "icon-bills-dollar",
			"file": "icon-bills-dollar.svg",
			"legacy": true
		},
		{
			"name": "icon-bills-euro",
			"file": "icon-bills-euro.svg",
			"legacy": true
		},
		{
			"name": "icon-bills-pound",
			"file": "icon-bills-pound.svg",
			"legacy": true
		},
		{
			"name": "icon-bills-yen",
			"file": "icon-bills-yen.svg",
			"legacy": true
		},
		{
			"name": "icon-bills",
			"file": "icon-bills.svg",
			"legacy": true
		},
		{
			"name": "icon-blueprint",
			"file": "icon-blueprint.svg",
			"legacy": true
		},
		{
			"name": "icon-bomb",
			"file": "icon-bomb.svg",
			"legacy": true
		},
		{
			"name": "icon-cash-register",
			"file": "icon-cash-register.svg",
			"legacy": true
		},
		{
			"name": "icon-checkbox-dotted-active",
			"file": "icon-checkbox-dotted-active.svg",
			"legacy": true
		},
		{
			"name": "icon-chess",
			"file": "icon-chess.svg",
			"legacy": true
		},
		{
			"name": "icon-circus",
			"file": "icon-circus.svg",
			"legacy": true
		},
		{
			"name": "icon-clothes-hanger",
			"file": "icon-clothes-hanger.svg",
			"legacy": true
		},
		{
			"name": "icon-coin",
			"file": "icon-coin.svg",
			"legacy": true
		},
		{
			"name": "icon-coins-dollar-alt",
			"file": "icon-coins-dollar-alt.svg",
			"legacy": true
		},
		{
			"name": "icon-coins-dollar",
			"file": "icon-coins-dollar.svg",
			"legacy": true
		},
		{
			"name": "icon-coins-euro-alt",
			"file": "icon-coins-euro-alt.svg",
			"legacy": true
		},
		{
			"name": "icon-coins-euro",
			"file": "icon-coins-euro.svg",
			"legacy": true
		},
		{
			"name": "icon-coins-pound-alt",
			"file": "icon-coins-pound-alt.svg",
			"legacy": true
		},
		{
			"name": "icon-coins-pound",
			"file": "icon-coins-pound.svg",
			"legacy": true
		},
		{
			"name": "icon-coins-yen-alt",
			"file": "icon-coins-yen-alt.svg",
			"legacy": true
		},
		{
			"name": "icon-coins-yen",
			"file": "icon-coins-yen.svg",
			"legacy": true
		},
		{
			"name": "icon-comb",
			"file": "icon-comb.svg",
			"legacy": true
		},
		{
			"name": "icon-desk",
			"file": "icon-desk.svg",
			"legacy": true
		},
		{
			"name": "icon-dollar-bag",
			"file": "icon-dollar-bag.svg",
			"legacy": true
		},
		{
			"name": "icon-eject",
			"file": "icon-eject.svg",
			"legacy": true
		},
		{
			"name": "icon-euro-bag",
			"file": "icon-euro-bag.svg",
			"legacy": true
		},
		{
			"name": "icon-female-symbol",
			"file": "icon-female-symbol.svg",
			"legacy": true
		},
		{
			"name": "icon-firewall",
			"file": "icon-firewall.svg",
			"legacy": true
		},
		{
			"name": "icon-folder-open",
			"file": "icon-folder-open.svg",
			"legacy": true
		},
		{
			"name": "icon-folder-outline",
			"file": "icon-folder-outline.svg",
			"legacy": true
		},
		{
			"name": "icon-handprint",
			"file": "icon-handprint.svg",
			"legacy": true
		},
		{
			"name": "icon-hat",
			"file": "icon-hat.svg",
			"legacy": true
		},
		{
			"name": "icon-hd",
			"file": "icon-hd.svg",
			"legacy": true
		},
		{
			"name": "icon-inactive-line",
			"file": "icon-inactive-line.svg",
			"legacy": true
		},
		{
			"name": "icon-keychain",
			"file": "icon-keychain.svg",
			"legacy": true
		},
		{
			"name": "icon-keyhole",
			"file": "icon-keyhole.svg",
			"legacy": true
		},
		{
			"name": "icon-linux-tux",
			"file": "icon-linux-tux.svg",
			"legacy": true
		},
		{
			"name": "icon-male-and-female",
			"file": "icon-users.svg",
			"legacy": true
		},
		{
			"name": "icon-male-symbol",
			"file": "icon-male-symbol.svg",
			"legacy": true
		},
		{
			"name": "icon-molecular-network",
			"file": "icon-molecular-network.svg",
			"legacy": true
		},
		{
			"name": "icon-molecular",
			"file": "icon-molecular.svg",
			"legacy": true
		},
		{
			"name": "icon-umbraco",
			"file": "icon-umbraco.svg"
		}
	]
}<|MERGE_RESOLUTION|>--- conflicted
+++ resolved
@@ -167,7 +167,6 @@
 			"file": "ban.svg"
 		},
 		{
-<<<<<<< HEAD
 			"name": "icon-blockquote",
 			"file": "text-quote.svg"
 		},
@@ -176,8 +175,6 @@
 			"____file": "blueprint.svg"
 		},
 		{
-=======
->>>>>>> 7ed8b972
 			"name": "icon-bluetooth",
 			"file": "bluetooth.svg"
 		},
@@ -186,17 +183,10 @@
 			"file": "ship.svg"
 		},
 		{
-<<<<<<< HEAD
 			"name": "icon-bold",
 			"file": "bold.svg"
 		},
 		{
-			"_name": "icon-bomb",
-			"____file": "bomb.svg"
-		},
-		{
-=======
->>>>>>> 7ed8b972
 			"name": "icon-bones",
 			"file": "bone.svg"
 		},
@@ -673,17 +663,10 @@
 			"file": "pencil.svg"
 		},
 		{
-<<<<<<< HEAD
-			"_name": "icon-eject",
-			"____file": "eject.svg"
-		},
-		{
 			"name": "icon-embed",
 			"file": "monitor-play.svg"
 		},
 		{
-=======
->>>>>>> 7ed8b972
 			"name": "icon-employee",
 			"file": "user.svg",
 			"legacy": true
@@ -926,15 +909,6 @@
 			"legacy": true
 		},
 		{
-<<<<<<< HEAD
-			"_name": "icon-hat",
-			"____file": "hat.svg"
-		},
-		{
-			"_name": "icon-hd",
-			"____file": "hd.svg"
-		},
-		{
 			"name": "icon-heading-1",
 			"file": "heading-1.svg"
 		},
@@ -947,8 +921,6 @@
 			"file": "heading-3.svg"
 		},
 		{
-=======
->>>>>>> 7ed8b972
 			"name": "icon-headphones",
 			"file": "headphones.svg"
 		},
@@ -995,17 +967,10 @@
 			"legacy": true
 		},
 		{
-<<<<<<< HEAD
 			"name": "icon-image-up",
 			"file": "image-up.svg"
 		},
 		{
-			"_name": "icon-inactive-line",
-			"____file": "inactive-line.svg"
-		},
-		{
-=======
->>>>>>> 7ed8b972
 			"name": "icon-inbox-full",
 			"file": "inbox.svg",
 			"legacy": true
