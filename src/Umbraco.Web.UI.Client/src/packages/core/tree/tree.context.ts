--- conflicted
+++ resolved
@@ -30,11 +30,9 @@
 	public repository?: UmbTreeRepository<TreeItemType>;
 	public selectableFilter?: (item: TreeItemType) => boolean = () => true;
 
-<<<<<<< HEAD
 	public filter?: (item: TreeItemType) => boolean = () => true;
-=======
+
 	public readonly selection = new UmbSelectionManager(this._host);
->>>>>>> 1f289151
 
 	#treeAlias?: string;
 
