import { UMB_RESTORE_FROM_RECYCLE_BIN_MODAL } from './modal/restore-from-recycle-bin-modal.token.js';
import type { MetaEntityActionRestoreFromRecycleBinKind } from './types.js';
import { UmbEntityRestoredFromRecycleBinEvent } from './restore-from-recycle-bin.event.js';
import { umbOpenModal } from '@umbraco-cms/backoffice/modal';
import {
	UmbEntityActionBase,
	UmbRequestReloadChildrenOfEntityEvent,
	UmbRequestReloadStructureForEntityEvent,
} from '@umbraco-cms/backoffice/entity-action';
import { UMB_ACTION_EVENT_CONTEXT } from '@umbraco-cms/backoffice/action';

/**
 * Entity action for restoring an item from the recycle bin.
 * @class UmbRestoreFromRecycleBinEntityAction
 * @augments {UmbEntityActionBase<MetaEntityActionRestoreFromRecycleBinKind>}
 */
export class UmbRestoreFromRecycleBinEntityAction extends UmbEntityActionBase<MetaEntityActionRestoreFromRecycleBinKind> {
	/**
	 * Executes the action.
	 * @memberof UmbRestoreFromRecycleBinEntityAction
	 */
	override async execute() {
		if (!this.args.unique) throw new Error('Cannot restore an item without a unique identifier.');

		const { destination } = await umbOpenModal(this, UMB_RESTORE_FROM_RECYCLE_BIN_MODAL, {
			data: {
				unique: this.args.unique,
				entityType: this.args.entityType,
				recycleBinRepositoryAlias: this.args.meta.recycleBinRepositoryAlias,
				itemRepositoryAlias: this.args.meta.itemRepositoryAlias,
				pickerModal: this.args.meta.pickerModal,
			},
		});

		if (!destination) throw new Error('Cannot reload the structure without a destination.');

		const actionEventContext = await this.getContext(UMB_ACTION_EVENT_CONTEXT);
		if (!actionEventContext) {
			throw new Error('Event context not found.');
		}

		const sourceEvent = new UmbRequestReloadStructureForEntityEvent({
			unique: this.args.unique,
			entityType: this.args.entityType,
		});

		actionEventContext.dispatchEvent(sourceEvent);

		const destinationEvent = new UmbRequestReloadChildrenOfEntityEvent({
			unique: destination.unique,
			entityType: destination.entityType,
		});

<<<<<<< HEAD
		actionEventContext.dispatchEvent(destinationEvent);
=======
		const trashedEvent = new UmbEntityRestoredFromRecycleBinEvent({
			unique: this.args.unique,
			entityType: this.args.entityType,
		});

		actionEventContext.dispatchEvent(trashedEvent);

		// TODO: reload destination
		console.log(destination.unique, destination.entityType);
>>>>>>> f0ac7b4a
	}
}

export { UmbRestoreFromRecycleBinEntityAction as api };<|MERGE_RESOLUTION|>--- conflicted
+++ resolved
@@ -46,14 +46,6 @@
 
 		actionEventContext.dispatchEvent(sourceEvent);
 
-		const destinationEvent = new UmbRequestReloadChildrenOfEntityEvent({
-			unique: destination.unique,
-			entityType: destination.entityType,
-		});
-
-<<<<<<< HEAD
-		actionEventContext.dispatchEvent(destinationEvent);
-=======
 		const trashedEvent = new UmbEntityRestoredFromRecycleBinEvent({
 			unique: this.args.unique,
 			entityType: this.args.entityType,
@@ -61,9 +53,12 @@
 
 		actionEventContext.dispatchEvent(trashedEvent);
 
-		// TODO: reload destination
-		console.log(destination.unique, destination.entityType);
->>>>>>> f0ac7b4a
+		const destinationEvent = new UmbRequestReloadChildrenOfEntityEvent({
+			unique: destination.unique,
+			entityType: destination.entityType,
+		});
+
+		actionEventContext.dispatchEvent(destinationEvent);
 	}
 }
 
