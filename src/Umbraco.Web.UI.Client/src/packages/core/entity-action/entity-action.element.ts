import { UmbActionExecutedEvent } from '@umbraco-cms/backoffice/event';
import { html, nothing, ifDefined, customElement, property, state } from '@umbraco-cms/backoffice/external/lit';
import type { UUIMenuItemEvent } from '@umbraco-cms/backoffice/external/uui';
import { UmbLitElement } from '@umbraco-cms/backoffice/lit-element';
import type { ManifestEntityAction } from '@umbraco-cms/backoffice/extension-registry';
import { createExtensionApi } from '@umbraco-cms/backoffice/extension-api';

@customElement('umb-entity-action')
export class UmbEntityActionElement extends UmbLitElement {
	#entityType?: string | null;

	@property({ type: String })
	public set entityType(value: string | undefined | null) {
		const oldValue = this.#entityType;
		this.#entityType = value;
		if (oldValue !== this.#entityType) {
			this.#createApi();
			this.requestUpdate('entityType', oldValue);
		}
	}
	public get entityType() {
		return this.#entityType;
	}

	#unique?: string | null;

	@property({ type: String })
	public set unique(value: string | undefined | null) {
		const oldValue = this.#unique;
		this.#unique = value;
		if (oldValue !== this.#unique) {
			this.#createApi();
			this.requestUpdate('unique', oldValue);
		}
	}
	public get unique() {
		return this.#unique;
	}

	#manifest?: ManifestEntityAction;

	@property({ type: Object, attribute: false })
	public set manifest(value: ManifestEntityAction | undefined) {
		if (!value) return;
		const oldValue = this.#manifest;
		this.#manifest = value;
		if (oldValue !== this.#manifest) {
			this.#createApi();
			this.requestUpdate('manifest', oldValue);
		}
	}
	public get manifest() {
		return this.#manifest;
	}

	async #createApi() {
		// only create the api if we have all the required properties
		if (!this.#manifest) return;
		if (this.#unique === undefined) return;
		if (!this.#entityType) return;

<<<<<<< HEAD
		this.#api = await createExtensionApi(this._manifest, [this, this._manifest.meta]);
=======
		this.#api = await createExtensionApi(this.#manifest, [
			this,
			this.#manifest.meta.repositoryAlias,
			this.unique,
			this.entityType,
		]);
>>>>>>> caed451c

		// TODO: Fix so when we use a HREF it does not refresh the page?
		this._href = await this.#api.getHref?.();
	}

	#api: any;

	@state()
	_href?: string;

	async #onClickLabel(event: UUIMenuItemEvent) {
		if (!this._href) {
			event.stopPropagation();
			await this.#api.execute();
		}
		this.dispatchEvent(new UmbActionExecutedEvent());
	}

	// TODO: we need to stop the regular click event from bubbling up to the table so it doesn't select the row.
	// This should probably be handled in the UUI Menu item component. so we don't dispatch a label-click event and click event at the same time.
	#onClick(event: PointerEvent) {
		event.stopPropagation();
	}

	render() {
		return html`
			<uui-menu-item
				label=${ifDefined(this.manifest?.meta.label)}
				href=${ifDefined(this._href)}
				@click-label=${this.#onClickLabel}
				@click=${this.#onClick}>
				${this.manifest?.meta.icon
					? html`<uui-icon slot="icon" name="${this.manifest?.meta.icon}"></uui-icon>`
					: nothing}
			</uui-menu-item>
		`;
	}
}

declare global {
	interface HTMLElementTagNameMap {
		'umb-entity-action': UmbEntityActionElement;
	}
}<|MERGE_RESOLUTION|>--- conflicted
+++ resolved
@@ -59,16 +59,14 @@
 		if (this.#unique === undefined) return;
 		if (!this.#entityType) return;
 
-<<<<<<< HEAD
-		this.#api = await createExtensionApi(this._manifest, [this, this._manifest.meta]);
-=======
 		this.#api = await createExtensionApi(this.#manifest, [
 			this,
-			this.#manifest.meta.repositoryAlias,
-			this.unique,
-			this.entityType,
+			{
+				unique: this.#unique,
+				entityType: this.#entityType,
+				...this.#manifest.meta,
+			},
 		]);
->>>>>>> caed451c
 
 		// TODO: Fix so when we use a HREF it does not refresh the page?
 		this._href = await this.#api.getHref?.();
