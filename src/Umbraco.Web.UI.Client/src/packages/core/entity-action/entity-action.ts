--- conflicted
+++ resolved
@@ -46,8 +46,6 @@
 	unique: string;
 	repositoryAlias: string;
 
-<<<<<<< HEAD
-=======
 	/**
 	 * Creates an instance of UmbEntityActionBase<RepositoryType>.
 	 * @param {UmbControllerHost} host
@@ -56,7 +54,6 @@
 	 * @param {string} entityType
 	 * @memberof UmbEntityActionBase<RepositoryType>
 	 */
->>>>>>> 98004fe6
 	constructor(host: UmbControllerHost, repositoryAlias: string, unique: string, entityType: string) {
 		super(host, repositoryAlias);
 		this.entityType = entityType;
