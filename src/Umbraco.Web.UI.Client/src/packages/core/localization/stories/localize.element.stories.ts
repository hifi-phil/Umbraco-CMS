--- conflicted
+++ resolved
@@ -9,16 +9,6 @@
 	args: {
 		key: 'general_areyousure',
 	},
-<<<<<<< HEAD
-	argTypes: {
-		args: {
-			control: {
-				type: 'text',
-			},
-		},
-	},
-=======
->>>>>>> e445ce98
 	decorators: [
 		(story) => {
 			return html`<div style="padding: 1rem; margin: 1rem; border: 1px solid green; max-width:50%;">
