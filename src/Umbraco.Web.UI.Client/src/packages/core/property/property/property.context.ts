--- conflicted
+++ resolved
@@ -163,7 +163,7 @@
 
 	/**
 	 * Get the alias of this property.
-	 * @return {*}  {(string | undefined)}
+	 * @returns {*}  {(string | undefined)}
 	 * @memberof UmbPropertyContext
 	 */
 	public getAlias(): string | undefined {
@@ -181,7 +181,7 @@
 
 	/**
 	 * Get the label of this property.
-	 * @return {*}  {(string | undefined)}
+	 * @returns {*}  {(string | undefined)}
 	 * @memberof UmbPropertyContext
 	 */
 	public getLabel(): string | undefined {
@@ -199,7 +199,7 @@
 
 	/**
 	 * Get the description of this property.
-	 * @return {*}  {(string | undefined)}
+	 * @returns {*}  {(string | undefined)}
 	 * @memberof UmbPropertyContext
 	 */
 	public getDescription(): string | undefined {
@@ -217,7 +217,7 @@
 
 	/**
 	 * Get the appearance of this property.
-	 * @return {*}  {(UmbPropertyTypeAppearanceModel | undefined)}
+	 * @returns {*}  {(UmbPropertyTypeAppearanceModel | undefined)}
 	 * @memberof UmbPropertyContext
 	 */
 	public getAppearance(): UmbPropertyTypeAppearanceModel | undefined {
@@ -254,7 +254,7 @@
 
 	/**
 	 * Get the config of this property.
-	 * @return {*}  {(Array<UmbPropertyEditorConfigProperty> | undefined)}
+	 * @returns {*}  {(Array<UmbPropertyEditorConfigProperty> | undefined)}
 	 * @memberof UmbPropertyContext
 	 */
 	public getConfig(): Array<UmbPropertyEditorConfigProperty> | undefined {
@@ -272,7 +272,7 @@
 
 	/**
 	 * Get the variant ID of this property.
-	 * @return {*}  {(UmbVariantId | undefined)}
+	 * @returns {*}  {(UmbVariantId | undefined)}
 	 * @memberof UmbPropertyContext
 	 */
 	public getVariantId(): UmbVariantId | undefined {
@@ -290,36 +290,34 @@
 
 	/**
 	 * Get the validation of this property.
-	 * @return {*}  {(UmbPropertyTypeValidationModel | undefined)}
+	 * @returns {*}  {(UmbPropertyTypeValidationModel | undefined)}
 	 * @memberof UmbPropertyContext
 	 */
 	public getValidation(): UmbPropertyTypeValidationModel | undefined {
 		return this.#validation.getValue();
 	}
 
-<<<<<<< HEAD
 	/**
 	 * Get the read only state of this property
-	 * @return {*}  {boolean}
+	 * @returns {*}  {boolean}
 	 * @memberof UmbPropertyContext
 	 */
 	public getIsReadOnly(): boolean {
 		return this.#isReadOnly.getValue();
 	}
 
-	/**
-	 * Reset the value of this property.
-	 * @memberof UmbPropertyContext
-	 */
-=======
 	public setDataPath(dataPath: string | undefined): void {
 		this.#dataPath.setValue(dataPath);
 	}
+
 	public getDataPath(): string | undefined {
 		return this.#dataPath.getValue();
 	}
 
->>>>>>> 7133c913
+	/**
+	 * Reset the value of this property.
+	 * @memberof UmbPropertyContext
+	 */
 	public resetValue(): void {
 		this.setValue(undefined); // TODO: We should get the value from the server aka. the value from the persisted data. (Most workspaces holds this data, via dataset) [NL]
 	}
