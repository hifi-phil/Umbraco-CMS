import type { UmbSectionItemModel } from '../../repository/index.js';
import { UmbSectionPickerContext } from './input-section.context.js';
import { css, html, customElement, property, state } from '@umbraco-cms/backoffice/external/lit';
import { UmbLitElement } from '@umbraco-cms/backoffice/lit-element';
import { splitStringToArray } from '@umbraco-cms/backoffice/utils';
import { UmbFormControlMixin } from '@umbraco-cms/backoffice/validation';

@customElement('umb-input-section')
export class UmbInputSectionElement extends UmbFormControlMixin<string | undefined, typeof UmbLitElement>(
	UmbLitElement,
) {
	/**
	 * This is a minimum amount of selected items in this input.
	 * @type {number}
	 * @attr
	 * @default 0
	 */
	@property({ type: Number })
	public set min(value: number) {
		this.#pickerContext.min = value;
	}
	public get min(): number {
		return this.#pickerContext.min;
	}

	/**
	 * Min validation message.
	 * @type {boolean}
	 * @attr
	 * @default
	 */
	@property({ type: String, attribute: 'min-message' })
	minMessage = 'This field need more items';

	/**
	 * This is a maximum amount of selected items in this input.
	 * @type {number}
	 * @attr
	 * @default Infinity
	 */
	@property({ type: Number })
	public set max(value: number) {
		this.#pickerContext.max = value;
	}
	public get max(): number {
		return this.#pickerContext.max;
	}

	/**
	 * Max validation message.
	 * @type {boolean}
	 * @attr
	 * @default
	 */
	@property({ type: String, attribute: 'min-message' })
	maxMessage = 'This field exceeds the allowed amount of items';

	public set selection(uniques: Array<string>) {
		this.#pickerContext.setSelection(uniques);
	}
	public get selection(): Array<string> {
		return this.#pickerContext.getSelection();
	}

<<<<<<< HEAD
	@property({ type: String })
	public set value(selectionString: string | undefined) {
		this.selection = splitStringToArray(selectionString);
	}
	public get value(): string | undefined {
		return this.selection.length > 0 ? this.selection.join(',') : undefined;
=======
	@property()
	public override set value(selectionString: string) {
		// Its with full purpose we don't call super.value, as thats being handled by the observation of the context selection.
		if (typeof selectionString !== 'string') return;
		if (selectionString === this.value) return;
		this.selection = splitStringToArray(selectionString);
	}
	public override get value(): string {
		return this.selection.join(',');
>>>>>>> 789e5a61
	}

	@state()
	private _items?: Array<UmbSectionItemModel>;

	#pickerContext = new UmbSectionPickerContext(this);

	constructor() {
		super();

		this.addValidator(
			'rangeUnderflow',
			() => this.minMessage,
			() => !!this.min && this.#pickerContext.getSelection().length < this.min,
		);

		this.addValidator(
			'rangeOverflow',
			() => this.maxMessage,
			() => !!this.max && this.#pickerContext.getSelection().length > this.max,
		);

		this.observe(this.#pickerContext.selection, (selection) => (this.value = selection.join(',')));
		this.observe(this.#pickerContext.selectedItems, (selectedItems) => (this._items = selectedItems));
	}

	protected getFormElement() {
		return undefined;
	}

	override render() {
		return html`
			<uui-ref-list>${this._items?.map((item) => this._renderItem(item))}</uui-ref-list>
			<uui-button
				id="btn-add"
				look="placeholder"
				@click=${() => this.#pickerContext.openPicker()}
				label=${this.localize.term('general_choose')}></uui-button>
		`;
	}

	private _renderItem(item: UmbSectionItemModel) {
		if (!item.unique) return;
		return html` <umb-ref-section .item=${item}>
			<uui-action-bar slot="actions">
				<uui-button @click=${() => this.#pickerContext.requestRemoveItem(item.unique)} label="Remove ${item.name}"
					>Remove</uui-button
				>
			</uui-action-bar>
		</umb-ref-section>`;
	}

	static override styles = [
		css`
			#btn-add {
				width: 100%;
			}
		`,
	];
}

export default UmbInputSectionElement;

declare global {
	interface HTMLElementTagNameMap {
		'umb-input-section': UmbInputSectionElement;
	}
}<|MERGE_RESOLUTION|>--- conflicted
+++ resolved
@@ -62,24 +62,12 @@
 		return this.#pickerContext.getSelection();
 	}
 
-<<<<<<< HEAD
 	@property({ type: String })
-	public set value(selectionString: string | undefined) {
+	public override set value(selectionString: string | undefined) {
 		this.selection = splitStringToArray(selectionString);
 	}
-	public get value(): string | undefined {
+	public override get value(): string | undefined {
 		return this.selection.length > 0 ? this.selection.join(',') : undefined;
-=======
-	@property()
-	public override set value(selectionString: string) {
-		// Its with full purpose we don't call super.value, as thats being handled by the observation of the context selection.
-		if (typeof selectionString !== 'string') return;
-		if (selectionString === this.value) return;
-		this.selection = splitStringToArray(selectionString);
-	}
-	public override get value(): string {
-		return this.selection.join(',');
->>>>>>> 789e5a61
 	}
 
 	@state()
