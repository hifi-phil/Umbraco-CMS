--- conflicted
+++ resolved
@@ -8,13 +8,8 @@
 	loader: () => import('./property-editor-ui-tiny-mce.element.js'),
 	meta: {
 		label: 'Rich Text Editor',
-<<<<<<< HEAD
-		propertyEditorSchemaAlias: 'Umbraco.TinyMCE',
+		propertyEditorSchemaAlias: 'Umbraco.RichText',
 		icon: 'icon-browser-window',
-=======
-		propertyEditorSchemaAlias: 'Umbraco.RichText',
-		icon: 'umb:browser-window',
->>>>>>> f2d23876
 		group: 'richText',
 		settings: {
 			properties: [
