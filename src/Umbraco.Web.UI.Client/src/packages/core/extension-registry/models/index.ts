--- conflicted
+++ resolved
@@ -6,20 +6,6 @@
 import type { ManifestExternalLoginProvider } from './external-login-provider.model.js';
 import type { ManifestHealthCheck } from './health-check.model.js';
 import type { ManifestIcons } from './icons.model.js';
-<<<<<<< HEAD
-import type { ManifestLocalization } from './localization.model.js';
-import type { ManifestPropertyEditorUi, ManifestPropertyEditorSchema } from './property-editor.model.js';
-import type { ManifestSection } from './section.model.js';
-import type { ManifestSectionSidebarApp, ManifestSectionSidebarAppMenuKind } from './section-sidebar-app.model.js';
-import type { ManifestSectionView } from './section-view.model.js';
-import type { ManifestTheme } from './theme.model.js';
-=======
-import type { ManifestMenu } from './menu.model.js';
-import type { ManifestMenuItem, ManifestMenuItemLinkKind, ManifestMenuItemTreeKind } from './menu-item.model.js';
-import type { ManifestPreviewAppProvider } from './preview-app.model.js';
-import type { ManifestRepository } from './repository.model.js';
-import type { ManifestStore, ManifestTreeStore, ManifestItemStore } from './store.model.js';
->>>>>>> fd699f63
 import type { ManifestTinyMcePlugin } from './tinymce-plugin.model.js';
 import type { ManifestUfmComponent } from './ufm-component.model.js';
 import type { ManifestUfmFilter } from './ufm-filter.model.js';
@@ -44,30 +30,16 @@
 export type * from './external-login-provider.model.js';
 export type * from './health-check.model.js';
 export type * from './icons.model.js';
-<<<<<<< HEAD
-export type * from './localization.model.js';
 export type * from '../extensions/menu-item.extension.js';
 export type * from '../extensions/menu.extension.js';
 export type * from './mfa-login-provider.model.js';
 export type * from './monaco-markdown-editor-action.model.js';
 export type * from './picker-search-result-item.model.js';
 export type * from '../extensions/preview-app.extension.js';
-export type * from './property-editor.model.js';
-export type * from './section-sidebar-app.model.js';
-export type * from './section-view.model.js';
-export type * from './section.model.js';
 export type * from '../extensions/store.extension.js';
-export type * from './theme.model.js';
-=======
-export type * from './menu-item.model.js';
-export type * from './menu.model.js';
 export type * from './mfa-login-provider.model.js';
 export type * from './monaco-markdown-editor-action.model.js';
 export type * from './picker-search-result-item.model.js';
-export type * from './preview-app.model.js';
-export type * from './repository.model.js';
-export type * from './store.model.js';
->>>>>>> fd699f63
 export type * from './tinymce-plugin.model.js';
 export type * from './ufm-component.model.js';
 export type * from './ufm-filter.model.js';
@@ -88,32 +60,12 @@
 	| ManifestGranularUserPermission
 	| ManifestHealthCheck
 	| ManifestIcons
-<<<<<<< HEAD
-	| ManifestLocalization
 	| ManifestMfaLoginProvider
 	| ManifestMonacoMarkdownEditorAction
 	| ManifestPickerSearchResultItem
-	| ManifestPropertyEditorSchema
-	| ManifestPropertyEditorUi
-	| ManifestSection
-	| ManifestSectionRoute
-	| ManifestSectionSidebarApp
-	| ManifestSectionSidebarAppMenuKind
-	| ManifestSectionView
-	| ManifestTheme
-=======
-	| ManifestItemStore
-	| ManifestMenu
-	| ManifestMenuItem
-	| ManifestMenuItemTreeKind
-	| ManifestMenuItemLinkKind
 	| ManifestMfaLoginProvider
 	| ManifestMonacoMarkdownEditorAction
 	| ManifestPickerSearchResultItem
-	| ManifestPreviewAppProvider
-	| ManifestRepository
-	| ManifestStore
->>>>>>> fd699f63
 	| ManifestTinyMcePlugin
 	| ManifestUfmComponent
 	| ManifestUfmFilter
