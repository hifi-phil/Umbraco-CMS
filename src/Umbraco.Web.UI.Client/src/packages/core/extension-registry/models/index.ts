import type { ManifestAuthProvider } from './auth-provider.model.js';
import type { ManifestCurrentUserAction, ManifestCurrentUserActionDefaultKind } from './current-user-action.model.js';
import type { ManifestDynamicRootOrigin, ManifestDynamicRootQueryStep } from './dynamic-root.model.js';
import type { ManifestFileUploadPreview } from './file-upload-preview.model.js';
import type { ManifestExternalLoginProvider } from './external-login-provider.model.js';
import type { ManifestTinyMcePlugin } from './tinymce-plugin.model.js';
import type { ManifestUfmComponent } from './ufm-component.model.js';
import type { ManifestUfmFilter } from './ufm-filter.model.js';
<<<<<<< HEAD
import type { ManifestGranularUserPermission } from './user-granular-permission.model.js';
=======
import type { ManifestUserProfileApp } from './user-profile-app.model.js';
>>>>>>> eba24573
import type { ManifestMfaLoginProvider } from './mfa-login-provider.model.js';
import type { ManifestBase, ManifestBundle, ManifestCondition } from '@umbraco-cms/backoffice/extension-api';

export type * from './auth-provider.model.js';
export type * from './current-user-action.model.js';
export type * from './dynamic-root.model.js';
export type * from './file-upload-preview.model.js';
export type * from './external-login-provider.model.js';
export type * from './mfa-login-provider.model.js';
export type * from './tinymce-plugin.model.js';
export type * from './ufm-component.model.js';
export type * from './ufm-filter.model.js';
<<<<<<< HEAD
export type * from './user-granular-permission.model.js';
=======
export type * from './user-profile-app.model.js';
>>>>>>> eba24573

export type ManifestTypes =
	| ManifestAuthProvider
	| ManifestBundle<ManifestTypes>
	| ManifestCondition
	| ManifestCurrentUserAction
	| ManifestCurrentUserActionDefaultKind
	| ManifestDynamicRootOrigin
	| ManifestDynamicRootQueryStep
	| ManifestFileUploadPreview
	| ManifestExternalLoginProvider
	| ManifestMfaLoginProvider
	| ManifestTinyMcePlugin
	| ManifestUfmComponent
	| ManifestUfmFilter
	| ManifestBase;

type UnionOfProperties<T> = T extends object ? T[keyof T] : never;

declare global {
	/**
	 * This global type allows to declare manifests types from its own module.
	 * @example
	 ```js
 	 	declare global {
 	 		interface UmbExtensionManifestMap {
 	 			My_UNIQUE_MANIFEST_NAME: MyExtensionManifestType;
  		}
  	}
  	```
	 If you have multiple types, you can declare them in this way:
	 ```js
		declare global {
			interface UmbExtensionManifestMap {
				My_UNIQUE_MANIFEST_NAME: MyExtensionManifestTypeA | MyExtensionManifestTypeB;
			}
		}
	 ```
	 */
	interface UmbExtensionManifestMap {
		UMB_CORE: ManifestTypes;
	}

	/**
	 * This global type provides a union of all declared manifest types.
	 * If this is a local package that declares additional Manifest Types, then these will also be included in this union.
	 */
	type UmbExtensionManifest = UnionOfProperties<UmbExtensionManifestMap>;
}<|MERGE_RESOLUTION|>--- conflicted
+++ resolved
@@ -6,11 +6,6 @@
 import type { ManifestTinyMcePlugin } from './tinymce-plugin.model.js';
 import type { ManifestUfmComponent } from './ufm-component.model.js';
 import type { ManifestUfmFilter } from './ufm-filter.model.js';
-<<<<<<< HEAD
-import type { ManifestGranularUserPermission } from './user-granular-permission.model.js';
-=======
-import type { ManifestUserProfileApp } from './user-profile-app.model.js';
->>>>>>> eba24573
 import type { ManifestMfaLoginProvider } from './mfa-login-provider.model.js';
 import type { ManifestBase, ManifestBundle, ManifestCondition } from '@umbraco-cms/backoffice/extension-api';
 
@@ -23,11 +18,6 @@
 export type * from './tinymce-plugin.model.js';
 export type * from './ufm-component.model.js';
 export type * from './ufm-filter.model.js';
-<<<<<<< HEAD
-export type * from './user-granular-permission.model.js';
-=======
-export type * from './user-profile-app.model.js';
->>>>>>> eba24573
 
 export type ManifestTypes =
 	| ManifestAuthProvider
