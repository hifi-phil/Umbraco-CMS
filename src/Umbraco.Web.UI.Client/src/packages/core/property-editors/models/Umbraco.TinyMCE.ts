--- conflicted
+++ resolved
@@ -30,17 +30,13 @@
 					alias: 'maxImageSize',
 					label: 'Maximum size for inserted images',
 					description: 'Maximum width or height - enter 0 to disable resizing',
-					propertyEditorUI: 'Umb.PropertyEditorUI.TinyMCE.MaxImageSizeConfiguration',
+					propertyEditorUi: 'Umb.PropertyEditorUI.TinyMCE.MaxImageSizeConfiguration',
 				},
 				{
 					alias: 'mediaParentId',
 					label: 'Image Upload Folder',
-<<<<<<< HEAD
 					description: 'Choose the upload location of pasted images',
-					propertyEditorUI: 'Umb.PropertyEditorUI.TreePicker',
-=======
 					propertyEditorUiAlias: 'Umb.PropertyEditorUi.TreePicker',
->>>>>>> c5e70705
 				},
 				{
 					alias: 'ignoreUserStartNodes',
