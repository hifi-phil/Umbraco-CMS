--- conflicted
+++ resolved
@@ -23,7 +23,6 @@
 		type: 'menu',
 		alias: 'Umb.Menu.StructureSettings',
 		name: 'Settings Menu',
-<<<<<<< HEAD
 	},
 	{
 		type: 'sectionSidebarApp',
@@ -46,21 +45,13 @@
 		type: 'menu',
 		alias: 'Umb.Menu.AdvancedSettings',
 		name: 'Advanced Settings Menu',
-=======
->>>>>>> c5663ee4
 	},
 	{
 		type: 'sectionSidebarApp',
 		kind: 'menu',
-<<<<<<< HEAD
 		alias: 'Umb.SectionSidebarMenu.AdvancedSettings',
 		name: 'Advanced Settings Sidebar Menu',
 		weight: 100,
-=======
-		alias: 'Umb.SectionSidebarMenu.Settings',
-		name: 'Settings Section Sidebar Menu',
-		weight: 300,
->>>>>>> c5663ee4
 		meta: {
 			label: 'Advanced',
 			menu: 'Umb.Menu.AdvancedSettings',
