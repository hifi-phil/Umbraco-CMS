import { UmbMediaTypeDetailRepository } from '../repository/detail/media-type-detail.repository.js';
import { UMB_MEDIA_TYPE_ENTITY_TYPE } from '../entity.js';
import type { UmbMediaTypeDetailModel } from '../types.js';
<<<<<<< HEAD
import type { UmbSaveableWorkspaceContextInterface } from '@umbraco-cms/backoffice/workspace';
=======
>>>>>>> 98726575
import { UmbEditableWorkspaceContextBase } from '@umbraco-cms/backoffice/workspace';
import { UmbContentTypePropertyStructureManager } from '@umbraco-cms/backoffice/content-type';
import { UmbContextToken } from '@umbraco-cms/backoffice/context-api';
import { UmbBooleanState, UmbObjectState } from '@umbraco-cms/backoffice/observable-api';
import type { UmbContentTypeCompositionModel, UmbContentTypeSortModel } from '@umbraco-cms/backoffice/content-type';
import type { UmbControllerHost } from '@umbraco-cms/backoffice/controller-api';
import type { UmbReferenceByUnique } from '@umbraco-cms/backoffice/models';
import type { UmbSaveableWorkspaceContextInterface } from '@umbraco-cms/backoffice/workspace';

type EntityType = UmbMediaTypeDetailModel;
export class UmbMediaTypeWorkspaceContext
	extends UmbEditableWorkspaceContextBase<EntityType>
	implements UmbSaveableWorkspaceContextInterface
{
	//
	public readonly repository: UmbMediaTypeDetailRepository = new UmbMediaTypeDetailRepository(this);
	// Draft is located in structure manager

<<<<<<< HEAD
	#parentUnique: string | null = null;
=======
	#persistedData = new UmbObjectState<EntityType | undefined>(undefined);
>>>>>>> 98726575

	// General for content types:
	readonly data;
	readonly name;
	readonly alias;
	readonly description;
	readonly icon;

	readonly allowedAtRoot;
	readonly allowedContentTypes;
	readonly compositions;
	readonly collection;

	readonly structure = new UmbContentTypePropertyStructureManager<EntityType>(this, this.repository);

	#isSorting = new UmbBooleanState(undefined);
	isSorting = this.#isSorting.asObservable();

	constructor(host: UmbControllerHost) {
		super(host, 'Umb.Workspace.MediaType');

		// General for content types:
		this.data = this.structure.ownerContentType;
		this.name = this.structure.ownerContentTypeObservablePart((data) => data?.name);
		this.alias = this.structure.ownerContentTypeObservablePart((data) => data?.alias);
		this.description = this.structure.ownerContentTypeObservablePart((data) => data?.description);
		this.icon = this.structure.ownerContentTypeObservablePart((data) => data?.icon);
		this.allowedAtRoot = this.structure.ownerContentTypeObservablePart((data) => data?.allowedAtRoot);
		this.allowedContentTypes = this.structure.ownerContentTypeObservablePart((data) => data?.allowedContentTypes);
		this.compositions = this.structure.ownerContentTypeObservablePart((data) => data?.compositions);
		this.collection = this.structure.ownerContentTypeObservablePart((data) => data?.collection);
	}

	protected resetState() {
		this.#persistedData.setValue(undefined);
		super.resetState();
	}

	getIsSorting() {
		return this.#isSorting.getValue();
	}

	setIsSorting(isSorting: boolean) {
		this.#isSorting.setValue(isSorting);
	}

	getData() {
		return this.structure.getOwnerContentType();
	}

	getUnique() {
		return this.getData()?.unique;
	}

	getEntityType() {
		return UMB_MEDIA_TYPE_ENTITY_TYPE;
	}

	setName(name: string) {
		this.structure.updateOwnerContentType({ name });
	}

	setAlias(alias: string) {
		this.structure.updateOwnerContentType({ alias });
	}

	setDescription(description: string) {
		this.structure.updateOwnerContentType({ description });
	}

	// TODO: manage setting icon color alias?
	setIcon(icon: string) {
		this.structure.updateOwnerContentType({ icon });
	}

	setAllowedAtRoot(allowedAtRoot: boolean) {
		this.structure.updateOwnerContentType({ allowedAtRoot });
	}

	setAllowedContentTypes(allowedContentTypes: Array<UmbContentTypeSortModel>) {
		this.structure.updateOwnerContentType({ allowedContentTypes });
	}

	setCompositions(compositions: Array<UmbContentTypeCompositionModel>) {
		this.structure.updateOwnerContentType({ compositions });
	}

	setCollection(collection: UmbReferenceByUnique) {
		this.structure.updateOwnerContentType({ collection });
	}

<<<<<<< HEAD
	async create(parentUnique: string | null) {
		const { data } = await this.structure.createScaffold(parentUnique);
=======
	async create(parentId: string | null) {
		this.resetState();
		const { data } = await this.structure.createScaffold(parentId);
>>>>>>> 98726575
		if (!data) return undefined;

		this.setIsNew(true);
		this.setIsSorting(false);
		this.#persistedData.setValue(data);
		return data;
	}

	async load(entityId: string) {
		this.resetState();
		const { data } = await this.structure.loadType(entityId);
		if (!data) return undefined;

		this.setIsNew(false);
		this.setIsSorting(false);
		this.#persistedData.setValue(data);
		return data;
	}

	/**
	 * Save or creates the media type, based on wether its a new one or existing.
	 */
	async save() {
		const data = this.getData();

		if (!data) {
			return Promise.reject('Something went wrong, there is no data for media type you want to save...');
		}

		if (this.getIsNew()) {
			if ((await this.structure.create()) === true) {
				this.setIsNew(false);
			}
		} else {
			await this.structure.save();
		}

		this.saveComplete(data);
	}

	public destroy(): void {
		this.#persistedData.destroy();
		this.structure.destroy();
		this.#isSorting.destroy();
		this.repository.destroy();
		super.destroy();
	}
}

export const UMB_MEDIA_TYPE_WORKSPACE_CONTEXT = new UmbContextToken<
	UmbSaveableWorkspaceContextInterface,
	UmbMediaTypeWorkspaceContext
>(
	'UmbWorkspaceContext',
	undefined,
	(context): context is UmbMediaTypeWorkspaceContext => context.getEntityType?.() === UMB_MEDIA_TYPE_ENTITY_TYPE,
);<|MERGE_RESOLUTION|>--- conflicted
+++ resolved
@@ -1,10 +1,7 @@
 import { UmbMediaTypeDetailRepository } from '../repository/detail/media-type-detail.repository.js';
 import { UMB_MEDIA_TYPE_ENTITY_TYPE } from '../entity.js';
 import type { UmbMediaTypeDetailModel } from '../types.js';
-<<<<<<< HEAD
 import type { UmbSaveableWorkspaceContextInterface } from '@umbraco-cms/backoffice/workspace';
-=======
->>>>>>> 98726575
 import { UmbEditableWorkspaceContextBase } from '@umbraco-cms/backoffice/workspace';
 import { UmbContentTypePropertyStructureManager } from '@umbraco-cms/backoffice/content-type';
 import { UmbContextToken } from '@umbraco-cms/backoffice/context-api';
@@ -12,7 +9,6 @@
 import type { UmbContentTypeCompositionModel, UmbContentTypeSortModel } from '@umbraco-cms/backoffice/content-type';
 import type { UmbControllerHost } from '@umbraco-cms/backoffice/controller-api';
 import type { UmbReferenceByUnique } from '@umbraco-cms/backoffice/models';
-import type { UmbSaveableWorkspaceContextInterface } from '@umbraco-cms/backoffice/workspace';
 
 type EntityType = UmbMediaTypeDetailModel;
 export class UmbMediaTypeWorkspaceContext
@@ -23,11 +19,8 @@
 	public readonly repository: UmbMediaTypeDetailRepository = new UmbMediaTypeDetailRepository(this);
 	// Draft is located in structure manager
 
-<<<<<<< HEAD
 	#parentUnique: string | null = null;
-=======
 	#persistedData = new UmbObjectState<EntityType | undefined>(undefined);
->>>>>>> 98726575
 
 	// General for content types:
 	readonly data;
@@ -119,14 +112,9 @@
 		this.structure.updateOwnerContentType({ collection });
 	}
 
-<<<<<<< HEAD
 	async create(parentUnique: string | null) {
+		this.resetState();
 		const { data } = await this.structure.createScaffold(parentUnique);
-=======
-	async create(parentId: string | null) {
-		this.resetState();
-		const { data } = await this.structure.createScaffold(parentId);
->>>>>>> 98726575
 		if (!data) return undefined;
 
 		this.setIsNew(true);
