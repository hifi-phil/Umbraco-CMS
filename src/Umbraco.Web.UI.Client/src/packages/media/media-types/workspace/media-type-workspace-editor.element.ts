--- conflicted
+++ resolved
@@ -98,7 +98,6 @@
 	private async _handleIconClick() {
 		const [alias, color] = this._icon?.replace('color-', '')?.split(' ') ?? [];
 
-		console.log(alias, color);
 		const modalContext = this._modalContext?.open(UMB_ICON_PICKER_MODAL, {
 			value: {
 				icon: alias,
@@ -106,16 +105,9 @@
 			},
 		});
 
-<<<<<<< HEAD
 		modalContext?.onSubmit().then((saved) => {
-			if (saved.icon && saved.color)
-				this.#workspaceContext?.updateProperty('icon', `${saved.icon} color-${saved.color}`);
-			else if (saved.icon) this.#workspaceContext?.updateProperty('icon', saved.icon);
-=======
-		modalContext?.onSubmit().then((value) => {
-			if (value.icon) this.#workspaceContext?.setIcon(value.icon);
-			// TODO: save color ALIAS as well
->>>>>>> 2c36057d
+			if (saved.icon && saved.color) this.#workspaceContext?.setIcon(`${saved.icon} color-${saved.color}`);
+			else if (saved.icon) this.#workspaceContext?.setIcon(saved.icon);
 		});
 	}
 
