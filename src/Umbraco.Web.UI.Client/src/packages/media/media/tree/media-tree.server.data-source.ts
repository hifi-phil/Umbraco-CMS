--- conflicted
+++ resolved
@@ -28,12 +28,8 @@
 	}
 }
 
-<<<<<<< HEAD
-const getRootItems = () => tryExecuteAndNotify(this, MediaResource.getTreeMediaRoot({}));
-=======
 // eslint-disable-next-line local-rules/no-direct-api-import
 const getRootItems = () => MediaResource.getTreeMediaRoot({});
->>>>>>> 2f035436
 
 const getChildrenOf = (parentUnique: string | null) => {
 	if (parentUnique === null) {
