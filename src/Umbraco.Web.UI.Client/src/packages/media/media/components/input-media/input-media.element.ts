--- conflicted
+++ resolved
@@ -151,31 +151,16 @@
 	}
 
 	render() {
-<<<<<<< HEAD
-		return html`<div class="container">${this.#renderItems()} ${this.#renderButton()}</div>`;
-=======
-		return html` ${this.#renderItems()} ${this.#renderAddButton()} `;
->>>>>>> 6d8848be
+		return html`<div class="container">${this.#renderItems()} ${this.#renderAddButton()}</div>`;
 	}
 
 	#renderItems() {
 		if (!this._items) return;
-<<<<<<< HEAD
 		return html`${repeat(
 			this._items,
 			(item) => item.id,
 			(item) => this.#renderItem(item),
 		)}`;
-=======
-		// TODO: Add sorting. [LK]
-		return html`
-			${repeat(
-				this._items,
-				(item) => item.id,
-				(item) => this.#renderItem(item),
-			)}
-		`;
->>>>>>> 6d8848be
 	}
 
 	#renderAddButton() {
