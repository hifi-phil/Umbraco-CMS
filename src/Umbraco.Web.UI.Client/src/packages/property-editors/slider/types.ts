--- conflicted
+++ resolved
@@ -1,15 +1,6 @@
-<<<<<<< HEAD
-export type UmbSliderPropertyEditorUiValue = { from: number; to: number } | undefined;
-=======
 export interface UmbSliderPropertyEditorUiValueObject {
 	from: number;
 	to: number;
 }
 
-export type UmbSliderPropertyEditorUiValue = UmbSliderPropertyEditorUiValueObject | undefined;
-
-/**
- * @deprecated this type will be removed in v.17.0, use `UmbPropertyEditorUISliderValue` instead
- */
-export type UmbSliderValue = UmbSliderPropertyEditorUiValue;
->>>>>>> 7819b6df
+export type UmbSliderPropertyEditorUiValue = UmbSliderPropertyEditorUiValueObject | undefined;