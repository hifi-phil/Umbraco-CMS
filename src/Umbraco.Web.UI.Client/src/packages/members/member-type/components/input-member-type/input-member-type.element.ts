import { UmbMemberTypePickerContext } from './input-member-type.context.js';
import { css, html, customElement, property, state, repeat, when } from '@umbraco-cms/backoffice/external/lit';
import { splitStringToArray } from '@umbraco-cms/backoffice/utils';
import { UmbLitElement } from '@umbraco-cms/backoffice/lit-element';
import type { UmbUniqueItemModel } from '@umbraco-cms/backoffice/models';
import { UmbFormControlMixin } from '@umbraco-cms/backoffice/validation';

@customElement('umb-input-member-type')
export class UmbInputMemberTypeElement extends UmbFormControlMixin<string | undefined, typeof UmbLitElement>(
	UmbLitElement,
) {
	/**
	 * This is a minimum amount of selected items in this input.
	 * @type {number}
	 * @attr
	 * @default 0
	 */
	@property({ type: Number })
	public set min(value: number) {
		this.#pickerContext.min = value;
	}
	public get min(): number {
		return this.#pickerContext.min;
	}

	/**
	 * Min validation message.
	 * @type {boolean}
	 * @attr
	 * @default
	 */
	@property({ type: String, attribute: 'min-message' })
	minMessage = 'This field need more items';

	/**
	 * This is a maximum amount of selected items in this input.
	 * @type {number}
	 * @attr
	 * @default Infinity
	 */
	@property({ type: Number })
	public set max(value: number) {
		this.#pickerContext.max = value;
	}
	public get max(): number {
		return this.#pickerContext.max;
	}

	/**
	 * Max validation message.
	 * @type {boolean}
	 * @attr
	 * @default
	 */
	@property({ type: String, attribute: 'min-message' })
	maxMessage = 'This field exceeds the allowed amount of items';

	public set selection(ids: Array<string>) {
		this.#pickerContext.setSelection(ids);
	}
	public get selection(): Array<string> {
		return this.#pickerContext.getSelection();
	}

<<<<<<< HEAD
	@property({ type: String })
	public set value(selectionString: string | undefined) {
		this.selection = splitStringToArray(selectionString);
	}
	public get value(): string | undefined {
		return this.selection.length > 0 ? this.selection.join(',') : undefined;
=======
	@property()
	public override set value(idsString: string) {
		// Its with full purpose we don't call super.value, as thats being handled by the observation of the context selection. [NL]
		this.selection = splitStringToArray(idsString);
	}
	public override get value(): string {
		return this.selection.join(',');
>>>>>>> 789e5a61
	}

	@state()
	private _items?: Array<UmbUniqueItemModel>;

	#pickerContext = new UmbMemberTypePickerContext(this);

	constructor() {
		super();

		this.addValidator(
			'rangeUnderflow',
			() => this.minMessage,
			() => !!this.min && this.#pickerContext.getSelection().length < this.min,
		);

		this.addValidator(
			'rangeOverflow',
			() => this.maxMessage,
			() => !!this.max && this.#pickerContext.getSelection().length > this.max,
		);

		this.observe(this.#pickerContext.selection, (selection) => (this.value = selection.join(',')));
		this.observe(this.#pickerContext.selectedItems, (selectedItems) => (this._items = selectedItems));
	}

	protected getFormElement() {
		return undefined;
	}

	#openPicker() {
		this.#pickerContext.openPicker({
			hideTreeRoot: true,
		});
	}

	override render() {
		return html` ${this.#renderItems()} ${this.#renderAddButton()} `;
	}

	#renderItems() {
		if (!this._items) return;
		return html`
			<uui-ref-list>
				${repeat(
					this._items,
					(item) => item.unique,
					(item) => this.#renderItem(item),
				)}
			</uui-ref-list>
		`;
	}

	#renderAddButton() {
		if (this.max === 1 && this.selection.length >= this.max) return;
		return html`
			<uui-button
				id="btn-add"
				look="placeholder"
				@click=${this.#openPicker}
				label="${this.localize.term('general_choose')}"
				>${this.localize.term('general_choose')}</uui-button
			>
		`;
	}

	#renderItem(item: UmbUniqueItemModel) {
		if (!item.unique) return;
		return html`
			<uui-ref-node-document-type name=${item.name}>
				${when(item.icon, () => html`<umb-icon slot="icon" name=${item.icon!}></umb-icon>`)}
				<uui-action-bar slot="actions">
					<uui-button
						@click=${() => this.#pickerContext.requestRemoveItem(item.unique!)}
						label="Remove Member Type ${item.name}"
						>${this.localize.term('general_remove')}</uui-button
					>
				</uui-action-bar>
			</uui-ref-node-document-type>
		`;
	}

	static override styles = [
		css`
			#btn-add {
				width: 100%;
			}
		`,
	];
}

export default UmbInputMemberTypeElement;

declare global {
	interface HTMLElementTagNameMap {
		'umb-input-member-type': UmbInputMemberTypeElement;
	}
}<|MERGE_RESOLUTION|>--- conflicted
+++ resolved
@@ -62,22 +62,12 @@
 		return this.#pickerContext.getSelection();
 	}
 
-<<<<<<< HEAD
 	@property({ type: String })
-	public set value(selectionString: string | undefined) {
+	public override set value(selectionString: string | undefined) {
 		this.selection = splitStringToArray(selectionString);
 	}
-	public get value(): string | undefined {
+	public override get value(): string | undefined {
 		return this.selection.length > 0 ? this.selection.join(',') : undefined;
-=======
-	@property()
-	public override set value(idsString: string) {
-		// Its with full purpose we don't call super.value, as thats being handled by the observation of the context selection. [NL]
-		this.selection = splitStringToArray(idsString);
-	}
-	public override get value(): string {
-		return this.selection.join(',');
->>>>>>> 789e5a61
 	}
 
 	@state()
@@ -104,7 +94,7 @@
 		this.observe(this.#pickerContext.selectedItems, (selectedItems) => (this._items = selectedItems));
 	}
 
-	protected getFormElement() {
+	protected override getFormElement() {
 		return undefined;
 	}
 
