--- conflicted
+++ resolved
@@ -21,15 +21,8 @@
 		this.dispatchEvent(new UmbPropertyValueChangeEvent());
 	}
 
-<<<<<<< HEAD
-	render() {
+override render() {
 		return html` <umb-input-member min="0" max="1" .value=${this.value} @change=${this.#onChange}></umb-input-member> `;
-=======
-	override render() {
-		return html`
-			<umb-input-member min="0" max="1" .value=${this.value ?? ''} @change=${this.#onChange}></umb-input-member>
-		`;
->>>>>>> 789e5a61
 	}
 }
 
