<<<<<<< HEAD
import { manifests as memberManifests } from './member/manifests.js';
import { manifests as memberRootManifests } from './member-root/manifests.js';
import type { ManifestTypes, UmbBackofficeManifestKind } from '@umbraco-cms/backoffice/extension-registry';

export const manifests: Array<ManifestTypes | UmbBackofficeManifestKind> = [...memberManifests, ...memberRootManifests];
=======
import { UMB_MEMBER_ENTITY_TYPE } from '../entity.js';
import { UmbSubmitWorkspaceAction } from '@umbraco-cms/backoffice/workspace';
import { UMB_CONTENT_HAS_PROPERTIES_WORKSPACE_CONDITION } from '@umbraco-cms/backoffice/content';

export const UMB_MEMBER_WORKSPACE_ALIAS = 'Umb.Workspace.Member';

export const manifests: Array<UmbExtensionManifest> = [
	{
		type: 'workspace',
		kind: 'routable',
		alias: UMB_MEMBER_WORKSPACE_ALIAS,
		name: 'Member Workspace',
		api: () => import('./member-workspace.context.js'),
		meta: {
			entityType: UMB_MEMBER_ENTITY_TYPE,
		},
	},
	{
		type: 'workspaceAction',
		kind: 'default',
		alias: 'Umb.WorkspaceAction.Member.Save',
		name: 'Save Member Workspace Action',
		api: UmbSubmitWorkspaceAction,
		meta: {
			label: '#buttons_save',
			look: 'primary',
			color: 'positive',
		},
		conditions: [
			{
				alias: 'Umb.Condition.WorkspaceAlias',
				match: UMB_MEMBER_WORKSPACE_ALIAS,
			},
		],
	},
	{
		type: 'workspaceView',
		kind: 'contentEditor',
		alias: 'Umb.WorkspaceView.Member.Content',
		name: 'Member Workspace Content View',
		weight: 100,
		meta: {
			label: '#general_details',
			pathname: 'content',
			icon: 'icon-document',
		},
		conditions: [
			{
				alias: 'Umb.Condition.WorkspaceAlias',
				match: UMB_MEMBER_WORKSPACE_ALIAS,
			},
			{
				alias: UMB_CONTENT_HAS_PROPERTIES_WORKSPACE_CONDITION,
			},
		],
	},
	{
		type: 'workspaceView',
		alias: 'Umb.WorkspaceView.Member.Member',
		name: 'Member Workspace Member View',
		js: () => import('./views/member/member-workspace-view-member.element.js'),
		weight: 200,
		meta: {
			label: '#treeHeaders_member',
			pathname: 'member',
			icon: 'icon-user',
		},
		conditions: [
			{
				alias: 'Umb.Condition.WorkspaceAlias',
				match: UMB_MEMBER_WORKSPACE_ALIAS,
			},
		],
	},
];
>>>>>>> 67d0306a
<|MERGE_RESOLUTION|>--- conflicted
+++ resolved
@@ -1,83 +1,8 @@
-<<<<<<< HEAD
 import { manifests as memberManifests } from './member/manifests.js';
 import { manifests as memberRootManifests } from './member-root/manifests.js';
-import type { ManifestTypes, UmbBackofficeManifestKind } from '@umbraco-cms/backoffice/extension-registry';
+import type { UmbExtensionManifestKind } from '@umbraco-cms/backoffice/extension-registry';
 
-export const manifests: Array<ManifestTypes | UmbBackofficeManifestKind> = [...memberManifests, ...memberRootManifests];
-=======
-import { UMB_MEMBER_ENTITY_TYPE } from '../entity.js';
-import { UmbSubmitWorkspaceAction } from '@umbraco-cms/backoffice/workspace';
-import { UMB_CONTENT_HAS_PROPERTIES_WORKSPACE_CONDITION } from '@umbraco-cms/backoffice/content';
-
-export const UMB_MEMBER_WORKSPACE_ALIAS = 'Umb.Workspace.Member';
-
-export const manifests: Array<UmbExtensionManifest> = [
-	{
-		type: 'workspace',
-		kind: 'routable',
-		alias: UMB_MEMBER_WORKSPACE_ALIAS,
-		name: 'Member Workspace',
-		api: () => import('./member-workspace.context.js'),
-		meta: {
-			entityType: UMB_MEMBER_ENTITY_TYPE,
-		},
-	},
-	{
-		type: 'workspaceAction',
-		kind: 'default',
-		alias: 'Umb.WorkspaceAction.Member.Save',
-		name: 'Save Member Workspace Action',
-		api: UmbSubmitWorkspaceAction,
-		meta: {
-			label: '#buttons_save',
-			look: 'primary',
-			color: 'positive',
-		},
-		conditions: [
-			{
-				alias: 'Umb.Condition.WorkspaceAlias',
-				match: UMB_MEMBER_WORKSPACE_ALIAS,
-			},
-		],
-	},
-	{
-		type: 'workspaceView',
-		kind: 'contentEditor',
-		alias: 'Umb.WorkspaceView.Member.Content',
-		name: 'Member Workspace Content View',
-		weight: 100,
-		meta: {
-			label: '#general_details',
-			pathname: 'content',
-			icon: 'icon-document',
-		},
-		conditions: [
-			{
-				alias: 'Umb.Condition.WorkspaceAlias',
-				match: UMB_MEMBER_WORKSPACE_ALIAS,
-			},
-			{
-				alias: UMB_CONTENT_HAS_PROPERTIES_WORKSPACE_CONDITION,
-			},
-		],
-	},
-	{
-		type: 'workspaceView',
-		alias: 'Umb.WorkspaceView.Member.Member',
-		name: 'Member Workspace Member View',
-		js: () => import('./views/member/member-workspace-view-member.element.js'),
-		weight: 200,
-		meta: {
-			label: '#treeHeaders_member',
-			pathname: 'member',
-			icon: 'icon-user',
-		},
-		conditions: [
-			{
-				alias: 'Umb.Condition.WorkspaceAlias',
-				match: UMB_MEMBER_WORKSPACE_ALIAS,
-			},
-		],
-	},
-];
->>>>>>> 67d0306a
+export const manifests: Array<UmbExtensionManifest | UmbExtensionManifestKind> = [
+	...memberManifests,
+	...memberRootManifests,
+];