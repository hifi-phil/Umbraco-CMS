--- conflicted
+++ resolved
@@ -14,14 +14,10 @@
 	constructor(host: UmbControllerHost) {
 		super(host, UmbMemberGroupServerDataSource, UMB_MEMBER_GROUP_DETAIL_STORE_CONTEXT);
 	}
-<<<<<<< HEAD
 
 	async create(model: UmbMemberGroupDetailModel) {
 		return super.create(model, null);
 	}
 }
-=======
-}
 
-export default UmbMemberGroupDetailRepository;
->>>>>>> 98726575
+export default UmbMemberGroupDetailRepository;