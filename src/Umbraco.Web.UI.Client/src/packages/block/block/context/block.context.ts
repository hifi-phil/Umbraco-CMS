import type { UmbBlockTypeBaseModel } from '../../block-type/types.js';
import type { UmbBlockLayoutBaseModel, UmbBlockDataType } from '../types.js';
import { UMB_BLOCK_MANAGER_CONTEXT } from '../manager/index.js';
import { UmbContextToken } from '@umbraco-cms/backoffice/context-api';
import { UmbContextBase } from '@umbraco-cms/backoffice/class-api';
import type { UmbControllerHost } from '@umbraco-cms/backoffice/controller-api';
import { UmbObjectState, UmbStringState } from '@umbraco-cms/backoffice/observable-api';

export class UmbBlockContext<
	BlockType extends UmbBlockTypeBaseModel = UmbBlockTypeBaseModel,
	BlockLayoutType extends UmbBlockLayoutBaseModel = UmbBlockLayoutBaseModel,
> extends UmbContextBase<UmbBlockContext> {
	//
	#manager?: typeof UMB_BLOCK_MANAGER_CONTEXT.TYPE;

	#blockTypeName = new UmbStringState(undefined);
	public readonly blockTypeName = this.#blockTypeName.asObservable();

	#label = new UmbStringState('');
	public readonly label = this.#label.asObservable();

	#workspacePath = new UmbStringState(undefined);
	public readonly workspacePath = this.#workspacePath.asObservable();

	#blockType = new UmbObjectState<BlockType | undefined>(undefined);
	public readonly blockType = this.#blockType.asObservable();
	public readonly blockTypeContentElementTypeKey = this.#blockType.asObservablePart((x) => x?.contentElementTypeKey);
	public readonly blockTypeSettingsElementTypeKey = this.#blockType.asObservablePart((x) => x?.settingsElementTypeKey);

	#layout = new UmbObjectState<BlockLayoutType | undefined>(undefined);
	public readonly layout = this.#layout.asObservable();
	public readonly contentUdi = this.#layout.asObservablePart((x) => x?.contentUdi);

	#content = new UmbObjectState<UmbBlockDataType | undefined>(undefined);
	public readonly content = this.#content.asObservable();
	public readonly contentTypeKey = this.#content.asObservablePart((x) => x?.contentTypeKey);

	#settings = new UmbObjectState<UmbBlockDataType | undefined>(undefined);
	public readonly settings = this.#settings.asObservable();

	/**
	 * Set the layout entry object.
	 * @method setLayout
	 * @param {BlockLayoutType | undefined} layout entry object.
	 * @returns {void}
	 */
	setLayout(layout: BlockLayoutType | undefined) {
		this.#layout.setValue(layout);
	}

	constructor(host: UmbControllerHost) {
		super(host, UMB_BLOCK_CONTEXT);

		// Consume block manager:
		this.consumeContext(UMB_BLOCK_MANAGER_CONTEXT, (manager) => {
			this.#manager = manager;
			this.observe(
				manager.workspacePath,
				(workspacePath) => {
					this.#workspacePath.setValue(workspacePath);
				},
				'observeWorkspacePath',
			);
			this.#observeBlockType();
			this.#observeData();
		});

		// Observe UDI:
		this.observe(this.contentUdi, (contentUdi) => {
			if (!contentUdi) return;
			this.#observeData();
		});

		// Observe contentElementTypeKey:
		this.observe(this.contentTypeKey, (contentElementTypeKey) => {
			if (!contentElementTypeKey) return;
			this.#observeBlockType();
		});

		// Observe blockType:
		this.observe(this.blockType, (blockType) => {
			if (!blockType) return;
			this.#observeBlockTypeContentElementName();
			this.#observeBlockTypeLabel();
		});
	}

	#observeData() {
		if (!this.#manager) return;
		const contentUdi = this.#layout.value?.contentUdi;
		if (!contentUdi) return;

		// observe content:
		this.observe(
			this.#manager.contentOf(contentUdi),
			(content) => {
				this.#content.setValue(content);
			},
			'observeContent',
		);

		// observe settings:
		const settingsUdi = this.#layout.value?.settingsUdi;
		if (settingsUdi) {
			this.observe(
				this.#manager.contentOf(settingsUdi),
				(content) => {
					this.#settings.setValue(content);
				},
				'observeSettings',
			);
		}
	}

	#observeBlockType() {
		if (!this.#manager) return;
		const contentTypeKey = this.#content.value?.contentTypeKey;
		if (!contentTypeKey) return;

		// observe blockType:
		this.observe(
			this.#manager.blockTypeOf(contentTypeKey),
			(blockType) => {
				this.#blockType.setValue(blockType as BlockType);
			},
			'observeBlockType',
		);
	}

	#observeBlockTypeContentElementName() {
		if (!this.#manager) return;
		const contentElementTypeKey = this.#blockType.value?.contentElementTypeKey;
		if (!contentElementTypeKey) return;

		// observe blockType:
		this.observe(
			this.#manager.contentTypeNameOf(contentElementTypeKey),
			(contentTypeName) => {
				this.#blockTypeName.next(contentTypeName);
			},
			'observeBlockTypeContentElementTypeName',
		);
	}

	#observeBlockTypeLabel() {
		if (!this.#manager) return;
		const blockType = this.#blockType.value;
		if (!blockType) return;

		if (blockType.label) {
			this.removeControllerByAlias('observeContentTypeName');
			// Missing part for label syntax, as we need to store the syntax, interpretive it and then set the label: (here we are just parsing the label syntax)
			this.#label.setValue(blockType.label);
			return;
		} else {
			// TODO: Maybe this could be skipped if we had a fallback label which was set to get the content element type name?
			// Get the name of the content element type for label:
			this.observe(
				this.blockTypeName,
				(contentTypeName) => {
<<<<<<< HEAD
					// Currently the contentTypeName is used directly as the label, but later this should just be a prop for the label to use.
					this.#label.next(contentTypeName ?? 'no name');
=======
					this.#label.setValue(contentTypeName ?? 'no name');
>>>>>>> aaf4824a
				},
				'observeBlockTypeName',
			);
		}
	}

<<<<<<< HEAD
=======
	#observeBlockTypeContentElementName() {
		if (!this.#manager) return;
		const contentElementTypeKey = this.#blockType.value?.contentElementTypeKey;
		if (!contentElementTypeKey) return;

		// observe blockType:
		this.observe(
			this.#manager.contentTypeNameOf(contentElementTypeKey),
			(contentTypeName) => {
				this.#blockTypeName.setValue(contentTypeName);
			},
			'observeBlockTypeContentElementTypeName',
		);
	}

>>>>>>> aaf4824a
	// Public methods:

	public delete() {
		if (!this.#manager) return;
		const contentUdi = this.#layout.value?.contentUdi;
		if (!contentUdi) return;
		this.#manager.deleteBlock(contentUdi);
	}
}

export const UMB_BLOCK_CONTEXT = new UmbContextToken<UmbBlockContext, UmbBlockContext>('UmbBlockContext');<|MERGE_RESOLUTION|>--- conflicted
+++ resolved
@@ -136,7 +136,7 @@
 		this.observe(
 			this.#manager.contentTypeNameOf(contentElementTypeKey),
 			(contentTypeName) => {
-				this.#blockTypeName.next(contentTypeName);
+				this.#blockTypeName.setValue(contentTypeName);
 			},
 			'observeBlockTypeContentElementTypeName',
 		);
@@ -158,36 +158,13 @@
 			this.observe(
 				this.blockTypeName,
 				(contentTypeName) => {
-<<<<<<< HEAD
-					// Currently the contentTypeName is used directly as the label, but later this should just be a prop for the label to use.
-					this.#label.next(contentTypeName ?? 'no name');
-=======
 					this.#label.setValue(contentTypeName ?? 'no name');
->>>>>>> aaf4824a
 				},
 				'observeBlockTypeName',
 			);
 		}
 	}
 
-<<<<<<< HEAD
-=======
-	#observeBlockTypeContentElementName() {
-		if (!this.#manager) return;
-		const contentElementTypeKey = this.#blockType.value?.contentElementTypeKey;
-		if (!contentElementTypeKey) return;
-
-		// observe blockType:
-		this.observe(
-			this.#manager.contentTypeNameOf(contentElementTypeKey),
-			(contentTypeName) => {
-				this.#blockTypeName.setValue(contentTypeName);
-			},
-			'observeBlockTypeContentElementTypeName',
-		);
-	}
-
->>>>>>> aaf4824a
 	// Public methods:
 
 	public delete() {
