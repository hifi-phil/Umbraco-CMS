<<<<<<< HEAD
import type { UmbBlockDataModel, UmbBlockLayoutBaseModel } from '@umbraco-cms/backoffice/extension-registry';
export type {
	UmbBlockDataType,
	UmbBlockDataModel,
	UmbBlockDataValueModel,
	UmbBlockLayoutBaseModel,
} from '@umbraco-cms/backoffice/extension-registry';
=======
// Shared with the Property Editor
export interface UmbBlockLayoutBaseModel {
	contentUdi: string;
	settingsUdi?: string | null;
}

// Shared with the Property Editor
export interface UmbBlockDataType {
	udi: string;
	contentTypeKey: string;
	[key: string]: unknown;
}
>>>>>>> 1846704a

export interface UmbBlockValueType<BlockLayoutType extends UmbBlockLayoutBaseModel> {
	layout: { [key: string]: Array<BlockLayoutType> | undefined };
	contentData: Array<UmbBlockDataModel>;
	settingsData: Array<UmbBlockDataModel>;
}<|MERGE_RESOLUTION|>--- conflicted
+++ resolved
@@ -1,25 +1,25 @@
-<<<<<<< HEAD
-import type { UmbBlockDataModel, UmbBlockLayoutBaseModel } from '@umbraco-cms/backoffice/extension-registry';
-export type {
-	UmbBlockDataType,
-	UmbBlockDataModel,
-	UmbBlockDataValueModel,
-	UmbBlockLayoutBaseModel,
-} from '@umbraco-cms/backoffice/extension-registry';
-=======
-// Shared with the Property Editor
 export interface UmbBlockLayoutBaseModel {
 	contentUdi: string;
 	settingsUdi?: string | null;
 }
 
-// Shared with the Property Editor
+export interface UmbBlockDataValueModel<ValueType = unknown> {
+	culture: string | null;
+	segment: string | null;
+	alias: string;
+	value: ValueType;
+}
+export interface UmbBlockDataModel {
+	key: string;
+	contentTypeKey: string;
+	values: Array<UmbBlockDataValueModel>;
+}
+
 export interface UmbBlockDataType {
-	udi: string;
-	contentTypeKey: string;
+	//udi: string; // I want to try to leave these out for now [NL]
+	//contentTypeKey: string; // I want to try to leave these out for now [NL]
 	[key: string]: unknown;
 }
->>>>>>> 1846704a
 
 export interface UmbBlockValueType<BlockLayoutType extends UmbBlockLayoutBaseModel> {
 	layout: { [key: string]: Array<BlockLayoutType> | undefined };
