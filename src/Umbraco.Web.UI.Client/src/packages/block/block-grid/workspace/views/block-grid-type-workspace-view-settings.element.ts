import { css, html, customElement, state } from '@umbraco-cms/backoffice/external/lit';
import { UmbTextStyles } from '@umbraco-cms/backoffice/style';
import { UmbLitElement } from '@umbraco-cms/internal/lit-element';
import { UmbWorkspaceViewElement } from '@umbraco-cms/backoffice/extension-registry';
import { UMB_PROPERTY_DATASET_CONTEXT } from '@umbraco-cms/backoffice/property';
import { UmbInputNumberRangeElement } from '@umbraco-cms/backoffice/components';

@customElement('umb-block-grid-type-workspace-view')
export class UmbBlockTypeGridWorkspaceViewSettingsElement extends UmbLitElement implements UmbWorkspaceViewElement {
	#labelOnTopSetting = { alias: 'labelOnTop', value: true };

	@state()
	private _showSizeOptions = false;

	@state()
	private _rowMinSpan?: number;

	@state()
	private _rowMaxSpan?: number;

	#datasetContext?: typeof UMB_PROPERTY_DATASET_CONTEXT.TYPE;

	#onRowSpanChange(e: CustomEvent) {
		this.#datasetContext?.setPropertyValue('rowMinSpan', (e.target as UmbInputNumberRangeElement).minValue);
		this.#datasetContext?.setPropertyValue('rowMaxSpan', (e.target as UmbInputNumberRangeElement).maxValue);
	}

	constructor() {
		super();
		this.consumeContext(UMB_PROPERTY_DATASET_CONTEXT, async (context) => {
			this.#datasetContext = context;
			// TODO set showSizeOption to true when rowMinSpan or rowMaxSpan is set
			this.observe(
				await context.propertyValueByAlias('columnSpanOptions'),
				(value) => {
					if (Array.isArray(value) && value.length > 0) {
						this._showSizeOptions = true;
					}
					this.removeControllerByAlias('_observeColumnSpanOptions');
				},
				'_observeColumnSpanOptions',
			);
			this.observe(
				await context.propertyValueByAlias<number | undefined>('rowMinSpan'),
				(value) => {
					this._rowMinSpan = value;
				},
				'_observeRowMinSpan',
			);
			this.observe(
				await context.propertyValueByAlias<number | undefined>('rowMaxSpan'),
				(value) => {
					this._rowMaxSpan = value;
				},
				'_observeRowMaxSpan',
			);
		});
	}

	render() {
		return html`
			<uui-box headline=${this.localize.term('general_general')}>
				<umb-property
					label=${this.localize.term('general_label')}
					alias="label"
					property-editor-ui-alias="Umb.PropertyEditorUi.TextBox"
					.config=${[this.#labelOnTopSetting]}></umb-property>
				<umb-property
					label=${this.localize.term('blockEditor_labelContentElementType')}
					read-only
					alias="contentElementTypeKey"
					property-editor-ui-alias="Umb.PropertyEditorUi.DocumentTypePicker"
					.config=${[
						{ alias: 'onlyPickElementTypes', value: true },
						{ alias: 'validationLimit', value: { min: 0, max: 1 } },
					]}></umb-property>
				<umb-property
					label=${this.localize.term('blockEditor_labelSettingsElementType')}
					alias="settingsElementTypeKey"
					property-editor-ui-alias="Umb.PropertyEditorUi.DocumentTypePicker"
					.config=${[
						{ alias: 'onlyPickElementTypes', value: true },
						{ alias: 'validationLimit', value: { min: 0, max: 1 } },
					]}></umb-property>
			</uui-box>
			<uui-box headline=${this.localize.term('blockEditor_headlineAllowance')}>
				<umb-property
					label=${this.localize.term('blockEditor_allowBlockInRoot')}
					alias="allowInRoot"
					property-editor-ui-alias="Umb.PropertyEditorUi.Toggle"></umb-property>
				<umb-property
					label=${this.localize.term('blockEditor_allowBlockInAreas')}
					alias="allowInAreas"
					property-editor-ui-alias="Umb.PropertyEditorUi.Toggle"></umb-property>
			</uui-box>
			<uui-box headline=${this.localize.term('blockEditor_sizeOptions')}> ${this.#renderSizeOptions()} </uui-box>
		`;
	}

	#renderSizeOptions() {
		if (this._showSizeOptions) {
			return html`<umb-property
					label=${this.localize.term('blockEditor_allowedBlockColumns')}
					alias="columnSpanOptions"
					property-editor-ui-alias="Umb.PropertyEditorUi.BlockGridColumnSpan"></umb-property>
<<<<<<< HEAD
=======

>>>>>>> 33b09e70
				<umb-property-layout label=${this.localize.term('blockEditor_allowedBlockRows')}>
					<umb-input-number-range
						slot="editor"
						.minValue=${this._rowMinSpan}
						.maxValue=${this._rowMaxSpan}
						@change=${this.#onRowSpanChange}></umb-input-number-range>
<<<<<<< HEAD
				</umb-property-layout>`;
=======
				</umb-property-layout> `;
>>>>>>> 33b09e70
		} else {
			return html`<div id="showOptions">
				<uui-button
					label=${this.localize.term('blockEditor_showSizeOptions')}
					look="placeholder"
					@click=${() => (this._showSizeOptions = !this._showSizeOptions)}></uui-button>
			</div>`;
		}
	}

	static styles = [
		UmbTextStyles,
		css`
			:host {
				display: grid;
				grid-template-columns: repeat(auto-fill, minmax(600px, 1fr));
				gap: var(--uui-size-layout-1);
				margin: var(--uui-size-layout-1);
				padding-bottom: var(--uui-size-layout-1); // To enforce some distance to the bottom of the scroll-container.
			}

			#showOptions {
				display: flex;
				height: 100px;
			}
			#showOptions uui-button {
				flex: 1;
			}
		`,
	];
}

export default UmbBlockTypeGridWorkspaceViewSettingsElement;

declare global {
	interface HTMLElementTagNameMap {
		'umb-block-grid-type-workspace-view-settings': UmbBlockTypeGridWorkspaceViewSettingsElement;
	}
}<|MERGE_RESOLUTION|>--- conflicted
+++ resolved
@@ -103,21 +103,13 @@
 					label=${this.localize.term('blockEditor_allowedBlockColumns')}
 					alias="columnSpanOptions"
 					property-editor-ui-alias="Umb.PropertyEditorUi.BlockGridColumnSpan"></umb-property>
-<<<<<<< HEAD
-=======
-
->>>>>>> 33b09e70
 				<umb-property-layout label=${this.localize.term('blockEditor_allowedBlockRows')}>
 					<umb-input-number-range
 						slot="editor"
 						.minValue=${this._rowMinSpan}
 						.maxValue=${this._rowMaxSpan}
 						@change=${this.#onRowSpanChange}></umb-input-number-range>
-<<<<<<< HEAD
 				</umb-property-layout>`;
-=======
-				</umb-property-layout> `;
->>>>>>> 33b09e70
 		} else {
 			return html`<div id="showOptions">
 				<uui-button
