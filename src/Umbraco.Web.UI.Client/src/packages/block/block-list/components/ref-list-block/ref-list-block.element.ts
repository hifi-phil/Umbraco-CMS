import { css, customElement, html, property } from '@umbraco-cms/backoffice/external/lit';
import { UmbLitElement } from '@umbraco-cms/backoffice/lit-element';
import { UMB_BLOCK_ENTRY_CONTEXT } from '@umbraco-cms/backoffice/block';
import type { UmbBlockDataType } from '@umbraco-cms/backoffice/block';

import '@umbraco-cms/backoffice/ufm';

/**
 * @element umb-ref-list-block
 */
@customElement('umb-ref-list-block')
export class UmbRefListBlockElement extends UmbLitElement {
	//
	@property({ type: String, reflect: false })
	label?: string;

	@property({ type: String, reflect: false })
	icon?: string;

	@property({ attribute: false })
	content?: UmbBlockDataType;

	@property()
	_workspaceEditPath?: string;

	constructor() {
		super();

		// UMB_BLOCK_LIST_ENTRY_CONTEXT
		this.consumeContext(UMB_BLOCK_ENTRY_CONTEXT, async (context) => {
			this.observe(
				context.workspaceEditContentPath,
				(workspaceEditPath) => {
					this._workspaceEditPath = workspaceEditPath;
				},
				'observeWorkspaceEditPath',
			);
		});
	}

	override render() {
		return html`
			<uui-ref-node standalone href=${this._workspaceEditPath ?? '#'}>
				<umb-icon slot="icon" .name=${this.icon}></umb-icon>
<<<<<<< HEAD
				<umb-ufm-render inline .markdown=${this.label} .value=${this.content}></umb-ufm-render>
=======
				<umb-ufm-render slot="name" inline .markdown=${this.label} .value=${this._content}></umb-ufm-render>
>>>>>>> 1846704a
			</uui-ref-node>
		`;
	}

	static override styles = [
		css`
			uui-ref-node {
				min-height: var(--uui-size-16);
			}
		`,
	];
}

export default UmbRefListBlockElement;

declare global {
	interface HTMLElementTagNameMap {
		'umb-ref-list-block': UmbRefListBlockElement;
	}
}<|MERGE_RESOLUTION|>--- conflicted
+++ resolved
@@ -42,11 +42,7 @@
 		return html`
 			<uui-ref-node standalone href=${this._workspaceEditPath ?? '#'}>
 				<umb-icon slot="icon" .name=${this.icon}></umb-icon>
-<<<<<<< HEAD
-				<umb-ufm-render inline .markdown=${this.label} .value=${this.content}></umb-ufm-render>
-=======
-				<umb-ufm-render slot="name" inline .markdown=${this.label} .value=${this._content}></umb-ufm-render>
->>>>>>> 1846704a
+				<umb-ufm-render slot="name" inline .markdown=${this.label} .value=${this.content}></umb-ufm-render>
 			</uui-ref-node>
 		`;
 	}
