--- conflicted
+++ resolved
@@ -29,7 +29,6 @@
 			itemSelector: '.container-handle',
 			containerSelector: '.container-list',
 			onChange: ({ model }) => {
-<<<<<<< HEAD
 				this._groups = model;
 				this.#model = model;
 			},
@@ -68,11 +67,6 @@
 						return true;
 					});
 				}
-=======
-				model.forEach((modelItem, index) => {
-					this._groupStructureHelper.partialUpdateContainer(modelItem.id, { sortOrder: index });
-				});
->>>>>>> d3b94860
 			},
 		},
 	);
@@ -222,11 +216,7 @@
 				<uui-input
 					type="number"
 					label=${this.localize.term('sort_sortOrder')}
-<<<<<<< HEAD
 					@change=${(e: UUIInputEvent) =>
-=======
-					@change=${(e: UUIInputEvent) => {
->>>>>>> d3b94860
 						this._groupStructureHelper.partialUpdateContainer(group.id!, {
 							sortOrder: parseInt(e.target.value as string) || 0,
 						})}
