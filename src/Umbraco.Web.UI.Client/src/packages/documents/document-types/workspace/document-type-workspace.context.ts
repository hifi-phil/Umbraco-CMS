--- conflicted
+++ resolved
@@ -159,14 +159,8 @@
 		this.resetState();
 		const { data, asObservable } = await this.structure.loadType(unique);
 
-<<<<<<< HEAD
-		this.setIsNew(false);
-		this.#persistedData.setValue(data);
-		return data;
-=======
 		if (data) {
 			this.setIsNew(false);
-			this.setIsSorting(false);
 			this.#persistedData.update(data);
 		}
 
@@ -180,7 +174,6 @@
 			//TODO: This solution is alright for now. But reconsider when we introduce signal-r
 			history.pushState(null, '', 'section/settings/workspace/document-type-root');
 		}
->>>>>>> e9bf7261
 	}
 
 	/**
