--- conflicted
+++ resolved
@@ -8,9 +8,6 @@
 import { UMB_ENTITY_IS_NOT_TRASHED_CONDITION_ALIAS } from '@umbraco-cms/backoffice/recycle-bin';
 import { UMB_CONTENT_HAS_PROPERTIES_WORKSPACE_CONDITION } from '@umbraco-cms/backoffice/content';
 
-<<<<<<< HEAD
-export const UMB_DOCUMENT_WORKSPACE_ALIAS = 'Umb.Workspace.Document';
-
 export const manifests: Array<UmbExtensionManifest> = [
 	{
 		type: 'workspace',
@@ -21,16 +18,6 @@
 		meta: {
 			entityType: UMB_DOCUMENT_ENTITY_TYPE,
 		},
-=======
-const workspace: ManifestWorkspaces = {
-	type: 'workspace',
-	kind: 'routable',
-	alias: UMB_DOCUMENT_WORKSPACE_ALIAS,
-	name: 'Document Workspace',
-	api: () => import('./document-workspace.context.js'),
-	meta: {
-		entityType: UMB_DOCUMENT_ENTITY_TYPE,
->>>>>>> 423cec43
 	},
 	{
 		type: 'workspaceView',
