--- conflicted
+++ resolved
@@ -4,13 +4,8 @@
 import type { UmbRoute, UmbRouterSlotInitEvent } from '@umbraco-cms/backoffice/router';
 import { UMB_APP_LANGUAGE_CONTEXT } from '@umbraco-cms/backoffice/language';
 import type { UmbDocumentVariantOptionModel } from '../types.js';
-<<<<<<< HEAD
-import { UMB_DOCUMENT_WORKSPACE_CONTEXT } from './document-workspace.context-token.js';
-import { UmbDocumentWorkspaceSplitViewElement } from './document-workspace-split-view.element.js';
-=======
 import { UmbDocumentWorkspaceSplitViewElement } from './document-workspace-split-view.element.js';
 import { UMB_DOCUMENT_WORKSPACE_CONTEXT } from './document-workspace.context-token.js';
->>>>>>> ee70119b
 
 // TODO: This seem fully identical with Media Workspace Editor, so we can refactor this to a generic component. [NL]
 @customElement('umb-document-workspace-editor')
@@ -115,25 +110,12 @@
 			});
 		}
 
-<<<<<<< HEAD
 		routes.push({
 			path: `**`,
 			component: async () => (await import('@umbraco-cms/backoffice/router')).UmbRouteNotFoundElement,
 		});
 
-		const oldValue = this._routes;
-=======
-		/*const oldValue = this._routes;
->>>>>>> ee70119b
-
-		// is there any differences in the amount ot the paths? [NL]
-		if (oldValue && oldValue.length === routes.length) {
-			// is there any differences in the paths? [NL]
-			const hasDifferences = oldValue.some((route, index) => route.path !== routes[index].path);
-			if (!hasDifferences) return;
-		}*/
 		this._routes = routes;
-		//this.requestUpdate('_routes', oldValue);
 	}
 
 	private _gotWorkspaceRoute = (e: UmbRouterSlotInitEvent) => {
