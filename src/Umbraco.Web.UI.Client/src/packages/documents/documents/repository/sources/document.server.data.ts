--- conflicted
+++ resolved
@@ -125,27 +125,9 @@
 	 * @memberof UmbDocumentServerDataSource
 	 */
 	async trash(id: string) {
-<<<<<<< HEAD
 		if (!id) throw new Error('Document ID is missing');
 		// TODO: if we get a trash endpoint, we should use that instead.
-		return this.delete(id);
-=======
-		if (!id) {
-			throw new Error('Id is missing');
-		}
-
-		// TODO: use resources when end point is ready:
-		return tryExecuteAndNotify<DocumentResponseModel>(
-			this.#host,
-			fetch('/umbraco/management/api/v1/document/trash', {
-				method: 'POST',
-				body: JSON.stringify([id]),
-				headers: {
-					'Content-Type': 'application/json',
-				},
-			}) as any,
-		);
->>>>>>> bf8c81d5
+		return tryExecuteAndNotify(this.#host, DocumentResource.putDocumentByIdMoveToRecycleBin({ id }));
 	}
 
 	/**
@@ -155,21 +137,7 @@
 	 */
 	async delete(id: string) {
 		if (!id) throw new Error('Document ID is missing');
-
-<<<<<<< HEAD
-		return tryExecuteAndNotify(this.#host, DocumentResource.deleteDocumentById({ id }));
-=======
-		return tryExecuteAndNotify(
-			this.#host,
-			fetch('/umbraco/management/api/v1/document/trash', {
-				method: 'POST',
-				body: JSON.stringify([id]),
-				headers: {
-					'Content-Type': 'application/json',
-				},
-			}).then((res) => res.json()),
-		);
->>>>>>> bf8c81d5
+		return this.trash(id);
 	}
 
 	/**
@@ -177,27 +145,10 @@
 	 * @param {string} id
 	 * @memberof UmbDocumentTypeServerDataSource
 	 */
-<<<<<<< HEAD
-	async getAllowedDocumentTypesOf(id: string) {
-		if (!id) throw new Error('Id is missing');
-
-		// TODO: Notice, here we need to implement pagination.
-		return tryExecuteAndNotify(this.#host, DocumentResource.getDocumentByIdAllowedDocumentTypes({ id }));
-	}
-
-	/**
-	 * Get the allowed document types for root
-	 * @param {string} id
-	 * @memberof UmbDocumentTypeServerDataSource
-	 */
-	async getAllowedDocumentTypesAtRoot() {
-		console.log('source requestAllowedDocumentTypesAtRoot');
-=======
 	async getAllowedDocumentTypesOf(id: string | null) {
 		if (id === undefined) throw new Error('Id is missing');
 		// TODO: remove when null is allowed as id.
 		const hackId = id === null ? undefined : id;
->>>>>>> bf8c81d5
 		// TODO: Notice, here we need to implement pagination.
 		return tryExecuteAndNotify(this.#host, DocumentResource.getDocumentAllowedDocumentTypes({ parentId: hackId }));
 	}
