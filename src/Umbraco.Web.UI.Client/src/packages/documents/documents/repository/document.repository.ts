--- conflicted
+++ resolved
@@ -97,16 +97,10 @@
 	}
 
 	// Structure permissions;
-<<<<<<< HEAD
-
-=======
->>>>>>> bf8c81d5
 	async requestAllowedDocumentTypesOf(id: string | null) {
 		if (id === undefined) throw new Error('Id is missing');
 		await this.#init;
-		return id
-			? this.#detailDataSource.getAllowedDocumentTypesOf(id)
-			: this.#detailDataSource.getAllowedDocumentTypesAtRoot();
+		return this.#detailDataSource.getAllowedDocumentTypesOf(id);
 	}
 
 	async requestItemsLegacy(ids: Array<string>) {
