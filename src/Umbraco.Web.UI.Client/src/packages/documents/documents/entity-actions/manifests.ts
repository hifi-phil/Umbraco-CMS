--- conflicted
+++ resolved
@@ -22,22 +22,6 @@
 	},
 	{
 		type: 'entityAction',
-<<<<<<< HEAD
-=======
-		kind: 'default',
-		alias: 'Umb.EntityAction.Document.CreateBlueprint',
-		name: 'Create Document Blueprint Entity Action',
-		weight: 1000,
-		api: () => import('./create-blueprint.action.js'),
-		forEntityTypes: [UMB_DOCUMENT_ENTITY_TYPE],
-		meta: {
-			icon: 'icon-blueprint',
-			label: '#actions_createblueprint',
-		},
-	},
-	{
-		type: 'entityAction',
->>>>>>> e9873683
 		alias: 'Umb.EntityAction.Document.Move',
 		name: 'Move Document Entity Action ',
 		kind: 'move',
