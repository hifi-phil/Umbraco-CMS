--- conflicted
+++ resolved
@@ -1,33 +1,16 @@
-<<<<<<< HEAD
-<h3 class="bold">Hours of Umbraco training videos are only a click away</h3>
-<p style="margin-bottom: 20px;">Want to master Umbraco? Spend a couple of minutes learning some best practices by watching one of these videos about using Umbraco, then visit <a class="btn-link -underline"  href="http://umbraco.tv" target="_blank">umbraco.tv</a> for even more Umbraco videos.</p>
-
-<div 
-    ng-init="init('http://umbraco.tv/videos/developer/chapterrss?sort=no')"
-    ng-controller="Umbraco.Dashboard.StartupVideosController">
-    
-	<div class="umb-training-videos">
-        <a class="umb-training-video" ng-repeat="video in videos" target="_blank" href="{{video.link}}" title="{{video.title}}">
-            <img ng-src="{{video.thumbnail}}" alt="{{video.title}}">
-            <span class="umb-training-video__label">{{video.title}}</span>
-        </a>
-    </div>
-
-</div>
-=======
-<h3>Hours of Umbraco training videos are only a click away</h3>
-<p>Want to master Umbraco? Spend a couple of minutes learning some best practices by watching one of these videos about using Umbraco, then visit <a class="btn-link -underline" href="http://umbraco.tv" target="_blank">umbraco.tv</a> for even more Umbraco videos.</p>
-
-<div ng-init="init('http://umbraco.tv/videos/developer/chapterrss?sort=no')"
-     ng-controller="Umbraco.Dashboard.StartupVideosController">
-
-    <div class="umb-getstartedcards">
-        <a class="umb-getstartedcard" ng-repeat="video in videos" href="{{video.link}}" title="{{video.title}}" target="_blank" rel="noopener">
-            <img ng-src="{{video.thumbnail}}" alt="{{video.title}}">
-            <div class="umb-getstartedbody">
-                <p>{{video.title}}</p>
-            </div>
-        </a>
-    </div>
-</div>
->>>>>>> 5013c5f5
+<h3 class="bold">Hours of Umbraco training videos are only a click away</h3>
+<p style="margin-bottom: 20px;">Want to master Umbraco? Spend a couple of minutes learning some best practices by watching one of these videos about using Umbraco, then visit <a class="btn-link -underline"  href="http://umbraco.tv" target="_blank">umbraco.tv</a> for even more Umbraco videos.</p>
+
+<div ng-init="init('http://umbraco.tv/videos/developer/chapterrss?sort=no')"
+    ng-controller="Umbraco.Dashboard.StartupVideosController">
+    
+	<div class="umb-getstartedcards">
+        <a class="umb-getstartedcard" ng-repeat="video in videos" href="{{video.link}}" title="{{video.title}}" target="_blank" rel="noopener">
+            <img ng-src="{{video.thumbnail}}" alt="{{video.title}}">
+            <div class="umb-getstartedbody">
+                <p>{{video.title}}</p>
+            </div>
+        </a>
+    </div>
+
+</div>