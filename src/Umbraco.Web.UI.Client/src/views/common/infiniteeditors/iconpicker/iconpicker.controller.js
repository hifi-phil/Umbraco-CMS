--- conflicted
+++ resolved
@@ -43,12 +43,6 @@
 
         setTitle();
 
-<<<<<<< HEAD
-        iconHelper.getIcons().then(function (icons) {
-            vm.icons = icons;
-            vm.loading = false;
-        });
-=======
         iconHelper.getAllIcons()
             .then(icons => {
                 vm.icons = icons;
@@ -67,7 +61,6 @@
                         vm.loading = false;
                     });
             });
->>>>>>> 2d55d54a
 
         // set a default color if nothing is passed in
         vm.color = $scope.model.color ? findColor($scope.model.color) : vm.colors.find(x => x.default);
