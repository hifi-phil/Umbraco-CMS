--- conflicted
+++ resolved
@@ -3,16 +3,9 @@
     function ($scope, localizationService, formHelper) {
         var vm = this;
 
-<<<<<<< HEAD
-        // TODO: Why are we assigning content/setting separately when we already have vm.model?
-        vm.content = $scope.model.content;
-        vm.settings = $scope.model.settings;        
+        vm.model = $scope.model;
         vm.model = $scope.model;
         vm.tabs = [];
-=======
-        vm.model = $scope.model;
-
->>>>>>> 7ceb965f
         localizationService.localizeMany([
             vm.model.liveEditing ? "prompt_discardChanges" : "general_close",
             vm.model.liveEditing ? "buttons_confirmActionConfirm" : "buttons_submitChanges"
@@ -21,14 +14,7 @@
             vm.submitLabel = data[1];
         });
 
-<<<<<<< HEAD
-        if (vm.content && vm.content.variants) {
-=======
-
-        vm.tabs = [];
-
         if ($scope.model.content && $scope.model.content.variants) {
->>>>>>> 7ceb965f
 
             var apps = $scope.model.content.apps;
 
@@ -36,16 +22,9 @@
 
             // replace view of content app.
             var contentApp = apps.find(entry => entry.alias === "umbContent");
-<<<<<<< HEAD
             if (contentApp) {
-                // TODO: This is strange, why does this render a view from somewhere else and this is the only place where that view is used?
-                contentApp.view = "views/common/infiniteeditors/elementeditor/elementeditor.content.html";
+                contentApp.view = "views/common/infiniteeditors/blockeditor/blockeditor.content.html";
                 if(vm.model.hideContent) {
-=======
-            if(contentApp) {
-                contentApp.view = "views/common/infiniteeditors/blockeditor/blockeditor.content.html";
-                if($scope.model.hideContent) {
->>>>>>> 7ceb965f
                     apps.splice(apps.indexOf(contentApp), 1);
                 } else if (vm.model.openSettings !== true) {
                     contentApp.active = true;
@@ -58,19 +37,14 @@
 
         }
 
-        if ($scope.model.settings && $scope.model.settings.variants) {
+        if (vm.model.settings && vm.model.settings.variants) {
             localizationService.localize("blockEditor_tabBlockSettings").then(
                 function (settingsName) {
                     var settingsTab = {
                         "name": settingsName,
                         "alias": "settings",
                         "icon": "icon-settings",
-<<<<<<< HEAD
-                        // TODO: This is strange, why does this render a view from somewhere else and this is the only place where that view is used?
-                        "view": "views/common/infiniteeditors/elementeditor/elementeditor.settings.html"
-=======
                         "view": "views/common/infiniteeditors/blockeditor/blockeditor.settings.html"
->>>>>>> 7ceb965f
                     };
                     vm.tabs.push(settingsTab);
                     if (vm.model.openSettings) {
@@ -89,15 +63,9 @@
         }
 
         vm.close = function() {
-<<<<<<< HEAD
             if (vm.model && vm.model.close) {
-                // TODO: If content has changed, we should notify user.
+                // TODO: check if content/settings has changed and ask user if they are sure.
                 vm.model.close(vm.model);
-=======
-            if ($scope.model && $scope.model.close) {
-                // TODO: check if content/settings has changed and ask user if they are sure.
-                $scope.model.close($scope.model);
->>>>>>> 7ceb965f
             }
         }
 
