--- conflicted
+++ resolved
@@ -1,85 +1,74 @@
-<div class="umb-panel" ng-controller="Umbraco.Dialogs.LinkPickerController">
-	<div class="umb-panel-body no-header with-footer compact">
-		<umb-pane>
-			<umb-control-group label="@content_urls">
-				<input type="text"
-					localize="placeholder" 
-					placeholder="@general_url" 
-					class="umb-editor umb-textstring" 
-					ng-model="target.url"
-					ng-disabled="target.id"
-					 />
-			</umb-control-group>
-
-			<umb-control-group label="@content_nodeName">
-				<input type="text"
-					localize="placeholder" 
-					placeholder="@placeholders_entername" 
-					class="umb-editor umb-textstring" 
-					ng-model="target.name" />
-			</umb-control-group>
-
-			<umb-control-group label="@content_target">
-				<select class="umb-editor umb-dropdown" ng-model="target.target">
-					<option value=""></option>
-					<option value="_blank"><localize key="defaultdialogs_openInNewWindow">Opens the linked document in a new window or tab</localize></option>
-<<<<<<< HEAD
-					<option value="_top">Opens the linked document in the full body of the window</option>
-					<option value="_parent">Opens the linked document in the parent frame</option>
-=======
->>>>>>> 3ce3a6f6
-				</select>
-			</umb-control-group>
-		</umb-pane>
-
-        <umb-tree-search-box hide-search-callback="hideSearch"
-                             search-callback="onSearchResults"
-                             search-from-id="{{searchInfo.searchFromId}}"
-                             search-from-name="{{searchInfo.searchFromName}}"
-                             show-search="{{searchInfo.showSearch}}"
-                             section="{{section}}">
-        </umb-tree-search-box>
-        
-        <br/>
-
-        <umb-tree-search-results ng-if="searchInfo.showSearch"
-                                 results="searchInfo.results"
-                                 select-result-callback="selectResult">
-        </umb-tree-search-results>
-        
-	    <div ng-hide="searchInfo.showSearch">
-            <umb-tree section="content"
-                      hideheader="true"
-                      hideoptions="true"
-                      eventhandler="dialogTreeEventHandler"
-                      isdialog="true"
-                      enablecheckboxes="true">
-            </umb-tree>    
-	    </div>
-        
-	</div>
-
-	<div class="umb-panel-footer">
-		<div class="umb-el-wrap umb-panel-buttons">
-	        <div class="btn-toolbar umb-btn-toolbar pull-right">
-	        	<a href ng-click="close()" class="btn btn-link">
-	        		<localize key="general_cancel">Cancel</localize>
-				</a>
-
-<<<<<<< HEAD
-				<a href ng-click="switchToMediaPicker()" class="btn"><localize key="defaultdialogs_linkToFile">Link to file</localize></a>
-=======
-	            <a href ng-click="switchToMediaPicker()" class="btn">
-                    <localize key="defaultdialogs_selectMedia">Select media</localize>
-	            </a>
->>>>>>> 3ce3a6f6
-
-				<button
-					class="btn btn-primary"
-					ng-click="submit(target)">
-					<localize key="buttons_select">Select</localize>
-				</button>
-	        </div>
-		</div>
-	</div>
-</div>
+<div class="umb-panel" ng-controller="Umbraco.Dialogs.LinkPickerController">
+	<div class="umb-panel-body no-header with-footer compact">
+		<umb-pane>
+			<umb-control-group label="@defaultdialogs_urlLinkPicker">
+			  <input type="text"
+					localize="placeholder" 
+					placeholder="@general_url" 
+					class="umb-editor umb-textstring" 
+					ng-model="target.url"
+					ng-disabled="target.id"
+					 />
+			</umb-control-group>
+
+			<umb-control-group label="@defaultdialogs_nodeNameLinkPicker">
+				<input type="text"
+					localize="placeholder" 
+					placeholder="@placeholders_entername" 
+					class="umb-editor umb-textstring" 
+					ng-model="target.name" />
+			</umb-control-group>
+
+			<umb-control-group label="@content_target">
+				<select class="umb-editor umb-dropdown" ng-model="target.target">
+					<option value=""></option>
+					<option value="_blank"><localize key="defaultdialogs_openInNewWindow">Opens the linked document in a new window or tab</localize></option>
+				</select>
+			</umb-control-group>
+		</umb-pane>
+
+        <umb-tree-search-box hide-search-callback="hideSearch"
+                             search-callback="onSearchResults"
+                             search-from-id="{{searchInfo.searchFromId}}"
+                             search-from-name="{{searchInfo.searchFromName}}"
+                             show-search="{{searchInfo.showSearch}}"
+                             section="{{section}}">
+        </umb-tree-search-box>
+        
+        <br/>
+
+        <umb-tree-search-results ng-if="searchInfo.showSearch"
+                                 results="searchInfo.results"
+                                 select-result-callback="selectResult">
+        </umb-tree-search-results>
+        
+	    <div ng-hide="searchInfo.showSearch">
+            <umb-tree section="content"
+                      hideheader="true"
+                      hideoptions="true"
+                      eventhandler="dialogTreeEventHandler"
+                      isdialog="true"
+                      enablecheckboxes="true">
+            </umb-tree>    
+	    </div>
+        
+	</div>
+
+	<div class="umb-panel-footer">
+		<div class="umb-el-wrap umb-panel-buttons">
+	        <div class="btn-toolbar umb-btn-toolbar pull-right">
+	        	<a href ng-click="close()" class="btn btn-link">
+	        		<localize key="general_cancel">Cancel</localize>
+				</a>
+	            <a href ng-click="switchToMediaPicker()" class="btn">
+                    <localize key="defaultdialogs_selectMedia">Select media</localize>
+	            </a>
+				<button
+					class="btn btn-primary"
+					ng-click="submit(target)">
+					<localize key="buttons_select">Select</localize>
+				</button>
+	        </div>
+		</div>
+	</div>
+</div>