--- conflicted
+++ resolved
@@ -7,23 +7,12 @@
             <umb-box-content class="block-form">
                 <ul class="nav nav-stacked mb0">
                     <li ng-repeat="url in currentUrls">
-<<<<<<< HEAD
                         <a href="{{url.text}}" target="_blank" ng-if="url.isUrl" class="umb-outline">
-                            <span ng-if="node.variants.length === 1 && url.culture" style="font-size: 13px; color: #cccccc; width: 55px;display: inline-block">{{url.culture}}</span>
+                            <span ng-if="currentUrlsHaveMultipleCultures && url.culture" style="font-size: 13px; color: #cccccc; width: 55px;display: inline-block">{{url.culture}}</span>
                             <span>{{url.text}}</span>
                         </a>
                         <div ng-if="!url.isUrl" style="margin-top: 4px;">
-
-                            <span ng-if="node.variants.length === 1 && url.culture" style="font-size: 13px; color: #cccccc; width: 55px;display: inline-block">{{url.culture}}</span>
-=======
-                        <a href="{{url.text}}" target="_blank" ng-if="url.isUrl">
-                            <span ng-if="currentUrlsHaveMultipleCultures && url.culture" style="font-size: 13px; color: #cccccc; width: 50px;display: inline-block">{{url.culture}}</span>
-                            <i class="icon icon-out" aria-hidden="true"></i>
-                            <span>{{url.text}}</span>
-                        </a>
-                        <div ng-if="!url.isUrl" style="margin-top: 4px;">
-                            <span ng-if="currentUrlsHaveMultipleCultures && url.culture" style="font-size: 13px; color: #cccccc; width: 50px;display: inline-block">{{url.culture}}</span>
->>>>>>> 46743506
+                            <span ng-if="currentUrlsHaveMultipleCultures && url.culture" style="font-size: 13px; color: #cccccc; width: 55px;display: inline-block">{{url.culture}}</span>
                             <em>{{url.text}}</em>
                         </div>
                     </li>
@@ -40,14 +29,10 @@
                         <p><localize key="redirectUrls_panelInformation" class="ng-isolate-scope ng-scope">The following URLs redirect to this content item:</localize></p>
                         <ul class="nav nav-stacked" style="margin-bottom: 0;">
                             <li ng-repeat="redirectUrl in redirectUrls">
-<<<<<<< HEAD
-                                <a href="{{redirectUrl.originalUrl}}" target="_blank" class="umb-outline"><i ng-class="value.icon" class="icon-out"></i> {{redirectUrl.originalUrl}}</a>
-=======
-                                <a href="{{redirectUrl.originalUrl}}" target="_blank">
+                                <a href="{{redirectUrl.originalUrl}}" target="_blank" class="umb-outline">
                                     <i ng-class="value.icon" class="icon-out" aria-hidden="true"></i>
                                     {{redirectUrl.originalUrl}}
                                 </a>
->>>>>>> 46743506
                             </li>
                         </ul>
                     </div>
@@ -57,12 +42,7 @@
 
         <umb-box data-element="node-info-history">
 
-<<<<<<< HEAD
-            <umb-box-header
-                title-key="{{historyLabelKey}}" ng-if="historyLabelKey">
-=======
             <umb-box-header title="{{historyLabel}}">
->>>>>>> 46743506
                 <umb-button
                     ng-hide="node.trashed"
                     type="button"
@@ -122,12 +102,6 @@
                                 <span class="history-item__description">
                                     <localize key="auditTrails_{{ item.logType | lowercase }}" tokens="[item.parameters]">{{ item.comment }}</localize>
                                 </span>
-<<<<<<< HEAD
-
-
-=======
-                                
->>>>>>> 46743506
                             </div>
 
                         </div>
