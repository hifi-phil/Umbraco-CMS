<<<<<<< HEAD
<div class="umb-notifications" id="umb-notifications-wrapper" ng-cloak>
    <ul class="umb-notifications__notifications">
        <li ng-repeat="notification in notifications"
            class="alert alert-block alert-{{notification.type}} umb-notifications__notification animated -half-second fadeIn"
            ng-class="{'-no-border -extra-padding': notification.type === 'form'}">

            <a class='close -align-right' ng-click="removeNotification($index)" prevent-default href>&times;</a>

            <div ng-if="notification.view">
                <div ng-include="notification.view"></div>
            </div>

            <div ng-if="notification.headline">
                <a ng-href="{{notification.url}}" target="_blank">
                    <strong>{{notification.headline}}</strong>
                    <span ng-bind-html="notification.message"></span>
                </a>
            </div>
        </li>
    </ul>
</div>
=======
<div class="umb-notifications" id="umb-notifications-wrapper" ng-cloak>
    <ul class="umb-notifications__notifications">
        <li ng-repeat="notification in notifications"
            class="alert alert-block alert-{{notification.type}} umb-notifications__notification animated -half-second fadeIn"
            ng-class="{'-no-border -extra-padding': notification.type === 'form'}">

            <a class='close -align-right' ng-click="removeNotification($index)" prevent-default href>&times;</a>

            <div ng-if="notification.view">
                <div ng-include="notification.view"></div>
            </div>
            <div ng-if="notification.headline" ng-switch on="{{notification}}">
                <a ng-href="{{notification.url}}" ng-switch-when="{{notification.url && notification.url.trim() != ''}}" target="_blank">
                    <strong>{{notification.headline}}</strong>
                    <span ng-bind-html="notification.message"></span>
                </a>
                <div ng-switch-default>
                    <strong>{{notification.headline}}</strong>
                    <span ng-bind-html="notification.message"></span>
                </div>
            </div>
        </li>
    </ul>
</div>
>>>>>>> 328b4b15
<|MERGE_RESOLUTION|>--- conflicted
+++ resolved
@@ -1,26 +1,3 @@
-<<<<<<< HEAD
-<div class="umb-notifications" id="umb-notifications-wrapper" ng-cloak>
-    <ul class="umb-notifications__notifications">
-        <li ng-repeat="notification in notifications"
-            class="alert alert-block alert-{{notification.type}} umb-notifications__notification animated -half-second fadeIn"
-            ng-class="{'-no-border -extra-padding': notification.type === 'form'}">
-
-            <a class='close -align-right' ng-click="removeNotification($index)" prevent-default href>&times;</a>
-
-            <div ng-if="notification.view">
-                <div ng-include="notification.view"></div>
-            </div>
-
-            <div ng-if="notification.headline">
-                <a ng-href="{{notification.url}}" target="_blank">
-                    <strong>{{notification.headline}}</strong>
-                    <span ng-bind-html="notification.message"></span>
-                </a>
-            </div>
-        </li>
-    </ul>
-</div>
-=======
 <div class="umb-notifications" id="umb-notifications-wrapper" ng-cloak>
     <ul class="umb-notifications__notifications">
         <li ng-repeat="notification in notifications"
@@ -44,5 +21,4 @@
             </div>
         </li>
     </ul>
-</div>
->>>>>>> 328b4b15
+</div>