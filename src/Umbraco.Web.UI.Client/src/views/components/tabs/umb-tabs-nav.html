--- conflicted
+++ resolved
@@ -1,10 +1,5 @@
 <ul class="nav nav-tabs umb-nav-tabs">
-<<<<<<< HEAD
-  <li ng-class="{'tab-error': tabHasError}" ng-repeat="tab in model" val-tab>
+  <li data-element="tab-{{tab.alias}}" ng-class="{'tab-error': tabHasError}" ng-repeat="tab in model" val-tab>
     <a data-toggle="tab" hotkey="ctrl+{{$index+1}}" href="#tab{{tab.id}}{{idSuffix}}">{{ tab.label }}</a>
-=======
-  <li data-element="tab-{{tab.alias}}" ng-class="{'tab-error': tabHasError}" ng-repeat="tab in model" val-tab>
-    <a data-toggle="tab" href="#tab{{tab.id}}{{idSuffix}}">{{ tab.label }}</a>
->>>>>>> d4cf4cd7
   </li>
 </ul>