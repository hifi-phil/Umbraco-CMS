function listViewController($scope, $interpolate, $routeParams, $injector, $timeout, currentUserResource, notificationsService, iconHelper, editorState, localizationService, appState, $location, contentEditingHelper, listViewHelper, navigationService, editorService, overlayService, languageResource, mediaHelper, eventsService) {

  //this is a quick check to see if we're in create mode, if so just exit - we cannot show children for content
  // that isn't created yet, if we continue this will use the parent id in the route params which isn't what
  // we want. NOTE: This is just a safety check since when we scaffold an empty model on the server we remove
  // the list view tab entirely when it's new.
  if ($routeParams.create) {
    $scope.isNew = true;
    return;
  }

  //Now we need to check if this is for media, members or content because that will depend on the resources we use
  var contentResource, getContentTypesCallback, getListResultsCallback, deleteItemCallback, getIdCallback, createEditUrlCallback;

  //check the config for the entity type, or the current section name (since the config is only set in c#, not in pre-vals)
  if (($scope.model.config.entityType && $scope.model.config.entityType === "member") || (appState.getSectionState("currentSection") === "member")) {
    //handling issue 13770
    if ($scope.model.config.entityType && $scope.model.config.entityType === "media") {

      $scope.entityType = "media";
      contentResource = $injector.get('mediaResource');
      getContentTypesCallback = $injector.get('mediaTypeResource').getAllowedTypes;

      getListResultsCallback = contentResource.getChildren;
      deleteItemCallback = contentResource.deleteById;
      getIdCallback = function (selected) {
        return selected.id;
      };
      createEditUrlCallback = function (item) {
        return "/" + $scope.entityType + "/" + $scope.entityType + "/edit/" + item.id
          + "?list=" + $routeParams.id + "&page=" + $scope.options.pageNumber + "&filter=" + $scope.options.filter
          + "&orderBy=" + $scope.options.orderBy + "&orderDirection=" + $scope.options.orderDirection;
      };


    } else {
      $scope.entityType = "member";
      contentResource = $injector.get('memberResource');
      getContentTypesCallback = $injector.get('memberTypeResource').getTypes;
      getListResultsCallback = contentResource.getPagedResults;
      deleteItemCallback = contentResource.deleteByKey;
      getIdCallback = function (selected) {
        return selected.key;
      };
      createEditUrlCallback = function (item) {
        return "/" + $scope.entityType + "/" + $scope.entityType + "/edit/" + item.key + "?page=" + $scope.options.pageNumber + "&listName=" + $scope.contentId;
      };
    }


  }
  else {
    //check the config for the entity type, or the current section name (since the config is only set in c#, not in pre-vals)
    if (($scope.model.config.entityType && $scope.model.config.entityType === "media") || (appState.getSectionState("currentSection") === "media")) {
      $scope.entityType = "media";
      contentResource = $injector.get('mediaResource');
      getContentTypesCallback = $injector.get('mediaTypeResource').getAllowedTypes;
    }
    else {
      $scope.entityType = "content";
      contentResource = $injector.get('contentResource');
      getContentTypesCallback = $injector.get('contentTypeResource').getAllowedTypes;
    }
    getListResultsCallback = contentResource.getChildren;
    deleteItemCallback = contentResource.deleteById;
    getIdCallback = function (selected) {
      return selected.id;
    };
    createEditUrlCallback = function (item) {
      return "/" + $scope.entityType + "/" + $scope.entityType + "/edit/" + item.id
        + "?list=" + $routeParams.id + "&page=" + $scope.options.pageNumber + "&filter=" + $scope.options.filter
        + "&orderBy=" + $scope.options.orderBy + "&orderDirection=" + $scope.options.orderDirection;
    };
  }

  $scope.pagination = [];
  $scope.isNew = false;
  $scope.actionInProgress = false;
  $scope.selection = [];
  $scope.folders = [];
  $scope.page = {
    createDropdownOpen: false
  };
  $scope.listViewResultSet = {
    totalPages: 0,
    items: []
  };

  $scope.createAllowedButtonSingle = false;
  $scope.createAllowedButtonSingleWithBlueprints = false;
  $scope.createAllowedButtonMultiWithBlueprints = false;

  //when this is null, we don't check permissions
  $scope.currentNodePermissions = $scope.entityType === "content" ? contentEditingHelper.getPermissionsForContent() : null;

  //when this is null, we don't check permissions
  $scope.buttonPermissions = null;

  //When we are dealing with 'content', we need to deal with permissions on child nodes.
  // Currently there is no real good way to
  if ($scope.entityType === "content") {

    var idsWithPermissions = null;

    $scope.buttonPermissions = {
      canCopy: false,
      canCreate: false,
      canDelete: false,
      canMove: false,
      canPublish: false,
      canUnpublish: false
    };

    $scope.$watch("selection.length", function (newVal, oldVal) {

      if ((idsWithPermissions == null && newVal > 0) || (idsWithPermissions != null)) {

        //get all of the selected ids
        var ids = _.map($scope.selection, function (i) {
          return i.id.toString();
        });

        //remove the dictionary items that don't have matching ids
        var filtered = {};
        _.each(idsWithPermissions, function (value, key, list) {
          if (_.contains(ids, key)) {
            filtered[key] = value;
          }
        });
        idsWithPermissions = filtered;

        //find all ids that we haven't looked up permissions for
        var existingIds = _.keys(idsWithPermissions);
        var missingLookup = _.map(_.difference(ids, existingIds), function (i) {
          return Number(i);
        });

        if (missingLookup.length > 0) {
          currentUserResource.getPermissions(missingLookup).then(function (p) {
            $scope.buttonPermissions = listViewHelper.getButtonPermissions(p, idsWithPermissions);
          });
        }
        else {
          $scope.buttonPermissions = listViewHelper.getButtonPermissions({}, idsWithPermissions);
        }
      }
    });

  }

  var listParamsForCurrent = $routeParams.id == $routeParams.list;

  $scope.options = {
    useInfiniteEditor: $scope.model.config.useInfiniteEditor === true,
    pageSize: $scope.model.config.pageSize ? $scope.model.config.pageSize : 10,
<<<<<<< HEAD
    pageNumber: (listParamsForCurrent && $routeParams.page && !isNaN($routeParams.page) && Number($routeParams.page) > 0) ? $routeParams.page : 1,
=======
        pageNumber: (listParamsForCurrent && $routeParams.page && !isNaN($routeParams.page) && Number($routeParams.page) > 0) ? $routeParams.page : 1,
>>>>>>> 5e21ddcc
    filter: (listParamsForCurrent && $routeParams.filter ? $routeParams.filter : '').trim(),
    orderBy: (listParamsForCurrent && $routeParams.orderBy ? $routeParams.orderBy : $scope.model.config.orderBy ? $scope.model.config.orderBy : 'VersionDate').trim(),
    orderDirection: (listParamsForCurrent && $routeParams.orderDirection ? $routeParams.orderDirection : $scope.model.config.orderDirection ? $scope.model.config.orderDirection : "desc").trim(),
    orderBySystemField: true,
    includeProperties: $scope.model.config.includeProperties ? $scope.model.config.includeProperties : [
      { alias: 'updateDate', header: 'Last edited', isSystem: 1 },
      { alias: 'updater', header: 'Last edited by', isSystem: 1 }
    ],
    layout: {
      layouts: $scope.model.config.layouts,
      activeLayout: listViewHelper.getLayout($routeParams.id, $scope.model.config.layouts)
    },
    allowBulkPublish: $scope.entityType === 'content' && $scope.model.config.bulkActionPermissions.allowBulkPublish && !$scope.readonly,
    allowBulkUnpublish: $scope.entityType === 'content' && $scope.model.config.bulkActionPermissions.allowBulkUnpublish && !$scope.readonly,
    allowBulkCopy: $scope.entityType === 'content' && $scope.model.config.bulkActionPermissions.allowBulkCopy && !$scope.readonly,
    allowBulkMove: $scope.entityType !== 'member' && $scope.model.config.bulkActionPermissions.allowBulkMove && !$scope.readonly,
    allowBulkDelete: $scope.model.config.bulkActionPermissions.allowBulkDelete && !$scope.readonly,
    allowCreate: !$scope.readonly,
    cultureName: $routeParams.cculture ? $routeParams.cculture : $routeParams.mculture,
    readonly: $scope.readonly
  };

  _.each($scope.options.includeProperties, function (property) {
<<<<<<< HEAD
    property.nameExp = property.nameTemplate
=======
        property.nameExp = property.nameTemplate
>>>>>>> 5e21ddcc
      ? $interpolate(property.nameTemplate)
      : undefined;
  });

  //watch for culture changes in the query strings and update accordingly
  $scope.$watch(function () {
    return $routeParams.cculture ? $routeParams.cculture : $routeParams.mculture;
  }, function (newVal, oldVal) {
    if (newVal && newVal !== oldVal) {
      //update the options
      $scope.options.cultureName = newVal;
      $scope.reloadView($scope.contentId);
    }
  });

  // Check if selected order by field is actually custom field
  for (var j = 0; j < $scope.options.includeProperties.length; j++) {
    var includedProperty = $scope.options.includeProperties[j];
    if (includedProperty.alias.toLowerCase() === $scope.options.orderBy.toLowerCase()) {
      $scope.options.orderBySystemField = includedProperty.isSystem === 1;
      break;
    }
  }

  //update all of the system includeProperties to enable sorting
  _.each($scope.options.includeProperties, function (e, i) {
    e.allowSorting = true;

    // Special case for members, only the configured system fields should be enabled sorting
    // (see MemberRepository.ApplySystemOrdering)
    if (e.isSystem && $scope.entityType === "member") {
      e.allowSorting = e.alias === "username" ||
        e.alias === "email" ||
        e.alias === "updateDate" ||
        e.alias === "createDate" ||
        e.alias === "contentTypeAlias";
    }

    if (e.isSystem) {
      //localize the header
      var key = getLocalizedKey(e.alias);
      localizationService.localize(key).then(function (v) {
        e.header = v;
      });
    }
  });

  $scope.selectLayout = function (layout) {
    $scope.options.layout.activeLayout = listViewHelper.setLayout($routeParams.id, layout, $scope.model.config.layouts);
  };

  function showNotificationsAndReset(err, reload, successMsgPromise) {

    //check if response is ysod
    if (err.status && err.status >= 500) {

      // Open ysod overlay
      overlayService.ysod(err);
    }

    $timeout(function () {
      $scope.bulkStatus = "";
      $scope.actionInProgress = false;
    }, 500);

    if (successMsgPromise) {
      localizationService.localize("bulk_done").then(function (v) {
        successMsgPromise.then(function (successMsg) {
          notificationsService.success(v, successMsg);
        })
      });
    }
  }

  $scope.next = function (pageNumber) {
    $scope.options.pageNumber = pageNumber;
    $scope.reloadView($scope.contentId);
  };

  $scope.goToPage = function (pageNumber) {
    $scope.options.pageNumber = pageNumber;
    $scope.reloadView($scope.contentId);
  };

  $scope.prev = function (pageNumber) {
    $scope.options.pageNumber = pageNumber;
    $scope.reloadView($scope.contentId);
  };


  /*Loads the search results, based on parameters set in prev,next,sort and so on*/
  /*Pagination is done by an array of objects, due angularJS's funky way of monitoring state
  with simple values */

  $scope.getContent = function (contentId) {
    $scope.reloadView($scope.contentId, true);
  };

  $scope.reloadView = function (id, reloadActiveNode) {
    if (!id) {
      return;
    }

    $scope.viewLoaded = false;
    $scope.folders = [];

    listViewHelper.clearSelection($scope.listViewResultSet.items, $scope.folders, $scope.selection);

    getListResultsCallback(id, $scope.options).then(function (data) {

      $scope.actionInProgress = false;
      $scope.listViewResultSet = data;

      //update all values for display
      var section = appState.getSectionState("currentSection");
      if ($scope.listViewResultSet.items) {
        _.each($scope.listViewResultSet.items, function (e, index) {
          setPropertyValues(e);
          // create the folders collection (only for media list views)
          if (section === "media" && !mediaHelper.hasFilePropertyType(e)) {
            $scope.folders.push(e);
          }
        });
      }

      $scope.viewLoaded = true;

      //NOTE: This might occur if we are requesting a higher page number than what is actually available, for example
      // if you have more than one page and you delete all items on the last page. In this case, we need to reset to the last
      // available page and then re-load again
      if ($scope.options.pageNumber > $scope.listViewResultSet.totalPages) {
        $scope.options.pageNumber = $scope.listViewResultSet.totalPages;

        //reload!
        $scope.reloadView(id, reloadActiveNode);
      }
<<<<<<< HEAD
      // in the media section, the list view items are by default also shown in the tree, so we need 
=======
      // in the media section, the list view items are by default also shown in the tree, so we need
>>>>>>> 5e21ddcc
      // to refresh the current tree node when changing the folder contents (adding and removing)
      else if (reloadActiveNode && section === "media") {
        var activeNode = appState.getTreeState("selectedNode");
        if (activeNode) {
          if (activeNode.expanded) {
            navigationService.reloadNode(activeNode);
          }
        } else {
          navigationService.reloadSection(section);
        }
      }
    }).catch(function (error) {
      // if someone attempts to add mix listviews across sections (i.e. use a members list view on content types),
      // a not-supported exception will be most likely be thrown, at least for the default list views - lets be
      // helpful and show a meaningful error message directly in content/content type UI
      if (error.data && error.data.ExceptionType && error.data.ExceptionType.indexOf("System.NotSupportedException") > -1) {
        $scope.viewLoadedError = error.errorMsg + ": " + error.data.ExceptionMessage;
      }
      $scope.viewLoaded = true;
    });
  };
<<<<<<< HEAD

  $scope.makeSearch = function () {
    if ($scope.options.filter !== null && $scope.options.filter !== undefined) {
      $scope.options.pageNumber = 1;
      $scope.reloadView($scope.contentId);
    }
  };

  $scope.onSearchStartTyping = function () {
    $scope.viewLoaded = false;
  }

  $scope.selectedItemsCount = function () {
    return $scope.selection.length;
  };

  $scope.clearSelection = function () {
    listViewHelper.clearSelection($scope.listViewResultSet.items, $scope.folders, $scope.selection);
  };

  $scope.getIcon = function (entry) {
    return iconHelper.convertFromLegacyIcon(entry.icon);
  };

  function serial(selected, fn, getStatusMsg, index) {
    return fn(selected, index).then(function (content) {
      index++;
      getStatusMsg(index, selected.length).then(function (value) {
        $scope.bulkStatus = value;
      });
      return index < selected.length ? serial(selected, fn, getStatusMsg, index) : content;
    }, function (err) {
      var reload = index > 0;
      showNotificationsAndReset(err, reload);
      return err;
    });
  }

  function applySelected(fn, getStatusMsg, getSuccessMsg, confirmMsg) {
    var selected = $scope.selection;
    if (selected.length === 0)
      return;
    if (confirmMsg && !confirm(confirmMsg))
      return;

    $scope.actionInProgress = true;

=======

  $scope.makeSearch = function () {
    if ($scope.options.filter !== null && $scope.options.filter !== undefined) {
      $scope.options.pageNumber = 1;
      $scope.reloadView($scope.contentId);
    }
  };

  $scope.onSearchStartTyping = function () {
    $scope.viewLoaded = false;
  }

  $scope.selectedItemsCount = function () {
    return $scope.selection.length;
  };

  $scope.clearSelection = function () {
    listViewHelper.clearSelection($scope.listViewResultSet.items, $scope.folders, $scope.selection);
  };

  $scope.getIcon = function (entry) {
    return iconHelper.convertFromLegacyIcon(entry.icon);
  };

  function serial(selected, fn, getStatusMsg, index) {
    return fn(selected, index).then(function (content) {
      index++;
      getStatusMsg(index, selected.length).then(function (value) {
        $scope.bulkStatus = value;
      });
      return index < selected.length ? serial(selected, fn, getStatusMsg, index) : content;
    }, function (err) {
      var reload = index > 0;
      showNotificationsAndReset(err, reload);
      return err;
    });
  }

  function applySelected(fn, getStatusMsg, getSuccessMsg, confirmMsg) {
    var selected = $scope.selection;
    if (selected.length === 0)
      return;
    if (confirmMsg && !confirm(confirmMsg))
      return;

    $scope.actionInProgress = true;

>>>>>>> 5e21ddcc
    getStatusMsg(0, selected.length).then(function (value) {
      $scope.bulkStatus = value;
    });

    return serial(selected, fn, getStatusMsg, 0).then(function (result) {
      // executes once the whole selection has been processed
      // in case of an error (caught by serial), result will be the error
      if (!(result.data && Utilities.isArray(result.data.notifications)))
        showNotificationsAndReset(result, true, getSuccessMsg(selected.length));
    });
  }

  $scope.delete = function (numberOfItems, totalItems) {

    const dialog = {
      view: "views/propertyeditors/listview/overlays/delete.html",
      deletesVariants: selectionHasVariants(),
      isTrashed: $scope.isTrashed,
      selection: $scope.selection,
      submitButtonLabelKey: "contentTypeEditor_yesDelete",
      submitButtonStyle: "danger",
      submit: function (model) {
        performDelete();
        overlayService.close();
      },
      close: function () {
        overlayService.close();
      },
      numberOfItems: numberOfItems,
      totalItems: totalItems
    };

    localizationService.localize("general_delete").then(value => {
      dialog.title = value;
      overlayService.open(dialog);
    });
  };

  function performDelete() {
    applySelected(
      function (selected, index) { return deleteItemCallback(getIdCallback(selected[index])); },
      function (count, total) {
        var key = (total === 1 ? "bulk_deletedItemOfItem" : "bulk_deletedItemOfItems");
        return localizationService.localize(key, [count, total]);
      },
      function (total) {
        var key = (total === 1 ? "bulk_deletedItem" : "bulk_deletedItems");
        return localizationService.localize(key, [total]);
      }).then(function () {
        $scope.reloadView($scope.contentId, true);
      });
  }

  function selectionHasVariants() {
    let variesByCulture = false;

    // check if any of the selected nodes has variants
    $scope.selection.forEach(selectedItem => {
      $scope.listViewResultSet.items.forEach(resultItem => {
        if ((selectedItem.id === resultItem.id || selectedItem.key === resultItem.key) && resultItem.variesByCulture) {
          variesByCulture = true;
        }
      })
    });

    return variesByCulture;
  }

  $scope.publish = function () {

    const dialog = {
      view: "views/propertyeditors/listview/overlays/listviewpublish.html",
      submitButtonLabelKey: "actions_publish",
      submit: function (model) {
        // create a comma separated array of selected cultures
        let selectedCultures = [];
        if (model.languages && model.languages.length > 0) {
          model.languages.forEach(language => {
            if (language.publish) {
              selectedCultures.push(language.culture);
            }
          });
        }
        performPublish(selectedCultures);
        overlayService.close();
      },
      close: function () {
        overlayService.close();
      }
    };

<<<<<<< HEAD
    // if any of the selected nodes has variants we want to 
=======
    // if any of the selected nodes has variants we want to
>>>>>>> 5e21ddcc
    // show a dialog where the languages can be chosen
    if (selectionHasVariants()) {
      languageResource.getAll()
        .then(languages => {
          dialog.languages = languages;
          overlayService.open(dialog);
        }, error => {
          notificationsService.error(error);
        });
    } else {
      overlayService.open(dialog);
    }

  };

  function performPublish(cultures) {
    applySelected(
      function (selected, index) { return contentResource.publishById(getIdCallback(selected[index]), cultures); },
      function (count, total) {
        var key = (total === 1 ? "bulk_publishedItemOfItem" : "bulk_publishedItemOfItems");
        return localizationService.localize(key, [count, total]);
      },
      function (total) {
        var key = (total === 1 ? "bulk_publishedItem" : "bulk_publishedItems");
        return localizationService.localize(key, [total]);
      }).then(function () {
        $scope.reloadView($scope.contentId);
      });
  }

  $scope.unpublish = function () {

    const dialog = {
      view: "views/propertyeditors/listview/overlays/listviewunpublish.html",
      submitButtonLabelKey: "actions_unpublish",
      submitButtonStyle: "warning",
      selection: $scope.selection,
      submit: function (model) {
        // create a comma separated array of selected cultures
        let selectedCultures = [];
        if (model.languages && model.languages.length > 0) {
          model.languages.forEach(language => {
            if (language.unpublish) {
              selectedCultures.push(language.culture);
            }
          });
        }
        performUnpublish(selectedCultures);
        overlayService.close();
      },
      close: function () {
        overlayService.close();
      }
    };

<<<<<<< HEAD
    // if any of the selected nodes has variants we want to 
=======
    // if any of the selected nodes has variants we want to
>>>>>>> 5e21ddcc
    // show a dialog where the languages can be chosen
    if (selectionHasVariants()) {
      languageResource.getAll()
        .then(languages => {
          dialog.languages = languages;
          overlayService.open(dialog);
        }, error => {
          notificationsService.error(error);
        });
    } else {
      overlayService.open(dialog);
    }

  };

  function performUnpublish(cultures) {
    applySelected(
      function (selected, index) { return contentResource.unpublish(getIdCallback(selected[index]), cultures); },
      function (count, total) {
        var key = (total === 1 ? "bulk_unpublishedItemOfItem" : "bulk_unpublishedItemOfItems");
        return localizationService.localize(key, [count, total]);
      },
      function (total) {
        var key = (total === 1 ? "bulk_unpublishedItem" : "bulk_unpublishedItems");
        return localizationService.localize(key, [total]);
      }).then(function () {
        $scope.reloadView($scope.contentId, true);
      });
  }

  $scope.move = function () {
    var move = {
      section: $scope.entityType,
      currentNode: $scope.contentId,
      submit: function (model) {
        if (model.target) {
          performMove(model.target);
        }
        editorService.close();
      },
      close: function () {
        editorService.close();
      }
    }
    editorService.move(move);
  };


  function performMove(target) {

    //NOTE: With the way this applySelected/serial works, I'm not sure there's a better way currently to return
    // a specific value from one of the methods, so we'll have to try this way. Even though the first method
    // will fire once per every node moved, the destination path will be the same and we need to use that to sync.
    var newPath = null;
    applySelected(
      function (selected, index) {
        return contentResource.move({ parentId: target.id, id: getIdCallback(selected[index]) })
          .then(function (path) {
            newPath = path;
            return path;
          });
      },
      function (count, total) {
        var key = (total === 1 ? "bulk_movedItemOfItem" : "bulk_movedItemOfItems");
        return localizationService.localize(key, [count, total]);
      },
      function (total) {
        var key = (total === 1 ? "bulk_movedItem" : "bulk_movedItems");
        return localizationService.localize(key, [total]);
      })
      .then(function () {
        //executes if all is successful, let's sync the tree
        if (newPath) {
          // reload the current view so the moved items are no longer shown
          $scope.reloadView($scope.contentId);

          //we need to do a double sync here: first refresh the node where the content was moved,
          // then refresh the node where the content was moved from
          navigationService.syncTree({
            tree: target.nodeType ? target.nodeType : (target.metaData.treeAlias),
            path: newPath,
            forceReload: true,
            activate: false
          })
            .then(function (args) {
              //get the currently edited node (if any)
              var activeNode = appState.getTreeState("selectedNode");
              if (activeNode) {
                navigationService.reloadNode(activeNode);
              }
            });
        }
      });
  }

  $scope.copy = function () {
    var copyEditor = {
      section: $scope.entityType,
      currentNode: $scope.contentId,
      submit: function (model) {
        if (model.target) {
          performCopy(model.target, model.relateToOriginal, model.includeDescendants);
        }
        editorService.close();
      },
      close: function () {
        editorService.close();
      }
    };
    editorService.copy(copyEditor);
  };

  function performCopy(target, relateToOriginal, includeDescendants) {
    applySelected(
      function (selected, index) { return contentResource.copy({ parentId: target.id, id: getIdCallback(selected[index]), relateToOriginal: relateToOriginal, recursive: includeDescendants }); },
      function (count, total) {
        var key = (total === 1 ? "bulk_copiedItemOfItem" : "bulk_copiedItemOfItems");
        return localizationService.localize(key, [count, total]);
      },
      function (total) {
        var key = (total === 1 ? "bulk_copiedItem" : "bulk_copiedItems");
        return localizationService.localize(key, [total]);
      });
  }

  function getCustomPropertyValue(alias, properties) {
    var value = '';
    var index = 0;
    var foundAlias = false;
    for (var i = 0; i < properties.length; i++) {
      if (properties[i].alias == alias) {
        foundAlias = true;
        break;
      }
      index++;
    }

    if (foundAlias) {
      value = properties[index].value;
    }

    return value;
  }

  /** This ensures that the correct value is set for each item in a row, we don't want to call a function during interpolation or ng-bind as performance is really bad that way */
  function setPropertyValues(result) {

    //set the edit url
    result.editPath = createEditUrlCallback(result);

    _.each($scope.options.includeProperties, function (e, i) {

      var alias = e.alias;

      // First try to pull the value directly from the alias (e.g. updatedBy)
      var value = result[alias];

      // If this returns an object, look for the name property of that (e.g. owner.name)
      if (value === Object(value)) {
        value = value['name'];
      }

      // If we've got nothing yet, look at a user defined property
      if (typeof value === 'undefined') {
        value = getCustomPropertyValue(alias, result.properties);
      }

      // If we have a date, format it
      if (isDate(value)) {
        value = value.substring(0, value.length - 3);
      }

      if (e.nameExp) {
        if (/{{.*\s*\w+\s*\|\s*\w+\s*.*}}/.test(e.nameTemplate)) { //check whether the name template has a filter
          value = {
            value,
            expression: e.nameExp
          };
        }
        else {
          var newValue = e.nameExp({ value });

          if (newValue && (newValue = newValue.trim())) {
            value = newValue;
          }
        }
      }

      // set what we've got on the result
      result[alias] = value;
    });
  }

  function isDate(val) {
    if (Utilities.isString(val)) {
      return val.match(/^(\d{4})\-(\d{2})\-(\d{2})\ (\d{2})\:(\d{2})\:(\d{2})$/);
    }
    return false;
  }

  function initView() {

    var id = $routeParams.id;
    if (id === undefined) {
      // no ID found in route params - don't list anything as we don't know for sure where we are
      return;
    }

    // Get current id for node to load it's children
    $scope.contentId = editorState.current ? editorState.current.id : id;
    $scope.isTrashed = editorState.current ? editorState.current.trashed : id === "-20" || id === "-21";

    $scope.options.allowBulkPublish = $scope.options.allowBulkPublish && !$scope.isTrashed;
    $scope.options.allowBulkUnpublish = $scope.options.allowBulkUnpublish && !$scope.isTrashed;
    $scope.options.allowBulkCopy = $scope.options.allowBulkCopy && !$scope.isTrashed;

    $scope.options.bulkActionsAllowed = $scope.options.allowBulkPublish ||
      $scope.options.allowBulkUnpublish ||
      $scope.options.allowBulkCopy ||
      $scope.options.allowBulkMove ||
      $scope.options.allowBulkDelete;

    if ($scope.isTrashed === false) {
      getContentTypesCallback(id).then(function (listViewAllowedTypes) {
        $scope.listViewAllowedTypes = listViewAllowedTypes;

        var blueprints = false;
        _.each(listViewAllowedTypes, function (allowedType) {
          if (_.isEmpty(allowedType.blueprints)) {
            // this helps the view understand that there are no blueprints available
            allowedType.blueprints = null;
          }
          else {
            blueprints = true;
            // turn the content type blueprints object into an array of sortable objects for the view
            allowedType.blueprints = _.map(_.pairs(allowedType.blueprints || {}), function (pair) {
              return {
                id: pair[0],
                name: pair[1]
              };
            });
          }
        });

        if (listViewAllowedTypes.length === 1 && blueprints === false) {
          $scope.createAllowedButtonSingle = true;
        }
        if (listViewAllowedTypes.length === 1 && blueprints === true) {
          $scope.createAllowedButtonSingleWithBlueprints = true;
        }
        if (listViewAllowedTypes.length > 1) {
          $scope.createAllowedButtonMultiWithBlueprints = true;
        }
      });
    }

    $scope.reloadView($scope.contentId);
  }

  function getLocalizedKey(alias) {

    switch (alias) {
      case "sortOrder":
        return "general_sort";
      case "updateDate":
        return "content_updateDate";
      case "updater":
        return "content_updatedBy";
      case "createDate":
        return "content_createDate";
      case "owner":
        return "content_createBy";
      case "published":
        return "content_isPublished";
      case "contentTypeAlias":
        return $scope.entityType === "content"
          ? "content_documentType"
          : $scope.entityType === "media"
            ? "content_mediatype"
            : "content_membertype";
      case "email":
        return "general_email";
      case "username":
        return "general_username";
    }
    return alias;
  }

  function getItemKey(itemId) {
    for (var i = 0; i < $scope.listViewResultSet.items.length; i++) {
      var item = $scope.listViewResultSet.items[i];
      if (item.id === itemId) {
        return item.key;
      }
    }
  }

  function createBlank(entityType, docTypeAlias) {
    if ($scope.options.useInfiniteEditor) {

      var editorModel = {
        create: true,
        submit: function (model) {
          editorService.close();
          $scope.reloadView($scope.contentId);
        },
        close: function () {
          editorService.close();
          $scope.reloadView($scope.contentId);
        }
      };

      if (entityType == "content") {
        editorModel.parentId = $scope.contentId;
        editorModel.documentTypeAlias = docTypeAlias;
        editorService.contentEditor(editorModel);
        return;
      }

      if (entityType == "media") {
        editorService.mediaEditor(editorModel);
        return;
      }

      if (entityType == "member") {
        editorModel.doctype = docTypeAlias;
        editorService.memberEditor(editorModel);
        return;
      }
    }

    $location
      .path("/" + entityType + "/" + entityType + "/edit/" + $scope.contentId)
      .search("doctype", docTypeAlias)
      .search("create", "true");
  }

  function createFromBlueprint(entityType, docTypeAlias, blueprintId) {
    $location
      .path("/" + entityType + "/" + entityType + "/edit/" + $scope.contentId)
      .search("doctype", docTypeAlias)
      .search("create", "true")
      .search("blueprintId", blueprintId);
  }

  function toggleDropdown() {
    $scope.page.createDropdownOpen = !$scope.page.createDropdownOpen;
  }

  function leaveDropdown() {
    $scope.page.createDropdownOpen = false;
  }

  $scope.createBlank = createBlank;
  $scope.createFromBlueprint = createFromBlueprint;
  $scope.toggleDropdown = toggleDropdown;
  $scope.leaveDropdown = leaveDropdown;

  // if this listview has sort order in it, make sure it is updated when sorting is performed on the current content
  if (_.find($scope.options.includeProperties, property => property.alias === "sortOrder")) {
    var eventSubscription = eventsService.on("sortCompleted", function (e, args) {
      if (parseInt(args.id) === parseInt($scope.contentId)) {
        $scope.reloadView($scope.contentId);
      }
    });

    $scope.$on('$destroy', function () {
      eventsService.unsubscribe(eventSubscription);
    });
  }

  //GO!
  initView();
}


angular.module("umbraco").controller("Umbraco.PropertyEditors.ListViewController", listViewController);<|MERGE_RESOLUTION|>--- conflicted
+++ resolved
@@ -153,11 +153,7 @@
   $scope.options = {
     useInfiniteEditor: $scope.model.config.useInfiniteEditor === true,
     pageSize: $scope.model.config.pageSize ? $scope.model.config.pageSize : 10,
-<<<<<<< HEAD
     pageNumber: (listParamsForCurrent && $routeParams.page && !isNaN($routeParams.page) && Number($routeParams.page) > 0) ? $routeParams.page : 1,
-=======
-        pageNumber: (listParamsForCurrent && $routeParams.page && !isNaN($routeParams.page) && Number($routeParams.page) > 0) ? $routeParams.page : 1,
->>>>>>> 5e21ddcc
     filter: (listParamsForCurrent && $routeParams.filter ? $routeParams.filter : '').trim(),
     orderBy: (listParamsForCurrent && $routeParams.orderBy ? $routeParams.orderBy : $scope.model.config.orderBy ? $scope.model.config.orderBy : 'VersionDate').trim(),
     orderDirection: (listParamsForCurrent && $routeParams.orderDirection ? $routeParams.orderDirection : $scope.model.config.orderDirection ? $scope.model.config.orderDirection : "desc").trim(),
@@ -181,11 +177,7 @@
   };
 
   _.each($scope.options.includeProperties, function (property) {
-<<<<<<< HEAD
     property.nameExp = property.nameTemplate
-=======
-        property.nameExp = property.nameTemplate
->>>>>>> 5e21ddcc
       ? $interpolate(property.nameTemplate)
       : undefined;
   });
@@ -322,11 +314,7 @@
         //reload!
         $scope.reloadView(id, reloadActiveNode);
       }
-<<<<<<< HEAD
-      // in the media section, the list view items are by default also shown in the tree, so we need 
-=======
-      // in the media section, the list view items are by default also shown in the tree, so we need
->>>>>>> 5e21ddcc
+            // in the media section, the list view items are by default also shown in the tree, so we need 
       // to refresh the current tree node when changing the folder contents (adding and removing)
       else if (reloadActiveNode && section === "media") {
         var activeNode = appState.getTreeState("selectedNode");
@@ -348,7 +336,6 @@
       $scope.viewLoaded = true;
     });
   };
-<<<<<<< HEAD
 
   $scope.makeSearch = function () {
     if ($scope.options.filter !== null && $scope.options.filter !== undefined) {
@@ -396,55 +383,6 @@
 
     $scope.actionInProgress = true;
 
-=======
-
-  $scope.makeSearch = function () {
-    if ($scope.options.filter !== null && $scope.options.filter !== undefined) {
-      $scope.options.pageNumber = 1;
-      $scope.reloadView($scope.contentId);
-    }
-  };
-
-  $scope.onSearchStartTyping = function () {
-    $scope.viewLoaded = false;
-  }
-
-  $scope.selectedItemsCount = function () {
-    return $scope.selection.length;
-  };
-
-  $scope.clearSelection = function () {
-    listViewHelper.clearSelection($scope.listViewResultSet.items, $scope.folders, $scope.selection);
-  };
-
-  $scope.getIcon = function (entry) {
-    return iconHelper.convertFromLegacyIcon(entry.icon);
-  };
-
-  function serial(selected, fn, getStatusMsg, index) {
-    return fn(selected, index).then(function (content) {
-      index++;
-      getStatusMsg(index, selected.length).then(function (value) {
-        $scope.bulkStatus = value;
-      });
-      return index < selected.length ? serial(selected, fn, getStatusMsg, index) : content;
-    }, function (err) {
-      var reload = index > 0;
-      showNotificationsAndReset(err, reload);
-      return err;
-    });
-  }
-
-  function applySelected(fn, getStatusMsg, getSuccessMsg, confirmMsg) {
-    var selected = $scope.selection;
-    if (selected.length === 0)
-      return;
-    if (confirmMsg && !confirm(confirmMsg))
-      return;
-
-    $scope.actionInProgress = true;
-
->>>>>>> 5e21ddcc
     getStatusMsg(0, selected.length).then(function (value) {
       $scope.bulkStatus = value;
     });
@@ -536,11 +474,7 @@
       }
     };
 
-<<<<<<< HEAD
-    // if any of the selected nodes has variants we want to 
-=======
-    // if any of the selected nodes has variants we want to
->>>>>>> 5e21ddcc
+        // if any of the selected nodes has variants we want to 
     // show a dialog where the languages can be chosen
     if (selectionHasVariants()) {
       languageResource.getAll()
@@ -596,11 +530,7 @@
       }
     };
 
-<<<<<<< HEAD
-    // if any of the selected nodes has variants we want to 
-=======
-    // if any of the selected nodes has variants we want to
->>>>>>> 5e21ddcc
+        // if any of the selected nodes has variants we want to 
     // show a dialog where the languages can be chosen
     if (selectionHasVariants()) {
       languageResource.getAll()
