--- conflicted
+++ resolved
@@ -72,11 +72,6 @@
 
         const unsubscribe = [];
         const vm = this;
-<<<<<<< HEAD
-
-=======
-        
->>>>>>> f28b4c12
         vm.invalidAmount = false;
         vm.areaConfig = null;
         vm.locallyAvailableBlockTypes = 0;
@@ -183,7 +178,6 @@
             const gridColumnGap = Number(approvedContainerComputedStyles.columnGap.split("px")[0]) || 0;
             const gridColumnNumber = parseInt(approvedContainerComputedStyles.getPropertyValue("--umb-block-grid--grid-columns"), 10);
 
-<<<<<<< HEAD
                     const foundElColumns = parseInt(data.relatedElement.dataset.colSpan, 10);
                     const currentElementColumns = data.item.columnSpan;
 
@@ -210,37 +204,6 @@
 
             let offsetPlacement = 0;
             /* If placeholder is in this same line, we want to assume that it will offset the placement of the found element,
-=======
-
-            const foundElColumns = parseInt(data.relatedElement.dataset.colSpan, 10);
-            const currentElementColumns = data.item.columnSpan;
-
-            if(currentElementColumns >= gridColumnNumber) {
-                return true;
-            }
-
-            // Get grid template:
-            const approvedContainerGridColumns = approvedContainerComputedStyles.gridTemplateColumns.trim().split("px").map(x => Number(x)).filter(n => n > 0).map((n, i, list) => list.length === i ? n : n + gridColumnGap);
-
-            // ensure all columns are there.
-            // This will also ensure handling non-css-grid mode,
-            // use container width divided by amount of columns( or the item width divided by its amount of columnSpan)
-            let amountOfColumnsInWeightMap = approvedContainerGridColumns.length;
-            const amountOfUnknownColumns = gridColumnNumber-amountOfColumnsInWeightMap;
-            if(amountOfUnknownColumns > 0) {
-                let accumulatedValue = getAccumulatedValueOfIndex(amountOfColumnsInWeightMap, approvedContainerGridColumns) || 0;
-                const layoutWidth = data.containerRect.width;
-                const missingColumnWidth = (layoutWidth-accumulatedValue)/amountOfUnknownColumns;
-                if(missingColumnWidth > 0) {
-                    while(amountOfColumnsInWeightMap++ < gridColumnNumber) {
-                        approvedContainerGridColumns.push(missingColumnWidth);
-                    }
-                }
-            }
-
-            let offsetPlacement = 0;
-            /* If placeholder is in this same line, we want to assume that it will offset the placement of the found element, 
->>>>>>> f28b4c12
             which provides more potential space for the item to drop at.
             This is relevant in this calculation where we look at the space to determine if its a vertical or horizontal drop in relation to the found element.
             */
@@ -248,18 +211,12 @@
                 offsetPlacement = -(data.elementRect.width + gridColumnGap);
             }
 
-<<<<<<< HEAD
                     const relatedStartX = Math.max(data.relatedRect.left - data.containerRect.left + offsetPlacement, 0);
                     const relatedStartCol = Math.round(getInterpolatedIndexOfPositionInWeightMap(relatedStartX, approvedContainerGridColumns));
-=======
-            const relatedStartX = Math.max(data.relatedRect.left - data.containerRect.left + offsetPlacement, 0);
-            const relatedStartCol = Math.round(getInterpolatedIndexOfPositionInWeightMap(relatedStartX, approvedContainerGridColumns));
->>>>>>> f28b4c12
 
             // If the found related element does not have enough room after which for the current element, then we go vertical mode:
             return (relatedStartCol + (data.horizontalPlaceAfter ? foundElColumns : 0) + currentElementColumns > gridColumnNumber);
         }
-<<<<<<< HEAD
 
 
 
@@ -348,96 +305,6 @@
         }
 
 
-=======
-
-
-
-
-        function initializeSorter() {
-            vm.sorterOptions = {
-                ownerVM: vm,
-                resolveVerticalDirection: resolveVerticalDirection,
-                dataTransferResolver: (dataTransfer, item) => {dataTransfer.setData("text/plain", item.$block.label)}, // (Optional) Append OS data to the moved item.
-                compareElementToModel: (el, modelEntry) => modelEntry.contentUdi === el.dataset.elementUdi,
-                querySelectModelToElement: (container, modelEntry) => container.querySelector(`[data-element-udi='${modelEntry.contentUdi}']`),
-                itemHasNestedContainersResolver: (foundEl) => foundEl.classList.contains('--has-areas'), // (Optional) improve performance for recognizing if an items has inner containers.
-                identifier: "BlockGridEditor_"+vm.blockEditorApi.internal.uniqueEditorKey,
-                boundarySelector: ".umb-block-grid__area", // (Optional) Used for extended boundary between containers.
-                containerSelector: ".umb-block-grid__layout-container", // Used for connecting with others
-                itemSelector: ".umb-block-grid__layout-item",
-                draggableSelector: ".umb-block-grid__block--view",
-                placeholderClass: "umb-block-grid__layout-item-placeholder",
-                ghostClass: "umb-block-grid__layout-item-ghost",
-                onStart: onSortStart,
-                onEnd: onSortEnd,
-                onContainerChange: onSortContainerChange,
-                onSync: onSortSync,
-                onDisallowed: onSortDisallowed,
-                onAllowed: onSortAllowed,
-                onRequestDrop: onSortRequestDrop
-            }
-        }
-
-        var currentItemColumnSpanTarget;
-        function onSortStart(data) {
-            currentItemColumnSpanTarget = data.item.columnSpan;
-
-            // Gather containedPropertyEditorProxies from this element.
-            currentContainedPropertyEditorProxies = Array.from(data.element.querySelectorAll('slot[data-is-property-editor-proxy]')).map(x => x.getAttribute('name'));
-            vm.blockEditorApi.internal.startDraggingMode();
-        }
-
-        function onSortEnd() {
-            vm.blockEditorApi.internal.exitDraggingMode();
-            currentContainedPropertyEditorProxies = [];
-            notifyVisualUpdate();
-            $scope.$evalAsync();
-        }
-
-        function getColumnSpanForContext(currentColumnSpan, columnSpanOptions, contextColumns) {
-            if (columnSpanOptions.length > 0) {
-                const availableOptions = columnSpanOptions.filter(option => option.columnSpan <= contextColumns);
-                if(availableOptions.length > 0) {
-                    const closestColumnSpan = availableOptions.map(x => x.columnSpan).reduce(
-                        (prev, curr) => {
-                            return Math.abs(curr - currentColumnSpan) < Math.abs(prev - currentColumnSpan) ? curr : prev
-                        }, 99999
-                    );
-                    if(closestColumnSpan) {
-                        return closestColumnSpan;
-                    }
-                }
-            }
-            return contextColumns;
-        }
-
-        function onSortContainerChange(data) {
-            const contextColumns = vm.blockEditorApi.internal.getContextColumns(data.ownerVM.parentBlock, data.ownerVM.areaKey);
-            data.item.columnSpan = getColumnSpanForContext(currentItemColumnSpanTarget, data.item.$block.config.columnSpanOptions, contextColumns);
-        }
-
-        function onSortSync(data) {
-            if (data.fromController !== data.toController) {
-                removeAllContainedPropertyEditorProxies();
-            }
-            $scope.$evalAsync();
-            vm.blockEditorApi.internal.setDirty();
-        }
-
-        function onSortDisallowed() {
-            vm.showNotAllowedUI = true;
-            $scope.$evalAsync();
-        }
-        function onSortAllowed() {
-            vm.showNotAllowedUI = false;
-            $scope.$evalAsync();
-        }
-        function onSortRequestDrop(data) {
-            return vm.blockEditorApi.internal.isElementTypeKeyAllowedAt(vm.parentBlock, vm.areaKey, data.item.$block.config.contentElementTypeKey);
-        }
-
-
->>>>>>> f28b4c12
 
 
 
