--- conflicted
+++ resolved
@@ -9,11 +9,7 @@
 .umb-block-grid__layout-item {
     position: relative;
     --umb-block-grid__layout-item-calc: calc(var(--umb-block-grid--item-column-span) / var(--umb-block-grid--grid-columns));
-<<<<<<< HEAD
-    width: calc(var(--umb-block-grid__layout-item-calc) * 100%);
-=======
     width: calc(var(--umb-block-grid__layout-item-calc) * 100% - (1 - var(--umb-block-grid__layout-item-calc)) * var(--umb-block-grid--column-gap, 0px));
->>>>>>> dc1b10f3
 }
 
 
