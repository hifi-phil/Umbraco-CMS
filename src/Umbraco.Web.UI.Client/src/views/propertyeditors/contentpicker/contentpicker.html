--- conflicted
+++ resolved
@@ -1,58 +1,52 @@
-<div ng-controller="Umbraco.PropertyEditors.ContentPickerController" class="umb-editor umb-contentpicker">
-
-    <ng-form name="contentPickerForm">
-
-        <ul class="unstyled list-icons"
-            ui-sortable
-            ng-model="renderModel">
-<<<<<<< HEAD
-
-            <li ng-repeat="node in renderModel">
-
-=======
-            <li ng-repeat="node in renderModel" ng-attr-title="{{model.config.showPathOnHover && 'Path: ' + node.path || undefined}}">
->>>>>>> 37126943
-                <i class="icon icon-navigation handle"></i>
-                <a href="#" prevent-default ng-click="remove($index)">
-                    <i class="icon icon-delete red hover-show"></i>
-                    <i class="{{node.icon}} hover-hide"></i>
-                    {{node.name}}
-                </a>
-                <div ng-if="!dialogEditor && model.config.showEditButton">
-                    <small><a href umb-launch-mini-editor="node"><localize key="edit">Edit</localize></a></small>
-                </div>
-            </li>
-        </ul>
-
-        <ul class="unstyled list-icons" ng-show="model.config.multiPicker === true || renderModel.length === 0">
-            <li>
-                <i class="icon icon-add blue"></i>
-                <a href="#" ng-click="openContentPicker()" prevent-default>
-                    <localize key="general_add">Add</localize>
-                </a>
-            </li>
-        </ul>
-
-        <!--These are here because we need ng-form fields to validate against-->
-        <input type="hidden" name="minCount" ng-model="renderModel" />
-        <input type="hidden" name="maxCount" ng-model="renderModel" />
-
-        <div class="help-inline" val-msg-for="minCount" val-toggle-msg="minCount">
-            You need to add at least {{model.config.minNumber}} items
-        </div>
-
-        <div class="help-inline" val-msg-for="maxCount" val-toggle-msg="maxCount">
-            You can only have {{model.config.maxNumber}} items selected
-        </div>
-
-
-    </ng-form>
-
-    <umb-overlay
-      ng-if="contentPickerOverlay.show"
-      model="contentPickerOverlay"
-      view="contentPickerOverlay.view"
-      position="right">
-    </umb-overlay>
-
-</div>
+<div ng-controller="Umbraco.PropertyEditors.ContentPickerController" class="umb-editor umb-contentpicker">
+
+    <ng-form name="contentPickerForm">
+
+        <ul class="unstyled list-icons"
+            ui-sortable
+            ng-model="renderModel">
+            <li ng-repeat="node in renderModel" ng-attr-title="{{model.config.showPathOnHover && 'Path: ' + node.path || undefined}}">
+                <i class="icon icon-navigation handle"></i>
+                <a href="#" prevent-default ng-click="remove($index)">
+                    <i class="icon icon-delete red hover-show"></i>
+                    <i class="{{node.icon}} hover-hide"></i>
+                    {{node.name}}
+                </a>
+                <div ng-if="!dialogEditor && model.config.showEditButton">
+                    <small><a href umb-launch-mini-editor="node"><localize key="edit">Edit</localize></a></small>
+                </div>
+            </li>
+        </ul>
+
+        <ul class="unstyled list-icons" ng-show="model.config.multiPicker === true || renderModel.length === 0">
+            <li>
+                <i class="icon icon-add blue"></i>
+                <a href="#" ng-click="openContentPicker()" prevent-default>
+                    <localize key="general_add">Add</localize>
+                </a>
+            </li>
+        </ul>
+
+        <!--These are here because we need ng-form fields to validate against-->
+        <input type="hidden" name="minCount" ng-model="renderModel" />
+        <input type="hidden" name="maxCount" ng-model="renderModel" />
+
+        <div class="help-inline" val-msg-for="minCount" val-toggle-msg="minCount">
+            You need to add at least {{model.config.minNumber}} items
+        </div>
+
+        <div class="help-inline" val-msg-for="maxCount" val-toggle-msg="maxCount">
+            You can only have {{model.config.maxNumber}} items selected
+        </div>
+
+
+    </ng-form>
+
+    <umb-overlay
+      ng-if="contentPickerOverlay.show"
+      model="contentPickerOverlay"
+      view="contentPickerOverlay.view"
+      position="right">
+    </umb-overlay>
+
+</div>