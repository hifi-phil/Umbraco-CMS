<div ng-controller="Umbraco.PropertyEditors.RTEController" class="umb-property-editor umb-rte">
<<<<<<< HEAD

    <div ng-if="isLoading"><localize key="general_loading">Loading</localize>...</div>

    <div id="blah"></div>

    <div ng-style="{ visibility :  isLoading ? 'hidden' : 'visible'}"
         id="{{textAreaHtmlId}}" class="umb-rte-editor"></div>
=======
    <div class="-loading" ng-if="isLoading"><localize key="general_loading">Loading</localize>...</div>
    <textarea 
        ng-style="{ visibility :  isLoading ? 'hidden' : 'visible'}"
        ng-model="model.value" 
        rows="10"
        id="{{textAreaHtmlId}}">
    </textarea>
>>>>>>> 57074d35
</div><|MERGE_RESOLUTION|>--- conflicted
+++ resolved
@@ -1,19 +1,8 @@
 <div ng-controller="Umbraco.PropertyEditors.RTEController" class="umb-property-editor umb-rte">
-<<<<<<< HEAD
-
-    <div ng-if="isLoading"><localize key="general_loading">Loading</localize>...</div>
+    <div class="-loading" ng-if="isLoading"><localize key="general_loading">Loading</localize>...</div>
 
     <div id="blah"></div>
 
     <div ng-style="{ visibility :  isLoading ? 'hidden' : 'visible'}"
          id="{{textAreaHtmlId}}" class="umb-rte-editor"></div>
-=======
-    <div class="-loading" ng-if="isLoading"><localize key="general_loading">Loading</localize>...</div>
-    <textarea 
-        ng-style="{ visibility :  isLoading ? 'hidden' : 'visible'}"
-        ng-model="model.value" 
-        rows="10"
-        id="{{textAreaHtmlId}}">
-    </textarea>
->>>>>>> 57074d35
 </div>