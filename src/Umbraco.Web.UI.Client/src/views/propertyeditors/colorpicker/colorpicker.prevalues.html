<div class="umb-property-editor umb-prevalues-multivalues" ng-controller="Umbraco.PrevalueEditors.MultiColorPickerController">
    <div class="control-group  umb-prevalues-multivalues__add color-picker-preval">
        <div class="umb-prevalues-multivalues__left">
            <input name="newColor" type="hidden" />
            <label for="newColor" val-highlight="{{hasError}}">#{{newColor}}</label>
<<<<<<< HEAD
            <input name="newLabel" type="text" ng-model="newLabel" class="umb-property-editor color-label" placeholder="Label" ng-show="labelEnabled" />
=======
            <input name="newLabel" type="text" ng-model="newLabel" focus-when="{{focusOnNew}}" class="umb-editor color-label" placeholder="Label" ng-show="labelEnabled" />
>>>>>>> 2c6fd3af
        </div>
        <div class="umb-prevalues-multivalues__right">
            <button class="btn btn-info add" ng-click="add($event)"><localize key="general_add">Add</localize></button>
        </div>
    </div>
    <div ui-sortable="sortableOptions" ng-model="model.value">
        <div class="control-group umb-prevalues-multivalues__listitem color-picker-preval" ng-repeat="item in model.value track by $id(item)">
            <i class="icon icon-navigation handle"></i>
            <div class="umb-prevalues-multivalues__left">
                <div class="thumbnail span1" hex-bg-color="{{item.value}}" hex-bg-orig="transparent"></div>
                <div class="color-picker-prediv">
                    <pre>#{{item.value}}</pre>
                    <span ng-bind="item.label" ng-if="!labelEnabled"></span>
                    <input type="text" ng-if="labelEnabled" ng-model="item.label" val-server="item_{{$index}}" required />
                </div>
            </div>
            <div class="umb-prevalues-multivalues__right">
                <a class="umb-node-preview__action umb-node-preview__action--red" ng-click="remove(item, $event)"><localize key="general_remove">Remove</localize></a>
            </div>
        </div>
    </div>
</div><|MERGE_RESOLUTION|>--- conflicted
+++ resolved
@@ -3,11 +3,7 @@
         <div class="umb-prevalues-multivalues__left">
             <input name="newColor" type="hidden" />
             <label for="newColor" val-highlight="{{hasError}}">#{{newColor}}</label>
-<<<<<<< HEAD
-            <input name="newLabel" type="text" ng-model="newLabel" class="umb-property-editor color-label" placeholder="Label" ng-show="labelEnabled" />
-=======
-            <input name="newLabel" type="text" ng-model="newLabel" focus-when="{{focusOnNew}}" class="umb-editor color-label" placeholder="Label" ng-show="labelEnabled" />
->>>>>>> 2c6fd3af
+            <input name="newLabel" type="text" ng-model="newLabel" focus-when="{{focusOnNew}}" class="umb-property-editor color-label" placeholder="Label" ng-show="labelEnabled" />
         </div>
         <div class="umb-prevalues-multivalues__right">
             <button class="btn btn-info add" ng-click="add($event)"><localize key="general_add">Add</localize></button>
