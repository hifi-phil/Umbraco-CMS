--- conflicted
+++ resolved
@@ -1,107 +1,3 @@
-<<<<<<< HEAD
-﻿function MultipleTextBoxController($scope, $timeout) {
-
-    var backspaceHits = 0;
-
-    $scope.sortableOptions = {
-        axis: 'y',
-        containment: 'parent',
-        cursor: 'move',
-        items: '> div.control-group',
-        tolerance: 'pointer'
-    };
-
-    if (!$scope.model.value) {
-        $scope.model.value = [];
-    }
-
-    //add any fields that there isn't values for
-    if ($scope.model.config.min > 0) {
-        for (var i = 0; i < $scope.model.config.min; i++) {
-            if ((i + 1) > $scope.model.value.length) {
-                $scope.model.value.push({ value: "" });
-            }
-        }
-    }
-
-    $scope.addRemoveOnKeyDown = function (event, index) {
-
-        var txtBoxValue = $scope.model.value[index];
-
-        event.preventDefault();
-
-        switch (event.keyCode) {
-            case 13:
-                if ($scope.model.config.max <= 0 && txtBoxValue.value || $scope.model.value.length < $scope.model.config.max && txtBoxValue.value) {
-                    var newItemIndex = index + 1;
-                    $scope.model.value.splice(newItemIndex, 0, { value: "" });
-                    //Focus on the newly added value
-                    $scope.model.value[newItemIndex].hasFocus = true;
-                }
-                break;
-            case 8:
-
-                if ($scope.model.value.length > $scope.model.config.min) {
-                    var remainder = [];
-
-                    // Used to require an extra hit on backspace for the field to be removed
-                    if(txtBoxValue.value === "") {
-                        backspaceHits++;
-                    } else {
-                        backspaceHits = 0;
-                    }
-
-                    if (txtBoxValue.value === "" && backspaceHits === 2) {
-                        for (var x = 0; x < $scope.model.value.length; x++) {
-                            if (x !== index) {
-                                remainder.push($scope.model.value[x]);
-                            }
-                        }
-
-                        $scope.model.value = remainder;
-
-                        var prevItemIndex = index - 1;
-
-                        //Set focus back on false as the directive only watches for true
-                        if(prevItemIndex >= 0) {
-                            $scope.model.value[prevItemIndex].hasFocus = false;
-                            $timeout(function () {
-                                //Focus on the previous value
-                                $scope.model.value[prevItemIndex].hasFocus = true;
-                            });
-                        }
-
-                        backspaceHits = 0;
-                    }
-                }
-
-                break;
-            default:
-        }
-    }
-
-    $scope.add = function () {
-        if ($scope.model.config.max <= 0 || $scope.model.value.length < $scope.model.config.max) {
-            $scope.model.value.push({ value: "" });
-            // focus new value
-            var newItemIndex = $scope.model.value.length - 1;
-            $scope.model.value[newItemIndex].hasFocus = true;
-        }
-    };
-
-    $scope.remove = function (index) {
-        var remainder = [];
-        for (var x = 0; x < $scope.model.value.length; x++) {
-            if (x !== index) {
-                remainder.push($scope.model.value[x]);
-            }
-        }
-        $scope.model.value = remainder;
-    };
-
-}
-
-=======
 ﻿function MultipleTextBoxController($scope, $timeout) {
 
     var backspaceHits = 0;
@@ -204,5 +100,4 @@
 
 }
 
->>>>>>> 7559fab5
 angular.module("umbraco").controller("Umbraco.PropertyEditors.MultipleTextBoxController", MultipleTextBoxController);