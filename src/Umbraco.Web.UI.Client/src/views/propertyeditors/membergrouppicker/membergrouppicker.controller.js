--- conflicted
+++ resolved
@@ -13,27 +13,18 @@
         return str.replace(rgxtrim, '');
     }
 
-<<<<<<< HEAD
     $scope.renderModel = [];
     $scope.allowRemove = !$scope.readonly;
     $scope.allowAdd = !$scope.readonly;
     $scope.groupIds = [];
 
-    var removeAllEntriesAction = {
-        labelKey: 'clipboard_labelForRemoveAllEntries',
-=======
     let removeAllEntriesAction = {
         labelKey: "clipboard_labelForRemoveAllEntries",
->>>>>>> c5654f03
         labelTokens: [],
         icon: "icon-trash",
         method: removeAllEntries,
-<<<<<<< HEAD
-        isDisabled: !$scope.allowRemove
-=======
-        isDisabled: true,
+        isDisabled: !$scope.allowRemove,
         useLegacyIcon: false
->>>>>>> c5654f03
     };
 
     if ($scope.model.config && $scope.umbProperty) {
