<div class="form-horizontal" ng-controller="Umbraco.Editors.Media.Apps.ContentController as vm">
    
    <umb-editor-tab-bar ng-if="vm.tabs.length > 0">
        <umb-tabs-nav tabs="vm.tabs" on-tab-change="vm.setActiveTab(tab)"></umb-tabs-nav>
    </umb-editor-tab-bar>

    <umb-box ng-repeat="tab in vm.tabs track by tab.key" ng-show="tab.alias === vm.activeTabAlias && tab.properties.length > 0">
        <umb-box-content data-element="tab-content-{{tab.alias}}">
            <umb-property
                data-element="property-{{property.alias}}"
                ng-repeat="property in tab.properties track by property.alias"
                property="property">

                    <umb-property-editor model="property"></umb-property-editor>

            </umb-property>
        </umb-box-content>
    </umb-box>
    
    <div 
        class="umb-group-panel"
        data-element="group-{{group.alias}}"
        ng-repeat="group in content.tabs | filter: { hide : '!' + true } track by group.id"
<<<<<<< HEAD
        ng-show="(group.parentAlias === vm.activeTabAlias && group.type === 'Group') || vm.tabs.length === 0">
=======
        ng-if="group.type === 0"
        ng-show="group.parentAlias === vm.activeTabAlias || vm.tabs.length === 0">
>>>>>>> e269d1bc

        <div class="umb-group-panel__header">
            <div>{{ group.label }}</div>
        </div>

        <div class="umb-group-panel__content" data-element="tab-content-{{group.type === 'Group' ? group.parentAlias : group.alias}}">
            <umb-property
                data-element="property-{{property.alias}}"
                ng-repeat="property in group.properties"
                property="property">
                <umb-property-editor model="property"></umb-property-editor>
            </umb-property>
        </div>

    </div>

</div><|MERGE_RESOLUTION|>--- conflicted
+++ resolved
@@ -1,5 +1,5 @@
 <div class="form-horizontal" ng-controller="Umbraco.Editors.Media.Apps.ContentController as vm">
-    
+
     <umb-editor-tab-bar ng-if="vm.tabs.length > 0">
         <umb-tabs-nav tabs="vm.tabs" on-tab-change="vm.setActiveTab(tab)"></umb-tabs-nav>
     </umb-editor-tab-bar>
@@ -16,17 +16,13 @@
             </umb-property>
         </umb-box-content>
     </umb-box>
-    
-    <div 
+
+    <div
         class="umb-group-panel"
         data-element="group-{{group.alias}}"
         ng-repeat="group in content.tabs | filter: { hide : '!' + true } track by group.id"
-<<<<<<< HEAD
-        ng-show="(group.parentAlias === vm.activeTabAlias && group.type === 'Group') || vm.tabs.length === 0">
-=======
-        ng-if="group.type === 0"
+        ng-if="group.type === 'Group'"
         ng-show="group.parentAlias === vm.activeTabAlias || vm.tabs.length === 0">
->>>>>>> e269d1bc
 
         <div class="umb-group-panel__header">
             <div>{{ group.label }}</div>
