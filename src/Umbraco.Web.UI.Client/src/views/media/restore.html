--- conflicted
+++ resolved
@@ -17,19 +17,12 @@
 		        </div>
 		    </div>
 
-<<<<<<< HEAD
-			<div class="alert alert-success" ng-show="success == true">
-				<p><strong>{{currentNode.name}}</strong> <localize key="editdatatype_wasMoved">was moved underneath</localize> <strong>{{target.name}}</strong></p>
-				<button class="btn btn-primary" ng-click="close()"><localize key="general_ok">OK</localize></button>
-			</div>
-=======
 		    <div ng-show="success">
 		        <div class="alert alert-success">
                     <strong>{{source.name}}</strong> <localize key="editdatatype_wasMoved">was moved underneath</localize> <strong>{{target.name}}</strong>
 		        </div>
 		        <button class="btn btn-primary" ng-click="close()"><localize key="general_ok">Ok</localize></button>
 		    </div>
->>>>>>> d0016d6a
 
 		</umb-pane>
 	</div>
