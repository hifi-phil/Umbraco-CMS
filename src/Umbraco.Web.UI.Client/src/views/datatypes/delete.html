--- conflicted
+++ resolved
@@ -106,13 +106,7 @@
 
                         </div>
 
-<<<<<<< HEAD
                         <umb-checkbox model="vm.confirmed" text="{{vm.labels.deleteConfirm}}"></umb-checkbox>
-=======
-                        <umb-checkbox model="vm.confirmed"
-                                      text="{{vm.labels.deleteConfirm}}">
-                        </umb-checkbox>
->>>>>>> 9d4536a6
 
                     </div>
 
