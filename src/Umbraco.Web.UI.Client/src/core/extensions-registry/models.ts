import type { ManifestHeaderApp } from './header-app.models';
import type { ManifestSection } from './section.models';
import type { ManifestSectionView } from './section-view.models';
import type { ManifestTree } from './tree.models';
import type { ManifestTreeItemAction } from './tree-item-action.models';
import type { ManifestWorkspace } from './workspace.models';
import type { ManifestWorkspaceAction } from './workspace-action.models';
import type { ManifestWorkspaceView } from './workspace-view.models';
import type { ManifestWorkspaceViewCollection } from './workspace-view-collection.models';
import type { ManifestPropertyEditorUI, ManifestPropertyEditorModel } from './property-editor.models';
import type { ManifestDashboard } from './dashboard.models';
import type { ManifestDashboardCollection } from './dashboard-collection.models';
import type { ManifestUserDashboard } from './user-dashboard.models';
import type { ManifestPropertyAction } from './property-action.models';
import type { ManifestPackageView } from './package-view.models';
import type { ManifestExternalLoginProvider } from './external-login-provider.models';
import type { ManifestCollectionBulkAction } from './collection-bulk-action.models';
import type { ManifestCollectionView } from './collection-view.models';
import type { ManifestSidebarMenuItem } from './sidebar-menu-item.models';

export * from './header-app.models';
export * from './section.models';
export * from './section-view.models';
export * from './tree.models';
export * from './tree-item-action.models';
export * from './workspace.models';
export * from './workspace-action.models';
export * from './workspace-view.models';
export * from './workspace-view-collection.models';
export * from './property-editor.models';
export * from './dashboard.models';
export * from './dashboard-collection.models';
export * from './user-dashboard.models';
export * from './property-action.models';
export * from './package-view.models';
export * from './external-login-provider.models';
export * from './collection-bulk-action.models';
export * from './collection-view.models';
export * from './sidebar-menu-item.models';

export type ManifestTypes =
	| ManifestCustom
	| ManifestHeaderApp
	| ManifestSection
	| ManifestSectionView
	| ManifestTree
	| ManifestWorkspace
	| ManifestWorkspaceAction
	| ManifestWorkspaceView
	| ManifestWorkspaceViewCollection
	| ManifestTreeItemAction
	| ManifestPropertyEditorUI
	| ManifestPropertyEditorModel
	| ManifestDashboard
	| ManifestDashboardCollection
	| ManifestUserDashboard
	| ManifestPropertyAction
	| ManifestPackageView
	| ManifestExternalLoginProvider
	| ManifestEntrypoint
	| ManifestCollectionBulkAction
	| ManifestCollectionView
	| ManifestSidebarMenuItem;

<<<<<<< HEAD
export type ManifestStandardTypes =
	| 'headerApp'
	| 'section'
	| 'sectionView'
	| 'tree'
	| 'workspace'
	| 'workspaceAction'
	| 'workspaceView'
	| 'workspaceViewCollection'
	| 'treeItemAction'
	| 'propertyEditorUI'
	| 'propertyEditorModel'
	| 'dashboard'
	| 'dashboardCollection'
	| 'userDashboard'
	| 'propertyAction'
	| 'packageView'
	| 'entrypoint'
	| 'externalLoginProvider'
	| 'collectionBulkAction'
	| 'collectionView'
	| 'sidebarMenuItem';
=======
export type ManifestStandardTypes = ManifestTypes['type'];

export type ManifestTypeMap = {
	[Manifest in ManifestTypes as Manifest['type']]: Manifest;
};

>>>>>>> a4fda050


export interface ManifestBase {
	type: string;
	alias: string;
	name: string;
	weight?: number;
}

export interface ManifestElement extends ManifestBase {
	type: ManifestStandardTypes;
	js?: string;
	elementName?: string;
	loader?: () => Promise<object | HTMLElement>;
	meta?: any;
}

export interface ManifestElementWithElementName extends ManifestElement {
	elementName: string;
}

export interface ManifestCustom extends ManifestBase {
	type: 'custom';
	meta?: any;
}

export interface ManifestWithMeta extends ManifestBase {
	meta: any;
}

export interface ManifestEntrypoint extends ManifestBase {
	type: 'entrypoint';
	js: string;
}<|MERGE_RESOLUTION|>--- conflicted
+++ resolved
@@ -62,38 +62,11 @@
 	| ManifestCollectionView
 	| ManifestSidebarMenuItem;
 
-<<<<<<< HEAD
-export type ManifestStandardTypes =
-	| 'headerApp'
-	| 'section'
-	| 'sectionView'
-	| 'tree'
-	| 'workspace'
-	| 'workspaceAction'
-	| 'workspaceView'
-	| 'workspaceViewCollection'
-	| 'treeItemAction'
-	| 'propertyEditorUI'
-	| 'propertyEditorModel'
-	| 'dashboard'
-	| 'dashboardCollection'
-	| 'userDashboard'
-	| 'propertyAction'
-	| 'packageView'
-	| 'entrypoint'
-	| 'externalLoginProvider'
-	| 'collectionBulkAction'
-	| 'collectionView'
-	| 'sidebarMenuItem';
-=======
 export type ManifestStandardTypes = ManifestTypes['type'];
 
 export type ManifestTypeMap = {
 	[Manifest in ManifestTypes as Manifest['type']]: Manifest;
 };
-
->>>>>>> a4fda050
-
 
 export interface ManifestBase {
 	type: string;
