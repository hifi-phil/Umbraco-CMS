import { BehaviorSubject, map, Observable } from 'rxjs';

// TODO: how do we want to type extensions?
export type UmbExtensionType = 'startUp' | 'section' | 'propertyEditorUI' | 'dashboard';

export interface UmbExtensionManifestBase {
  //type: string;
  alias: string;
  name: string;
  js?: string | (() => Promise<unknown>);
  elementName?: string;
<<<<<<< HEAD
  //meta: undefined;
=======
  meta: any;
>>>>>>> 646ac327
}


// Core manifest types:

// Section:

export type UmbExtensionManifestSection = {
  type: 'section';
  meta: UmbManifestSectionMeta;
} & UmbExtensionManifestBase;

export type UmbManifestSectionMeta = {
  weight: number;
}

// propertyEditor:

export type UmbExtensionManifestPropertyEditor = {
  type: 'propertyEditorUI';
  meta: UmbManifestPropertyEditorMeta;
} & UmbExtensionManifestBase;

<<<<<<< HEAD
export type UmbManifestPropertyEditorMeta = {
=======
export type UmbExtensionManifestDashboard = {
  type: 'dashboard';
  meta: UmbManifestDashboardMeta;
} & UmbExtensionManifestBase;

export type UmbExtensionManifest = UmbExtensionManifestBase | UmbExtensionManifestSection | UmbExtensionManifestPropertyEditor;

export interface UmbManifestSectionMeta {
  pathname: string, // TODO: how to we want to support pretty urls?
  weight: number;
}

export interface UmbManifestPropertyEditorMeta {
>>>>>>> 646ac327
  icon: string;
  groupAlias: string;
  description: string;
  configConfig: unknown;
}

<<<<<<< HEAD
export type UmbExtensionManifestCore = 
UmbExtensionManifestSection | 
UmbExtensionManifestPropertyEditor;

// Other manifest type:

type UmbExtensionManifestOther = 
{
  type: string;
  meta: unknown;
} & UmbExtensionManifestBase;

export type UmbExtensionManifest = 
UmbExtensionManifestCore |
UmbExtensionManifestOther;

type UmbExtensionManifestCoreTypes = Pick<UmbExtensionManifestCore, 'type'>['type'];




=======
export interface UmbManifestDashboardMeta {
  sections: Array<string>;
  pathname: string; // TODO: how to we want to support pretty urls?
  weight: number;
}

// TODO: consider making a UmbStore base class for...
>>>>>>> 646ac327
export class UmbExtensionRegistry {

  private _extensions: BehaviorSubject<Array<UmbExtensionManifest>> = new BehaviorSubject(<Array<UmbExtensionManifest>>[]);
  public readonly extensions: Observable<Array<UmbExtensionManifest>> = this._extensions.asObservable();

  register<T extends UmbExtensionManifest = UmbExtensionManifestCore>(manifest: T) {
    const extensionsValues = this._extensions.getValue();
    const extension = extensionsValues.find(extension => extension.alias === manifest.alias);

    if (extension) {
      console.error(`Extension with alias ${manifest.alias} is already registered`);
      return;
    }

    this._extensions.next([...extensionsValues, manifest]);
  }

  getByAlias (alias: string): Observable<UmbExtensionManifest | null> {
    // TODO: make pipes prettier/simpler/reuseable
    return this.extensions.pipe(map(((dataTypes: Array<UmbExtensionManifest>) => dataTypes.find((extension: UmbExtensionManifest) => extension.alias === alias) || null)));
  }



  // TODO: implement unregister of extension

  // Typings concept, need to evaluate...
  extensionsOfType(type: 'section'): Observable<Array<UmbExtensionManifestSection>>;
  extensionsOfType(type: 'propertyEditor'): Observable<Array<UmbExtensionManifestPropertyEditor>>;
  extensionsOfType(type: UmbExtensionManifestCoreTypes): Observable<Array<UmbExtensionManifestCore>>;
  extensionsOfType(type: string): Observable<Array<UmbExtensionManifestOther>>;
  extensionsOfType(type: string) {
    return this.extensions.pipe(
      map((exts: Array<UmbExtensionManifest>) => exts
        .filter(ext => ext.type === type)
    ))
  }
}<|MERGE_RESOLUTION|>--- conflicted
+++ resolved
@@ -3,69 +3,65 @@
 // TODO: how do we want to type extensions?
 export type UmbExtensionType = 'startUp' | 'section' | 'propertyEditorUI' | 'dashboard';
 
-export interface UmbExtensionManifestBase {
+export type UmbExtensionManifestBase = {
   //type: string;
   alias: string;
   name: string;
   js?: string | (() => Promise<unknown>);
   elementName?: string;
-<<<<<<< HEAD
   //meta: undefined;
-=======
-  meta: any;
->>>>>>> 646ac327
 }
 
 
 // Core manifest types:
 
 // Section:
-
+export type UmbManifestSectionMeta = {
+  pathname: string, // TODO: how to we want to support pretty urls?
+  weight: number;
+}
 export type UmbExtensionManifestSection = {
   type: 'section';
   meta: UmbManifestSectionMeta;
 } & UmbExtensionManifestBase;
 
-export type UmbManifestSectionMeta = {
-  weight: number;
-}
 
 // propertyEditor:
-
+export type UmbManifestPropertyEditorMeta = {
+  icon: string;
+  group: string; // TODO: use group alias or other name to indicate that it could be used to look up translation.
+  groupAlias: string;
+  description: string;
+  configConfig: unknown;
+}
 export type UmbExtensionManifestPropertyEditor = {
   type: 'propertyEditorUI';
   meta: UmbManifestPropertyEditorMeta;
 } & UmbExtensionManifestBase;
 
-<<<<<<< HEAD
-export type UmbManifestPropertyEditorMeta = {
-=======
+
+
+// Dashboard:
+export type UmbManifestDashboardMeta = {
+  sections: Array<string>;
+  pathname: string; // TODO: how to we want to support pretty urls?
+  weight: number;
+}
 export type UmbExtensionManifestDashboard = {
   type: 'dashboard';
   meta: UmbManifestDashboardMeta;
 } & UmbExtensionManifestBase;
 
-export type UmbExtensionManifest = UmbExtensionManifestBase | UmbExtensionManifestSection | UmbExtensionManifestPropertyEditor;
 
-export interface UmbManifestSectionMeta {
-  pathname: string, // TODO: how to we want to support pretty urls?
-  weight: number;
-}
 
-export interface UmbManifestPropertyEditorMeta {
->>>>>>> 646ac327
-  icon: string;
-  groupAlias: string;
-  description: string;
-  configConfig: unknown;
-}
-
-<<<<<<< HEAD
 export type UmbExtensionManifestCore = 
 UmbExtensionManifestSection | 
+UmbExtensionManifestDashboard |
 UmbExtensionManifestPropertyEditor;
 
-// Other manifest type:
+
+
+// the 'Other' manifest type:
 
 type UmbExtensionManifestOther = 
 {
@@ -82,21 +78,12 @@
 
 
 
-=======
-export interface UmbManifestDashboardMeta {
-  sections: Array<string>;
-  pathname: string; // TODO: how to we want to support pretty urls?
-  weight: number;
-}
-
-// TODO: consider making a UmbStore base class for...
->>>>>>> 646ac327
 export class UmbExtensionRegistry {
 
   private _extensions: BehaviorSubject<Array<UmbExtensionManifest>> = new BehaviorSubject(<Array<UmbExtensionManifest>>[]);
   public readonly extensions: Observable<Array<UmbExtensionManifest>> = this._extensions.asObservable();
 
-  register<T extends UmbExtensionManifest = UmbExtensionManifestCore>(manifest: T) {
+  register<T extends UmbExtensionManifest = UmbExtensionManifestCore>(manifest: T):void {
     const extensionsValues = this._extensions.getValue();
     const extension = extensionsValues.find(extension => extension.alias === manifest.alias);
 
@@ -117,8 +104,9 @@
 
   // TODO: implement unregister of extension
 
-  // Typings concept, need to evaluate...
+  // Typings concept, need to put all core types to get a good array return type for the provided type...
   extensionsOfType(type: 'section'): Observable<Array<UmbExtensionManifestSection>>;
+  extensionsOfType(type: 'dashboard'): Observable<Array<UmbExtensionManifestDashboard>>;
   extensionsOfType(type: 'propertyEditor'): Observable<Array<UmbExtensionManifestPropertyEditor>>;
   extensionsOfType(type: UmbExtensionManifestCoreTypes): Observable<Array<UmbExtensionManifestCore>>;
   extensionsOfType(type: string): Observable<Array<UmbExtensionManifestOther>>;
