--- conflicted
+++ resolved
@@ -7,14 +7,9 @@
 import { UmbContextConsumerMixin } from '@umbraco-cms/context-api';
 
 import type { UmbModalHandler } from '../../modal-handler';
-<<<<<<< HEAD
 import type { UmbExtensionRegistry } from '@umbraco-cms/extensions-api';
 import type { ManifestPropertyEditorUI } from '@umbraco-cms/models';
-=======
-import type { UmbExtensionRegistry } from '../../../../extension';
-import type { ManifestPropertyEditorUI } from '../../../../models';
 import { UmbObserverMixin } from '../../../../observer';
->>>>>>> f344aeba
 
 export interface UmbModalPropertyEditorUIPickerData {
 	selection?: Array<string>;
