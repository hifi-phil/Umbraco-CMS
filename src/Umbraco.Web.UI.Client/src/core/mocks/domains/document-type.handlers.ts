import { rest } from 'msw';
import { umbDocumentTypeData } from '../data/document-type.data';
import type { DocumentTypeModel } from '@umbraco-cms/backend-api';
import { umbracoPath } from '@umbraco-cms/utils';

// TODO: add schema
export const handlers = [
<<<<<<< HEAD
	rest.get('/umbraco/management/api/v1/document-type/details/:key', (req, res, ctx) => {
		const key = req.params.key as string;
		if (!key) return;

		const document = umbDocumentTypeData.getByKey(key);

		return res(ctx.status(200), ctx.json([document]));
	}),

	rest.post<DocumentTypeDetails[]>('/umbraco/management/api/v1/document-type/details/save', (req, res, ctx) => {
=======
	rest.post<DocumentTypeModel[]>('/umbraco/backoffice/document-type/save', (req, res, ctx) => {
>>>>>>> b9f06f1d
		const data = req.body;
		if (!data) return;

		const saved = umbDocumentTypeData.save(data);

		return res(ctx.status(200), ctx.json(saved));
	}),

	rest.get('/umbraco/management/api/v1/tree/document-type/root', (req, res, ctx) => {
		const rootItems = umbDocumentTypeData.getTreeRoot();
		const response = {
			total: rootItems.length,
			items: rootItems,
		};
		return res(ctx.status(200), ctx.json(response));
	}),

	rest.get('/umbraco/management/api/v1/tree/document-type/children', (req, res, ctx) => {
		const parentKey = req.url.searchParams.get('parentKey');
		if (!parentKey) return;

		const children = umbDocumentTypeData.getTreeItemChildren(parentKey);

		const response = {
			total: children.length,
			items: children,
		};

		return res(ctx.status(200), ctx.json(response));
	}),

	rest.get('/umbraco/management/api/v1/tree/document-type/item', (req, res, ctx) => {
		const keys = req.url.searchParams.getAll('key');
		if (!keys) return;

		const items = umbDocumentTypeData.getTreeItem(keys);

		return res(ctx.status(200), ctx.json(items));
	}),

	rest.get(umbracoPath('/document-type/:key'), (req, res, ctx) => {
		const key = req.params.key as string;
		if (!key) return;

		const document = umbDocumentTypeData.getByKey(key);

		return res(ctx.status(200), ctx.json(document));
	}),
];<|MERGE_RESOLUTION|>--- conflicted
+++ resolved
@@ -5,7 +5,7 @@
 
 // TODO: add schema
 export const handlers = [
-<<<<<<< HEAD
+	rest.post<DocumentTypeModel[]>('/umbraco/backoffice/document-type/save', (req, res, ctx) => {
 	rest.get('/umbraco/management/api/v1/document-type/details/:key', (req, res, ctx) => {
 		const key = req.params.key as string;
 		if (!key) return;
@@ -16,9 +16,6 @@
 	}),
 
 	rest.post<DocumentTypeDetails[]>('/umbraco/management/api/v1/document-type/details/save', (req, res, ctx) => {
-=======
-	rest.post<DocumentTypeModel[]>('/umbraco/backoffice/document-type/save', (req, res, ctx) => {
->>>>>>> b9f06f1d
 		const data = req.body;
 		if (!data) return;
 
