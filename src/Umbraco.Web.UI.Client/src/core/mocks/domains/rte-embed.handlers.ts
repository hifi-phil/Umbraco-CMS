<<<<<<< HEAD
import { rest } from "msw";
import { OEmbedResult, OEmbedStatus } from "../../../backoffice/shared/modals/embedded-media";
import { UmbEmbeddedMediaModalElement as ModalElement } from "../../../../src/backoffice/shared/modals/embedded-media/embedded-media-modal.element";
import { umbracoPath } from "@umbraco-cms/backoffice/utils";
=======
import { rest } from 'msw';
import { OEmbedResult, OEmbedStatus } from '@umbraco-cms/backoffice/modal';
import { umbracoPath } from '@umbraco-cms/backoffice/utils';
>>>>>>> 70c2f704

export const handlers = [
	rest.get(umbracoPath('/rteembed'), (req, res, ctx) => {
		const params = req.url.searchParams;
		const width = params.get('width') ? parseInt(params.get('width')!, 10) : ModalElement.defaultWidth;
		const height = params.get('height') ? parseInt(params.get('height')!, 10) : ModalElement.defaultHeight;
		const url = req.url.searchParams.get('url');

		let embedUrl = 'https://www.youtube.com/embed/wJNbtYdr-Hg';

		if (url?.startsWith('https://youtu.be')) {
			embedUrl = embedUrl.replace('wJNbtYdr-Hg', url.substring(url.lastIndexOf('/') + 1))
		}

		const response: OEmbedResult = {
<<<<<<< HEAD
			width,
			height,
			supportsDimensions: true,			
			markup: `<iframe width="${width}" height="${height}" src="${embedUrl}?feature=oembed" frameborder="0" allow="accelerometer; autoplay; clipboard-write; encrypted-media; gyroscope; picture-in-picture; web-share" allowfullscreen title="Sleep Token - The Summoning"></iframe>`,
			oEmbedStatus: OEmbedStatus.Success,			
=======
			supportsDimensions: true,
			markup: `<iframe width="${width}" height="${height}" src="https://www.youtube.com/embed/wJNbtYdr-Hg?feature=oembed" frameborder="0" allow="accelerometer; autoplay; clipboard-write; encrypted-media; gyroscope; picture-in-picture; web-share" allowfullscreen title="Sleep Token - The Summoning"></iframe>`,
			oEmbedStatus: OEmbedStatus.Success,
>>>>>>> 70c2f704
		};

		return res(ctx.status(200), ctx.json(response));
	}),
];<|MERGE_RESOLUTION|>--- conflicted
+++ resolved
@@ -1,13 +1,7 @@
-<<<<<<< HEAD
-import { rest } from "msw";
-import { OEmbedResult, OEmbedStatus } from "../../../backoffice/shared/modals/embedded-media";
-import { UmbEmbeddedMediaModalElement as ModalElement } from "../../../../src/backoffice/shared/modals/embedded-media/embedded-media-modal.element";
-import { umbracoPath } from "@umbraco-cms/backoffice/utils";
-=======
 import { rest } from 'msw';
+import { UmbEmbeddedMediaModalElement as ModalElement } from '../../../backoffice/shared/modals/embedded-media/embedded-media-modal.element';
 import { OEmbedResult, OEmbedStatus } from '@umbraco-cms/backoffice/modal';
 import { umbracoPath } from '@umbraco-cms/backoffice/utils';
->>>>>>> 70c2f704
 
 export const handlers = [
 	rest.get(umbracoPath('/rteembed'), (req, res, ctx) => {
@@ -23,17 +17,11 @@
 		}
 
 		const response: OEmbedResult = {
-<<<<<<< HEAD
 			width,
 			height,
 			supportsDimensions: true,			
 			markup: `<iframe width="${width}" height="${height}" src="${embedUrl}?feature=oembed" frameborder="0" allow="accelerometer; autoplay; clipboard-write; encrypted-media; gyroscope; picture-in-picture; web-share" allowfullscreen title="Sleep Token - The Summoning"></iframe>`,
 			oEmbedStatus: OEmbedStatus.Success,			
-=======
-			supportsDimensions: true,
-			markup: `<iframe width="${width}" height="${height}" src="https://www.youtube.com/embed/wJNbtYdr-Hg?feature=oembed" frameborder="0" allow="accelerometer; autoplay; clipboard-write; encrypted-media; gyroscope; picture-in-picture; web-share" allowfullscreen title="Sleep Token - The Summoning"></iframe>`,
-			oEmbedStatus: OEmbedStatus.Success,
->>>>>>> 70c2f704
 		};
 
 		return res(ctx.status(200), ctx.json(response));
