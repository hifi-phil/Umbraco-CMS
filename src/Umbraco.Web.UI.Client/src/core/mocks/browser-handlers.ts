--- conflicted
+++ resolved
@@ -29,11 +29,8 @@
 import { handlers as packageHandlers } from './domains/package.handlers';
 import { handlers as rteEmbedHandlers } from './domains/rte-embed.handlers';
 import { handlers as stylesheetHandlers } from './domains/stylesheet.handlers';
-<<<<<<< HEAD
 import { handlers as configHandlers } from './domains/config.handlers';
-=======
 import { handlers as tagHandlers } from './domains/tag-handlers';
->>>>>>> 36c5e620
 
 const handlers = [
 	serverHandlers.serverVersionHandler,
@@ -66,11 +63,8 @@
 	...packageHandlers,
 	...rteEmbedHandlers,
 	...stylesheetHandlers,
-<<<<<<< HEAD
 	...configHandlers,
-=======
 	...tagHandlers,
->>>>>>> 36c5e620
 ];
 
 switch (import.meta.env.VITE_UMBRACO_INSTALL_STATUS) {
