--- conflicted
+++ resolved
@@ -1,38 +1,3 @@
-<<<<<<< HEAD
-import { handlers as dataTypeHandlers } from './domains/data-type';
-import { handlers as relationTypeHandlers } from './domains/relation-type.handlers';
-import { handlers as documentTypeHandlers } from './domains/document-type.handlers';
-import { handlers as installHandlers } from './domains/install.handlers';
-import * as manifestsHandlers from './domains/manifests.handlers';
-import { handlers as publishedStatusHandlers } from './domains/published-status.handlers';
-import * as serverHandlers from './domains/server.handlers';
-import { handlers as upgradeHandlers } from './domains/upgrade.handlers';
-import { handlers as userHandlers } from './domains/user.handlers';
-import { handlers as telemetryHandlers } from './domains/telemetry.handlers';
-import { handlers as usersHandlers } from './domains/users.handlers';
-import { handlers as userGroupsHandlers } from './domains/user-groups.handlers';
-import { handlers as examineManagementHandlers } from './domains/examine-management.handlers';
-import { handlers as modelsBuilderHandlers } from './domains/modelsbuilder.handlers';
-import { handlers as healthCheckHandlers } from './domains/health-check.handlers';
-import { handlers as profilingHandlers } from './domains/performance-profiling.handlers';
-import { handlers as documentHandlers } from './domains/document.handlers';
-import { handlers as mediaHandlers } from './domains/media.handlers';
-import { handlers as dictionaryHandlers } from './domains/dictionary.handlers';
-import { handlers as mediaTypeHandlers } from './domains/media-type.handlers';
-import { handlers as memberGroupHandlers } from './domains/member-group.handlers';
-import { handlers as memberHandlers } from './domains/member.handlers';
-import { handlers as memberTypeHandlers } from './domains/member-type.handlers';
-import { handlers as templateHandlers } from './domains/template.handlers';
-import { handlers as languageHandlers } from './domains/language.handlers';
-import { handlers as cultureHandlers } from './domains/culture.handlers';
-import { handlers as redirectManagementHandlers } from './domains/redirect-management.handlers';
-import { handlers as logViewerHandlers } from './domains/log-viewer.handlers';
-import { handlers as packageHandlers } from './domains/package.handlers';
-import { handlers as rteEmbedHandlers } from './domains/rte-embed.handlers';
-import { handlers as stylesheetHandlers } from './domains/stylesheet.handlers';
-import { handlers as configHandlers } from './domains/config.handlers';
-import { handlers as tagHandlers } from './domains/tag-handlers';
-=======
 import { handlers as dataTypeHandlers } from './handlers/data-type';
 import { handlers as relationTypeHandlers } from './handlers/relation-type.handlers';
 import { handlers as documentTypeHandlers } from './handlers/document-type.handlers';
@@ -66,7 +31,7 @@
 import { handlers as stylesheetHandlers } from './handlers/stylesheet.handlers';
 import { handlers as partialViewsHandlers } from './handlers/partial-views.handlers';
 import { handlers as tagHandlers } from './handlers/tag-handlers';
->>>>>>> a41c1e23
+import { handlers as configHandlers } from './handlers/config.handlers';
 
 const handlers = [
 	serverHandlers.serverVersionHandler,
@@ -99,12 +64,9 @@
 	...packageHandlers,
 	...rteEmbedHandlers,
 	...stylesheetHandlers,
-<<<<<<< HEAD
+	...partialViewsHandlers,
+	...tagHandlers,
 	...configHandlers,
-=======
-	...partialViewsHandlers,
->>>>>>> a41c1e23
-	...tagHandlers,
 ];
 
 switch (import.meta.env.VITE_UMBRACO_INSTALL_STATUS) {
