import { Observable, map } from 'rxjs';
import { UmbPagedData, UmbTreeRepository } from '@umbraco-cms/backoffice/repository';
import type { ManifestTree } from '@umbraco-cms/backoffice/extensions-registry';
import { UmbBooleanState, UmbObserverController } from '@umbraco-cms/backoffice/observable-api';
import { UmbControllerHostElement } from '@umbraco-cms/backoffice/controller';
import { createExtensionClass, umbExtensionsRegistry } from '@umbraco-cms/backoffice/extensions-api';
import { ProblemDetailsModel, TreeItemPresentationModel } from '@umbraco-cms/backoffice/backend-api';
import { UmbContextProviderController } from '@umbraco-cms/backoffice/context-api';
import { UmbSelectionManagerBase } from '@umbraco-cms/backoffice/utils';

// TODO: update interface
export interface UmbTreeContext<TreeItemType extends TreeItemPresentationModel> {
	readonly selectable: Observable<boolean>;
	readonly selection: Observable<Array<string | null>>;
	setSelectable(value: boolean): void;
	getSelectable(): boolean;
	setMultiple(value: boolean): void;
	getMultiple(): boolean;
	setSelection(value: Array<string | null>): void;
	getSelection(): Array<string | null>;
	select(unique: string | null): void;
	deselect(unique: string | null): void;
	requestChildrenOf: (parentUnique: string | null) => Promise<{
		data?: UmbPagedData<TreeItemType>;
		error?: ProblemDetailsModel;
		asObservable?: () => Observable<TreeItemType[]>;
	}>;
}

export class UmbTreeContextBase<TreeItemType extends TreeItemPresentationModel>
	implements UmbTreeContext<TreeItemType>
{
	public host: UmbControllerHostElement;

	#selectionManager = new UmbSelectionManagerBase();

	#selectable = new UmbBooleanState(false);
	public readonly selectable = this.#selectable.asObservable();

	public readonly multiple = this.#selectionManager.multiple;
	public readonly selection = this.#selectionManager.selection;

<<<<<<< HEAD
	public repository?: UmbTreeRepository<TreeItemType>;
	public selectableFilter?: (item: TreeItemType) => boolean = () => true;

	#treeAlias?: string;
=======
	#treeAlias?: string;
	repository?: UmbTreeRepository<TreeItemType>;
>>>>>>> 593102ba
	#treeManifestObserver?: UmbObserverController<any>;

	#initResolver?: () => void;
	#initialized = false;

	#init = new Promise<void>((resolve) => {
		this.#initialized ? resolve() : (this.#initResolver = resolve);
	});

	constructor(host: UmbControllerHostElement) {
		this.host = host;
		new UmbContextProviderController(host, 'umbTreeContext', this);
	}

	// TODO: find a generic way to do this
	#checkIfInitialized() {
		if (this.repository) {
			this.#initialized = true;
			this.#initResolver?.();
		}
	}

	public async setTreeAlias(treeAlias?: string) {
		if (this.#treeAlias === treeAlias) return;
		this.#treeAlias = treeAlias;

		if (treeAlias) {
			this.#observeTreeManifest();
		}
	}

	public getTreeAlias() {
		return this.#treeAlias;
	}

	public setSelectable(value: boolean) {
		this.#selectable.next(value);
	}

	public getSelectable() {
		return this.#selectable.getValue();
	}

	public setMultiple(value: boolean) {
		this.#selectionManager.setMultiple(value);
	}

	public getMultiple() {
		return this.#selectionManager.getMultiple();
	}

	public setSelection(value: Array<string | null>) {
		this.#selectionManager.setSelection(value);
	}

	public getSelection() {
		return this.#selectionManager.getSelection();
	}

	public select(unique: string | null) {
		if (!this.getSelectable()) return;
		this.#selectionManager.select(unique);
		this.host.dispatchEvent(new CustomEvent('selected'));
	}

	public deselect(unique: string | null) {
		this.#selectionManager.deselect(unique);
		this.host.dispatchEvent(new CustomEvent('selected'));
	}

	public async requestTreeRoot() {
		await this.#init;
		return this.repository!.requestTreeRoot();
	}

	public async requestRootItems() {
		await this.#init;
		return this.repository!.requestRootTreeItems();
	}

	public async requestChildrenOf(parentUnique: string | null) {
		await this.#init;
		if (parentUnique === undefined) throw new Error('Parent unique cannot be undefined.');
		return this.repository!.requestTreeItemsOf(parentUnique);
	}

	public async rootItems() {
		await this.#init;
		return this.repository!.rootTreeItems();
	}

	public async childrenOf(parentUnique: string | null) {
		await this.#init;
		return this.repository!.treeItemsOf(parentUnique);
	}

	#observeTreeManifest() {
		this.#treeManifestObserver?.destroy();

		this.#treeManifestObserver = new UmbObserverController<any>(
			this.host,
			umbExtensionsRegistry
				.extensionsOfType('tree')
				.pipe(map((treeManifests) => treeManifests.find((treeManifest) => treeManifest.alias === this.#treeAlias))),
			async (treeManifest) => {
				if (!treeManifest) return;
				this.#observeRepository(treeManifest);
			}
		);
	}

	#observeRepository(treeManifest: ManifestTree) {
		const repositoryAlias = treeManifest.meta.repositoryAlias;
		if (!repositoryAlias) throw new Error('Tree must have a repository alias.');

		new UmbObserverController(
			this.host,
			umbExtensionsRegistry.getByTypeAndAlias('repository', treeManifest.meta.repositoryAlias),
			async (repositoryManifest) => {
				if (!repositoryManifest) return;

				try {
					const result = await createExtensionClass<UmbTreeRepository<TreeItemType>>(repositoryManifest, [this.host]);
					this.repository = result;
					this.#checkIfInitialized();
				} catch (error) {
					throw new Error('Could not create repository with alias: ' + repositoryAlias + '');
				}
			}
		);
	}
}<|MERGE_RESOLUTION|>--- conflicted
+++ resolved
@@ -40,15 +40,10 @@
 	public readonly multiple = this.#selectionManager.multiple;
 	public readonly selection = this.#selectionManager.selection;
 
-<<<<<<< HEAD
 	public repository?: UmbTreeRepository<TreeItemType>;
 	public selectableFilter?: (item: TreeItemType) => boolean = () => true;
 
 	#treeAlias?: string;
-=======
-	#treeAlias?: string;
-	repository?: UmbTreeRepository<TreeItemType>;
->>>>>>> 593102ba
 	#treeManifestObserver?: UmbObserverController<any>;
 
 	#initResolver?: () => void;
