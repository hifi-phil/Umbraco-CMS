import type { ManifestElement } from './models';

/**
 * An action to perform on an entity
 * For example for content you may wish to create a new document etc
 */
export interface ManifestEntityAction extends ManifestElement {
	type: 'entityAction';
	meta: MetaEntityAction;
	conditions: ConditionsEntityAction;
}

export interface MetaEntityAction {
	/**
	 * An icon to represent the action to be performed
	 * @example 'umb:box'
	 * @example 'umb:grid'
	 */
	icon?: string;

	/**
	 * The friendly name of the action to perform
	 * @example 'Create'
	 * @example 'Create Content Template'
	 */
	label: string;
<<<<<<< HEAD
	
	/**
	 * The type of entity this action is for such as 'document'
	 * @example 'media'
	 * @example 'document'
	 */
	entityType: string;

	api: any; // TODO: create interface

	/**
	 * The alias for the repsoitory of the entity type this action is for
	 * such as 'Umb.Repository.Documents'
	 * @example 'Umb.Repository.Documents'
	 */
=======
	api: any; // create interface
>>>>>>> e546f469
	repositoryAlias: string;
}

export interface ConditionsEntityAction {
	entityType: string;
}<|MERGE_RESOLUTION|>--- conflicted
+++ resolved
@@ -24,25 +24,15 @@
 	 * @example 'Create Content Template'
 	 */
 	label: string;
-<<<<<<< HEAD
-	
-	/**
-	 * The type of entity this action is for such as 'document'
-	 * @example 'media'
-	 * @example 'document'
-	 */
-	entityType: string;
 
-	api: any; // TODO: create interface
+	api: any; // create interface
+
 
 	/**
 	 * The alias for the repsoitory of the entity type this action is for
 	 * such as 'Umb.Repository.Documents'
 	 * @example 'Umb.Repository.Documents'
 	 */
-=======
-	api: any; // create interface
->>>>>>> e546f469
 	repositoryAlias: string;
 }
 
