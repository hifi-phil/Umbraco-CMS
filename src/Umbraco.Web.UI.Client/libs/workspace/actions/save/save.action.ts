--- conflicted
+++ resolved
@@ -17,13 +17,6 @@
 	*/
 	async execute() {
 		if (!this.workspaceContext) return;
-<<<<<<< HEAD
-
-=======
-		// TODO: it doesn't get the updated value
-		const data = this.workspaceContext.getData();
-		// TODO: handle errors
-		if (!data) return;
 
 		this.workspaceContext.getIsNew() ? this.#create(data) : this.#update();
 	}
@@ -49,7 +42,6 @@
 
 	#update() {
 		if (!this.workspaceContext) return;
->>>>>>> e546f469
 		this.workspaceContext.save();
 	}
 }