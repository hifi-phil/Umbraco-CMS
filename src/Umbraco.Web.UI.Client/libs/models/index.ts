--- conflicted
+++ resolved
@@ -1,12 +1,5 @@
+import { Observable } from 'rxjs';
 import {
-<<<<<<< HEAD
-	ContentTreeItem,
-	DocumentTreeItem,
-	DocumentTypeTreeItem,
-	EntityTreeItem,
-	FolderTreeItem,
-	ProblemDetails,
-=======
 	ContentTreeItemModel,
 	DocumentTreeItemModel,
 	DocumentTypeTreeItemModel,
@@ -14,7 +7,6 @@
 	FolderTreeItemModel,
 	PagedEntityTreeItemModel,
 	ProblemDetailsModel,
->>>>>>> 31aa1bd3
 } from '@umbraco-cms/backend-api';
 import { UmbControllerHostInterface } from '@umbraco-cms/controller';
 
@@ -173,13 +165,8 @@
 	error?: ProblemDetailsModel;
 }
 
-<<<<<<< HEAD
 export interface UmbRepositoryFactory<T> {
 	new (host: UmbControllerHostInterface): T;
-=======
-// TODO; figure out why we can't add UmbControllerHostInterface as host type
-export interface UmbTreeRepositoryFactory {
-	new (host: any): UmbTreeRepository;
 }
 
 export interface UmbTreeRepository {
@@ -198,5 +185,4 @@
 	rootItems: () => Promise<Observable<EntityTreeItemModel[]>>;
 	childrenOf: (parentKey: string | null) => Promise<Observable<EntityTreeItemModel[]>>;
 	items: (keys: string[]) => Promise<Observable<EntityTreeItemModel[]>>;
->>>>>>> 31aa1bd3
 }