import { map } from 'rxjs';
import { umbContextRequestEventType, isUmbContextRequestEvent, umbDebugContextEventType } from '../consume/context-request.event';
import { UmbContextToken } from '../context-token';
import { UmbContextProvideEventImplementation } from './context-provide.event';

/**
 * @export
 * @class UmbContextProvider
 */
export class UmbContextProvider<HostType extends EventTarget = EventTarget> {
	protected host: HostType;

	protected _contextAlias: string;
	#instance: unknown;

	/**
	 * Method to enable comparing the context providers by the instance they provide.
	 * Note this method should have a unique name for the provider controller, for it not to be confused with a consumer.
	 * @returns {*}
	 */
	public providerInstance() {
		return this.#instance;
	}

	/**
	 * Creates an instance of UmbContextProvider.
	 * @param {EventTarget} host
	 * @param {string} contextAlias
	 * @param {*} instance
	 * @memberof UmbContextProvider
	 */
	constructor(host: HostType, contextAlias: string | UmbContextToken, instance: unknown) {
		this.host = host;
		this._contextAlias = contextAlias.toString();
		this.#instance = instance;
	}

	/**
	 * @memberof UmbContextProvider
	 */
	public hostConnected() {
		this.host.addEventListener(umbContextRequestEventType, this._handleContextRequest);
		this.host.dispatchEvent(new UmbContextProvideEventImplementation(this._contextAlias));

		// Listen to our debug event 'umb:debug-contexts'
		this.host.addEventListener(umbDebugContextEventType, this._handleDebugContextRequest);
	}

	/**
	 * @memberof UmbContextProvider
	 */
	public hostDisconnected() {
		this.host.removeEventListener(umbContextRequestEventType, this._handleContextRequest);
		// TODO: fire unprovided event.
	}

	/**
	 * @private
	 * @param {UmbContextRequestEvent} event
	 * @memberof UmbContextProvider
	 */
	private _handleContextRequest = (event: Event) => {
		if (!isUmbContextRequestEvent(event)) return;
		if (event.contextAlias !== this._contextAlias) return;

		event.stopPropagation();
		event.callback(this.#instance);
	};

<<<<<<< HEAD
	private _handleDebugContextRequest = (event: any) => {
		// If the event doesn't have an instances property, create it.
		if(!event.instances){
			event.instances = new Map();
		}

		// If the event doesn't have an instance for this context, add it.
		// Nearest to the DOM element of <umb-debug> will be added first
		// as contexts can change/override deeper in the DOM
		if(!event.instances.has(this._contextAlias)){
			event.instances.set(this._contextAlias, this.#instance);
		}
	};


=======
>>>>>>> 5df2f3a4
	destroy(): void {
		// I want to make sure to call this, but for now it was too overwhelming to require the destroy method on context instances.
		(this.#instance as any).destroy?.();
	}
}<|MERGE_RESOLUTION|>--- conflicted
+++ resolved
@@ -67,13 +67,11 @@
 		event.callback(this.#instance);
 	};
 
-<<<<<<< HEAD
 	private _handleDebugContextRequest = (event: any) => {
 		// If the event doesn't have an instances property, create it.
 		if(!event.instances){
 			event.instances = new Map();
 		}
-
 		// If the event doesn't have an instance for this context, add it.
 		// Nearest to the DOM element of <umb-debug> will be added first
 		// as contexts can change/override deeper in the DOM
@@ -83,8 +81,6 @@
 	};
 
 
-=======
->>>>>>> 5df2f3a4
 	destroy(): void {
 		// I want to make sure to call this, but for now it was too overwhelming to require the destroy method on context instances.
 		(this.#instance as any).destroy?.();
