{
	"name": "@umbraco-cms/backoffice",
	"license": "MIT",
	"version": "14.0.0--preview005",
	"type": "module",
	"exports": {
		".": null,
		"./app": "./dist-cms/apps/app/index.js",
		"./class-api": "./dist-cms/libs/class-api/index.js",
		"./context-api": "./dist-cms/libs/context-api/index.js",
		"./controller-api": "./dist-cms/libs/controller-api/index.js",
		"./element-api": "./dist-cms/libs/element-api/index.js",
		"./extension-api": "./dist-cms/libs/extension-api/index.js",
		"./localization-api": "./dist-cms/libs/localization-api/index.js",
		"./observable-api": "./dist-cms/libs/observable-api/index.js",
		"./auth": "./dist-cms/shared/auth/index.js",
		"./icon": "./dist-cms/shared/icon/index.js",
		"./models": "./dist-cms/shared/models/index.js",
		"./resources": "./dist-cms/shared/resources/index.js",
		"./router": "./dist-cms/shared/router/index.js",
		"./style": "./dist-cms/shared/style/index.js",
		"./utils": "./dist-cms/shared/utils/index.js",
		"./action": "./dist-cms/packages/core/action/index.js",
		"./collection": "./dist-cms/packages/core/collection/index.js",
		"./components": "./dist-cms/packages/core/components/index.js",
		"./content-type": "./dist-cms/packages/core/content-type/index.js",
		"./culture": "./dist-cms/packages/core/culture/index.js",
		"./debug": "./dist-cms/packages/core/debug/index.js",
		"./entity-action": "./dist-cms/packages/core/entity-action/index.js",
		"./entity-bulk-action": "./dist-cms/packages/core/entity-bulk-action/index.js",
		"./extension-registry": "./dist-cms/packages/core/extension-registry/index.js",
		"./id": "./dist-cms/packages/core/id/index.js",
		"./localization": "./dist-cms/packages/core/localization/index.js",
		"./menu": "./dist-cms/packages/core/menu/index.js",
		"./modal": "./dist-cms/packages/core/modal/index.js",
		"./notification": "./dist-cms/packages/core/notification/index.js",
		"./picker-input": "./dist-cms/packages/core/picker-input/index.js",
		"./property": "./dist-cms/packages/core/property/index.js",
		"./property-action": "./dist-cms/packages/core/property-action/index.js",
		"./property-editor": "./dist-cms/packages/core/property-editor/index.js",
		"./section": "./dist-cms/packages/core/section/index.js",
		"./sorter": "./dist-cms/packages/core/sorter/index.js",
		"./store": "./dist-cms/packages/core/store/index.js",
		"./themes": "./dist-cms/packages/core/themes/index.js",
		"./tree": "./dist-cms/packages/core/tree/index.js",
		"./variant": "./dist-cms/packages/core/variant/index.js",
		"./workspace": "./dist-cms/packages/core/workspace/index.js",
		"./event": "./dist-cms/packages/core/event/index.js",
		"./repository": "./dist-cms/packages/core/repository/index.js",
		"./temporary-file": "./dist-cms/packages/core/temporary-file/index.js",
		"./block": "./dist-cms/packages/block/index.js",
		"./audit-log": "./dist-cms/packages/audit-log/index.js",
		"./dictionary": "./dist-cms/packages/dictionary/dictionary/index.js",
		"./document": "./dist-cms/packages/documents/documents/index.js",
		"./document-blueprint": "./dist-cms/packages/documents/document-blueprints/index.js",
		"./document-type": "./dist-cms/packages/documents/document-types/index.js",
		"./media": "./dist-cms/packages/media/media/index.js",
		"./media-type": "./dist-cms/packages/media/media-types/index.js",
		"./member": "./dist-cms/packages/members/members/index.js",
		"./member-group": "./dist-cms/packages/members/member-groups/index.js",
		"./member-type": "./dist-cms/packages/members/member-types/index.js",
		"./package": "./dist-cms/packages/packages/package/index.js",
		"./data-type": "./dist-cms/packages/core/data-type/index.js",
		"./language": "./dist-cms/packages/language/index.js",
		"./dynamic-root": "./dist-cms/packages/dynamic-root/index.js",
		"./logviewer": "./dist-cms/packages/settings/logviewer/index.js",
		"./relation-type": "./dist-cms/packages/relations/relation-types/index.js",
		"./relation": "./dist-cms/packages/relations/relations/index.js",
		"./tags": "./dist-cms/packages/tags/index.js",
		"./static-file": "./dist-cms/packages/static-file/index.js",
		"./partial-view": "./dist-cms/packages/templating/partial-views/index.js",
		"./stylesheet": "./dist-cms/packages/templating/stylesheets/index.js",
		"./template": "./dist-cms/packages/templating/templates/index.js",
		"./user-group": "./dist-cms/packages/user/user-group/index.js",
		"./current-user": "./dist-cms/packages/user/current-user/index.js",
		"./user": "./dist-cms/packages/user/user/index.js",
		"./user-permission": "./dist-cms/packages/user/user-permission/index.js",
		"./code-editor": "./dist-cms/packages/templating/code-editor/index.js",
		"./external/*": "./dist-cms/external/*/index.js",
		"./examples/*": "./examples/*/index.js",
		"./examples": "./examples/index.js"
	},
	"files": [
		"dist-cms",
		"examples",
		"README.md"
	],
	"repository": {
		"url": "https://github.com/umbraco/Umbraco.CMS.Backoffice",
		"type": "git"
	},
	"bugs": {
		"url": "https://github.com/umbraco/Umbraco.CMS.Backoffice/issues"
	},
	"author": {
		"name": "Umbraco A/S",
		"email": "backoffice@umbraco.com",
		"url": "https://umbraco.com"
	},
	"scripts": {
		"auth:test:e2e": "npx playwright test --config apps/auth/",
		"backoffice:test:e2e": "npx playwright test",
		"build-storybook": "npm run wc-analyze && storybook build",
		"build:for:cms": "npm run build && node ./devops/build/copy-to-cms.js",
		"build:for:static": "vite build",
		"build:vite": "tsc && vite build --mode staging",
		"build": "tsc --project ./src/tsconfig.build.json && rollup -c ./src/rollup.config.js",
		"check": "npm run lint:errors && npm run compile && npm run build-storybook && npm run generate:jsonschema:dist",
		"compile": "tsc",
		"dev": "vite",
		"example": "node ./devops/example-runner/index.js",
		"format:fix": "npm run format -- --write",
		"format": "prettier 'src/**/*.ts' -- check",
		"generate:api-dev": "openapi --input http://localhost:11000/umbraco/swagger/management/swagger.json --output src/external/backend-api/src --postfixServices Resource --useOptions",
		"generate:api": "openapi --input https://raw.githubusercontent.com/umbraco/Umbraco-CMS/v14/dev/src/Umbraco.Cms.Api.Management/OpenApi.json --output src/external/backend-api/src --postfixServices Resource --useOptions",
		"generate:icons": "node ./devops/icons/index.js",
		"generate:jsonschema:dist": "typescript-json-schema --required --include \"./src/packages/core/extension-registry/umbraco-package.ts\" --out dist-cms/umbraco-package-schema.json tsconfig.json UmbracoPackage",
		"generate:jsonschema": "typescript-json-schema --required --include \"./src/packages/core/extension-registry/*.ts\"",
		"lint:errors": "npm run lint -- --quiet",
		"lint:fix": "npm run lint -- --fix",
		"lint": "eslint src",
		"new-extension": "plop  --plopfile ./devops/plop/plop.js",
		"prepack": "tsc-alias -f -p src/tsconfig.build.json && npm run generate:jsonschema:dist && npm run wc-analyze && npm run wc-analyze:vscode && node ./devops/publish/cleanse-pkg.js",
		"preview": "vite preview --open",
		"storybook:build": "npm run wc-analyze && storybook build",
		"storybook": "npm run wc-analyze && storybook dev -p 6006",
		"test:e2e": "npm run auth:test:e2e && npm run backoffice:test:e2e",
		"test:dev": "web-test-runner --config ./web-test-runner.dev.config.mjs",
		"test:dev-watch": "web-test-runner --watch --config ./web-test-runner.dev.config.mjs",
		"test:watch": "web-test-runner --watch",
		"test": "web-test-runner --coverage",
		"wc-analyze:vscode": "wca **/*.element.ts --format vscode --outFile dist-cms/vscode-html-custom-data.json",
		"wc-analyze": "wca **/*.element.ts --outFile dist-cms/custom-elements.json"
	},
	"engines": {
		"node": ">=20.9 <21",
		"npm": ">=10.1 < 11"
	},
	"dependencies": {
		"@openid/appauth": "^1.3.1",
		"@types/dompurify": "^3.0.5",
		"@types/uuid": "^9.0.8",
<<<<<<< HEAD
		"@umbraco-ui/uui": "1.6.2",
		"@umbraco-ui/uui-css": "1.6.0",
=======
		"@umbraco-ui/uui": "1.7.0-rc.0",
		"@umbraco-ui/uui-css": "1.7.0-rc.0",
>>>>>>> 05af3b2b
		"dompurify": "^3.0.6",
		"element-internals-polyfill": "^1.3.9",
		"lit": "^3.1.2",
		"lodash-es": "4.17.21",
		"marked": "^11.1.1",
		"monaco-editor": "^0.45.0",
		"rxjs": "^7.8.1",
		"tinymce": "^6.8.2",
		"tinymce-i18n": "^23.12.4",
		"uuid": "^9.0.1"
	},
	"devDependencies": {
		"@babel/core": "^7.23.7",
		"@mdx-js/react": "^2.3.0",
		"@open-wc/testing": "^4.0.0",
		"@playwright/test": "^1.41.1",
		"@rollup/plugin-commonjs": "^25.0.7",
		"@rollup/plugin-json": "^6.1.0",
		"@rollup/plugin-node-resolve": "^15.2.3",
		"@rollup/plugin-replace": "^5.0.5",
		"@storybook/addon-a11y": "7.6.7",
		"@storybook/addon-actions": "7.6.7",
		"@storybook/addon-essentials": "7.6.7",
		"@storybook/addon-links": "7.6.7",
		"@storybook/mdx2-csf": "^1.1.0",
		"@storybook/web-components": "7.6.7",
		"@storybook/web-components-vite": "7.6.7",
		"@types/chai": "^4.3.5",
		"@types/lodash-es": "^4.17.8",
		"@types/mocha": "^10.0.1",
		"@typescript-eslint/eslint-plugin": "^6.14.0",
		"@typescript-eslint/parser": "^6.14.0",
		"@web/dev-server-esbuild": "^1.0.1",
		"@web/dev-server-import-maps": "^0.2.0",
		"@web/dev-server-rollup": "^0.6.1",
		"@web/test-runner": "^0.18.0",
		"@web/test-runner-playwright": "^0.11.0",
		"babel-loader": "^9.1.3",
		"eslint": "^8.56.0",
		"eslint-config-prettier": "^9.1.0",
		"eslint-import-resolver-typescript": "^3.6.1",
		"eslint-plugin-import": "^2.29.1",
		"eslint-plugin-lit": "^1.11.0",
		"eslint-plugin-lit-a11y": "^4.1.1",
		"eslint-plugin-local-rules": "^2.0.1",
		"eslint-plugin-storybook": "^0.6.15",
		"eslint-plugin-wc": "^2.0.4",
		"lucide-static": "^0.290.0",
		"msw": "^1.3.2",
		"openapi-typescript-codegen": "^0.25.0",
		"playwright-msw": "^3.0.1",
		"plop": "^4.0.0",
		"prettier": "3.0.3",
		"react": "^18.2.0",
		"react-dom": "^18.2.0",
		"remark-gfm": "^3.0.1",
		"rollup": "^4.9.6",
		"rollup-plugin-esbuild": "^6.1.0",
		"rollup-plugin-import-css": "^3.4.0",
		"rollup-plugin-web-worker-loader": "^1.6.1",
		"storybook": "7.6.7",
		"tiny-glob": "^0.2.9",
		"tsc-alias": "^1.8.8",
		"typescript": "^5.3.3",
		"typescript-json-schema": "^0.62.0",
		"vite": "^5.0.11",
		"vite-plugin-static-copy": "^1.0.1",
		"vite-tsconfig-paths": "^4.2.3",
		"web-component-analyzer": "^2.0.0"
	},
	"msw": {
		"workerDirectory": "public"
	},
	"publishConfig": {
		"access": "public",
		"registry": "https://registry.npmjs.org/"
	}
}<|MERGE_RESOLUTION|>--- conflicted
+++ resolved
@@ -140,13 +140,8 @@
 		"@openid/appauth": "^1.3.1",
 		"@types/dompurify": "^3.0.5",
 		"@types/uuid": "^9.0.8",
-<<<<<<< HEAD
-		"@umbraco-ui/uui": "1.6.2",
-		"@umbraco-ui/uui-css": "1.6.0",
-=======
 		"@umbraco-ui/uui": "1.7.0-rc.0",
 		"@umbraco-ui/uui-css": "1.7.0-rc.0",
->>>>>>> 05af3b2b
 		"dompurify": "^3.0.6",
 		"element-internals-polyfill": "^1.3.9",
 		"lit": "^3.1.2",
