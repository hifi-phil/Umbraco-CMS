--- conflicted
+++ resolved
@@ -44,12 +44,7 @@
     "ng-file-upload": "12.2.13",
     "nouislider": "14.6.4",
     "npm": "^6.14.7",
-<<<<<<< HEAD
-    "spectrum-colorpicker2": "2.0.3",
-=======
-    "signalr": "2.4.0",
     "spectrum-colorpicker2": "2.0.8",
->>>>>>> e19a5989
     "tinymce": "4.9.11",
     "typeahead.js": "0.11.1",
     "underscore": "1.12.1",
@@ -93,4 +88,4 @@
     "merge-stream": "2.0.0",
     "run-sequence": "2.2.1"
   }
-}
+}