--- conflicted
+++ resolved
@@ -21,29 +21,18 @@
 		"build": "npm run pre-run && tsc && vite build --mode staging",
 		"build:production": "npm run pre-run && tsc && vite build",
 		"preview": "vite preview --open",
-<<<<<<< HEAD
 		"test": "npm run pre-run && web-test-runner --coverage",
 		"test:watch": "npm run pre-run && web-test-runner --watch",
-		"test:e2e": "npm run pre-run && playwright test",
-=======
-		"test": "web-test-runner --coverage",
-		"test:watch": "web-test-runner --watch",
-		"test:e2e": "npx playwright test",
->>>>>>> 55a0e0a2
+		"test:e2e": "npm run pre-run && npx playwright test",
 		"lint": "eslint --cache src e2e",
 		"lint:fix": "npm run lint -- --fix",
 		"format": "prettier 'src/**/*.ts'",
 		"format:fix": "npm run format -- --write",
 		"generate:api": "npx openapi-typescript schemas/**/*.yml --output schemas/generated-schema.ts",
-<<<<<<< HEAD
-		"storybook": "npm run pre-run && start-storybook -p 6006",
-		"build-storybook": "npm run pre-run && build-storybook",
-		"generate:icons": "node ./scripts/generate-icons.mjs"
-=======
-		"storybook": "npm run wc-analyze && start-storybook -p 6006",
-		"build-storybook": "npm run wc-analyze && build-storybook",
+		"storybook": "npm run pre-run && npm run wc-analyze && start-storybook -p 6006",
+		"build-storybook": "npm run pre-run && npm run wc-analyze && build-storybook",
+		"generate:icons": "node ./scripts/generate-icons.mjs",
 		"wc-analyze": "wca **/*.element.ts --outFile custom-elements.json"
->>>>>>> 55a0e0a2
 	},
 	"engines": {
 		"node": ">=16.0.0 <17",
@@ -98,16 +87,11 @@
 		"msw-storybook-addon": "^1.6.3",
 		"playwright-msw": "^1.0.0",
 		"prettier": "2.7.1",
-<<<<<<< HEAD
 		"tiny-glob": "^0.2.9",
-		"typescript": "^4.8.3",
-		"vite": "^3.1.3",
-		"vite-plugin-static-copy": "^0.9.0"
-=======
 		"typescript": "^4.8.4",
 		"vite": "^3.1.4",
+		"vite-plugin-static-copy": "^0.9.0",
 		"web-component-analyzer": "^2.0.0-next.4"
->>>>>>> 55a0e0a2
 	},
 	"msw": {
 		"workerDirectory": "public"
