--- conflicted
+++ resolved
@@ -1,11 +1,7 @@
 {
 	"name": "@umbraco-cms/backoffice",
 	"license": "MIT",
-<<<<<<< HEAD
 	"version": "17.0.0-rc",
-=======
-	"version": "16.3.0-rc",
->>>>>>> 7c3f4f99
 	"type": "module",
 	"exports": {
 		".": null,
