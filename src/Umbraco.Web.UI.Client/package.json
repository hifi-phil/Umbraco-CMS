--- conflicted
+++ resolved
@@ -32,11 +32,8 @@
     "lazyload-js": "1.0.0",
     "moment": "2.10.6",
     "ng-file-upload": "12.2.13",
-<<<<<<< HEAD
     "nouislider": "12.1.0",
     "npm": "^6.4.1",
-=======
->>>>>>> 31b4e944
     "signalr": "2.3.0",
     "tinymce": "4.8.3",
     "typeahead.js": "0.10.5",
