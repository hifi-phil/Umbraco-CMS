{
<<<<<<< HEAD
	"name": "umbraco-cms-backoffice",
	"license": "MIT",
	"private": true,
	"version": "0.0.0",
	"repository": {
		"url": "https://github.com/umbraco/Umbraco.CMS.Backoffice",
		"type": "git"
	},
	"bugs": {
		"url": "https://github.com/umbraco/Umbraco.CMS.Backoffice/issues"
	},
	"author": {
		"name": "Umbraco A/S",
		"email": "backoffice@umbraco.com",
		"url": "https://umbraco.com"
	},
	"scripts": {
		"dev": "vite",
		"build": "tsc && vite build",
		"preview": "vite preview --open",
		"test": "web-test-runner --coverage",
		"test:watch": "web-test-runner --watch",
		"lint": "eslint . --ext .ts --cache",
		"lint:fix": "npm run lint -- --fix",
		"format": "prettier 'src/**/*.ts'",
		"format:fix": "npm run format -- --write",
		"generate:api": "npx openapi-typescript schemas/**/*.yml --output schemas/generated-schema.ts"
	},
	"engines": {
		"node": ">=16.0.0 <17",
		"npm": ">=8.0.0 < 9"
	},
	"dependencies": {
		"@umbraco-ui/uui": "^1.0.0-rc.1",
		"@umbraco-ui/uui-modal": "file:umbraco-ui-uui-modal-0.0.0.tgz",
		"@umbraco-ui/uui-modal-container": "file:umbraco-ui-uui-modal-container-0.0.0.tgz",
		"@umbraco-ui/uui-modal-dialog": "file:umbraco-ui-uui-modal-dialog-0.0.0.tgz",
		"@umbraco-ui/uui-modal-sidebar": "file:umbraco-ui-uui-modal-sidebar-0.0.0.tgz",
		"element-internals-polyfill": "^1.1.4",
		"lit": "^2.2.7",
		"openapi-typescript-fetch": "^1.1.3",
		"router-slot": "^1.5.5",
		"rxjs": "^7.5.5"
	},
	"devDependencies": {
		"@open-wc/testing": "^3.1.6",
		"@types/chai": "^4.3.1",
		"@types/mocha": "^9.1.1",
		"@typescript-eslint/eslint-plugin": "^5.30.0",
		"@typescript-eslint/parser": "^5.30.0",
		"@web/dev-server-esbuild": "^0.3.1",
		"@web/test-runner": "^0.13.31",
		"@web/test-runner-playwright": "^0.8.9",
		"eslint": "^8.18.0",
		"eslint-config-prettier": "^8.5.0",
		"eslint-import-resolver-typescript": "^3.1.3",
		"eslint-plugin-import": "^2.26.0",
		"eslint-plugin-lit": "^1.6.1",
		"eslint-plugin-lit-a11y": "^2.2.0",
		"msw": "^0.42.3",
		"prettier": "2.7.1",
		"typescript": "^4.7.4",
		"vite": "^2.9.13"
	},
	"msw": {
		"workerDirectory": "public"
	}
=======
  "name": "umbraco-cms-backoffice",
  "license": "MIT",
  "private": true,
  "version": "0.0.0",
  "repository": {
    "url": "https://github.com/umbraco/Umbraco.CMS.Backoffice",
    "type": "git"
  },
  "bugs": {
    "url": "https://github.com/umbraco/Umbraco.CMS.Backoffice/issues"
  },
  "author": {
    "name": "Umbraco A/S",
    "email": "backoffice@umbraco.com",
    "url": "https://umbraco.com"
  },
  "scripts": {
    "dev": "vite",
    "build": "tsc && vite build",
    "preview": "vite preview --open",
    "test": "web-test-runner --coverage",
    "test:watch": "web-test-runner --watch",
    "lint": "eslint . --ext .ts --cache",
    "lint:fix": "npm run lint -- --fix",
    "format": "prettier 'src/**/*.ts'",
    "format:fix": "npm run format -- --write",
    "generate:api": "npx openapi-typescript schemas/**/*.yml --output schemas/generated-schema.ts",
    "storybook": "start-storybook -p 6006",
    "build-storybook": "build-storybook"
  },
  "engines": {
    "node": ">=16.0.0 <17",
    "npm": ">=8.0.0 < 9"
  },
  "dependencies": {
    "@umbraco-ui/uui": "^1.0.0-rc.1",
    "element-internals-polyfill": "^1.1.6",
    "lit": "^2.2.8",
    "openapi-typescript-fetch": "^1.1.3",
    "router-slot": "^1.5.5",
    "rxjs": "^7.5.6"
  },
  "devDependencies": {
    "@babel/core": "^7.18.10",
    "@open-wc/testing": "^3.1.6",
    "@storybook/addon-a11y": "^6.5.9",
    "@storybook/addon-actions": "^6.5.9",
    "@storybook/addon-essentials": "^6.5.9",
    "@storybook/addon-links": "^6.5.9",
    "@storybook/builder-vite": "^0.2.2",
    "@storybook/web-components": "^6.5.9",
    "@types/chai": "^4.3.1",
    "@types/mocha": "^9.1.1",
    "@typescript-eslint/eslint-plugin": "^5.32.0",
    "@typescript-eslint/parser": "^5.32.0",
    "@web/dev-server-esbuild": "^0.3.1",
    "@web/test-runner": "^0.13.31",
    "@web/test-runner-playwright": "^0.8.9",
    "babel-loader": "^8.2.5",
    "eslint": "^8.21.0",
    "eslint-config-prettier": "^8.5.0",
    "eslint-import-resolver-typescript": "^3.4.0",
    "eslint-plugin-import": "^2.26.0",
    "eslint-plugin-lit": "^1.6.1",
    "eslint-plugin-lit-a11y": "^2.2.2",
    "eslint-plugin-storybook": "^0.6.3",
    "lit-html": "^2.2.7",
    "msw": "^0.44.2",
    "msw-storybook-addon": "^1.6.3",
    "prettier": "2.7.1",
    "typescript": "^4.7.4",
    "vite": "^3.0.3"
  },
  "msw": {
    "workerDirectory": "public"
  }
>>>>>>> 3a4664a8
}<|MERGE_RESOLUTION|>--- conflicted
+++ resolved
@@ -1,73 +1,4 @@
 {
-<<<<<<< HEAD
-	"name": "umbraco-cms-backoffice",
-	"license": "MIT",
-	"private": true,
-	"version": "0.0.0",
-	"repository": {
-		"url": "https://github.com/umbraco/Umbraco.CMS.Backoffice",
-		"type": "git"
-	},
-	"bugs": {
-		"url": "https://github.com/umbraco/Umbraco.CMS.Backoffice/issues"
-	},
-	"author": {
-		"name": "Umbraco A/S",
-		"email": "backoffice@umbraco.com",
-		"url": "https://umbraco.com"
-	},
-	"scripts": {
-		"dev": "vite",
-		"build": "tsc && vite build",
-		"preview": "vite preview --open",
-		"test": "web-test-runner --coverage",
-		"test:watch": "web-test-runner --watch",
-		"lint": "eslint . --ext .ts --cache",
-		"lint:fix": "npm run lint -- --fix",
-		"format": "prettier 'src/**/*.ts'",
-		"format:fix": "npm run format -- --write",
-		"generate:api": "npx openapi-typescript schemas/**/*.yml --output schemas/generated-schema.ts"
-	},
-	"engines": {
-		"node": ">=16.0.0 <17",
-		"npm": ">=8.0.0 < 9"
-	},
-	"dependencies": {
-		"@umbraco-ui/uui": "^1.0.0-rc.1",
-		"@umbraco-ui/uui-modal": "file:umbraco-ui-uui-modal-0.0.0.tgz",
-		"@umbraco-ui/uui-modal-container": "file:umbraco-ui-uui-modal-container-0.0.0.tgz",
-		"@umbraco-ui/uui-modal-dialog": "file:umbraco-ui-uui-modal-dialog-0.0.0.tgz",
-		"@umbraco-ui/uui-modal-sidebar": "file:umbraco-ui-uui-modal-sidebar-0.0.0.tgz",
-		"element-internals-polyfill": "^1.1.4",
-		"lit": "^2.2.7",
-		"openapi-typescript-fetch": "^1.1.3",
-		"router-slot": "^1.5.5",
-		"rxjs": "^7.5.5"
-	},
-	"devDependencies": {
-		"@open-wc/testing": "^3.1.6",
-		"@types/chai": "^4.3.1",
-		"@types/mocha": "^9.1.1",
-		"@typescript-eslint/eslint-plugin": "^5.30.0",
-		"@typescript-eslint/parser": "^5.30.0",
-		"@web/dev-server-esbuild": "^0.3.1",
-		"@web/test-runner": "^0.13.31",
-		"@web/test-runner-playwright": "^0.8.9",
-		"eslint": "^8.18.0",
-		"eslint-config-prettier": "^8.5.0",
-		"eslint-import-resolver-typescript": "^3.1.3",
-		"eslint-plugin-import": "^2.26.0",
-		"eslint-plugin-lit": "^1.6.1",
-		"eslint-plugin-lit-a11y": "^2.2.0",
-		"msw": "^0.42.3",
-		"prettier": "2.7.1",
-		"typescript": "^4.7.4",
-		"vite": "^2.9.13"
-	},
-	"msw": {
-		"workerDirectory": "public"
-	}
-=======
   "name": "umbraco-cms-backoffice",
   "license": "MIT",
   "private": true,
@@ -108,7 +39,11 @@
     "lit": "^2.2.8",
     "openapi-typescript-fetch": "^1.1.3",
     "router-slot": "^1.5.5",
-    "rxjs": "^7.5.6"
+    "rxjs": "^7.5.6",
+    "@umbraco-ui/uui-modal": "file:umbraco-ui-uui-modal-0.0.0.tgz",
+		"@umbraco-ui/uui-modal-container": "file:umbraco-ui-uui-modal-container-0.0.0.tgz",
+		"@umbraco-ui/uui-modal-dialog": "file:umbraco-ui-uui-modal-dialog-0.0.0.tgz",
+		"@umbraco-ui/uui-modal-sidebar": "file:umbraco-ui-uui-modal-sidebar-0.0.0.tgz"
   },
   "devDependencies": {
     "@babel/core": "^7.18.10",
@@ -144,5 +79,4 @@
   "msw": {
     "workerDirectory": "public"
   }
->>>>>>> 3a4664a8
 }