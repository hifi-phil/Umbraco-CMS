# This workflow will do a clean installation of node dependencies, cache/restore them, build the source code and run tests across different versions of node
# For more information see: https://help.github.com/actions/language-and-framework-guides/using-nodejs-with-github-actions

name: Build and test

on:
  push:
    branches:
      - main
      - release/*
  pull_request:
    branches:
      - main
      - release/*

  # Allows GitHub to use this workflow to validate the merge queue
  merge_group:

  # Allows you to run this workflow manually from the Actions tab
  workflow_dispatch:

env:
  NODE_OPTIONS: --max_old_space_size=16384

jobs:
  build:
    runs-on: ubuntu-latest
    steps:
      - uses: actions/checkout@v4
      - name: Use Node.js
        uses: actions/setup-node@v4
        with:
          node-version-file: .nvmrc
          cache: npm
          cache-dependency-path: ./package-lock.json
      - run: npm ci --no-audit --no-fund --prefer-offline
      - run: npm run lint:errors
<<<<<<< HEAD
      - run: npm run build
      - run: npm run build:workspaces
      - run: npm run check:paths
=======
      - run: npm run build:for:cms
>>>>>>> d004e718
      - run: npm run generate:jsonschema:dist

  test:
    runs-on: ubuntu-latest
    steps:
      - uses: actions/checkout@v4
      - name: Use Node.js
        uses: actions/setup-node@v4
        with:
          node-version-file: .nvmrc
          cache: npm
          cache-dependency-path: ./package-lock.json
      - run: npm ci --no-audit --no-fund --prefer-offline
      - run: npx playwright install --with-deps
      - run: npm test
      - name: Upload Code Coverage reports
        uses: actions/upload-artifact@v4
        if: always()
        with:
          name: code-coverage
          path: coverage/
          retention-days: 30<|MERGE_RESOLUTION|>--- conflicted
+++ resolved
@@ -35,13 +35,7 @@
           cache-dependency-path: ./package-lock.json
       - run: npm ci --no-audit --no-fund --prefer-offline
       - run: npm run lint:errors
-<<<<<<< HEAD
-      - run: npm run build
-      - run: npm run build:workspaces
-      - run: npm run check:paths
-=======
       - run: npm run build:for:cms
->>>>>>> d004e718
       - run: npm run generate:jsonschema:dist
 
   test:
