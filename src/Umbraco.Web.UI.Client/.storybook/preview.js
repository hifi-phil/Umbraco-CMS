import '@umbraco-ui/uui-css/dist/uui-css.css';
import '../libs/css/custom-properties.css';

import '@umbraco-ui/uui';
import '@umbraco-ui/uui-modal';
import '@umbraco-ui/uui-modal-container';
import '@umbraco-ui/uui-modal-dialog';
import '@umbraco-ui/uui-modal-sidebar';

import { html } from 'lit-html';
import { initialize, mswDecorator } from 'msw-storybook-addon';
import { setCustomElements } from '@storybook/web-components';

import { UmbDataTypeStore } from '../src/backoffice/settings/data-types/repository/data-type.store.ts';
import { UmbDocumentTypeStore } from '../src/backoffice/documents/document-types/repository/document-type.store.ts';

import customElementManifests from '../custom-elements.json';
import { UmbIconStore } from '../libs/store/icon/icon.store';
import { onUnhandledRequest } from '../src/core/mocks/browser';
import { handlers } from '../src/core/mocks/browser-handlers';
import { LitElement } from 'lit';
import { UMB_MODAL_SERVICE_CONTEXT_TOKEN, UmbModalService } from '../src/core/modal';

// TODO: Fix storybook manifest registrations.

import { umbExtensionsRegistry } from '../libs/extensions-api';

import '../src/backoffice/shared/components/backoffice-frame/backoffice-notification-container.element';
import '../libs/element/context-provider.element';
import '../src/backoffice/shared/components/backoffice-frame/backoffice-modal-container.element';
import '../src/backoffice/shared/components/code-block/code-block.element';
import '../src/backoffice/shared/components/workspace/workspace-layout/workspace-layout.element';
import '../src/backoffice/shared/components';

class UmbStoryBookElement extends LitElement {
	_umbIconStore = new UmbIconStore();

	constructor() {
		super();
		this._umbIconStore.attach(this);
	}

	_registerExtensions(manifests) {
		manifests.forEach((manifest) => {
			if (umbExtensionsRegistry.isRegistered(manifest.alias)) return;
			umbExtensionsRegistry.register(manifest);
		});
	}

	render() {
		return html`<slot></slot>`;
	}
}

customElements.define('umb-storybook', UmbStoryBookElement);

const storybookProvider = (story) => html` <umb-storybook>${story()}</umb-storybook> `;

// TODO: Stop using this context provider element. If we need to continue this path, then we should make a new element which just has a create method that can be used to spin up code. This is because our ContextAPIs provide them self. so no need for a provider element. just a element.
const dataTypeStoreProvider = (story) => html`
	<umb-controller-host-test .create=${(host) => new UmbDataTypeStore(host)}>${story()}</umb-controller-host-test>
`;

const documentTypeStoreProvider = (story) => html`
	<umb-controller-host-test .create=${(host) => new UmbDocumentTypeStore(host)}>${story()}</umb-controller-host-test>
`;

const modalServiceProvider = (story) => html`
	<umb-context-provider
		style="display: block; padding: 32px;"
		key="${UMB_MODAL_SERVICE_CONTEXT_TOKEN}"
		.value=${new UmbModalService()}>
		${story()}
		<umb-backoffice-modal-container></umb-backoffice-modal-container>
	</umb-context-provider>
`;

// Initialize MSW
initialize({ onUnhandledRequest });

// Provide the MSW addon decorator globally
export const decorators = [
	mswDecorator,
	storybookProvider,
	dataTypeStoreProvider,
	documentTypeStoreProvider,
	modalServiceProvider,
];

export const parameters = {
	options: {
		storySort: {
			method: 'alphabetical',
			includeNames: true,
<<<<<<< HEAD
			order: [
				'Guides',
				[
					'Getting started',
					'Extending the Backoffice',
					[
						'Extensions',
						'Registration',
						'Header Apps',
						'Sections',
						'Section Views',
						'Section Sidebar Items',
						'Entity Actions',
						'Workspaces',
						['Intro', 'Views', 'Actions', '*'],
						'Property Editors',
						'Repositories',
						'*',
					],
					'*',
				],
				'*',
			],
=======
			order: ['Guides', ['Getting Started'], '*'],
>>>>>>> 0685625f
		},
	},
	actions: { argTypesRegex: '^on.*' },
	controls: {
		expanded: true,
		matchers: {
			color: /(background|color)$/i,
			date: /Date$/,
		},
	},
	msw: {
		handlers: {
			global: handlers,
		},
	},
};

setCustomElements(customElementManifests);<|MERGE_RESOLUTION|>--- conflicted
+++ resolved
@@ -92,7 +92,6 @@
 		storySort: {
 			method: 'alphabetical',
 			includeNames: true,
-<<<<<<< HEAD
 			order: [
 				'Guides',
 				[
@@ -116,9 +115,6 @@
 				],
 				'*',
 			],
-=======
-			order: ['Guides', ['Getting Started'], '*'],
->>>>>>> 0685625f
 		},
 	},
 	actions: { argTypesRegex: '^on.*' },
