--- conflicted
+++ resolved
@@ -102,10 +102,6 @@
             Assert.Throws<ModelBindingException>(() => view.SetViewData(viewData));
         }
 
-<<<<<<< HEAD
-=======
-
->>>>>>> bb8434ee
         [Test]
         public void RenderModelOf_ContentType1_To_RenderModel()
         {
@@ -217,13 +213,8 @@
             var content = new ContentType1(null);
             var view = new RenderModelOfContentType1TestPage();
 
-<<<<<<< HEAD
-            ViewDataDictionary<ContentType1> viewData = GetViewDataDictionary<ContentType1>(content);
-            await view.SetViewDataAsyncX(viewData);
-=======
-            var viewData = GetViewDataDictionary<ContentType1>(content);
-            view.SetViewData(viewData);
->>>>>>> bb8434ee
+            ViewDataDictionary<ContentType1> viewData = GetViewDataDictionary<ContentType1>(content);
+            view.SetViewData(viewData);
 
             Assert.IsInstanceOf<ContentModel<ContentType1>>(view.Model);
             Assert.IsInstanceOf<ContentType1>(view.Model.Content);
@@ -287,11 +278,6 @@
             Assert.IsInstanceOf<ContentType1>(view.Model);
         }
 
-<<<<<<< HEAD
-=======
-        #region Test helpers methods
-
->>>>>>> bb8434ee
         private ViewDataDictionary<T> GetViewDataDictionary<T>(object model)
         {
             var sourceViewDataDictionary = new ViewDataDictionary<T>(new EmptyModelMetadataProvider(), new ModelStateDictionary());
@@ -327,11 +313,7 @@
         {
             public override Task ExecuteAsync() => throw new NotImplementedException();
 
-<<<<<<< HEAD
-            public async Task SetViewDataAsyncX(ViewDataDictionary viewData) => await SetViewDataAsync(viewData);
-=======
             public void SetViewData(ViewDataDictionary viewData) => ViewData = (ViewDataDictionary<TModel>)BindViewData(viewData);
->>>>>>> bb8434ee
         }
 
         public class RenderModelTestPage : TestPage<ContentModel>
