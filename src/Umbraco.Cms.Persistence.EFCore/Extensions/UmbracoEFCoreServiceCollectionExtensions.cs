--- conflicted
+++ resolved
@@ -132,18 +132,11 @@
     {
         switch (providerName)
         {
-<<<<<<< HEAD
-            case Cms.Persistence.EFCore.Constants.ProviderNames.SQLServer:
-                builder.UseSqlServer(connectionString);
-                break;
-            case Cms.Persistence.EFCore.Constants.ProviderNames.SQLLite:
-=======
             case Constants.ProviderNames.SQLServer:
                 builder.UseSqlServer(connectionString);
                 break;
             case Constants.ProviderNames.SQLLite:
             case "Microsoft.Data.SQLite":
->>>>>>> 2a56d4e3
                 builder.UseSqlite(connectionString);
                 break;
             default:
