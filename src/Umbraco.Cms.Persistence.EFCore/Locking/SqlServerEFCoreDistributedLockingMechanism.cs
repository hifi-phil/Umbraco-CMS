--- conflicted
+++ resolved
@@ -170,13 +170,9 @@
                         "A transaction with minimum ReadCommitted isolation level is required.");
                 }
 
-<<<<<<< HEAD
-                var rowsAffected = await dbContext.Database.ExecuteSqlAsync(@$"SET LOCK_TIMEOUT {(int)_timeout.TotalMilliseconds};UPDATE umbracoLock WITH (REPEATABLEREAD) SET value = (CASE WHEN (value=1) THEN -1 ELSE 1 END) WHERE id={LockId}");
-=======
 #pragma warning disable EF1002
                 var rowsAffected = await dbContext.Database.ExecuteSqlRawAsync(@$"SET LOCK_TIMEOUT {(int)_timeout.TotalMilliseconds};UPDATE umbracoLock WITH (REPEATABLEREAD) SET value = (CASE WHEN (value=1) THEN -1 ELSE 1 END) WHERE id={LockId}");
 #pragma warning restore EF1002
->>>>>>> 60e3fa97
 
                 if (rowsAffected == 0)
                 {
