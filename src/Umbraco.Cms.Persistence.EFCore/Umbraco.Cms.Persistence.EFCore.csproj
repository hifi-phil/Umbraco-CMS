--- conflicted
+++ resolved
@@ -9,12 +9,9 @@
     <WarningsNotAsErrors>IDE0270,CS0108,CS1998</WarningsNotAsErrors>
   </PropertyGroup>
   <ItemGroup>
-<<<<<<< HEAD
     <!-- Take top-level depedendency on Azure.Identity, because Microsoft.EntityFrameworkCore.SqlServer depends on a vulnerable version -->
     <PackageReference Include="Azure.Identity" />
-=======
 
->>>>>>> 3180ab3e
     <PackageReference Include="Microsoft.EntityFrameworkCore.SqlServer" />
     <PackageReference Include="Microsoft.EntityFrameworkCore.Sqlite" />
     <PackageReference Include="OpenIddict.EntityFrameworkCore" />
