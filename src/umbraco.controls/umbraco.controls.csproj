﻿<?xml version="1.0" encoding="utf-8"?>
<Project DefaultTargets="Build" xmlns="http://schemas.microsoft.com/developer/msbuild/2003" ToolsVersion="4.0">
  <PropertyGroup>
    <Configuration Condition=" '$(Configuration)' == '' ">Debug</Configuration>
    <Platform Condition=" '$(Platform)' == '' ">AnyCPU</Platform>
    <ProductVersion>9.0.30729</ProductVersion>
    <SchemaVersion>2.0</SchemaVersion>
    <ProjectGuid>{6EDD2061-82F2-461B-BB6E-879245A832DE}</ProjectGuid>
    <OutputType>Library</OutputType>
    <AppDesignerFolder>Properties</AppDesignerFolder>
    <RootNamespace>umbraco.uicontrols</RootNamespace>
    <AssemblyName>controls</AssemblyName>
    <SccProjectName>
    </SccProjectName>
    <SccLocalPath>
    </SccLocalPath>
    <SccAuxPath>
    </SccAuxPath>
    <SccProvider>
    </SccProvider>
    <FileUpgradeFlags>
    </FileUpgradeFlags>
    <OldToolsVersion>3.5</OldToolsVersion>
    <UpgradeBackupLocation>
    </UpgradeBackupLocation>
    <TargetFrameworkVersion>v4.5</TargetFrameworkVersion>
    <PublishUrl>publish\</PublishUrl>
    <Install>true</Install>
    <InstallFrom>Disk</InstallFrom>
    <UpdateEnabled>false</UpdateEnabled>
    <UpdateMode>Foreground</UpdateMode>
    <UpdateInterval>7</UpdateInterval>
    <UpdateIntervalUnits>Days</UpdateIntervalUnits>
    <UpdatePeriodically>false</UpdatePeriodically>
    <UpdateRequired>false</UpdateRequired>
    <MapFileExtensions>true</MapFileExtensions>
    <ApplicationRevision>0</ApplicationRevision>
    <ApplicationVersion>1.0.0.%2a</ApplicationVersion>
    <IsWebBootstrapper>false</IsWebBootstrapper>
    <UseApplicationTrust>false</UseApplicationTrust>
    <BootstrapperEnabled>true</BootstrapperEnabled>
    <TargetFrameworkProfile />
    <SolutionDir Condition="$(SolutionDir) == '' Or $(SolutionDir) == '*Undefined*'">..\</SolutionDir>
    <RestorePackages>true</RestorePackages>
  </PropertyGroup>
  <PropertyGroup Condition=" '$(Configuration)|$(Platform)' == 'Debug|AnyCPU' ">
    <DebugSymbols>true</DebugSymbols>
    <DebugType>full</DebugType>
    <Optimize>false</Optimize>
    <OutputPath>bin\Debug\</OutputPath>
    <DefineConstants>DEBUG;TRACE</DefineConstants>
    <ErrorReport>prompt</ErrorReport>
    <WarningLevel>4</WarningLevel>
    <DocumentationFile>
    </DocumentationFile>
    <CodeAnalysisRuleSet>AllRules.ruleset</CodeAnalysisRuleSet>
    <Prefer32Bit>false</Prefer32Bit>
  </PropertyGroup>
  <PropertyGroup Condition=" '$(Configuration)|$(Platform)' == 'Release|AnyCPU' ">
    <DebugType>pdbonly</DebugType>
    <Optimize>true</Optimize>
    <OutputPath>bin\Release\</OutputPath>
    <DefineConstants>TRACE</DefineConstants>
    <ErrorReport>prompt</ErrorReport>
    <WarningLevel>4</WarningLevel>
    <DocumentationFile>bin\Release\controls.xml</DocumentationFile>
    <CodeAnalysisRuleSet>AllRules.ruleset</CodeAnalysisRuleSet>
    <Prefer32Bit>false</Prefer32Bit>
  </PropertyGroup>
  <ItemGroup>
    <Reference Include="ClientDependency.Core, Version=1.8.4.0, Culture=neutral, processorArchitecture=MSIL">
<<<<<<< HEAD
      <SpecificVersion>False</SpecificVersion>
      <HintPath>..\packages\ClientDependency.1.8.4\lib\net45\ClientDependency.Core.dll</HintPath>
=======
      <HintPath>..\packages\ClientDependency.1.8.4\lib\net45\ClientDependency.Core.dll</HintPath>
      <Private>True</Private>
>>>>>>> 3062eedb
    </Reference>
    <Reference Include="System" />
    <Reference Include="System.configuration" />
    <Reference Include="System.Core">
      <RequiredTargetFramework>3.5</RequiredTargetFramework>
    </Reference>
    <Reference Include="System.Data" />
    <Reference Include="System.Drawing" />
    <Reference Include="System.Web" />
    <Reference Include="System.Web.Extensions">
      <RequiredTargetFramework>3.5</RequiredTargetFramework>
    </Reference>
    <Reference Include="System.Xml" />
  </ItemGroup>
  <ItemGroup>
    <Compile Include="..\SolutionInfo.cs">
      <Link>Properties\SolutionInfo.cs</Link>
    </Compile>
    <Compile Include="DataAttributes.cs" />
    <Compile Include="DatePicker\DateTimePicker.cs" />
    <Compile Include="FieldDropDownList.cs" />
    <Compile Include="MenuButton.cs" />
    <Compile Include="MenuSplitButton.cs" />
    <Compile Include="ProgressBar.cs" />
    <Compile Include="TreePicker\BaseTreePicker.cs" />
    <Compile Include="TreePicker\BaseTreePickerScripts.Designer.cs">
      <AutoGen>True</AutoGen>
      <DesignTime>True</DesignTime>
      <DependentUpon>BaseTreePickerScripts.resx</DependentUpon>
    </Compile>
    <Compile Include="TreePicker\SimpleContentPicker.cs" />
    <Compile Include="TreePicker\SimpleMediaPicker.cs" />
    <Compile Include="TreeUrlGenerator.cs" />
    <Compile Include="UmbracoClientDependencyLoader.cs" />
    <Compile Include="CodeArea.cs" />
    <Compile Include="feedback.cs" />
    <Compile Include="helper.cs" />
    <Compile Include="MenuButtonI.cs" />
    <Compile Include="MenuIcon.cs" />
    <Compile Include="MenuIconClass.cs" />
    <Compile Include="MenuIconI.cs" />
    <Compile Include="pane.cs" />
    <Compile Include="Panel.cs" />
    <Compile Include="Properties\AssemblyInfo.cs" />
    <Compile Include="PropertyPanel.cs" />
    <Compile Include="ScrollingMenu.cs" />
    <Compile Include="Splitter.cs" />
    <Compile Include="TabPage.cs" />
    <Compile Include="TabView.cs" />
  </ItemGroup>
  <ItemGroup>
    <ProjectReference Include="..\umbraco.businesslogic\umbraco.businesslogic.csproj">
      <Project>{E469A9CE-1BEC-423F-AC44-713CD72457EA}</Project>
      <Name>umbraco.businesslogic</Name>
    </ProjectReference>
    <ProjectReference Include="..\umbraco.cms\umbraco.cms.csproj">
      <Project>{ccd75ec3-63db-4184-b49d-51c1dd337230}</Project>
      <Name>umbraco.cms</Name>
    </ProjectReference>
    <ProjectReference Include="..\Umbraco.Core\Umbraco.Core.csproj">
      <Project>{31785bc3-256c-4613-b2f5-a1b0bdded8c1}</Project>
      <Name>Umbraco.Core</Name>
    </ProjectReference>
    <ProjectReference Include="..\umbraco.datalayer\umbraco.datalayer.csproj">
      <Project>{C7CB79F0-1C97-4B33-BFA7-00731B579AE2}</Project>
      <Name>umbraco.datalayer</Name>
    </ProjectReference>
    <ProjectReference Include="..\umbraco.interfaces\umbraco.interfaces.csproj">
      <Project>{511F6D8D-7717-440A-9A57-A507E9A8B27F}</Project>
      <Name>umbraco.interfaces</Name>
    </ProjectReference>
  </ItemGroup>
  <ItemGroup>
    <Compile Include="PropertyGroup.cs" />
    <Content Include="TreePicker\BaseTreePicker.js" />
  </ItemGroup>
  <ItemGroup>
    <EmbeddedResource Include="TreePicker\BaseTreePickerScripts.resx">
      <Generator>ResXFileCodeGenerator</Generator>
      <LastGenOutput>BaseTreePickerScripts.Designer.cs</LastGenOutput>
    </EmbeddedResource>
  </ItemGroup>
  <ItemGroup>
    <BootstrapperPackage Include="Microsoft.Net.Client.3.5">
      <Visible>False</Visible>
      <ProductName>.NET Framework 3.5 SP1 Client Profile</ProductName>
      <Install>false</Install>
    </BootstrapperPackage>
    <BootstrapperPackage Include="Microsoft.Net.Framework.3.5.SP1">
      <Visible>False</Visible>
      <ProductName>.NET Framework 3.5 SP1</ProductName>
      <Install>true</Install>
    </BootstrapperPackage>
    <BootstrapperPackage Include="Microsoft.Windows.Installer.3.1">
      <Visible>False</Visible>
      <ProductName>Windows Installer 3.1</ProductName>
      <Install>true</Install>
    </BootstrapperPackage>
  </ItemGroup>
  <ItemGroup>
    <None Include="app.config" />
    <None Include="packages.config" />
  </ItemGroup>
  <Import Project="$(MSBuildBinPath)\Microsoft.CSharp.targets" />
  <Import Project="$(SolutionDir)\.nuget\nuget.targets" />
  <!-- To modify your build process, add your task inside one of the targets below and uncomment it. 
       Other similar extension points exist, see Microsoft.Common.targets.
  <Target Name="BeforeBuild">
  </Target>
  <Target Name="AfterBuild">
  </Target>
  -->
</Project><|MERGE_RESOLUTION|>--- conflicted
+++ resolved
@@ -1,191 +1,186 @@
-﻿<?xml version="1.0" encoding="utf-8"?>
-<Project DefaultTargets="Build" xmlns="http://schemas.microsoft.com/developer/msbuild/2003" ToolsVersion="4.0">
-  <PropertyGroup>
-    <Configuration Condition=" '$(Configuration)' == '' ">Debug</Configuration>
-    <Platform Condition=" '$(Platform)' == '' ">AnyCPU</Platform>
-    <ProductVersion>9.0.30729</ProductVersion>
-    <SchemaVersion>2.0</SchemaVersion>
-    <ProjectGuid>{6EDD2061-82F2-461B-BB6E-879245A832DE}</ProjectGuid>
-    <OutputType>Library</OutputType>
-    <AppDesignerFolder>Properties</AppDesignerFolder>
-    <RootNamespace>umbraco.uicontrols</RootNamespace>
-    <AssemblyName>controls</AssemblyName>
-    <SccProjectName>
-    </SccProjectName>
-    <SccLocalPath>
-    </SccLocalPath>
-    <SccAuxPath>
-    </SccAuxPath>
-    <SccProvider>
-    </SccProvider>
-    <FileUpgradeFlags>
-    </FileUpgradeFlags>
-    <OldToolsVersion>3.5</OldToolsVersion>
-    <UpgradeBackupLocation>
-    </UpgradeBackupLocation>
-    <TargetFrameworkVersion>v4.5</TargetFrameworkVersion>
-    <PublishUrl>publish\</PublishUrl>
-    <Install>true</Install>
-    <InstallFrom>Disk</InstallFrom>
-    <UpdateEnabled>false</UpdateEnabled>
-    <UpdateMode>Foreground</UpdateMode>
-    <UpdateInterval>7</UpdateInterval>
-    <UpdateIntervalUnits>Days</UpdateIntervalUnits>
-    <UpdatePeriodically>false</UpdatePeriodically>
-    <UpdateRequired>false</UpdateRequired>
-    <MapFileExtensions>true</MapFileExtensions>
-    <ApplicationRevision>0</ApplicationRevision>
-    <ApplicationVersion>1.0.0.%2a</ApplicationVersion>
-    <IsWebBootstrapper>false</IsWebBootstrapper>
-    <UseApplicationTrust>false</UseApplicationTrust>
-    <BootstrapperEnabled>true</BootstrapperEnabled>
-    <TargetFrameworkProfile />
-    <SolutionDir Condition="$(SolutionDir) == '' Or $(SolutionDir) == '*Undefined*'">..\</SolutionDir>
-    <RestorePackages>true</RestorePackages>
-  </PropertyGroup>
-  <PropertyGroup Condition=" '$(Configuration)|$(Platform)' == 'Debug|AnyCPU' ">
-    <DebugSymbols>true</DebugSymbols>
-    <DebugType>full</DebugType>
-    <Optimize>false</Optimize>
-    <OutputPath>bin\Debug\</OutputPath>
-    <DefineConstants>DEBUG;TRACE</DefineConstants>
-    <ErrorReport>prompt</ErrorReport>
-    <WarningLevel>4</WarningLevel>
-    <DocumentationFile>
-    </DocumentationFile>
-    <CodeAnalysisRuleSet>AllRules.ruleset</CodeAnalysisRuleSet>
-    <Prefer32Bit>false</Prefer32Bit>
-  </PropertyGroup>
-  <PropertyGroup Condition=" '$(Configuration)|$(Platform)' == 'Release|AnyCPU' ">
-    <DebugType>pdbonly</DebugType>
-    <Optimize>true</Optimize>
-    <OutputPath>bin\Release\</OutputPath>
-    <DefineConstants>TRACE</DefineConstants>
-    <ErrorReport>prompt</ErrorReport>
-    <WarningLevel>4</WarningLevel>
-    <DocumentationFile>bin\Release\controls.xml</DocumentationFile>
-    <CodeAnalysisRuleSet>AllRules.ruleset</CodeAnalysisRuleSet>
-    <Prefer32Bit>false</Prefer32Bit>
-  </PropertyGroup>
-  <ItemGroup>
-    <Reference Include="ClientDependency.Core, Version=1.8.4.0, Culture=neutral, processorArchitecture=MSIL">
-<<<<<<< HEAD
-      <SpecificVersion>False</SpecificVersion>
-      <HintPath>..\packages\ClientDependency.1.8.4\lib\net45\ClientDependency.Core.dll</HintPath>
-=======
-      <HintPath>..\packages\ClientDependency.1.8.4\lib\net45\ClientDependency.Core.dll</HintPath>
-      <Private>True</Private>
->>>>>>> 3062eedb
-    </Reference>
-    <Reference Include="System" />
-    <Reference Include="System.configuration" />
-    <Reference Include="System.Core">
-      <RequiredTargetFramework>3.5</RequiredTargetFramework>
-    </Reference>
-    <Reference Include="System.Data" />
-    <Reference Include="System.Drawing" />
-    <Reference Include="System.Web" />
-    <Reference Include="System.Web.Extensions">
-      <RequiredTargetFramework>3.5</RequiredTargetFramework>
-    </Reference>
-    <Reference Include="System.Xml" />
-  </ItemGroup>
-  <ItemGroup>
-    <Compile Include="..\SolutionInfo.cs">
-      <Link>Properties\SolutionInfo.cs</Link>
-    </Compile>
-    <Compile Include="DataAttributes.cs" />
-    <Compile Include="DatePicker\DateTimePicker.cs" />
-    <Compile Include="FieldDropDownList.cs" />
-    <Compile Include="MenuButton.cs" />
-    <Compile Include="MenuSplitButton.cs" />
-    <Compile Include="ProgressBar.cs" />
-    <Compile Include="TreePicker\BaseTreePicker.cs" />
-    <Compile Include="TreePicker\BaseTreePickerScripts.Designer.cs">
-      <AutoGen>True</AutoGen>
-      <DesignTime>True</DesignTime>
-      <DependentUpon>BaseTreePickerScripts.resx</DependentUpon>
-    </Compile>
-    <Compile Include="TreePicker\SimpleContentPicker.cs" />
-    <Compile Include="TreePicker\SimpleMediaPicker.cs" />
-    <Compile Include="TreeUrlGenerator.cs" />
-    <Compile Include="UmbracoClientDependencyLoader.cs" />
-    <Compile Include="CodeArea.cs" />
-    <Compile Include="feedback.cs" />
-    <Compile Include="helper.cs" />
-    <Compile Include="MenuButtonI.cs" />
-    <Compile Include="MenuIcon.cs" />
-    <Compile Include="MenuIconClass.cs" />
-    <Compile Include="MenuIconI.cs" />
-    <Compile Include="pane.cs" />
-    <Compile Include="Panel.cs" />
-    <Compile Include="Properties\AssemblyInfo.cs" />
-    <Compile Include="PropertyPanel.cs" />
-    <Compile Include="ScrollingMenu.cs" />
-    <Compile Include="Splitter.cs" />
-    <Compile Include="TabPage.cs" />
-    <Compile Include="TabView.cs" />
-  </ItemGroup>
-  <ItemGroup>
-    <ProjectReference Include="..\umbraco.businesslogic\umbraco.businesslogic.csproj">
-      <Project>{E469A9CE-1BEC-423F-AC44-713CD72457EA}</Project>
-      <Name>umbraco.businesslogic</Name>
-    </ProjectReference>
-    <ProjectReference Include="..\umbraco.cms\umbraco.cms.csproj">
-      <Project>{ccd75ec3-63db-4184-b49d-51c1dd337230}</Project>
-      <Name>umbraco.cms</Name>
-    </ProjectReference>
-    <ProjectReference Include="..\Umbraco.Core\Umbraco.Core.csproj">
-      <Project>{31785bc3-256c-4613-b2f5-a1b0bdded8c1}</Project>
-      <Name>Umbraco.Core</Name>
-    </ProjectReference>
-    <ProjectReference Include="..\umbraco.datalayer\umbraco.datalayer.csproj">
-      <Project>{C7CB79F0-1C97-4B33-BFA7-00731B579AE2}</Project>
-      <Name>umbraco.datalayer</Name>
-    </ProjectReference>
-    <ProjectReference Include="..\umbraco.interfaces\umbraco.interfaces.csproj">
-      <Project>{511F6D8D-7717-440A-9A57-A507E9A8B27F}</Project>
-      <Name>umbraco.interfaces</Name>
-    </ProjectReference>
-  </ItemGroup>
-  <ItemGroup>
-    <Compile Include="PropertyGroup.cs" />
-    <Content Include="TreePicker\BaseTreePicker.js" />
-  </ItemGroup>
-  <ItemGroup>
-    <EmbeddedResource Include="TreePicker\BaseTreePickerScripts.resx">
-      <Generator>ResXFileCodeGenerator</Generator>
-      <LastGenOutput>BaseTreePickerScripts.Designer.cs</LastGenOutput>
-    </EmbeddedResource>
-  </ItemGroup>
-  <ItemGroup>
-    <BootstrapperPackage Include="Microsoft.Net.Client.3.5">
-      <Visible>False</Visible>
-      <ProductName>.NET Framework 3.5 SP1 Client Profile</ProductName>
-      <Install>false</Install>
-    </BootstrapperPackage>
-    <BootstrapperPackage Include="Microsoft.Net.Framework.3.5.SP1">
-      <Visible>False</Visible>
-      <ProductName>.NET Framework 3.5 SP1</ProductName>
-      <Install>true</Install>
-    </BootstrapperPackage>
-    <BootstrapperPackage Include="Microsoft.Windows.Installer.3.1">
-      <Visible>False</Visible>
-      <ProductName>Windows Installer 3.1</ProductName>
-      <Install>true</Install>
-    </BootstrapperPackage>
-  </ItemGroup>
-  <ItemGroup>
-    <None Include="app.config" />
-    <None Include="packages.config" />
-  </ItemGroup>
-  <Import Project="$(MSBuildBinPath)\Microsoft.CSharp.targets" />
-  <Import Project="$(SolutionDir)\.nuget\nuget.targets" />
-  <!-- To modify your build process, add your task inside one of the targets below and uncomment it. 
-       Other similar extension points exist, see Microsoft.Common.targets.
-  <Target Name="BeforeBuild">
-  </Target>
-  <Target Name="AfterBuild">
-  </Target>
-  -->
+﻿<?xml version="1.0" encoding="utf-8"?>
+<Project DefaultTargets="Build" xmlns="http://schemas.microsoft.com/developer/msbuild/2003" ToolsVersion="4.0">
+  <PropertyGroup>
+    <Configuration Condition=" '$(Configuration)' == '' ">Debug</Configuration>
+    <Platform Condition=" '$(Platform)' == '' ">AnyCPU</Platform>
+    <ProductVersion>9.0.30729</ProductVersion>
+    <SchemaVersion>2.0</SchemaVersion>
+    <ProjectGuid>{6EDD2061-82F2-461B-BB6E-879245A832DE}</ProjectGuid>
+    <OutputType>Library</OutputType>
+    <AppDesignerFolder>Properties</AppDesignerFolder>
+    <RootNamespace>umbraco.uicontrols</RootNamespace>
+    <AssemblyName>controls</AssemblyName>
+    <SccProjectName>
+    </SccProjectName>
+    <SccLocalPath>
+    </SccLocalPath>
+    <SccAuxPath>
+    </SccAuxPath>
+    <SccProvider>
+    </SccProvider>
+    <FileUpgradeFlags>
+    </FileUpgradeFlags>
+    <OldToolsVersion>3.5</OldToolsVersion>
+    <UpgradeBackupLocation>
+    </UpgradeBackupLocation>
+    <TargetFrameworkVersion>v4.5</TargetFrameworkVersion>
+    <PublishUrl>publish\</PublishUrl>
+    <Install>true</Install>
+    <InstallFrom>Disk</InstallFrom>
+    <UpdateEnabled>false</UpdateEnabled>
+    <UpdateMode>Foreground</UpdateMode>
+    <UpdateInterval>7</UpdateInterval>
+    <UpdateIntervalUnits>Days</UpdateIntervalUnits>
+    <UpdatePeriodically>false</UpdatePeriodically>
+    <UpdateRequired>false</UpdateRequired>
+    <MapFileExtensions>true</MapFileExtensions>
+    <ApplicationRevision>0</ApplicationRevision>
+    <ApplicationVersion>1.0.0.%2a</ApplicationVersion>
+    <IsWebBootstrapper>false</IsWebBootstrapper>
+    <UseApplicationTrust>false</UseApplicationTrust>
+    <BootstrapperEnabled>true</BootstrapperEnabled>
+    <TargetFrameworkProfile />
+    <SolutionDir Condition="$(SolutionDir) == '' Or $(SolutionDir) == '*Undefined*'">..\</SolutionDir>
+    <RestorePackages>true</RestorePackages>
+  </PropertyGroup>
+  <PropertyGroup Condition=" '$(Configuration)|$(Platform)' == 'Debug|AnyCPU' ">
+    <DebugSymbols>true</DebugSymbols>
+    <DebugType>full</DebugType>
+    <Optimize>false</Optimize>
+    <OutputPath>bin\Debug\</OutputPath>
+    <DefineConstants>DEBUG;TRACE</DefineConstants>
+    <ErrorReport>prompt</ErrorReport>
+    <WarningLevel>4</WarningLevel>
+    <DocumentationFile>
+    </DocumentationFile>
+    <CodeAnalysisRuleSet>AllRules.ruleset</CodeAnalysisRuleSet>
+    <Prefer32Bit>false</Prefer32Bit>
+  </PropertyGroup>
+  <PropertyGroup Condition=" '$(Configuration)|$(Platform)' == 'Release|AnyCPU' ">
+    <DebugType>pdbonly</DebugType>
+    <Optimize>true</Optimize>
+    <OutputPath>bin\Release\</OutputPath>
+    <DefineConstants>TRACE</DefineConstants>
+    <ErrorReport>prompt</ErrorReport>
+    <WarningLevel>4</WarningLevel>
+    <DocumentationFile>bin\Release\controls.xml</DocumentationFile>
+    <CodeAnalysisRuleSet>AllRules.ruleset</CodeAnalysisRuleSet>
+    <Prefer32Bit>false</Prefer32Bit>
+  </PropertyGroup>
+  <ItemGroup>
+    <Reference Include="ClientDependency.Core, Version=1.8.4.0, Culture=neutral, processorArchitecture=MSIL">
+      <HintPath>..\packages\ClientDependency.1.8.4\lib\net45\ClientDependency.Core.dll</HintPath>
+      <Private>True</Private>
+    </Reference>
+    <Reference Include="System" />
+    <Reference Include="System.configuration" />
+    <Reference Include="System.Core">
+      <RequiredTargetFramework>3.5</RequiredTargetFramework>
+    </Reference>
+    <Reference Include="System.Data" />
+    <Reference Include="System.Drawing" />
+    <Reference Include="System.Web" />
+    <Reference Include="System.Web.Extensions">
+      <RequiredTargetFramework>3.5</RequiredTargetFramework>
+    </Reference>
+    <Reference Include="System.Xml" />
+  </ItemGroup>
+  <ItemGroup>
+    <Compile Include="..\SolutionInfo.cs">
+      <Link>Properties\SolutionInfo.cs</Link>
+    </Compile>
+    <Compile Include="DataAttributes.cs" />
+    <Compile Include="DatePicker\DateTimePicker.cs" />
+    <Compile Include="FieldDropDownList.cs" />
+    <Compile Include="MenuButton.cs" />
+    <Compile Include="MenuSplitButton.cs" />
+    <Compile Include="ProgressBar.cs" />
+    <Compile Include="TreePicker\BaseTreePicker.cs" />
+    <Compile Include="TreePicker\BaseTreePickerScripts.Designer.cs">
+      <AutoGen>True</AutoGen>
+      <DesignTime>True</DesignTime>
+      <DependentUpon>BaseTreePickerScripts.resx</DependentUpon>
+    </Compile>
+    <Compile Include="TreePicker\SimpleContentPicker.cs" />
+    <Compile Include="TreePicker\SimpleMediaPicker.cs" />
+    <Compile Include="TreeUrlGenerator.cs" />
+    <Compile Include="UmbracoClientDependencyLoader.cs" />
+    <Compile Include="CodeArea.cs" />
+    <Compile Include="feedback.cs" />
+    <Compile Include="helper.cs" />
+    <Compile Include="MenuButtonI.cs" />
+    <Compile Include="MenuIcon.cs" />
+    <Compile Include="MenuIconClass.cs" />
+    <Compile Include="MenuIconI.cs" />
+    <Compile Include="pane.cs" />
+    <Compile Include="Panel.cs" />
+    <Compile Include="Properties\AssemblyInfo.cs" />
+    <Compile Include="PropertyPanel.cs" />
+    <Compile Include="ScrollingMenu.cs" />
+    <Compile Include="Splitter.cs" />
+    <Compile Include="TabPage.cs" />
+    <Compile Include="TabView.cs" />
+  </ItemGroup>
+  <ItemGroup>
+    <ProjectReference Include="..\umbraco.businesslogic\umbraco.businesslogic.csproj">
+      <Project>{E469A9CE-1BEC-423F-AC44-713CD72457EA}</Project>
+      <Name>umbraco.businesslogic</Name>
+    </ProjectReference>
+    <ProjectReference Include="..\umbraco.cms\umbraco.cms.csproj">
+      <Project>{ccd75ec3-63db-4184-b49d-51c1dd337230}</Project>
+      <Name>umbraco.cms</Name>
+    </ProjectReference>
+    <ProjectReference Include="..\Umbraco.Core\Umbraco.Core.csproj">
+      <Project>{31785bc3-256c-4613-b2f5-a1b0bdded8c1}</Project>
+      <Name>Umbraco.Core</Name>
+    </ProjectReference>
+    <ProjectReference Include="..\umbraco.datalayer\umbraco.datalayer.csproj">
+      <Project>{C7CB79F0-1C97-4B33-BFA7-00731B579AE2}</Project>
+      <Name>umbraco.datalayer</Name>
+    </ProjectReference>
+    <ProjectReference Include="..\umbraco.interfaces\umbraco.interfaces.csproj">
+      <Project>{511F6D8D-7717-440A-9A57-A507E9A8B27F}</Project>
+      <Name>umbraco.interfaces</Name>
+    </ProjectReference>
+  </ItemGroup>
+  <ItemGroup>
+    <Compile Include="PropertyGroup.cs" />
+    <Content Include="TreePicker\BaseTreePicker.js" />
+  </ItemGroup>
+  <ItemGroup>
+    <EmbeddedResource Include="TreePicker\BaseTreePickerScripts.resx">
+      <Generator>ResXFileCodeGenerator</Generator>
+      <LastGenOutput>BaseTreePickerScripts.Designer.cs</LastGenOutput>
+    </EmbeddedResource>
+  </ItemGroup>
+  <ItemGroup>
+    <BootstrapperPackage Include="Microsoft.Net.Client.3.5">
+      <Visible>False</Visible>
+      <ProductName>.NET Framework 3.5 SP1 Client Profile</ProductName>
+      <Install>false</Install>
+    </BootstrapperPackage>
+    <BootstrapperPackage Include="Microsoft.Net.Framework.3.5.SP1">
+      <Visible>False</Visible>
+      <ProductName>.NET Framework 3.5 SP1</ProductName>
+      <Install>true</Install>
+    </BootstrapperPackage>
+    <BootstrapperPackage Include="Microsoft.Windows.Installer.3.1">
+      <Visible>False</Visible>
+      <ProductName>Windows Installer 3.1</ProductName>
+      <Install>true</Install>
+    </BootstrapperPackage>
+  </ItemGroup>
+  <ItemGroup>
+    <None Include="app.config" />
+    <None Include="packages.config" />
+  </ItemGroup>
+  <Import Project="$(MSBuildBinPath)\Microsoft.CSharp.targets" />
+  <Import Project="$(SolutionDir)\.nuget\nuget.targets" />
+  <!-- To modify your build process, add your task inside one of the targets below and uncomment it. 
+       Other similar extension points exist, see Microsoft.Common.targets.
+  <Target Name="BeforeBuild">
+  </Target>
+  <Target Name="AfterBuild">
+  </Target>
+  -->
 </Project>