--- conflicted
+++ resolved
@@ -27,13 +27,7 @@
         private readonly IPublishedContentValueSetBuilder _publishedContentValueSetBuilder;
         private readonly IValueSetBuilder<IMedia> _mediaValueSetBuilder;
         private readonly IValueSetBuilder<IMember> _memberValueSetBuilder;
-<<<<<<< HEAD
-        private static bool _disableExamineIndexing = false;
-        private static bool _isConfigured = false;
-        private static object _configuredInit = null;
         private static object _isConfiguredLocker = new object();
-=======
->>>>>>> 3b60815e
         private readonly IScopeProvider _scopeProvider;
         private readonly ServiceContext _services;        
         private readonly IMainDom _mainDom;
@@ -117,76 +111,14 @@
             ContentTypeCacheRefresher.CacheUpdated += ContentTypeCacheRefresherUpdated;
             MediaCacheRefresher.CacheUpdated += MediaCacheRefresherUpdated;
             MemberCacheRefresher.CacheUpdated += MemberCacheRefresherUpdated;
-<<<<<<< HEAD
-
-            ConfigureIndexes(_logger, _examineManager);
-
-            // TODO: Instead of waiting 5000 ms, we could add an event handler on to fulfilling the first request, then start?
-            RebuildIndexes(_indexRebuilder, _logger, true, 5000);
-=======
->>>>>>> 3b60815e
         }
 
         public void Terminate()
         { }
 
-<<<<<<< HEAD
-        /// <summary>
-        /// Called to rebuild empty indexes on startup
-        /// </summary>
-        /// <param name="indexRebuilder"></param>
-        /// <param name="logger"></param>
-        /// <param name="onlyEmptyIndexes"></param>
-        /// <param name="waitMilliseconds"></param>
-        public static void RebuildIndexes(IndexRebuilder indexRebuilder, ILogger logger, bool onlyEmptyIndexes, int waitMilliseconds = 0)
-        {
-            // TODO: need a way to disable rebuilding on startup
-
-            lock(RebuildLocker)
-            {
-                if (_rebuildOnStartupRunner != null && _rebuildOnStartupRunner.IsRunning)
-                {
-                    logger.Warn<ExamineComponent>("Call was made to RebuildIndexes but the task runner for rebuilding is already running");
-                    return;
-                }
-
-                logger.Info<ExamineComponent>("Starting initialize async background thread.");
-                //do the rebuild on a managed background thread
-                var task = new RebuildOnStartupTask(indexRebuilder, logger, onlyEmptyIndexes, waitMilliseconds);
-
-                _rebuildOnStartupRunner = new BackgroundTaskRunner<IBackgroundTask>(
-                    "RebuildIndexesOnStartup",
-                    logger);
-
-                _rebuildOnStartupRunner.TryAdd(task);
-            }
-        }
-
-        /// <summary>
-        /// Called on startup to configure each index.
-        /// </summary>
-        /// <remarks>
-        /// Indexing rebuilding can occur on a normal boot if the indexes are empty or on a cold boot by the database server messenger. Before
-        /// either of these happens, we need to configure the indexes.
-        /// Configuring also ensure the indexes are not locked.
-        /// </remarks>
-        private static void ConfigureIndexes(ILogger logger, IExamineManager examineManager)
-        {
-            LazyInitializer.EnsureInitialized(
-                ref _configuredInit,
-                ref _isConfigured,
-                ref _isConfiguredLocker,
-                () =>
-                {
-                    examineManager.ConfigureLuceneIndexes(logger, _disableExamineIndexing);
-                    return null;
-                });
-        }
-=======
         [EditorBrowsable(EditorBrowsableState.Never)]
         [Obsolete("This method should not be used and will be removed in future versions, rebuilding indexes can be done with the IndexRebuilder or the BackgroundIndexRebuilder")]
         public static void RebuildIndexes(IndexRebuilder indexRebuilder, ILogger logger, bool onlyEmptyIndexes, int waitMilliseconds = 0) => Current.Factory.GetInstance<BackgroundIndexRebuilder>().RebuildIndexes(onlyEmptyIndexes, waitMilliseconds);
->>>>>>> 3b60815e
 
         #region Cache refresher updated event handlers
 
@@ -752,67 +684,6 @@
         }
         #endregion
 
-<<<<<<< HEAD
-        /// <summary>
-        /// Background task used to rebuild empty indexes on startup
-        /// </summary>
-        private class RebuildOnStartupTask : IBackgroundTask
-        {
-            private readonly IndexRebuilder _indexRebuilder;
-            private readonly ILogger _logger;
-            private readonly bool _onlyEmptyIndexes;
-            private readonly int _waitMilliseconds;
-
-            public RebuildOnStartupTask(IndexRebuilder indexRebuilder, ILogger logger, bool onlyEmptyIndexes, int waitMilliseconds = 0)
-            {
-                _indexRebuilder = indexRebuilder ?? throw new ArgumentNullException(nameof(indexRebuilder));
-                _logger = logger ?? throw new ArgumentNullException(nameof(logger));
-                _onlyEmptyIndexes = onlyEmptyIndexes;
-                _waitMilliseconds = waitMilliseconds;
-            }
-
-            public bool IsAsync => false;
-
-            public void Dispose()
-            {
-            }
-
-            public void Run()
-            {
-                try
-                {
-                    // rebuilds indexes
-                    RebuildIndexes();
-                }
-                catch (Exception ex)
-                {
-                    _logger.Error<ExamineComponent>(ex, "Failed to rebuild empty indexes.");
-                }
-            }
-
-            public Task RunAsync(CancellationToken token)
-            {
-                throw new NotImplementedException();
-            }
-
-            /// <summary>
-            /// Used to rebuild indexes on startup or cold boot
-            /// </summary>
-            private void RebuildIndexes()
-            {
-                //do not attempt to do this if this has been disabled since we are not the main dom.
-                //this can be called during a cold boot
-                if (_disableExamineIndexing) return;
-
-                if (_waitMilliseconds > 0)
-                    Thread.Sleep(_waitMilliseconds);
-
-                ConfigureIndexes(_logger, _indexRebuilder.ExamineManager);
-                _indexRebuilder.RebuildIndexes(_onlyEmptyIndexes);
-            }
-        }
-=======
         
->>>>>>> 3b60815e
     }
 }