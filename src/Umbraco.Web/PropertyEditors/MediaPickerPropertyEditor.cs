--- conflicted
+++ resolved
@@ -1,9 +1,7 @@
 using System.Collections.Generic;
 using Umbraco.Core;
-<<<<<<< HEAD
+using Umbraco.Core.IO;
 using Umbraco.Core.Composing;
-=======
->>>>>>> ec6b86bb
 using Umbraco.Core.IO;
 using Umbraco.Core.Logging;
 using Umbraco.Core.Models.Editors;
@@ -34,17 +32,14 @@
         /// <summary>
         /// Initializes a new instance of the <see cref="MediaPickerPropertyEditor"/> class.
         /// </summary>
-<<<<<<< HEAD
-        public MediaPickerPropertyEditor(ILogger logger, IDataTypeService dataTypeService, ILocalizationService localizationService, IIOHelper ioHelper, IShortStringHelper shortStringHelper, ILocalizedTextService localizedTextService)
-            : base(logger, dataTypeService, localizationService, localizedTextService, shortStringHelper)
-=======
         public MediaPickerPropertyEditor(
             ILogger logger,
             IDataTypeService dataTypeService,
             ILocalizationService localizationService,
-            IIOHelper ioHelper)
-            : base(logger)
->>>>>>> ec6b86bb
+            IIOHelper ioHelper,
+            IShortStringHelper shortStringHelper,
+            ILocalizedTextService localizedTextService)
+            : base(logger, dataTypeService, localizationService, localizedTextService, shortStringHelper)
         {
             _dataTypeService = dataTypeService;
             _localizationService = localizationService;
