--- conflicted
+++ resolved
@@ -1,45 +1,17 @@
-﻿using System;
-using System.Collections;
-using System.Collections.Generic;
-using System.ComponentModel;
-using System.Web.Mvc;
-using Umbraco.Core;
-using Umbraco.Core.PropertyEditors;
-
-namespace Umbraco.Web.PropertyEditors
-{
-    [Obsolete("This is no longer used by default, use the ListViewPropertyEditor instead")]
-    [PropertyEditor(Constants.PropertyEditors.FolderBrowserAlias, "(Obsolete) Folder Browser", "folderbrowser", HideLabel=true, Icon="icon-folder", Group="media")]
-    public class FolderBrowserPropertyEditor : PropertyEditor
-    {
-<<<<<<< HEAD
-       
-=======
-        protected override PreValueEditor CreatePreValueEditor()
-        {
-            //return an empty one
-            return new PreValueEditor();
-        }
-
-        public override IDictionary<string, object> DefaultPreValues
-        {
-            get
-            {
-                var defaults = base.DefaultPreValues;
-
-                //make the grid the default layout for media
-                if (defaults.ContainsKey("layouts") && defaults["layouts"] is IEnumerable)
-                {
-                    defaults["layouts"] = new[]
-                    {
-                        new {name = "Grid", path = "views/propertyeditors/listview/layouts/grid/grid.html", icon = "icon-thumbnails-small", isSystem = 1, selected = true},
-                        new {name = "List", path = "views/propertyeditors/listview/layouts/list/list.html", icon = "icon-list", isSystem = 1, selected = true}
-                    };
-                }
-
-                return defaults;
-            }
-        }
->>>>>>> 602915a3
-    }
+﻿using System;
+using System.Collections;
+using System.Collections.Generic;
+using System.ComponentModel;
+using System.Web.Mvc;
+using Umbraco.Core;
+using Umbraco.Core.PropertyEditors;
+
+namespace Umbraco.Web.PropertyEditors
+{
+    [Obsolete("This is no longer used by default, use the ListViewPropertyEditor instead")]
+    [PropertyEditor(Constants.PropertyEditors.FolderBrowserAlias, "(Obsolete) Folder Browser", "folderbrowser", HideLabel=true, Icon="icon-folder", Group="media")]
+    public class FolderBrowserPropertyEditor : PropertyEditor
+    {
+
+    }
 }