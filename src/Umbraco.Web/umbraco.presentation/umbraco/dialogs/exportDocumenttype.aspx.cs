--- conflicted
+++ resolved
@@ -1,81 +1,73 @@
-using System;
-using System.Collections;
-using System.Collections.Generic;
-using System.ComponentModel;
-using System.Data;
-using System.Drawing;
-using System.Linq;
-using System.Web;
-using System.Web.SessionState;
-using System.Web.UI;
-using System.Web.UI.WebControls;
-using System.Web.UI.HtmlControls;
-
-using umbraco.cms.businesslogic.web;
-using System.Xml;
-using Umbraco.Core;
-<<<<<<< HEAD
-=======
-using Umbraco.Core.Services;
->>>>>>> d9f38a20
-using Umbraco.Web;
-
-namespace umbraco.presentation.dialogs
-{
-	/// <summary>
-	/// Summary description for exportDocumenttype.
-	/// </summary>
-	public class exportDocumenttype : Umbraco.Web.UI.Pages.UmbracoEnsuredPage
-	{
-	    public exportDocumenttype()
-	    {
-            CurrentApp = Constants.Applications.Settings.ToString();
-
-	    }
-		private void Page_Load(object sender, System.EventArgs e)
-		{
-<<<<<<< HEAD
-			int documentTypeId = int.Parse(Request.GetItemAsString("nodeID"));
-			if (documentTypeId > 0) 
-=======
-			int documentTypeId = Request.GetItemAs<int>("nodeID");
-			if (documentTypeId > 0)
->>>>>>> d9f38a20
-			{
-			    var contentType = Services.ContentTypeService.GetContentType(documentTypeId);
-                if (contentType == null) throw new NullReferenceException("No content type found with id " + documentTypeId);
-                
-                Response.AddHeader("Content-Disposition", "attachment;filename=" + contentType.Alias + ".udt");
-                Response.ContentType = "application/octet-stream";
-
-			    var serializer = new EntityXmlSerializer();
-			    var xml = serializer.Serialize(
-                    Services.DataTypeService,
-                    Services.ContentTypeService,
-                    contentType);
-
-                xml.Save(Response.OutputStream);
-            }
-        }
-
-		#region Web Form Designer generated code
-		override protected void OnInit(EventArgs e)
-		{
-			//
-			// CODEGEN: This call is required by the ASP.NET Web Form Designer.
-			//
-			InitializeComponent();
-			base.OnInit(e);
-		}
-		
-		/// <summary>
-		/// Required method for Designer support - do not modify
-		/// the contents of this method with the code editor.
-		/// </summary>
-		private void InitializeComponent()
-		{    
-			this.Load += new System.EventHandler(this.Page_Load);
-		}
-		#endregion
-	}
-}
+using System;
+using System.Collections;
+using System.Collections.Generic;
+using System.ComponentModel;
+using System.Data;
+using System.Drawing;
+using System.Linq;
+using System.Web;
+using System.Web.SessionState;
+using System.Web.UI;
+using System.Web.UI.WebControls;
+using System.Web.UI.HtmlControls;
+
+using umbraco.cms.businesslogic.web;
+using System.Xml;
+using Umbraco.Core;
+using Umbraco.Core.Services;
+using Umbraco.Web;
+
+namespace umbraco.presentation.dialogs
+{
+	/// <summary>
+	/// Summary description for exportDocumenttype.
+	/// </summary>
+	public class exportDocumenttype : Umbraco.Web.UI.Pages.UmbracoEnsuredPage
+	{
+	    public exportDocumenttype()
+	    {
+            CurrentApp = Constants.Applications.Settings.ToString();
+
+	    }
+		private void Page_Load(object sender, System.EventArgs e)
+		{
+			int documentTypeId = Request.GetItemAs<int>("nodeID");
+			if (documentTypeId > 0)
+			{
+			    var contentType = Services.ContentTypeService.GetContentType(documentTypeId);
+                if (contentType == null) throw new NullReferenceException("No content type found with id " + documentTypeId);
+                
+                Response.AddHeader("Content-Disposition", "attachment;filename=" + contentType.Alias + ".udt");
+                Response.ContentType = "application/octet-stream";
+
+			    var serializer = new EntityXmlSerializer();
+			    var xml = serializer.Serialize(
+                    Services.DataTypeService,
+                    Services.ContentTypeService,
+                    contentType);
+
+                xml.Save(Response.OutputStream);
+            }
+        }
+
+		#region Web Form Designer generated code
+		override protected void OnInit(EventArgs e)
+		{
+			//
+			// CODEGEN: This call is required by the ASP.NET Web Form Designer.
+			//
+			InitializeComponent();
+			base.OnInit(e);
+		}
+		
+		/// <summary>
+		/// Required method for Designer support - do not modify
+		/// the contents of this method with the code editor.
+		/// </summary>
+		private void InitializeComponent()
+		{    
+			this.Load += new System.EventHandler(this.Page_Load);
+		}
+		#endregion
+	}
+}