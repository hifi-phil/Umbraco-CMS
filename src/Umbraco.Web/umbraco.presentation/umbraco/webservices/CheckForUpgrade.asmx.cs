﻿using System;
using System.Collections.Generic;
using System.Web;
using System.Web.Services;
using System.Web.Script.Services;
<<<<<<< HEAD
using Umbraco.Core;
using Umbraco.Core.Configuration;
=======
using Umbraco.Web.WebServices;
>>>>>>> bad28451


namespace umbraco.presentation.webservices
{
    /// <summary>
    /// Summary description for CheckForUpgrade
    /// </summary>
    [WebService(Namespace = "http://umbraco.org/")]
    [WebServiceBinding(ConformsTo = WsiProfiles.BasicProfile1_1)]
    [System.ComponentModel.ToolboxItem(false)]
    [ScriptService]
    public class CheckForUpgrade : UmbracoAuthorizedWebService
    {

        [WebMethod]
        [ScriptMethod]
        public UpgradeResult CallUpgradeService()
        {
<<<<<<< HEAD
            legacyAjaxCalls.Authorize();

            org.umbraco.update.CheckForUpgrade check = new global::umbraco.presentation.org.umbraco.update.CheckForUpgrade();
            org.umbraco.update.UpgradeResult result = check.CheckUpgrade(UmbracoVersion.Current.Major,
                                                                         UmbracoVersion.Current.Minor,
                                                                         UmbracoVersion.Current.Build,
                                                                         UmbracoVersion.CurrentComment);
=======
            if (!AuthorizeRequest()) return null;
            var check = new org.umbraco.update.CheckForUpgrade();
            var result = check.CheckUpgrade(GlobalSettings.VersionMajor, GlobalSettings.VersionMinor, GlobalSettings.VersionPatch, GlobalSettings.VersionComment);
>>>>>>> bad28451
            return new UpgradeResult(result.UpgradeType.ToString(), result.Comment, result.UpgradeUrl);
        }

        [WebMethod]
        [ScriptMethod]
        public void InstallStatus(bool isCompleted, string userAgent, string errorMsg)
        {
            bool isUpgrade = false;
            // if it's an upgrade, you'll need to be logged in before we allow this call
            if (!String.IsNullOrEmpty(Umbraco.Core.Configuration.GlobalSettings.ConfigurationStatus))
            {
                isUpgrade = true;
                legacyAjaxCalls.Authorize();
            }

            // Check for current install Id
            Guid installId = Guid.NewGuid();
            BusinessLogic.StateHelper.Cookies.Cookie installCookie = 
                new BusinessLogic.StateHelper.Cookies.Cookie("umb_installId", 1);
            if (!String.IsNullOrEmpty(installCookie.GetValue()))
            {
                if (Guid.TryParse(installCookie.GetValue(), out installId))
                {
                    // check that it's a valid Guid
                    if (installId == Guid.Empty)
                        installId = Guid.NewGuid();

                }
            }
            installCookie.SetValue(installId.ToString());

            string dbProvider = String.Empty;
            if (!String.IsNullOrEmpty(Umbraco.Core.Configuration.GlobalSettings.ConfigurationStatus))
            dbProvider = ApplicationContext.Current.DatabaseContext.DatabaseProvider.ToString();

            org.umbraco.update.CheckForUpgrade check = new global::umbraco.presentation.org.umbraco.update.CheckForUpgrade();
            check.Install(installId,
                isUpgrade,
                isCompleted,
                DateTime.Now,
                UmbracoVersion.Current.Major,
                UmbracoVersion.Current.Minor,
                UmbracoVersion.Current.Build,
                UmbracoVersion.CurrentComment,
                errorMsg,
                userAgent,
                dbProvider);
        }
    }


    public class UpgradeResult
    {
        public string UpgradeType { get; set; }
        public string UpgradeComment { get; set; }
        public string UpgradeUrl { get; set; }

        public UpgradeResult() { }
        public UpgradeResult(string upgradeType, string upgradeComment, string upgradeUrl)
        {
            UpgradeType = upgradeType;
            UpgradeComment = upgradeComment;
            UpgradeUrl = upgradeUrl + "?version=" + HttpContext.Current.Server.UrlEncode(UmbracoVersion.Current.ToString(3));
        }
    }
}
<|MERGE_RESOLUTION|>--- conflicted
+++ resolved
@@ -1,108 +1,99 @@
-﻿using System;
-using System.Collections.Generic;
-using System.Web;
-using System.Web.Services;
-using System.Web.Script.Services;
-<<<<<<< HEAD
-using Umbraco.Core;
-using Umbraco.Core.Configuration;
-=======
-using Umbraco.Web.WebServices;
->>>>>>> bad28451
-
-
-namespace umbraco.presentation.webservices
-{
-    /// <summary>
-    /// Summary description for CheckForUpgrade
-    /// </summary>
-    [WebService(Namespace = "http://umbraco.org/")]
-    [WebServiceBinding(ConformsTo = WsiProfiles.BasicProfile1_1)]
-    [System.ComponentModel.ToolboxItem(false)]
-    [ScriptService]
-    public class CheckForUpgrade : UmbracoAuthorizedWebService
-    {
-
-        [WebMethod]
-        [ScriptMethod]
-        public UpgradeResult CallUpgradeService()
-        {
-<<<<<<< HEAD
-            legacyAjaxCalls.Authorize();
-
-            org.umbraco.update.CheckForUpgrade check = new global::umbraco.presentation.org.umbraco.update.CheckForUpgrade();
-            org.umbraco.update.UpgradeResult result = check.CheckUpgrade(UmbracoVersion.Current.Major,
-                                                                         UmbracoVersion.Current.Minor,
-                                                                         UmbracoVersion.Current.Build,
-                                                                         UmbracoVersion.CurrentComment);
-=======
-            if (!AuthorizeRequest()) return null;
-            var check = new org.umbraco.update.CheckForUpgrade();
-            var result = check.CheckUpgrade(GlobalSettings.VersionMajor, GlobalSettings.VersionMinor, GlobalSettings.VersionPatch, GlobalSettings.VersionComment);
->>>>>>> bad28451
-            return new UpgradeResult(result.UpgradeType.ToString(), result.Comment, result.UpgradeUrl);
-        }
-
-        [WebMethod]
-        [ScriptMethod]
-        public void InstallStatus(bool isCompleted, string userAgent, string errorMsg)
-        {
-            bool isUpgrade = false;
-            // if it's an upgrade, you'll need to be logged in before we allow this call
-            if (!String.IsNullOrEmpty(Umbraco.Core.Configuration.GlobalSettings.ConfigurationStatus))
-            {
-                isUpgrade = true;
-                legacyAjaxCalls.Authorize();
-            }
-
-            // Check for current install Id
-            Guid installId = Guid.NewGuid();
-            BusinessLogic.StateHelper.Cookies.Cookie installCookie = 
-                new BusinessLogic.StateHelper.Cookies.Cookie("umb_installId", 1);
-            if (!String.IsNullOrEmpty(installCookie.GetValue()))
-            {
-                if (Guid.TryParse(installCookie.GetValue(), out installId))
-                {
-                    // check that it's a valid Guid
-                    if (installId == Guid.Empty)
-                        installId = Guid.NewGuid();
-
-                }
-            }
-            installCookie.SetValue(installId.ToString());
-
-            string dbProvider = String.Empty;
-            if (!String.IsNullOrEmpty(Umbraco.Core.Configuration.GlobalSettings.ConfigurationStatus))
-            dbProvider = ApplicationContext.Current.DatabaseContext.DatabaseProvider.ToString();
-
-            org.umbraco.update.CheckForUpgrade check = new global::umbraco.presentation.org.umbraco.update.CheckForUpgrade();
-            check.Install(installId,
-                isUpgrade,
-                isCompleted,
-                DateTime.Now,
-                UmbracoVersion.Current.Major,
-                UmbracoVersion.Current.Minor,
-                UmbracoVersion.Current.Build,
-                UmbracoVersion.CurrentComment,
-                errorMsg,
-                userAgent,
-                dbProvider);
-        }
-    }
-
-
-    public class UpgradeResult
-    {
-        public string UpgradeType { get; set; }
-        public string UpgradeComment { get; set; }
-        public string UpgradeUrl { get; set; }
-
-        public UpgradeResult() { }
-        public UpgradeResult(string upgradeType, string upgradeComment, string upgradeUrl)
-        {
-            UpgradeType = upgradeType;
-            UpgradeComment = upgradeComment;
-            UpgradeUrl = upgradeUrl + "?version=" + HttpContext.Current.Server.UrlEncode(UmbracoVersion.Current.ToString(3));
-        }
-    }
-}
+﻿using System;
+using System.Collections.Generic;
+using System.Web;
+using System.Web.Services;
+using System.Web.Script.Services;
+using Umbraco.Core;
+using Umbraco.Web.WebServices;
+using Umbraco.Core.Configuration;
+
+
+namespace umbraco.presentation.webservices
+{
+    /// <summary>
+    /// Summary description for CheckForUpgrade
+    /// </summary>
+    [WebService(Namespace = "http://umbraco.org/")]
+    [WebServiceBinding(ConformsTo = WsiProfiles.BasicProfile1_1)]
+    [System.ComponentModel.ToolboxItem(false)]
+    [ScriptService]
+    public class CheckForUpgrade : UmbracoAuthorizedWebService
+    {
+
+        [WebMethod]
+        [ScriptMethod]
+        public UpgradeResult CallUpgradeService()
+        {
+            if (!AuthorizeRequest()) return null;
+
+            var check = new global::umbraco.presentation.org.umbraco.update.CheckForUpgrade();                        
+            org.umbraco.update.UpgradeResult result = check.CheckUpgrade(UmbracoVersion.Current.Major,
+                                                                         UmbracoVersion.Current.Minor,
+                                                                         UmbracoVersion.Current.Build,
+                                                                         UmbracoVersion.CurrentComment);
+            return new UpgradeResult(result.UpgradeType.ToString(), result.Comment, result.UpgradeUrl);
+        }
+
+        [WebMethod]
+        [ScriptMethod]
+        public void InstallStatus(bool isCompleted, string userAgent, string errorMsg)
+        {
+            bool isUpgrade = false;
+            // if it's an upgrade, you'll need to be logged in before we allow this call
+            if (!String.IsNullOrEmpty(Umbraco.Core.Configuration.GlobalSettings.ConfigurationStatus))
+            {
+                isUpgrade = true;
+                legacyAjaxCalls.Authorize();
+            }
+
+            // Check for current install Id
+            Guid installId = Guid.NewGuid();
+            BusinessLogic.StateHelper.Cookies.Cookie installCookie = 
+                new BusinessLogic.StateHelper.Cookies.Cookie("umb_installId", 1);
+            if (!String.IsNullOrEmpty(installCookie.GetValue()))
+            {
+                if (Guid.TryParse(installCookie.GetValue(), out installId))
+                {
+                    // check that it's a valid Guid
+                    if (installId == Guid.Empty)
+                        installId = Guid.NewGuid();
+
+                }
+            }
+            installCookie.SetValue(installId.ToString());
+
+            string dbProvider = String.Empty;
+            if (!String.IsNullOrEmpty(Umbraco.Core.Configuration.GlobalSettings.ConfigurationStatus))
+            dbProvider = ApplicationContext.Current.DatabaseContext.DatabaseProvider.ToString();
+
+            org.umbraco.update.CheckForUpgrade check = new global::umbraco.presentation.org.umbraco.update.CheckForUpgrade();
+            check.Install(installId,
+                isUpgrade,
+                isCompleted,
+                DateTime.Now,
+                UmbracoVersion.Current.Major,
+                UmbracoVersion.Current.Minor,
+                UmbracoVersion.Current.Build,
+                UmbracoVersion.CurrentComment,
+                errorMsg,
+                userAgent,
+                dbProvider);
+        }
+    }
+
+
+    public class UpgradeResult
+    {
+        public string UpgradeType { get; set; }
+        public string UpgradeComment { get; set; }
+        public string UpgradeUrl { get; set; }
+
+        public UpgradeResult() { }
+        public UpgradeResult(string upgradeType, string upgradeComment, string upgradeUrl)
+        {
+            UpgradeType = upgradeType;
+            UpgradeComment = upgradeComment;
+            UpgradeUrl = upgradeUrl + "?version=" + HttpContext.Current.Server.UrlEncode(UmbracoVersion.Current.ToString(3));
+        }
+    }
+}