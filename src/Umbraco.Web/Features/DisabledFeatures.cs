using Umbraco.Core.Collections;
using Umbraco.Web.WebApi;

namespace Umbraco.Web.Features
{
    /// <summary>
    /// Represents disabled features.
    /// </summary>
    internal class DisabledFeatures
    {
        /// <summary>
        /// Initializes a new instance of the <see cref="DisabledFeatures"/> class.
        /// </summary>
        public DisabledFeatures()
        {
            Controllers = new TypeList<UmbracoApiControllerBase>();
        }

        /// <summary>
        /// Gets the disabled controllers.
        /// </summary>
<<<<<<< HEAD
        public TypeList<UmbracoApiControllerBase> Controllers { get; }
=======
        public TypeList<UmbracoApiControllerBase> Controllers { get; private set; }

        /// <summary>
        /// Disables the device preview feature of previewing.
        /// </summary>
        public bool DisableDevicePreview { get; set; }
        
        /// <summary>
        /// If true, all references to templates will be removed in the back office and routing
        /// </summary>
        public bool DisableTemplates { get; set; }

>>>>>>> 71602060
    }
}<|MERGE_RESOLUTION|>--- conflicted
+++ resolved
@@ -19,10 +19,7 @@
         /// <summary>
         /// Gets the disabled controllers.
         /// </summary>
-<<<<<<< HEAD
         public TypeList<UmbracoApiControllerBase> Controllers { get; }
-=======
-        public TypeList<UmbracoApiControllerBase> Controllers { get; private set; }
 
         /// <summary>
         /// Disables the device preview feature of previewing.
@@ -34,6 +31,5 @@
         /// </summary>
         public bool DisableTemplates { get; set; }
 
->>>>>>> 71602060
     }
 }