﻿using HtmlAgilityPack;
using System;
using System.Collections.Generic;
using System.IO;
using Umbraco.Core;
using Umbraco.Core.IO;
using Umbraco.Core.Logging;
using Umbraco.Core.Models;
using Umbraco.Core.Services;
using Umbraco.Web.Composing;
using Umbraco.Web.PropertyEditors;
using Umbraco.Web.PublishedCache;
using Umbraco.Web.Routing;
using File = System.IO.File;

namespace Umbraco.Web.Templates
{

    [Obsolete("This class is obsolete, all methods have been moved to other classes: " + nameof(HtmlLocalLinkParser) + ", " + nameof(HtmlUrlParser) + " and " + nameof(HtmlImageSourceParser))]
    public static class TemplateUtilities
    {
        [Obsolete("Inject and use an instance of " + nameof(HtmlLocalLinkParser) + " instead")]
        internal static string ParseInternalLinks(string text, bool preview, UmbracoContext umbracoContext)
        {
            using (umbracoContext.ForcedPreview(preview)) // force for url provider
            {
                text = ParseInternalLinks(text, umbracoContext.UrlProvider);
            }

            return text;
        }

<<<<<<< HEAD
        /// <summary>
        /// Parses the string looking for the {localLink} syntax and updates them to their correct links.
        /// </summary>
        /// <param name="text"></param>
        /// <param name="urlProvider"></param>
        /// <returns></returns>
        public static string ParseInternalLinks(string text, UrlProvider urlProvider) =>
            ParseInternalLinks(text, urlProvider, Current.UmbracoContext.MediaCache);

        // TODO: Replace mediaCache with media url provider
        internal static string ParseInternalLinks(string text, UrlProvider urlProvider, IPublishedMediaCache mediaCache)
        {
            if (urlProvider == null) throw new ArgumentNullException(nameof(urlProvider));
            if (mediaCache == null) throw new ArgumentNullException(nameof(mediaCache));

            // Parse internal links
            var tags = LocalLinkPattern.Matches(text);
            foreach (Match tag in tags)
            {
                if (tag.Groups.Count > 0)
                {
                    var id = tag.Groups[1].Value; //.Remove(tag.Groups[1].Value.Length - 1, 1);

                    //The id could be an int or a UDI
                    if (UdiParser.TryParse(id, out var udi))
                    {
                        var guidUdi = udi as GuidUdi;
                        if (guidUdi != null)
                        {
                            var newLink = "#";
                            if (guidUdi.EntityType == Constants.UdiEntityType.Document)
                                newLink = urlProvider.GetUrl(guidUdi.Guid);
                            else if (guidUdi.EntityType == Constants.UdiEntityType.Media)
                                newLink = mediaCache.GetById(guidUdi.Guid)?.Url;

                            if (newLink == null)
                                newLink = "#";

                            text = text.Replace(tag.Value, "href=\"" + newLink);
                        }
                    }

                    if (int.TryParse(id, out var intId))
                    {
                        var newLink = urlProvider.GetUrl(intId);
                        text = text.Replace(tag.Value, "href=\"" + newLink);
                    }
                }
            }

            return text;
        }


        // static compiled regex for faster performance
        private static readonly Regex LocalLinkPattern = new Regex(@"href=""[/]?(?:\{|\%7B)localLink:([a-zA-Z0-9-://]+)(?:\}|\%7D)",
            RegexOptions.IgnoreCase | RegexOptions.IgnorePatternWhitespace);
=======
        [Obsolete("Inject and use an instance of " + nameof(HtmlLocalLinkParser) + " instead")]
        public static string ParseInternalLinks(string text, UrlProvider urlProvider)
            => Current.Factory.GetInstance<HtmlLocalLinkParser>().EnsureInternalLinks(text);
>>>>>>> 4d78a2c8

        [Obsolete("Inject and use an instance of " + nameof(HtmlUrlParser))]
        public static string ResolveUrlsFromTextString(string text)
<<<<<<< HEAD
        {
            if (Current.Configs.Settings().Content.ResolveUrlsFromTextString == false) return text;

            using (var timer = Current.ProfilingLogger.DebugDuration(typeof(IOHelper), "ResolveUrlsFromTextString starting", "ResolveUrlsFromTextString complete"))
            {
                // find all relative urls (ie. urls that contain ~)
                var tags = ResolveUrlPattern.Matches(text);
                Current.Logger.Debug(typeof(IOHelper), "After regex: {Duration} matched: {TagsCount}", timer.Stopwatch.ElapsedMilliseconds, tags.Count);
                foreach (Match tag in tags)
                {
                    var url = "";
                    if (tag.Groups[1].Success)
                        url = tag.Groups[1].Value;

                    // The richtext editor inserts a slash in front of the url. That's why we need this little fix
                    //                if (url.StartsWith("/"))
                    //                    text = text.Replace(url, ResolveUrl(url.Substring(1)));
                    //                else
                    if (String.IsNullOrEmpty(url) == false)
                    {
                        var resolvedUrl = (url.Substring(0, 1) == "/") ? Current.IOHelper.ResolveUrl(url.Substring(1)) : Current.IOHelper.ResolveUrl(url);
                        text = text.Replace(url, resolvedUrl);
                    }
                }
            }

            return text;
        }
=======
            => Current.Factory.GetInstance<HtmlUrlParser>().EnsureUrls(text);
>>>>>>> 4d78a2c8

        [Obsolete("Use " + nameof(StringExtensions) + "." + nameof(StringExtensions.CleanForXss) + " instead")]
        public static string CleanForXss(string text, params char[] ignoreFromClean)
            => text.CleanForXss(ignoreFromClean);

        [Obsolete("Use " + nameof(HtmlImageSourceParser) + "." + nameof(HtmlImageSourceParser.EnsureImageSources) + " instead")]
        public static string ResolveMediaFromTextString(string text)
<<<<<<< HEAD
        {
            // don't attempt to proceed without a context
            if (Current.UmbracoContext == null || Current.UmbracoContext.Media == null)
            {
                return text;
            }

            return ResolveImgPattern.Replace(text, match =>
            {
                // match groups:
                // - 1 = from the beginning of the image tag until src attribute value begins
                // - 2 = the src attribute value excluding the querystring (if present)
                // - 3 = anything after group 2 and before the data-udi attribute value begins
                // - 4 = the data-udi attribute value
                // - 5 = anything after group 4 until the image tag is closed
                var udi = match.Groups[4].Value;
                if(udi.IsNullOrWhiteSpace() || UdiParser.TryParse(udi, out GuidUdi guidUdi) == false)
                {
                    return match.Value;
                }
                var media = Current.UmbracoContext.Media.GetById(guidUdi.Guid);
                if(media == null)
                {
                    // image does not exist - we could choose to remove the image entirely here (return empty string),
                    // but that would leave the editors completely in the dark as to why the image doesn't show
                    return match.Value;
                }

                var url = media.Url;
                return $"{match.Groups[1].Value}{url}{match.Groups[3].Value}{udi}{match.Groups[5].Value}";
            });
        }

        /// <summary>
        /// Removes media urls from &lt;img&gt; tags where a data-udi attribute is present
        /// </summary>
        /// <param name="text"></param>
        /// <returns></returns>
=======
            => Current.Factory.GetInstance<HtmlImageSourceParser>().EnsureImageSources(text);
        
        [Obsolete("Use " + nameof(HtmlImageSourceParser) + "." + nameof(HtmlImageSourceParser.RemoveImageSources) + " instead")]
>>>>>>> 4d78a2c8
        internal static string RemoveMediaUrlsFromTextString(string text)
            => Current.Factory.GetInstance<HtmlImageSourceParser>().RemoveImageSources(text);

        [Obsolete("Use " + nameof(HtmlImageSourceParser) + "." + nameof(RichTextEditorPastedImages.FindAndPersistPastedTempImages) + " instead")]
        internal static string FindAndPersistPastedTempImages(string html, Guid mediaParentFolder, int userId, IMediaService mediaService, IContentTypeBaseServiceProvider contentTypeBaseServiceProvider, ILogger logger)
<<<<<<< HEAD
        {
            // Find all img's that has data-tmpimg attribute
            // Use HTML Agility Pack - https://html-agility-pack.net
            var htmlDoc = new HtmlDocument();
            htmlDoc.LoadHtml(html);

            var tmpImages = htmlDoc.DocumentNode.SelectNodes($"//img[@{TemporaryImageDataAttribute}]");
            if (tmpImages == null || tmpImages.Count == 0)
                return html;

            // An array to contain a list of URLs that
            // we have already processed to avoid dupes
            var uploadedImages = new Dictionary<string, GuidUdi>();

            foreach (var img in tmpImages)
            {
                // The data attribute contains the path to the tmp img to persist as a media item
                var tmpImgPath = img.GetAttributeValue(TemporaryImageDataAttribute, string.Empty);

                if (string.IsNullOrEmpty(tmpImgPath))
                    continue;

                var absoluteTempImagePath = Current.IOHelper.MapPath(tmpImgPath);
                var fileName = Path.GetFileName(absoluteTempImagePath);
                var safeFileName = fileName.ToSafeFileName();

                var mediaItemName = safeFileName.ToFriendlyName();
                IMedia mediaFile;
                GuidUdi udi;

                if (uploadedImages.ContainsKey(tmpImgPath) == false)
                {
                    if (mediaParentFolder == Guid.Empty)
                        mediaFile = mediaService.CreateMedia(mediaItemName, Constants.System.Root, Constants.Conventions.MediaTypes.Image, userId);
                    else
                        mediaFile = mediaService.CreateMedia(mediaItemName, mediaParentFolder, Constants.Conventions.MediaTypes.Image, userId);

                    var fileInfo = new FileInfo(absoluteTempImagePath);

                    var fileStream = fileInfo.OpenReadWithRetry();
                    if (fileStream == null) throw new InvalidOperationException("Could not acquire file stream");
                    using (fileStream)
                    {
                        mediaFile.SetValue(contentTypeBaseServiceProvider, Constants.Conventions.Media.File, safeFileName, fileStream);
                    }

                    mediaService.Save(mediaFile, userId);

                    udi = mediaFile.GetUdi();
                }
                else
                {
                    // Already been uploaded & we have it's UDI
                    udi = uploadedImages[tmpImgPath];
                }

                // Add the UDI to the img element as new data attribute
                img.SetAttributeValue("data-udi", udi.ToString());

                // Get the new persisted image url
                var mediaTyped = Current.UmbracoHelper.Media(udi.Guid);
                var location = mediaTyped.Url;

                // Find the width & height attributes as we need to set the imageprocessor QueryString
                var width = img.GetAttributeValue("width", int.MinValue);
                var height = img.GetAttributeValue("height", int.MinValue);

                if(width != int.MinValue && height != int.MinValue)
                {
                    location = $"{location}?width={width}&height={height}&mode=max";
                }

                img.SetAttributeValue("src", location);

                // Remove the data attribute (so we do not re-process this)
                img.Attributes.Remove(TemporaryImageDataAttribute);

                // Add to the dictionary to avoid dupes
                if(uploadedImages.ContainsKey(tmpImgPath) == false)
                {
                    uploadedImages.Add(tmpImgPath, udi);

                    // Delete folder & image now its saved in media
                    // The folder should contain one image - as a unique guid folder created
                    // for each image uploaded from TinyMceController
                    var folderName = Path.GetDirectoryName(absoluteTempImagePath);
                    try
                    {
                        Directory.Delete(folderName, true);
                    }
                    catch (Exception ex)
                    {
                        logger.Error(typeof(TemplateUtilities), ex, "Could not delete temp file or folder {FileName}", absoluteTempImagePath);
                    }
                }
            }

            return htmlDoc.DocumentNode.OuterHtml;
        }
=======
            => Current.Factory.GetInstance<RichTextEditorPastedImages>().FindAndPersistPastedTempImages(html, mediaParentFolder, userId);
>>>>>>> 4d78a2c8
    }
}<|MERGE_RESOLUTION|>--- conflicted
+++ resolved
@@ -2,6 +2,7 @@
 using System;
 using System.Collections.Generic;
 using System.IO;
+using System.Text.RegularExpressions;
 using Umbraco.Core;
 using Umbraco.Core.IO;
 using Umbraco.Core.Logging;
@@ -19,26 +20,6 @@
     [Obsolete("This class is obsolete, all methods have been moved to other classes: " + nameof(HtmlLocalLinkParser) + ", " + nameof(HtmlUrlParser) + " and " + nameof(HtmlImageSourceParser))]
     public static class TemplateUtilities
     {
-        [Obsolete("Inject and use an instance of " + nameof(HtmlLocalLinkParser) + " instead")]
-        internal static string ParseInternalLinks(string text, bool preview, UmbracoContext umbracoContext)
-        {
-            using (umbracoContext.ForcedPreview(preview)) // force for url provider
-            {
-                text = ParseInternalLinks(text, umbracoContext.UrlProvider);
-            }
-
-            return text;
-        }
-
-<<<<<<< HEAD
-        /// <summary>
-        /// Parses the string looking for the {localLink} syntax and updates them to their correct links.
-        /// </summary>
-        /// <param name="text"></param>
-        /// <param name="urlProvider"></param>
-        /// <returns></returns>
-        public static string ParseInternalLinks(string text, UrlProvider urlProvider) =>
-            ParseInternalLinks(text, urlProvider, Current.UmbracoContext.MediaCache);
 
         // TODO: Replace mediaCache with media url provider
         internal static string ParseInternalLinks(string text, UrlProvider urlProvider, IPublishedMediaCache mediaCache)
@@ -47,7 +28,7 @@
             if (mediaCache == null) throw new ArgumentNullException(nameof(mediaCache));
 
             // Parse internal links
-            var tags = LocalLinkPattern.Matches(text);
+            var tags = HtmlLocalLinkParser.LocalLinkPattern.Matches(text);
             foreach (Match tag in tags)
             {
                 if (tag.Groups.Count > 0)
@@ -85,207 +66,5 @@
         }
 
 
-        // static compiled regex for faster performance
-        private static readonly Regex LocalLinkPattern = new Regex(@"href=""[/]?(?:\{|\%7B)localLink:([a-zA-Z0-9-://]+)(?:\}|\%7D)",
-            RegexOptions.IgnoreCase | RegexOptions.IgnorePatternWhitespace);
-=======
-        [Obsolete("Inject and use an instance of " + nameof(HtmlLocalLinkParser) + " instead")]
-        public static string ParseInternalLinks(string text, UrlProvider urlProvider)
-            => Current.Factory.GetInstance<HtmlLocalLinkParser>().EnsureInternalLinks(text);
->>>>>>> 4d78a2c8
-
-        [Obsolete("Inject and use an instance of " + nameof(HtmlUrlParser))]
-        public static string ResolveUrlsFromTextString(string text)
-<<<<<<< HEAD
-        {
-            if (Current.Configs.Settings().Content.ResolveUrlsFromTextString == false) return text;
-
-            using (var timer = Current.ProfilingLogger.DebugDuration(typeof(IOHelper), "ResolveUrlsFromTextString starting", "ResolveUrlsFromTextString complete"))
-            {
-                // find all relative urls (ie. urls that contain ~)
-                var tags = ResolveUrlPattern.Matches(text);
-                Current.Logger.Debug(typeof(IOHelper), "After regex: {Duration} matched: {TagsCount}", timer.Stopwatch.ElapsedMilliseconds, tags.Count);
-                foreach (Match tag in tags)
-                {
-                    var url = "";
-                    if (tag.Groups[1].Success)
-                        url = tag.Groups[1].Value;
-
-                    // The richtext editor inserts a slash in front of the url. That's why we need this little fix
-                    //                if (url.StartsWith("/"))
-                    //                    text = text.Replace(url, ResolveUrl(url.Substring(1)));
-                    //                else
-                    if (String.IsNullOrEmpty(url) == false)
-                    {
-                        var resolvedUrl = (url.Substring(0, 1) == "/") ? Current.IOHelper.ResolveUrl(url.Substring(1)) : Current.IOHelper.ResolveUrl(url);
-                        text = text.Replace(url, resolvedUrl);
-                    }
-                }
-            }
-
-            return text;
-        }
-=======
-            => Current.Factory.GetInstance<HtmlUrlParser>().EnsureUrls(text);
->>>>>>> 4d78a2c8
-
-        [Obsolete("Use " + nameof(StringExtensions) + "." + nameof(StringExtensions.CleanForXss) + " instead")]
-        public static string CleanForXss(string text, params char[] ignoreFromClean)
-            => text.CleanForXss(ignoreFromClean);
-
-        [Obsolete("Use " + nameof(HtmlImageSourceParser) + "." + nameof(HtmlImageSourceParser.EnsureImageSources) + " instead")]
-        public static string ResolveMediaFromTextString(string text)
-<<<<<<< HEAD
-        {
-            // don't attempt to proceed without a context
-            if (Current.UmbracoContext == null || Current.UmbracoContext.Media == null)
-            {
-                return text;
-            }
-
-            return ResolveImgPattern.Replace(text, match =>
-            {
-                // match groups:
-                // - 1 = from the beginning of the image tag until src attribute value begins
-                // - 2 = the src attribute value excluding the querystring (if present)
-                // - 3 = anything after group 2 and before the data-udi attribute value begins
-                // - 4 = the data-udi attribute value
-                // - 5 = anything after group 4 until the image tag is closed
-                var udi = match.Groups[4].Value;
-                if(udi.IsNullOrWhiteSpace() || UdiParser.TryParse(udi, out GuidUdi guidUdi) == false)
-                {
-                    return match.Value;
-                }
-                var media = Current.UmbracoContext.Media.GetById(guidUdi.Guid);
-                if(media == null)
-                {
-                    // image does not exist - we could choose to remove the image entirely here (return empty string),
-                    // but that would leave the editors completely in the dark as to why the image doesn't show
-                    return match.Value;
-                }
-
-                var url = media.Url;
-                return $"{match.Groups[1].Value}{url}{match.Groups[3].Value}{udi}{match.Groups[5].Value}";
-            });
-        }
-
-        /// <summary>
-        /// Removes media urls from &lt;img&gt; tags where a data-udi attribute is present
-        /// </summary>
-        /// <param name="text"></param>
-        /// <returns></returns>
-=======
-            => Current.Factory.GetInstance<HtmlImageSourceParser>().EnsureImageSources(text);
-        
-        [Obsolete("Use " + nameof(HtmlImageSourceParser) + "." + nameof(HtmlImageSourceParser.RemoveImageSources) + " instead")]
->>>>>>> 4d78a2c8
-        internal static string RemoveMediaUrlsFromTextString(string text)
-            => Current.Factory.GetInstance<HtmlImageSourceParser>().RemoveImageSources(text);
-
-        [Obsolete("Use " + nameof(HtmlImageSourceParser) + "." + nameof(RichTextEditorPastedImages.FindAndPersistPastedTempImages) + " instead")]
-        internal static string FindAndPersistPastedTempImages(string html, Guid mediaParentFolder, int userId, IMediaService mediaService, IContentTypeBaseServiceProvider contentTypeBaseServiceProvider, ILogger logger)
-<<<<<<< HEAD
-        {
-            // Find all img's that has data-tmpimg attribute
-            // Use HTML Agility Pack - https://html-agility-pack.net
-            var htmlDoc = new HtmlDocument();
-            htmlDoc.LoadHtml(html);
-
-            var tmpImages = htmlDoc.DocumentNode.SelectNodes($"//img[@{TemporaryImageDataAttribute}]");
-            if (tmpImages == null || tmpImages.Count == 0)
-                return html;
-
-            // An array to contain a list of URLs that
-            // we have already processed to avoid dupes
-            var uploadedImages = new Dictionary<string, GuidUdi>();
-
-            foreach (var img in tmpImages)
-            {
-                // The data attribute contains the path to the tmp img to persist as a media item
-                var tmpImgPath = img.GetAttributeValue(TemporaryImageDataAttribute, string.Empty);
-
-                if (string.IsNullOrEmpty(tmpImgPath))
-                    continue;
-
-                var absoluteTempImagePath = Current.IOHelper.MapPath(tmpImgPath);
-                var fileName = Path.GetFileName(absoluteTempImagePath);
-                var safeFileName = fileName.ToSafeFileName();
-
-                var mediaItemName = safeFileName.ToFriendlyName();
-                IMedia mediaFile;
-                GuidUdi udi;
-
-                if (uploadedImages.ContainsKey(tmpImgPath) == false)
-                {
-                    if (mediaParentFolder == Guid.Empty)
-                        mediaFile = mediaService.CreateMedia(mediaItemName, Constants.System.Root, Constants.Conventions.MediaTypes.Image, userId);
-                    else
-                        mediaFile = mediaService.CreateMedia(mediaItemName, mediaParentFolder, Constants.Conventions.MediaTypes.Image, userId);
-
-                    var fileInfo = new FileInfo(absoluteTempImagePath);
-
-                    var fileStream = fileInfo.OpenReadWithRetry();
-                    if (fileStream == null) throw new InvalidOperationException("Could not acquire file stream");
-                    using (fileStream)
-                    {
-                        mediaFile.SetValue(contentTypeBaseServiceProvider, Constants.Conventions.Media.File, safeFileName, fileStream);
-                    }
-
-                    mediaService.Save(mediaFile, userId);
-
-                    udi = mediaFile.GetUdi();
-                }
-                else
-                {
-                    // Already been uploaded & we have it's UDI
-                    udi = uploadedImages[tmpImgPath];
-                }
-
-                // Add the UDI to the img element as new data attribute
-                img.SetAttributeValue("data-udi", udi.ToString());
-
-                // Get the new persisted image url
-                var mediaTyped = Current.UmbracoHelper.Media(udi.Guid);
-                var location = mediaTyped.Url;
-
-                // Find the width & height attributes as we need to set the imageprocessor QueryString
-                var width = img.GetAttributeValue("width", int.MinValue);
-                var height = img.GetAttributeValue("height", int.MinValue);
-
-                if(width != int.MinValue && height != int.MinValue)
-                {
-                    location = $"{location}?width={width}&height={height}&mode=max";
-                }
-
-                img.SetAttributeValue("src", location);
-
-                // Remove the data attribute (so we do not re-process this)
-                img.Attributes.Remove(TemporaryImageDataAttribute);
-
-                // Add to the dictionary to avoid dupes
-                if(uploadedImages.ContainsKey(tmpImgPath) == false)
-                {
-                    uploadedImages.Add(tmpImgPath, udi);
-
-                    // Delete folder & image now its saved in media
-                    // The folder should contain one image - as a unique guid folder created
-                    // for each image uploaded from TinyMceController
-                    var folderName = Path.GetDirectoryName(absoluteTempImagePath);
-                    try
-                    {
-                        Directory.Delete(folderName, true);
-                    }
-                    catch (Exception ex)
-                    {
-                        logger.Error(typeof(TemplateUtilities), ex, "Could not delete temp file or folder {FileName}", absoluteTempImagePath);
-                    }
-                }
-            }
-
-            return htmlDoc.DocumentNode.OuterHtml;
-        }
-=======
-            => Current.Factory.GetInstance<RichTextEditorPastedImages>().FindAndPersistPastedTempImages(html, mediaParentFolder, userId);
->>>>>>> 4d78a2c8
     }
 }