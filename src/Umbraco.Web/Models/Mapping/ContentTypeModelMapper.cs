﻿using System;
using System.Collections.Generic;
using System.Linq;
using System.Threading;
using AutoMapper;
using Umbraco.Core;
using Umbraco.Core.Models;
using Umbraco.Core.Models.Mapping;
using Umbraco.Core.PropertyEditors;
using Umbraco.Web.Models.ContentEditing;
using System.Collections.Generic;

namespace Umbraco.Web.Models.Mapping
{
    /// <summary>
    /// Defines mappings for content/media/members type mappings
    /// </summary>
    internal class ContentTypeModelMapper : MapperConfiguration
    {
        private readonly Lazy<PropertyEditorResolver> _propertyEditorResolver;
        
        //default ctor
        public ContentTypeModelMapper()
        {
            _propertyEditorResolver = new Lazy<PropertyEditorResolver>(() => PropertyEditorResolver.Current);
        }

        //ctor can be used for testing
        public ContentTypeModelMapper(Lazy<PropertyEditorResolver> propertyEditorResolver)
        {
            _propertyEditorResolver = propertyEditorResolver;
        }

        public override void ConfigureMappings(IConfiguration config, ApplicationContext applicationContext)
        {
            config.CreateMap<IMediaType, ContentTypeBasic>();
            config.CreateMap<IContentType, ContentTypeBasic>();
          
            config.CreateMap<ContentTypeDisplay, IContentType>()
                .ConstructUsing((ContentTypeDisplay source) => new ContentType(source.ParentId))

                //only map id if set to something higher then zero
                .ForMember(dto => dto.Id, expression => expression.Condition(display => (Convert.ToInt32(display.Id) > 0)))
                .ForMember(dto => dto.Id, expression => expression.MapFrom(display => Convert.ToInt32(display.Id)))
                .ForMember(dto => dto.AllowedAsRoot, expression => expression.MapFrom(display => display.AllowAsRoot))
                .ForMember(dto => dto.CreatorId, expression => expression.Ignore())
                .ForMember(dto => dto.Level, expression => expression.Ignore())
                .ForMember(dto => dto.SortOrder, expression => expression.Ignore())
                //mapped in aftermap
                .ForMember(dto => dto.AllowedContentTypes, expression => expression.Ignore())
                .ForMember(dto => dto.AllowedTemplates, expression => expression.Ignore())
                
                //ignore, we'll do this in after map
                .ForMember(dto => dto.PropertyGroups, expression => expression.Ignore())
                .AfterMap((source, dest) =>
                {

                    var addedProperties = new List<string>();

                    //get all properties from groups that are not generic properties or inhertied (-666 id)
                    var selfNonGenericGroups = source.Groups.Where(x => x.Inherited == false && x.Id != -666).ToArray();

                    foreach (var groupDisplay in selfNonGenericGroups)
                    {
                        //use underlying logic to add the property group which should wire most things up for us
                        dest.AddPropertyGroup(groupDisplay.Name);
                        
                        //now update that group with the values from the display object
                        Mapper.Map(groupDisplay, dest.PropertyGroups[groupDisplay.Name]);
                        
                        foreach (var propertyTypeDisplay in groupDisplay.Properties.Where(x => x.Inherited == false))
                        {
                            dest.AddPropertyType(Mapper.Map<PropertyType>(propertyTypeDisplay), groupDisplay.Name);
                            addedProperties.Add(propertyTypeDisplay.Alias);
<<<<<<< HEAD
                        }
                    }

                    //Groups to remove
                    var groupsToRemove = dest.PropertyGroups.Select(x => x.Name).Except(selfNonGenericGroups.Select(x => x.Name)).ToArray();
                    foreach (var toRemove in groupsToRemove)
                    {
                        dest.RemovePropertyGroup(toRemove);
=======
                        }   
>>>>>>> 446d158f
                    }

                    //add generic properties
                    var genericProperties = source.Groups.FirstOrDefault(x => x.Id == -666);
                    if(genericProperties != null)
                    {
                        foreach (var propertyTypeDisplay in genericProperties.Properties.Where(x => x.Inherited == false))
                        {
                            dest.AddPropertyType(Mapper.Map<PropertyType>(propertyTypeDisplay));
                            addedProperties.Add(propertyTypeDisplay.Alias);
                        }
                    }

                    //remove deleted types
                    foreach(var removedType in dest.PropertyTypes
                            .Where(x => addedProperties.Contains(x.Alias) == false).ToList())
                    {
                        dest.RemovePropertyType(removedType.Alias);
                    }


                    //Sync allowed child types
                    var allowedTypes = source.AllowedContentTypes.Select((t, i) => new ContentTypeSort(t, i));
                    dest.AllowedContentTypes = allowedTypes.ToArray();

                    //sync compositions
                    var current = dest.CompositionAliases().ToArray();
                    var proposed = source.CompositeContentTypes;

                    var remove = current.Where(x => proposed.Contains(x) == false);
                    var add = proposed.Where(x => current.Contains(x) == false);

                    foreach (var rem in remove)
                    {
                        dest.RemoveContentType(rem);
                    }

                    foreach (var a in add)
                    {
                        //TODO: Remove N+1 lookup
                        var addCt = applicationContext.Services.ContentTypeService.GetContentType(a);
                        if (addCt != null)
                            dest.AddContentType(addCt);
                    }

                    //sync templates
                    dest.AllowedTemplates = source.AllowedTemplates.Select(x => Mapper.Map<ITemplate>(x));
                    if(source.DefaultTemplate != null)
                        dest.SetDefaultTemplate(Mapper.Map<ITemplate>(source.DefaultTemplate)); 
                });


            config.CreateMap<ContentTypeSort, int>().ConvertUsing(x => x.Id.Value);
            config.CreateMap<IContentTypeComposition, string>().ConvertUsing(x => x.Alias);

            config.CreateMap<IContentType, ContentTypeDisplay>()
                .ForMember(display => display.AllowAsRoot, expression => expression.MapFrom(type => type.AllowedAsRoot))
                .ForMember(display => display.ListViewEditorName, expression => expression.Ignore())
                //Ignore because this is not actually used for content types
                .ForMember(display => display.Trashed, expression => expression.Ignore())

                .ForMember(
                    dto => dto.AllowedContentTypes,
                    expression => expression.MapFrom(dto => dto.AllowedContentTypes.Select(x => x.Id.Value)))

                .ForMember(
                    dto => dto.AvailableCompositeContentTypes,
                    expression => expression.ResolveUsing(new AvailableCompositeContentTypesResolver(applicationContext)))

                .ForMember(
                    dto => dto.CompositeContentTypes,
                    expression => expression.MapFrom(dto => dto.ContentTypeComposition))

                .ForMember(
                    dto => dto.Groups,
                    expression => expression.ResolveUsing(new PropertyTypeGroupResolver(applicationContext, _propertyEditorResolver)))
                .AfterMap(((type, display) =>
                {
                    //default
                    display.ListViewEditorName = Constants.Conventions.DataTypes.ListViewPrefix +  "Content";
                    if (string.IsNullOrEmpty(type.Name) == false)
                    {
                        var name = Constants.Conventions.DataTypes.ListViewPrefix + type.Name;
                        if(applicationContext.Services.DataTypeService.GetDataTypeDefinitionByName(name) != null)
                            display.ListViewEditorName = name;
                    }    
                    
                }));

            config.CreateMap<PropertyGroupDisplay, PropertyGroup>()
                .ForMember(dest => dest.Id, expression => expression.Condition(source => source.Id > 0))
                .ForMember(g => g.Key, expression => expression.Ignore())
                .ForMember(g => g.HasIdentity, expression => expression.Ignore())
                .ForMember(dto => dto.CreateDate, expression => expression.Ignore())
                .ForMember(dto => dto.UpdateDate, expression => expression.Ignore())
                //only map if a parent is actually set
                .ForMember(g => g.ParentId, expression => expression.Condition(display => display.ParentGroupId > 0))
                .ForMember(g => g.ParentId, expression => expression.MapFrom(display => display.ParentGroupId))
                //ignore these, this is handled with IContentType.AddPropertyType
                .ForMember(g => g.PropertyTypes, expression => expression.Ignore());

            config.CreateMap<PropertyTypeDisplay, PropertyType>()
                
                .ConstructUsing((PropertyTypeDisplay propertyTypeDisplay) =>
                {
                    var dataType = applicationContext.Services.DataTypeService.GetDataTypeDefinitionById(propertyTypeDisplay.DataTypeId);
                    if (dataType == null) throw new NullReferenceException("No data type found with id " + propertyTypeDisplay.DataTypeId);
                    return new PropertyType(dataType, propertyTypeDisplay.Alias);
                })

                //only map if it is actually set
                .ForMember(dest => dest.Id, expression => expression.Condition(source => source.Id > 0))
                .ForMember(dto => dto.CreateDate, expression => expression.Ignore())
                .ForMember(dto => dto.UpdateDate, expression => expression.Ignore())
                //only map if it is actually set, if it's  not set, it needs to be handled differently and will be taken care of in the 
                // IContentType.AddPropertyType
                .ForMember(dest => dest.PropertyGroupId, expression => expression.Condition(source => source.GroupId > 0))
                .ForMember(type => type.PropertyGroupId, expression => expression.MapFrom(display => new Lazy<int>(() => display.GroupId, false)))
                .ForMember(type => type.Key, expression => expression.Ignore())
                .ForMember(type => type.HelpText, expression => expression.Ignore())
                .ForMember(type => type.HasIdentity, expression => expression.Ignore())
                //ignore because this is set in the ctor
                .ForMember(type => type.Alias, expression => expression.Ignore())
                //ignore because this is obsolete and shouldn't be used
                .ForMember(type => type.DataTypeId, expression => expression.Ignore())
                .ForMember(type => type.Mandatory, expression => expression.MapFrom(display => display.Validation.Mandatory))
                .ForMember(type => type.ValidationRegExp, expression => expression.MapFrom(display => display.Validation.Pattern))
                .ForMember(type => type.PropertyEditorAlias, expression => expression.MapFrom(display => display.Editor))
                .ForMember(type => type.DataTypeDefinitionId, expression => expression.MapFrom(display => display.DataTypeId))
                .ForMember(type => type.Name, expression => expression.MapFrom(display => display.Label));
        }

        
    }
}<|MERGE_RESOLUTION|>--- conflicted
+++ resolved
@@ -1,221 +1,217 @@
-﻿using System;
-using System.Collections.Generic;
-using System.Linq;
-using System.Threading;
-using AutoMapper;
-using Umbraco.Core;
-using Umbraco.Core.Models;
-using Umbraco.Core.Models.Mapping;
-using Umbraco.Core.PropertyEditors;
-using Umbraco.Web.Models.ContentEditing;
-using System.Collections.Generic;
-
-namespace Umbraco.Web.Models.Mapping
-{
-    /// <summary>
-    /// Defines mappings for content/media/members type mappings
-    /// </summary>
-    internal class ContentTypeModelMapper : MapperConfiguration
-    {
-        private readonly Lazy<PropertyEditorResolver> _propertyEditorResolver;
-        
-        //default ctor
-        public ContentTypeModelMapper()
-        {
-            _propertyEditorResolver = new Lazy<PropertyEditorResolver>(() => PropertyEditorResolver.Current);
-        }
-
-        //ctor can be used for testing
-        public ContentTypeModelMapper(Lazy<PropertyEditorResolver> propertyEditorResolver)
-        {
-            _propertyEditorResolver = propertyEditorResolver;
-        }
-
-        public override void ConfigureMappings(IConfiguration config, ApplicationContext applicationContext)
-        {
-            config.CreateMap<IMediaType, ContentTypeBasic>();
-            config.CreateMap<IContentType, ContentTypeBasic>();
-          
-            config.CreateMap<ContentTypeDisplay, IContentType>()
-                .ConstructUsing((ContentTypeDisplay source) => new ContentType(source.ParentId))
-
-                //only map id if set to something higher then zero
-                .ForMember(dto => dto.Id, expression => expression.Condition(display => (Convert.ToInt32(display.Id) > 0)))
-                .ForMember(dto => dto.Id, expression => expression.MapFrom(display => Convert.ToInt32(display.Id)))
-                .ForMember(dto => dto.AllowedAsRoot, expression => expression.MapFrom(display => display.AllowAsRoot))
-                .ForMember(dto => dto.CreatorId, expression => expression.Ignore())
-                .ForMember(dto => dto.Level, expression => expression.Ignore())
-                .ForMember(dto => dto.SortOrder, expression => expression.Ignore())
-                //mapped in aftermap
-                .ForMember(dto => dto.AllowedContentTypes, expression => expression.Ignore())
-                .ForMember(dto => dto.AllowedTemplates, expression => expression.Ignore())
-                
-                //ignore, we'll do this in after map
-                .ForMember(dto => dto.PropertyGroups, expression => expression.Ignore())
-                .AfterMap((source, dest) =>
-                {
-
-                    var addedProperties = new List<string>();
-
-                    //get all properties from groups that are not generic properties or inhertied (-666 id)
-                    var selfNonGenericGroups = source.Groups.Where(x => x.Inherited == false && x.Id != -666).ToArray();
-
-                    foreach (var groupDisplay in selfNonGenericGroups)
-                    {
-                        //use underlying logic to add the property group which should wire most things up for us
-                        dest.AddPropertyGroup(groupDisplay.Name);
-                        
-                        //now update that group with the values from the display object
-                        Mapper.Map(groupDisplay, dest.PropertyGroups[groupDisplay.Name]);
-                        
-                        foreach (var propertyTypeDisplay in groupDisplay.Properties.Where(x => x.Inherited == false))
-                        {
-                            dest.AddPropertyType(Mapper.Map<PropertyType>(propertyTypeDisplay), groupDisplay.Name);
-                            addedProperties.Add(propertyTypeDisplay.Alias);
-<<<<<<< HEAD
-                        }
-                    }
-
-                    //Groups to remove
-                    var groupsToRemove = dest.PropertyGroups.Select(x => x.Name).Except(selfNonGenericGroups.Select(x => x.Name)).ToArray();
-                    foreach (var toRemove in groupsToRemove)
-                    {
-                        dest.RemovePropertyGroup(toRemove);
-=======
-                        }   
->>>>>>> 446d158f
-                    }
-
-                    //add generic properties
-                    var genericProperties = source.Groups.FirstOrDefault(x => x.Id == -666);
-                    if(genericProperties != null)
-                    {
-                        foreach (var propertyTypeDisplay in genericProperties.Properties.Where(x => x.Inherited == false))
-                        {
-                            dest.AddPropertyType(Mapper.Map<PropertyType>(propertyTypeDisplay));
-                            addedProperties.Add(propertyTypeDisplay.Alias);
-                        }
-                    }
-
-                    //remove deleted types
-                    foreach(var removedType in dest.PropertyTypes
-                            .Where(x => addedProperties.Contains(x.Alias) == false).ToList())
-                    {
-                        dest.RemovePropertyType(removedType.Alias);
-                    }
-
-
-                    //Sync allowed child types
-                    var allowedTypes = source.AllowedContentTypes.Select((t, i) => new ContentTypeSort(t, i));
-                    dest.AllowedContentTypes = allowedTypes.ToArray();
-
-                    //sync compositions
-                    var current = dest.CompositionAliases().ToArray();
-                    var proposed = source.CompositeContentTypes;
-
-                    var remove = current.Where(x => proposed.Contains(x) == false);
-                    var add = proposed.Where(x => current.Contains(x) == false);
-
-                    foreach (var rem in remove)
-                    {
-                        dest.RemoveContentType(rem);
-                    }
-
-                    foreach (var a in add)
-                    {
-                        //TODO: Remove N+1 lookup
-                        var addCt = applicationContext.Services.ContentTypeService.GetContentType(a);
-                        if (addCt != null)
-                            dest.AddContentType(addCt);
-                    }
-
-                    //sync templates
-                    dest.AllowedTemplates = source.AllowedTemplates.Select(x => Mapper.Map<ITemplate>(x));
-                    if(source.DefaultTemplate != null)
-                        dest.SetDefaultTemplate(Mapper.Map<ITemplate>(source.DefaultTemplate)); 
-                });
-
-
-            config.CreateMap<ContentTypeSort, int>().ConvertUsing(x => x.Id.Value);
-            config.CreateMap<IContentTypeComposition, string>().ConvertUsing(x => x.Alias);
-
-            config.CreateMap<IContentType, ContentTypeDisplay>()
-                .ForMember(display => display.AllowAsRoot, expression => expression.MapFrom(type => type.AllowedAsRoot))
-                .ForMember(display => display.ListViewEditorName, expression => expression.Ignore())
-                //Ignore because this is not actually used for content types
-                .ForMember(display => display.Trashed, expression => expression.Ignore())
-
-                .ForMember(
-                    dto => dto.AllowedContentTypes,
-                    expression => expression.MapFrom(dto => dto.AllowedContentTypes.Select(x => x.Id.Value)))
-
-                .ForMember(
-                    dto => dto.AvailableCompositeContentTypes,
-                    expression => expression.ResolveUsing(new AvailableCompositeContentTypesResolver(applicationContext)))
-
-                .ForMember(
-                    dto => dto.CompositeContentTypes,
-                    expression => expression.MapFrom(dto => dto.ContentTypeComposition))
-
-                .ForMember(
-                    dto => dto.Groups,
-                    expression => expression.ResolveUsing(new PropertyTypeGroupResolver(applicationContext, _propertyEditorResolver)))
-                .AfterMap(((type, display) =>
-                {
-                    //default
-                    display.ListViewEditorName = Constants.Conventions.DataTypes.ListViewPrefix +  "Content";
-                    if (string.IsNullOrEmpty(type.Name) == false)
-                    {
-                        var name = Constants.Conventions.DataTypes.ListViewPrefix + type.Name;
-                        if(applicationContext.Services.DataTypeService.GetDataTypeDefinitionByName(name) != null)
-                            display.ListViewEditorName = name;
-                    }    
-                    
-                }));
-
-            config.CreateMap<PropertyGroupDisplay, PropertyGroup>()
-                .ForMember(dest => dest.Id, expression => expression.Condition(source => source.Id > 0))
-                .ForMember(g => g.Key, expression => expression.Ignore())
-                .ForMember(g => g.HasIdentity, expression => expression.Ignore())
-                .ForMember(dto => dto.CreateDate, expression => expression.Ignore())
-                .ForMember(dto => dto.UpdateDate, expression => expression.Ignore())
-                //only map if a parent is actually set
-                .ForMember(g => g.ParentId, expression => expression.Condition(display => display.ParentGroupId > 0))
-                .ForMember(g => g.ParentId, expression => expression.MapFrom(display => display.ParentGroupId))
-                //ignore these, this is handled with IContentType.AddPropertyType
-                .ForMember(g => g.PropertyTypes, expression => expression.Ignore());
-
-            config.CreateMap<PropertyTypeDisplay, PropertyType>()
-                
-                .ConstructUsing((PropertyTypeDisplay propertyTypeDisplay) =>
-                {
-                    var dataType = applicationContext.Services.DataTypeService.GetDataTypeDefinitionById(propertyTypeDisplay.DataTypeId);
-                    if (dataType == null) throw new NullReferenceException("No data type found with id " + propertyTypeDisplay.DataTypeId);
-                    return new PropertyType(dataType, propertyTypeDisplay.Alias);
-                })
-
-                //only map if it is actually set
-                .ForMember(dest => dest.Id, expression => expression.Condition(source => source.Id > 0))
-                .ForMember(dto => dto.CreateDate, expression => expression.Ignore())
-                .ForMember(dto => dto.UpdateDate, expression => expression.Ignore())
-                //only map if it is actually set, if it's  not set, it needs to be handled differently and will be taken care of in the 
-                // IContentType.AddPropertyType
-                .ForMember(dest => dest.PropertyGroupId, expression => expression.Condition(source => source.GroupId > 0))
-                .ForMember(type => type.PropertyGroupId, expression => expression.MapFrom(display => new Lazy<int>(() => display.GroupId, false)))
-                .ForMember(type => type.Key, expression => expression.Ignore())
-                .ForMember(type => type.HelpText, expression => expression.Ignore())
-                .ForMember(type => type.HasIdentity, expression => expression.Ignore())
-                //ignore because this is set in the ctor
-                .ForMember(type => type.Alias, expression => expression.Ignore())
-                //ignore because this is obsolete and shouldn't be used
-                .ForMember(type => type.DataTypeId, expression => expression.Ignore())
-                .ForMember(type => type.Mandatory, expression => expression.MapFrom(display => display.Validation.Mandatory))
-                .ForMember(type => type.ValidationRegExp, expression => expression.MapFrom(display => display.Validation.Pattern))
-                .ForMember(type => type.PropertyEditorAlias, expression => expression.MapFrom(display => display.Editor))
-                .ForMember(type => type.DataTypeDefinitionId, expression => expression.MapFrom(display => display.DataTypeId))
-                .ForMember(type => type.Name, expression => expression.MapFrom(display => display.Label));
-        }
-
-        
-    }
+﻿using System;
+using System.Collections.Generic;
+using System.Linq;
+using System.Threading;
+using AutoMapper;
+using Umbraco.Core;
+using Umbraco.Core.Models;
+using Umbraco.Core.Models.Mapping;
+using Umbraco.Core.PropertyEditors;
+using Umbraco.Web.Models.ContentEditing;
+using System.Collections.Generic;
+
+namespace Umbraco.Web.Models.Mapping
+{
+    /// <summary>
+    /// Defines mappings for content/media/members type mappings
+    /// </summary>
+    internal class ContentTypeModelMapper : MapperConfiguration
+    {
+        private readonly Lazy<PropertyEditorResolver> _propertyEditorResolver;
+        
+        //default ctor
+        public ContentTypeModelMapper()
+        {
+            _propertyEditorResolver = new Lazy<PropertyEditorResolver>(() => PropertyEditorResolver.Current);
+        }
+
+        //ctor can be used for testing
+        public ContentTypeModelMapper(Lazy<PropertyEditorResolver> propertyEditorResolver)
+        {
+            _propertyEditorResolver = propertyEditorResolver;
+        }
+
+        public override void ConfigureMappings(IConfiguration config, ApplicationContext applicationContext)
+        {
+            config.CreateMap<IMediaType, ContentTypeBasic>();
+            config.CreateMap<IContentType, ContentTypeBasic>();
+          
+            config.CreateMap<ContentTypeDisplay, IContentType>()
+                .ConstructUsing((ContentTypeDisplay source) => new ContentType(source.ParentId))
+
+                //only map id if set to something higher then zero
+                .ForMember(dto => dto.Id, expression => expression.Condition(display => (Convert.ToInt32(display.Id) > 0)))
+                .ForMember(dto => dto.Id, expression => expression.MapFrom(display => Convert.ToInt32(display.Id)))
+                .ForMember(dto => dto.AllowedAsRoot, expression => expression.MapFrom(display => display.AllowAsRoot))
+                .ForMember(dto => dto.CreatorId, expression => expression.Ignore())
+                .ForMember(dto => dto.Level, expression => expression.Ignore())
+                .ForMember(dto => dto.SortOrder, expression => expression.Ignore())
+                //mapped in aftermap
+                .ForMember(dto => dto.AllowedContentTypes, expression => expression.Ignore())
+                .ForMember(dto => dto.AllowedTemplates, expression => expression.Ignore())
+                
+                //ignore, we'll do this in after map
+                .ForMember(dto => dto.PropertyGroups, expression => expression.Ignore())
+                .AfterMap((source, dest) =>
+                {
+
+                    var addedProperties = new List<string>();
+
+                    //get all properties from groups that are not generic properties or inhertied (-666 id)
+                    var selfNonGenericGroups = source.Groups.Where(x => x.Inherited == false && x.Id != -666).ToArray();
+
+                    foreach (var groupDisplay in selfNonGenericGroups)
+                    {
+                        //use underlying logic to add the property group which should wire most things up for us
+                        dest.AddPropertyGroup(groupDisplay.Name);
+                        
+                        //now update that group with the values from the display object
+                        Mapper.Map(groupDisplay, dest.PropertyGroups[groupDisplay.Name]);
+                        
+                        foreach (var propertyTypeDisplay in groupDisplay.Properties.Where(x => x.Inherited == false))
+                        {
+                            dest.AddPropertyType(Mapper.Map<PropertyType>(propertyTypeDisplay), groupDisplay.Name);
+                            addedProperties.Add(propertyTypeDisplay.Alias);
+                        }   
+                    }
+
+                    //Groups to remove
+                    var groupsToRemove = dest.PropertyGroups.Select(x => x.Name).Except(selfNonGenericGroups.Select(x => x.Name)).ToArray();
+                    foreach (var toRemove in groupsToRemove)
+                    {
+                        dest.RemovePropertyGroup(toRemove);
+                    }
+
+                    //add generic properties
+                    var genericProperties = source.Groups.FirstOrDefault(x => x.Id == -666);
+                    if(genericProperties != null)
+                    {
+                        foreach (var propertyTypeDisplay in genericProperties.Properties.Where(x => x.Inherited == false))
+                        {
+                            dest.AddPropertyType(Mapper.Map<PropertyType>(propertyTypeDisplay));
+                            addedProperties.Add(propertyTypeDisplay.Alias);
+                        }
+                    }
+
+                    //remove deleted types
+                    foreach(var removedType in dest.PropertyTypes
+                            .Where(x => addedProperties.Contains(x.Alias) == false).ToList())
+                    {
+                        dest.RemovePropertyType(removedType.Alias);
+                    }
+
+
+                    //Sync allowed child types
+                    var allowedTypes = source.AllowedContentTypes.Select((t, i) => new ContentTypeSort(t, i));
+                    dest.AllowedContentTypes = allowedTypes.ToArray();
+
+                    //sync compositions
+                    var current = dest.CompositionAliases().ToArray();
+                    var proposed = source.CompositeContentTypes;
+
+                    var remove = current.Where(x => proposed.Contains(x) == false);
+                    var add = proposed.Where(x => current.Contains(x) == false);
+
+                    foreach (var rem in remove)
+                    {
+                        dest.RemoveContentType(rem);
+                    }
+
+                    foreach (var a in add)
+                    {
+                        //TODO: Remove N+1 lookup
+                        var addCt = applicationContext.Services.ContentTypeService.GetContentType(a);
+                        if (addCt != null)
+                            dest.AddContentType(addCt);
+                    }
+
+                    //sync templates
+                    dest.AllowedTemplates = source.AllowedTemplates.Select(x => Mapper.Map<ITemplate>(x));
+                    if(source.DefaultTemplate != null)
+                        dest.SetDefaultTemplate(Mapper.Map<ITemplate>(source.DefaultTemplate)); 
+                });
+
+
+            config.CreateMap<ContentTypeSort, int>().ConvertUsing(x => x.Id.Value);
+            config.CreateMap<IContentTypeComposition, string>().ConvertUsing(x => x.Alias);
+
+            config.CreateMap<IContentType, ContentTypeDisplay>()
+                .ForMember(display => display.AllowAsRoot, expression => expression.MapFrom(type => type.AllowedAsRoot))
+                .ForMember(display => display.ListViewEditorName, expression => expression.Ignore())
+                //Ignore because this is not actually used for content types
+                .ForMember(display => display.Trashed, expression => expression.Ignore())
+
+                .ForMember(
+                    dto => dto.AllowedContentTypes,
+                    expression => expression.MapFrom(dto => dto.AllowedContentTypes.Select(x => x.Id.Value)))
+
+                .ForMember(
+                    dto => dto.AvailableCompositeContentTypes,
+                    expression => expression.ResolveUsing(new AvailableCompositeContentTypesResolver(applicationContext)))
+
+                .ForMember(
+                    dto => dto.CompositeContentTypes,
+                    expression => expression.MapFrom(dto => dto.ContentTypeComposition))
+
+                .ForMember(
+                    dto => dto.Groups,
+                    expression => expression.ResolveUsing(new PropertyTypeGroupResolver(applicationContext, _propertyEditorResolver)))
+                .AfterMap(((type, display) =>
+                {
+                    //default
+                    display.ListViewEditorName = Constants.Conventions.DataTypes.ListViewPrefix +  "Content";
+                    if (string.IsNullOrEmpty(type.Name) == false)
+                    {
+                        var name = Constants.Conventions.DataTypes.ListViewPrefix + type.Name;
+                        if(applicationContext.Services.DataTypeService.GetDataTypeDefinitionByName(name) != null)
+                            display.ListViewEditorName = name;
+                    }    
+                    
+                }));
+
+            config.CreateMap<PropertyGroupDisplay, PropertyGroup>()
+                .ForMember(dest => dest.Id, expression => expression.Condition(source => source.Id > 0))
+                .ForMember(g => g.Key, expression => expression.Ignore())
+                .ForMember(g => g.HasIdentity, expression => expression.Ignore())
+                .ForMember(dto => dto.CreateDate, expression => expression.Ignore())
+                .ForMember(dto => dto.UpdateDate, expression => expression.Ignore())
+                //only map if a parent is actually set
+                .ForMember(g => g.ParentId, expression => expression.Condition(display => display.ParentGroupId > 0))
+                .ForMember(g => g.ParentId, expression => expression.MapFrom(display => display.ParentGroupId))
+                //ignore these, this is handled with IContentType.AddPropertyType
+                .ForMember(g => g.PropertyTypes, expression => expression.Ignore());
+
+            config.CreateMap<PropertyTypeDisplay, PropertyType>()
+                
+                .ConstructUsing((PropertyTypeDisplay propertyTypeDisplay) =>
+                {
+                    var dataType = applicationContext.Services.DataTypeService.GetDataTypeDefinitionById(propertyTypeDisplay.DataTypeId);
+                    if (dataType == null) throw new NullReferenceException("No data type found with id " + propertyTypeDisplay.DataTypeId);
+                    return new PropertyType(dataType, propertyTypeDisplay.Alias);
+                })
+
+                //only map if it is actually set
+                .ForMember(dest => dest.Id, expression => expression.Condition(source => source.Id > 0))
+                .ForMember(dto => dto.CreateDate, expression => expression.Ignore())
+                .ForMember(dto => dto.UpdateDate, expression => expression.Ignore())
+                //only map if it is actually set, if it's  not set, it needs to be handled differently and will be taken care of in the 
+                // IContentType.AddPropertyType
+                .ForMember(dest => dest.PropertyGroupId, expression => expression.Condition(source => source.GroupId > 0))
+                .ForMember(type => type.PropertyGroupId, expression => expression.MapFrom(display => new Lazy<int>(() => display.GroupId, false)))
+                .ForMember(type => type.Key, expression => expression.Ignore())
+                .ForMember(type => type.HelpText, expression => expression.Ignore())
+                .ForMember(type => type.HasIdentity, expression => expression.Ignore())
+                //ignore because this is set in the ctor
+                .ForMember(type => type.Alias, expression => expression.Ignore())
+                //ignore because this is obsolete and shouldn't be used
+                .ForMember(type => type.DataTypeId, expression => expression.Ignore())
+                .ForMember(type => type.Mandatory, expression => expression.MapFrom(display => display.Validation.Mandatory))
+                .ForMember(type => type.ValidationRegExp, expression => expression.MapFrom(display => display.Validation.Pattern))
+                .ForMember(type => type.PropertyEditorAlias, expression => expression.MapFrom(display => display.Editor))
+                .ForMember(type => type.DataTypeDefinitionId, expression => expression.MapFrom(display => display.DataTypeId))
+                .ForMember(type => type.Name, expression => expression.MapFrom(display => display.Label));
+        }
+
+        
+    }
 }