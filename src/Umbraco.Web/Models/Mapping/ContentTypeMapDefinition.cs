﻿using System;
using System.Collections.Generic;
using System.Linq;
using Umbraco.Core;
using Umbraco.Core.Logging;
using Umbraco.Core.Mapping;
using Umbraco.Core.Models;
using Umbraco.Core.PropertyEditors;
using Umbraco.Web.Models.ContentEditing;
using Umbraco.Core.Services;
using Umbraco.Core.Exceptions;

namespace Umbraco.Web.Models.Mapping
{
    /// <summary>
    /// Defines mappings for content/media/members type mappings
    /// </summary>
    internal class ContentTypeMapDefinition : IMapDefinition
    {
        private readonly PropertyEditorCollection _propertyEditors;
        private readonly IDataTypeService _dataTypeService;
        private readonly IFileService _fileService;
        private readonly IContentTypeService _contentTypeService;
        private readonly IMediaTypeService _mediaTypeService;
        private readonly IMemberTypeService _memberTypeService;
        private readonly ILogger _logger;

        public ContentTypeMapDefinition(PropertyEditorCollection propertyEditors, IDataTypeService dataTypeService, IFileService fileService,
            IContentTypeService contentTypeService, IMediaTypeService mediaTypeService, IMemberTypeService memberTypeService,
            ILogger logger)
        {
            _propertyEditors = propertyEditors;
            _dataTypeService = dataTypeService;
            _fileService = fileService;
            _contentTypeService = contentTypeService;
            _mediaTypeService = mediaTypeService;
            _memberTypeService = memberTypeService;
            _logger = logger;
        }

        public void DefineMaps(UmbracoMapper mapper)
        {
            mapper.Define<DocumentTypeSave, IContentType>((source, context) => new ContentType(source.ParentId), Map);
            mapper.Define<MediaTypeSave, IMediaType>((source, context) => new MediaType(source.ParentId), Map);
            mapper.Define<MemberTypeSave, IMemberType>((source, context) => new MemberType(source.ParentId), Map);

            mapper.Define<IContentType, DocumentTypeDisplay>((source, context) => new DocumentTypeDisplay(), Map);
            mapper.Define<IMediaType, MediaTypeDisplay>((source, context) => new MediaTypeDisplay(), Map);
            mapper.Define<IMemberType, MemberTypeDisplay>((source, context) => new MemberTypeDisplay(), Map);

            mapper.Define<PropertyTypeBasic, PropertyType>(
                (source, context) =>
                {
                    var dataType = _dataTypeService.GetDataType(source.DataTypeId);
                    if (dataType == null) throw new NullReferenceException("No data type found with id " + source.DataTypeId);
                    return new PropertyType(dataType, source.Alias);
                }, Map);

            // TODO: isPublishing in ctor?
            mapper.Define<PropertyGroupBasic<PropertyTypeBasic>, PropertyGroup>((source, context) => new PropertyGroup(false), Map);
            mapper.Define<PropertyGroupBasic<MemberPropertyTypeBasic>, PropertyGroup>((source, context) => new PropertyGroup(false), Map);

            mapper.Define<IContentTypeComposition, ContentTypeBasic>((source, context) => new ContentTypeBasic(), Map);
            mapper.Define<IContentType, ContentTypeBasic>((source, context) => new ContentTypeBasic(), Map);
            mapper.Define<IMediaType, ContentTypeBasic>((source, context) => new ContentTypeBasic(), Map);
            mapper.Define<IMemberType, ContentTypeBasic>((source, context) => new ContentTypeBasic(), Map);

            mapper.Define<DocumentTypeSave, DocumentTypeDisplay>((source, context) => new DocumentTypeDisplay(), Map);
            mapper.Define<MediaTypeSave, MediaTypeDisplay>((source, context) => new MediaTypeDisplay(), Map);
            mapper.Define<MemberTypeSave, MemberTypeDisplay>((source, context) => new MemberTypeDisplay(), Map);

            mapper.Define<PropertyGroupBasic<PropertyTypeBasic>, PropertyGroupDisplay<PropertyTypeDisplay>>((source, context) => new PropertyGroupDisplay<PropertyTypeDisplay>(), Map);
            mapper.Define<PropertyGroupBasic<MemberPropertyTypeBasic>, PropertyGroupDisplay<MemberPropertyTypeDisplay>>((source, context) => new PropertyGroupDisplay<MemberPropertyTypeDisplay>(), Map);

            mapper.Define<PropertyTypeBasic, PropertyTypeDisplay>((source, context) => new PropertyTypeDisplay(), Map);
            mapper.Define<MemberPropertyTypeBasic, MemberPropertyTypeDisplay>((source, context) => new MemberPropertyTypeDisplay(), Map);
        }

        // no MapAll - take care
        private void Map(DocumentTypeSave source, IContentType target, MapperContext context)
        {
            MapSaveToTypeBase<DocumentTypeSave, PropertyTypeBasic>(source, target, context);
            MapComposition(source, target, alias => _contentTypeService.Get(alias));

            target.AllowedTemplates = source.AllowedTemplates
                .Where(x => x != null)
                .Select(_fileService.GetTemplate)
                .Where(x => x != null)
                .ToArray();

            target.SetDefaultTemplate(source.DefaultTemplate == null ? null : _fileService.GetTemplate(source.DefaultTemplate));
        }

        // no MapAll - take care
        private void Map(MediaTypeSave source, IMediaType target, MapperContext context)
        {
            MapSaveToTypeBase<MediaTypeSave, PropertyTypeBasic>(source, target, context);
            MapComposition(source, target, alias => _mediaTypeService.Get(alias));
        }

        // no MapAll - take care
        private void Map(MemberTypeSave source, IMemberType target, MapperContext context)
        {
            MapSaveToTypeBase<MemberTypeSave, MemberPropertyTypeBasic>(source, target, context);
            MapComposition(source, target, alias => _memberTypeService.Get(alias));

            foreach (var propertyType in source.Groups.SelectMany(x => x.Properties))
            {
                var localCopy = propertyType;
                var destProp = target.PropertyTypes.SingleOrDefault(x => x.Alias.InvariantEquals(localCopy.Alias));
                if (destProp == null) continue;
                target.SetMemberCanEditProperty(localCopy.Alias, localCopy.MemberCanEditProperty);
                target.SetMemberCanViewProperty(localCopy.Alias, localCopy.MemberCanViewProperty);
                target.SetIsSensitiveProperty(localCopy.Alias, localCopy.IsSensitiveData);
            }
        }

        // no MapAll - take care
        private void Map(IContentType source, DocumentTypeDisplay target, MapperContext context)
        {
            MapTypeToDisplayBase<DocumentTypeDisplay, PropertyTypeDisplay>(source, target);

            target.AllowCultureVariant = source.VariesByCulture();

            //sync templates
            target.AllowedTemplates = context.MapEnumerable<ITemplate, EntityBasic>(source.AllowedTemplates);

            if (source.DefaultTemplate != null)
                target.DefaultTemplate = context.Map<EntityBasic>(source.DefaultTemplate);

            //default listview
            target.ListViewEditorName = Constants.Conventions.DataTypes.ListViewPrefix + "Content";

            if (string.IsNullOrEmpty(source.Alias)) return;

            var name = Constants.Conventions.DataTypes.ListViewPrefix + source.Alias;
            if (_dataTypeService.GetDataType(name) != null)
                target.ListViewEditorName = name;
        }

        // no MapAll - take care
        private void Map(IMediaType source, MediaTypeDisplay target, MapperContext context)
        {
            MapTypeToDisplayBase<MediaTypeDisplay, PropertyTypeDisplay>(source, target);

            //default listview
            target.ListViewEditorName = Constants.Conventions.DataTypes.ListViewPrefix + "Media";

            if (string.IsNullOrEmpty(source.Name)) return;

            var name = Constants.Conventions.DataTypes.ListViewPrefix + source.Name;
            if (_dataTypeService.GetDataType(name) != null)
                target.ListViewEditorName = name;
        }

        // no MapAll - take care
        private void Map(IMemberType source, MemberTypeDisplay target, MapperContext context)
        {
            MapTypeToDisplayBase<MemberTypeDisplay, MemberPropertyTypeDisplay>(source, target);

            //map the MemberCanEditProperty,MemberCanViewProperty,IsSensitiveData
            foreach (var propertyType in source.PropertyTypes)
            {
                var localCopy = propertyType;
                var displayProp = target.Groups.SelectMany(dest => dest.Properties).SingleOrDefault(dest => dest.Alias.InvariantEquals(localCopy.Alias));
                if (displayProp == null) continue;
                displayProp.MemberCanEditProperty = source.MemberCanEditProperty(localCopy.Alias);
                displayProp.MemberCanViewProperty = source.MemberCanViewProperty(localCopy.Alias);
                displayProp.IsSensitiveData = source.IsSensitiveProperty(localCopy.Alias);
            }
        }

        // Umbraco.Code.MapAll -Blueprints
        private static void Map(IContentTypeBase source, ContentTypeBasic target, string entityType)
        {
            target.Udi = Udi.Create(entityType, source.Key);
            target.Alias = source.Alias;
            target.CreateDate = source.CreateDate;
            target.Description = source.Description;
            target.Icon = source.Icon;
            target.Id = source.Id;
            target.IsContainer = source.IsContainer;
            target.IsElement = source.IsElement;
            target.Key = source.Key;
            target.Name = source.Name;
            target.ParentId = source.ParentId;
            target.Path = source.Path;
            target.Thumbnail = source.Thumbnail;
            target.Trashed = source.Trashed;
            target.UpdateDate = source.UpdateDate;
        }

        // no MapAll - uses the IContentTypeBase map method, which has MapAll
        private static void Map(IContentTypeComposition source, ContentTypeBasic target, MapperContext context)
        {
            Map(source, target, Constants.UdiEntityType.MemberType);
        }

        // no MapAll - uses the IContentTypeBase map method, which has MapAll
        private static void Map(IContentType source, ContentTypeBasic target, MapperContext context)
        {
            Map(source, target, Constants.UdiEntityType.DocumentType);
        }

        // no MapAll - uses the IContentTypeBase map method, which has MapAll
        private static void Map(IMediaType source, ContentTypeBasic target, MapperContext context)
        {
            Map(source, target, Constants.UdiEntityType.MediaType);
        }

        // no MapAll - uses the IContentTypeBase map method, which has MapAll
        private static void Map(IMemberType source, ContentTypeBasic target, MapperContext context)
        {
            Map(source, target, Constants.UdiEntityType.MemberType);
        }

        // Umbraco.Code.MapAll -CreateDate -DeleteDate -UpdateDate
        // Umbraco.Code.MapAll -SupportsPublishing -Key -PropertyEditorAlias -ValueStorageType
        private static void Map(PropertyTypeBasic source, PropertyType target, MapperContext context)
        {
            target.Name = source.Label;
            target.DataTypeId = source.DataTypeId;
            target.DataTypeKey = source.DataTypeKey;
            target.Mandatory = source.Validation.Mandatory;
            target.MandatoryMessage = source.Validation.MandatoryMessage;
            target.ValidationRegExp = source.Validation.Pattern;
<<<<<<< HEAD
            target.Variations = source.AllowCultureVariant
                ? target.Variations.SetFlag(ContentVariation.Culture)
                : target.Variations.UnsetFlag(ContentVariation.Culture);
            
=======
            target.ValidationRegExpMessage = source.Validation.PatternMessage;
            target.Variations = source.AllowCultureVariant ? ContentVariation.Culture : ContentVariation.Nothing;

>>>>>>> d205e982
            if (source.Id > 0)
                target.Id = source.Id;

            if (source.GroupId > 0)
                target.PropertyGroupId = new Lazy<int>(() => source.GroupId, false);

            target.Alias = source.Alias;
            target.Description = source.Description;
            target.SortOrder = source.SortOrder;
        }

        // no MapAll - take care
        private void Map(DocumentTypeSave source, DocumentTypeDisplay target, MapperContext context)
        {
            MapTypeToDisplayBase<DocumentTypeSave, PropertyTypeBasic, DocumentTypeDisplay, PropertyTypeDisplay>(source, target, context);

            //sync templates
            var destAllowedTemplateAliases = target.AllowedTemplates.Select(x => x.Alias);
            //if the dest is set and it's the same as the source, then don't change
            if (destAllowedTemplateAliases.SequenceEqual(source.AllowedTemplates) == false)
            {
                var templates = _fileService.GetTemplates(source.AllowedTemplates.ToArray());
                target.AllowedTemplates = source.AllowedTemplates
                    .Select(x =>
                    {
                        var template = templates.SingleOrDefault(t => t.Alias == x);
                        return template != null
                            ? context.Map<EntityBasic>(template)
                            : null;
                    })
                    .WhereNotNull()
                    .ToArray();
            }

            if (source.DefaultTemplate.IsNullOrWhiteSpace() == false)
            {
                //if the dest is set and it's the same as the source, then don't change
                if (target.DefaultTemplate == null || source.DefaultTemplate != target.DefaultTemplate.Alias)
                {
                    var template = _fileService.GetTemplate(source.DefaultTemplate);
                    target.DefaultTemplate = template == null ? null : context.Map<EntityBasic>(template);
                }
            }
            else
            {
                target.DefaultTemplate = null;
            }
        }

        // no MapAll - take care
        private void Map(MediaTypeSave source, MediaTypeDisplay target, MapperContext context)
        {
            MapTypeToDisplayBase<MediaTypeSave, PropertyTypeBasic, MediaTypeDisplay, PropertyTypeDisplay>(source, target, context);
        }

        // no MapAll - take care
        private void Map(MemberTypeSave source, MemberTypeDisplay target, MapperContext context)
        {
            MapTypeToDisplayBase<MemberTypeSave, MemberPropertyTypeBasic, MemberTypeDisplay, MemberPropertyTypeDisplay>(source, target, context);
        }

        // Umbraco.Code.MapAll -CreateDate -UpdateDate -DeleteDate -Key -PropertyTypes
        private static void Map(PropertyGroupBasic<PropertyTypeBasic> source, PropertyGroup target, MapperContext context)
        {
            if (source.Id > 0)
                target.Id = source.Id;
            target.Name = source.Name;
            target.SortOrder = source.SortOrder;
        }

        // Umbraco.Code.MapAll -CreateDate -UpdateDate -DeleteDate -Key -PropertyTypes
        private static void Map(PropertyGroupBasic<MemberPropertyTypeBasic> source, PropertyGroup target, MapperContext context)
        {
            if (source.Id > 0)
                target.Id = source.Id;
            target.Name = source.Name;
            target.SortOrder = source.SortOrder;
        }

        // Umbraco.Code.MapAll -ContentTypeId -ParentTabContentTypes -ParentTabContentTypeNames
        private static void Map(PropertyGroupBasic<PropertyTypeBasic> source, PropertyGroupDisplay<PropertyTypeDisplay> target, MapperContext context)
        {
            if (source.Id > 0)
                target.Id = source.Id;

            target.Inherited = source.Inherited;
            target.Name = source.Name;
            target.SortOrder = source.SortOrder;

            target.Properties = context.MapEnumerable<PropertyTypeBasic, PropertyTypeDisplay>(source.Properties);
        }

        // Umbraco.Code.MapAll -ContentTypeId -ParentTabContentTypes -ParentTabContentTypeNames
        private static void Map(PropertyGroupBasic<MemberPropertyTypeBasic> source, PropertyGroupDisplay<MemberPropertyTypeDisplay> target, MapperContext context)
        {
            if (source.Id > 0)
                target.Id = source.Id;

            target.Inherited = source.Inherited;
            target.Name = source.Name;
            target.SortOrder = source.SortOrder;

            target.Properties = context.MapEnumerable<MemberPropertyTypeBasic, MemberPropertyTypeDisplay>(source.Properties);
        }

        // Umbraco.Code.MapAll -Editor -View -Config -ContentTypeId -ContentTypeName -Locked
        private static void Map(PropertyTypeBasic source, PropertyTypeDisplay target, MapperContext context)
        {
            target.Alias = source.Alias;
            target.AllowCultureVariant = source.AllowCultureVariant;
            target.DataTypeId = source.DataTypeId;
            target.DataTypeKey = source.DataTypeKey;
            target.Description = source.Description;
            target.GroupId = source.GroupId;
            target.Id = source.Id;
            target.Inherited = source.Inherited;
            target.Label = source.Label;
            target.SortOrder = source.SortOrder;
            target.Validation = source.Validation;
        }

        // Umbraco.Code.MapAll -Editor -View -Config -ContentTypeId -ContentTypeName -Locked
        private static void Map(MemberPropertyTypeBasic source, MemberPropertyTypeDisplay target, MapperContext context)
        {
            target.Alias = source.Alias;
            target.AllowCultureVariant = source.AllowCultureVariant;
            target.DataTypeId = source.DataTypeId;
            target.DataTypeKey = source.DataTypeKey;
            target.Description = source.Description;
            target.GroupId = source.GroupId;
            target.Id = source.Id;
            target.Inherited = source.Inherited;
            target.IsSensitiveData = source.IsSensitiveData;
            target.Label = source.Label;
            target.MemberCanEditProperty = source.MemberCanEditProperty;
            target.MemberCanViewProperty = source.MemberCanViewProperty;
            target.SortOrder = source.SortOrder;
            target.Validation = source.Validation;
        }

        // Umbraco.Code.MapAll -CreatorId -Level -SortOrder
        // Umbraco.Code.MapAll -CreateDate -UpdateDate -DeleteDate
        // Umbraco.Code.MapAll -ContentTypeComposition (done by AfterMapSaveToType)
        private static void MapSaveToTypeBase<TSource, TSourcePropertyType>(TSource source, IContentTypeComposition target, MapperContext context)
            where TSource : ContentTypeSave<TSourcePropertyType>
            where TSourcePropertyType : PropertyTypeBasic
        {
            // TODO: not so clean really
            var isPublishing = target is IContentType;

            var id = Convert.ToInt32(source.Id);
            if (id > 0)
                target.Id = id;

            target.Alias = source.Alias;
            target.Description = source.Description;
            target.Icon = source.Icon;
            target.IsContainer = source.IsContainer;
            target.IsElement = source.IsElement;
            target.Key = source.Key;
            target.Name = source.Name;
            target.ParentId = source.ParentId;
            target.Path = source.Path;
            target.Thumbnail = source.Thumbnail;

            target.AllowedAsRoot = source.AllowAsRoot;
            target.AllowedContentTypes = source.AllowedContentTypes.Select((t, i) => new ContentTypeSort(t, i));

            if (!(target is IMemberType))
            {
                target.Variations = source.AllowCultureVariant                    
                    ? target.Variations.SetFlag(ContentVariation.Culture)                    
                    : target.Variations.UnsetFlag(ContentVariation.Culture);
            }

            // handle property groups and property types
            // note that ContentTypeSave has
            // - all groups, inherited and local; only *one* occurrence per group *name*
            // - potentially including the generic properties group
            // - all properties, inherited and local
            //
            // also, see PropertyTypeGroupResolver.ResolveCore:
            // - if a group is local *and* inherited, then Inherited is true
            //   and the identifier is the identifier of the *local* group
            //
            // IContentTypeComposition AddPropertyGroup, AddPropertyType methods do some
            // unique-alias-checking, etc that is *not* compatible with re-mapping everything
            // the way we do it here, so we should exclusively do it by
            // - managing a property group's PropertyTypes collection
            // - managing the content type's PropertyTypes collection (for generic properties)

            // handle actual groups (non-generic-properties)
            var destOrigGroups = target.PropertyGroups.ToArray(); // local groups
            var destOrigProperties = target.PropertyTypes.ToArray(); // all properties, in groups or not
            var destGroups = new List<PropertyGroup>();
            var sourceGroups = source.Groups.Where(x => x.IsGenericProperties == false).ToArray();
            foreach (var sourceGroup in sourceGroups)
            {
                // get the dest group
                var destGroup = MapSaveGroup(sourceGroup, destOrigGroups, context);

                // handle local properties
                var destProperties = sourceGroup.Properties
                    .Where(x => x.Inherited == false)
                    .Select(x => MapSaveProperty(x, destOrigProperties, context))
                    .ToArray();

                // if the group has no local properties, skip it, ie sort-of garbage-collect
                // local groups which would not have local properties anymore
                if (destProperties.Length == 0)
                    continue;

                // ensure no duplicate alias, then assign the group properties collection
                EnsureUniqueAliases(destProperties);
                destGroup.PropertyTypes = new PropertyTypeCollection(isPublishing, destProperties);
                destGroups.Add(destGroup);
            }

            // ensure no duplicate name, then assign the groups collection
            EnsureUniqueNames(destGroups);
            target.PropertyGroups = new PropertyGroupCollection(destGroups);

            // because the property groups collection was rebuilt, there is no need to remove
            // the old groups - they are just gone and will be cleared by the repository

            // handle non-grouped (ie generic) properties
            var genericPropertiesGroup = source.Groups.FirstOrDefault(x => x.IsGenericProperties);
            if (genericPropertiesGroup != null)
            {
                // handle local properties
                var destProperties = genericPropertiesGroup.Properties
                    .Where(x => x.Inherited == false)
                    .Select(x => MapSaveProperty(x, destOrigProperties, context))
                    .ToArray();

                // ensure no duplicate alias, then assign the generic properties collection
                EnsureUniqueAliases(destProperties);
                target.NoGroupPropertyTypes = new PropertyTypeCollection(isPublishing, destProperties);
            }

            // because all property collections were rebuilt, there is no need to remove
            // some old properties, they are just gone and will be cleared by the repository
        }

        // Umbraco.Code.MapAll -Blueprints -Errors -ListViewEditorName -Trashed
        private void MapTypeToDisplayBase(IContentTypeComposition source, ContentTypeCompositionDisplay target)
        {
            target.Alias = source.Alias;
            target.AllowAsRoot = source.AllowedAsRoot;
            target.CreateDate = source.CreateDate;
            target.Description = source.Description;
            target.Icon = source.Icon;
            target.Id = source.Id;
            target.IsContainer = source.IsContainer;
            target.IsElement = source.IsElement;
            target.Key = source.Key;
            target.Name = source.Name;
            target.ParentId = source.ParentId;
            target.Path = source.Path;
            target.Thumbnail = source.Thumbnail;
            target.Udi = MapContentTypeUdi(source);
            target.UpdateDate = source.UpdateDate;

            target.AllowedContentTypes = source.AllowedContentTypes.Select(x => x.Id.Value);
            target.CompositeContentTypes = source.ContentTypeComposition.Select(x => x.Alias);
            target.LockedCompositeContentTypes = MapLockedCompositions(source);
        }

        // no MapAll - relies on the non-generic method
        private void MapTypeToDisplayBase<TTarget, TTargetPropertyType>(IContentTypeComposition source, TTarget target)
            where TTarget : ContentTypeCompositionDisplay<TTargetPropertyType>
            where TTargetPropertyType : PropertyTypeDisplay, new()
        {
            MapTypeToDisplayBase(source, target);

            var groupsMapper = new PropertyTypeGroupMapper<TTargetPropertyType>(_propertyEditors, _dataTypeService, _logger);
            target.Groups = groupsMapper.Map(source);
        }

        // Umbraco.Code.MapAll -CreateDate -UpdateDate -ListViewEditorName -Errors -LockedCompositeContentTypes
        private void MapTypeToDisplayBase(ContentTypeSave source, ContentTypeCompositionDisplay target)
        {
            target.Alias = source.Alias;
            target.AllowAsRoot = source.AllowAsRoot;
            target.AllowedContentTypes = source.AllowedContentTypes;
            target.Blueprints = source.Blueprints;
            target.CompositeContentTypes = source.CompositeContentTypes;
            target.Description = source.Description;
            target.Icon = source.Icon;
            target.Id = source.Id;
            target.IsContainer = source.IsContainer;
            target.IsElement = source.IsElement;
            target.Key = source.Key;
            target.Name = source.Name;
            target.ParentId = source.ParentId;
            target.Path = source.Path;
            target.Thumbnail = source.Thumbnail;
            target.Trashed = source.Trashed;
            target.Udi = source.Udi;
        }

        // no MapAll - relies on the non-generic method
        private void MapTypeToDisplayBase<TSource, TSourcePropertyType, TTarget, TTargetPropertyType>(TSource source, TTarget target, MapperContext context)
            where TSource : ContentTypeSave<TSourcePropertyType>
            where TSourcePropertyType : PropertyTypeBasic
            where TTarget : ContentTypeCompositionDisplay<TTargetPropertyType>
            where TTargetPropertyType : PropertyTypeDisplay
        {
            MapTypeToDisplayBase(source, target);

            target.Groups = context.MapEnumerable<PropertyGroupBasic<TSourcePropertyType>, PropertyGroupDisplay<TTargetPropertyType>>(source.Groups);
        }

        private IEnumerable<string> MapLockedCompositions(IContentTypeComposition source)
        {
            // get ancestor ids from path of parent if not root
            if (source.ParentId == Constants.System.Root)
                return Enumerable.Empty<string>();

            var parent = _contentTypeService.Get(source.ParentId);
            if (parent == null)
                return Enumerable.Empty<string>();

            var aliases = new List<string>();
            var ancestorIds = parent.Path.Split(',').Select(int.Parse);
            // loop through all content types and return ordered aliases of ancestors
            var allContentTypes = _contentTypeService.GetAll().ToArray();
            foreach (var ancestorId in ancestorIds)
            {
                var ancestor = allContentTypes.FirstOrDefault(x => x.Id == ancestorId);
                if (ancestor != null)
                    aliases.Add(ancestor.Alias);
            }
            return aliases.OrderBy(x => x);
        }

        internal static Udi MapContentTypeUdi(IContentTypeComposition source)
        {
            if (source == null) return null;

            string udiType;
            switch (source)
            {
                case IMemberType _:
                    udiType = Constants.UdiEntityType.MemberType;
                    break;
                case IMediaType _:
                    udiType = Constants.UdiEntityType.MediaType;
                    break;
                case IContentType _:
                    udiType = Constants.UdiEntityType.DocumentType;
                    break;
                default:
                    throw new PanicException($"Source is of type {source.GetType()} which isn't supported here");
            }

            return Udi.Create(udiType, source.Key);
        }

        private static PropertyGroup MapSaveGroup<TPropertyType>(PropertyGroupBasic<TPropertyType> sourceGroup, IEnumerable<PropertyGroup> destOrigGroups, MapperContext context)
            where TPropertyType : PropertyTypeBasic
        {
            PropertyGroup destGroup;
            if (sourceGroup.Id > 0)
            {
                // update an existing group
                // ensure it is still there, then map/update
                destGroup = destOrigGroups.FirstOrDefault(x => x.Id == sourceGroup.Id);
                if (destGroup != null)
                {
                    context.Map(sourceGroup, destGroup);
                    return destGroup;
                }

                // force-clear the ID as it does not match anything
                sourceGroup.Id = 0;
            }

            // insert a new group, or update an existing group that has
            // been deleted in the meantime and we need to re-create
            // map/create
            destGroup = context.Map<PropertyGroup>(sourceGroup);
            return destGroup;
        }

        private static PropertyType MapSaveProperty(PropertyTypeBasic sourceProperty, IEnumerable<PropertyType> destOrigProperties, MapperContext context)
        {
            PropertyType destProperty;
            if (sourceProperty.Id > 0)
            {
                // updating an existing property
                // ensure it is still there, then map/update
                destProperty = destOrigProperties.FirstOrDefault(x => x.Id == sourceProperty.Id);
                if (destProperty != null)
                {
                    context.Map(sourceProperty, destProperty);
                    return destProperty;
                }

                // force-clear the ID as it does not match anything
                sourceProperty.Id = 0;
            }

            // insert a new property, or update an existing property that has
            // been deleted in the meantime and we need to re-create
            // map/create
            destProperty = context.Map<PropertyType>(sourceProperty);
            return destProperty;
        }

        private static void EnsureUniqueAliases(IEnumerable<PropertyType> properties)
        {
            var propertiesA = properties.ToArray();
            var distinctProperties = propertiesA
                .Select(x => x.Alias.ToUpperInvariant())
                .Distinct()
                .Count();
            if (distinctProperties != propertiesA.Length)
                throw new InvalidOperationException("Cannot map properties due to alias conflict.");
        }

        private static void EnsureUniqueNames(IEnumerable<PropertyGroup> groups)
        {
            var groupsA = groups.ToArray();
            var distinctProperties = groupsA
                .Select(x => x.Name.ToUpperInvariant())
                .Distinct()
                .Count();
            if (distinctProperties != groupsA.Length)
                throw new InvalidOperationException("Cannot map groups due to name conflict.");
        }

        private static void MapComposition(ContentTypeSave source, IContentTypeComposition target, Func<string, IContentTypeComposition> getContentType)
        {
            var current = target.CompositionAliases().ToArray();
            var proposed = source.CompositeContentTypes;

            var remove = current.Where(x => !proposed.Contains(x));
            var add = proposed.Where(x => !current.Contains(x));

            foreach (var alias in remove)
                target.RemoveContentType(alias);

            foreach (var alias in add)
            {
                // TODO: Remove N+1 lookup
                var contentType = getContentType(alias);
                if (contentType != null)
                    target.AddContentType(contentType);
            }
        }
    }
}<|MERGE_RESOLUTION|>--- conflicted
+++ resolved
@@ -224,16 +224,11 @@
             target.Mandatory = source.Validation.Mandatory;
             target.MandatoryMessage = source.Validation.MandatoryMessage;
             target.ValidationRegExp = source.Validation.Pattern;
-<<<<<<< HEAD
+            target.ValidationRegExpMessage = source.Validation.PatternMessage;
             target.Variations = source.AllowCultureVariant
                 ? target.Variations.SetFlag(ContentVariation.Culture)
                 : target.Variations.UnsetFlag(ContentVariation.Culture);
             
-=======
-            target.ValidationRegExpMessage = source.Validation.PatternMessage;
-            target.Variations = source.AllowCultureVariant ? ContentVariation.Culture : ContentVariation.Nothing;
-
->>>>>>> d205e982
             if (source.Id > 0)
                 target.Id = source.Id;
 
