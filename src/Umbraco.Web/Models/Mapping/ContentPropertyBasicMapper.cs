--- conflicted
+++ resolved
@@ -76,11 +76,8 @@
             dest.Segment = segment;
 
             // if no 'IncludeProperties' were specified or this property is set to be included - we will map the value and return.
-<<<<<<< HEAD
-            dest.Value = editor.GetValueEditor().ToEditor(property, culture);
-=======
-            dest.Value = editor.GetValueEditor().ToEditor(property, DataTypeService, culture, segment);
->>>>>>> 7a113ca3
+            dest.Value = editor.GetValueEditor().ToEditor(property, culture, segment);
+
         }
     }
 }