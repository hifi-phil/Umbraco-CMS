﻿using System;
using System.Collections.Generic;
using System.Web;
using System.Web.Mvc;
<<<<<<< HEAD
using Umbraco.Cms.Core;
using Umbraco.Extensions;
=======
using Umbraco.Core;
using Umbraco.Core.Models;
using Umbraco.Core.Models.PublishedContent;
using Umbraco.Core.PropertyEditors.ValueConverters;
>>>>>>> 9cc9ecf8
using Umbraco.Web.Composing;

namespace Umbraco.Web
{
    /// <summary>
    /// Extension methods for UrlHelper for use in templates
    /// </summary>
    public static class UrlHelperRenderExtensions
    {
<<<<<<< HEAD
        // #region GetCropUrl
        //
        // /// <summary>
        // /// Gets the ImageProcessor URL of a media item by the crop alias (using default media item property alias of "umbracoFile")
        // /// </summary>
        // /// <param name="urlHelper"></param>
        // /// <param name="mediaItem">
        // /// The IPublishedContent item.
        // /// </param>
        // /// <param name="cropAlias">
        // /// The crop alias e.g. thumbnail
        // /// </param>
        // /// <param name="htmlEncode">
        // /// Whether to HTML encode this URL - default is true - w3c standards require HTML attributes to be HTML encoded but this can be
        // /// set to false if using the result of this method for CSS.
        // /// </param>
        // /// <returns></returns>
        // public static IHtmlString GetCropUrl(this UrlHelper urlHelper, IPublishedContent mediaItem, IImageUrlGenerator imageUrlGenerator, string cropAlias, bool htmlEncode = true)
        // {
        //     if (mediaItem == null) return EmptyHtmlString;
        //
        //     var url = mediaItem.GetCropUrl(imageUrlGenerator, cropAlias: cropAlias, useCropDimensions: true);
        //     return htmlEncode ? new HtmlString(HttpUtility.HtmlEncode(url)) : new HtmlString(url);
        // }
        //
        // /// <summary>
        // /// Gets the ImageProcessor URL by the crop alias using the specified property containing the image cropper Json data on the IPublishedContent item.
        // /// </summary>
        // /// <param name="urlHelper"></param>
        // /// <param name="mediaItem">
        // /// The IPublishedContent item.
        // /// </param>
        // /// <param name="propertyAlias">
        // /// The property alias of the property containing the Json data e.g. umbracoFile
        // /// </param>
        // /// <param name="cropAlias">
        // /// The crop alias e.g. thumbnail
        // /// </param>
        // /// <param name="htmlEncode">
        // /// Whether to HTML encode this URL - default is true - w3c standards require HTML attributes to be HTML encoded but this can be
        // /// set to false if using the result of this method for CSS.
        // /// </param>
        // /// <returns>
        // /// The ImageProcessor.Web URL.
        // /// </returns>
        // public static IHtmlString GetCropUrl(this UrlHelper urlHelper, IPublishedContent mediaItem, string propertyAlias, string cropAlias, IImageUrlGenerator imageUrlGenerator, bool htmlEncode = true)
        // {
        //     if (mediaItem == null) return EmptyHtmlString;
        //
        //     var url = mediaItem.GetCropUrl(imageUrlGenerator, propertyAlias: propertyAlias, cropAlias: cropAlias, useCropDimensions: true);
        //     return htmlEncode ? new HtmlString(HttpUtility.HtmlEncode(url)) : new HtmlString(url);
        // }
        //
        // /// <summary>
        // /// Gets the ImageProcessor URL from the image path.
        // /// </summary>
        // /// <param name="mediaItem">
        // /// The IPublishedContent item.
        // /// </param>
        // /// <param name="width">
        // /// The width of the output image.
        // /// </param>
        // /// <param name="height">
        // /// The height of the output image.
        // /// </param>
        // /// <param name="propertyAlias">
        // /// Property alias of the property containing the Json data.
        // /// </param>
        // /// <param name="cropAlias">
        // /// The crop alias.
        // /// </param>
        // /// <param name="quality">
        // /// Quality percentage of the output image.
        // /// </param>
        // /// <param name="imageCropMode">
        // /// The image crop mode.
        // /// </param>
        // /// <param name="imageCropAnchor">
        // /// The image crop anchor.
        // /// </param>
        // /// <param name="preferFocalPoint">
        // /// Use focal point to generate an output image using the focal point instead of the predefined crop if there is one
        // /// </param>
        // /// <param name="useCropDimensions">
        // /// Use crop dimensions to have the output image sized according to the predefined crop sizes, this will override the width and height parameters
        // /// </param>
        // /// <param name="cacheBuster">
        // /// Add a serialized date of the last edit of the item to ensure client cache refresh when updated
        // /// </param>
        // /// <param name="furtherOptions">
        // /// These are any query string parameters (formatted as query strings) that ImageProcessor supports. For example:
        // /// <example>
        // /// <![CDATA[
        // /// furtherOptions: "&bgcolor=fff"
        // /// ]]>
        // /// </example>
        // /// </param>
        // /// <param name="ratioMode">
        // /// Use a dimension as a ratio
        // /// </param>
        // /// <param name="upScale">
        // /// If the image should be upscaled to requested dimensions
        // /// </param>
        // /// <param name="urlHelper"></param>
        // /// <param name="htmlEncode">
        // /// Whether to HTML encode this URL - default is true - w3c standards require HTML attributes to be HTML encoded but this can be
        // /// set to false if using the result of this method for CSS.
        // /// </param>
        // /// <returns>
        // /// The <see cref="string"/>.
        // /// </returns>
        // public static IHtmlString GetCropUrl(this UrlHelper urlHelper,
        //     IPublishedContent mediaItem,
        //     IImageUrlGenerator imageUrlGenerator,
        //     int? width = null,
        //     int? height = null,
        //     string propertyAlias = Umbraco.Core.Constants.Conventions.Media.File,
        //     string cropAlias = null,
        //     int? quality = null,
        //     ImageCropMode? imageCropMode = null,
        //     ImageCropAnchor? imageCropAnchor = null,
        //     bool preferFocalPoint = false,
        //     bool useCropDimensions = false,
        //     bool cacheBuster = true,
        //     string furtherOptions = null,
        //     ImageCropRatioMode? ratioMode = null,
        //     bool upScale = true,
        //     bool htmlEncode = true)
        // {
        //     if (mediaItem == null) return EmptyHtmlString;
        //
        //     var url = mediaItem.GetCropUrl(imageUrlGenerator, width, height, propertyAlias, cropAlias, quality, imageCropMode,
        //         imageCropAnchor, preferFocalPoint, useCropDimensions, cacheBuster, furtherOptions, ratioMode,
        //         upScale);
        //     return htmlEncode ? new HtmlString(HttpUtility.HtmlEncode(url)) : new HtmlString(url);
        // }
        //
        // /// <summary>
        // /// Gets the ImageProcessor URL from the image path.
        // /// </summary>
        // /// <param name="imageUrl">
        // /// The image URL.
        // /// </param>
        // /// <param name="width">
        // /// The width of the output image.
        // /// </param>
        // /// <param name="height">
        // /// The height of the output image.
        // /// </param>
        // /// <param name="imageCropperValue">
        // /// The Json data from the Umbraco Core Image Cropper property editor
        // /// </param>
        // /// <param name="cropAlias">
        // /// The crop alias.
        // /// </param>
        // /// <param name="quality">
        // /// Quality percentage of the output image.
        // /// </param>
        // /// <param name="imageCropMode">
        // /// The image crop mode.
        // /// </param>
        // /// <param name="imageCropAnchor">
        // /// The image crop anchor.
        // /// </param>
        // /// <param name="preferFocalPoint">
        // /// Use focal point to generate an output image using the focal point instead of the predefined crop if there is one
        // /// </param>
        // /// <param name="useCropDimensions">
        // /// Use crop dimensions to have the output image sized according to the predefined crop sizes, this will override the width and height parameters
        // /// </param>
        // /// <param name="cacheBusterValue">
        // /// Add a serialized date of the last edit of the item to ensure client cache refresh when updated
        // /// </param>
        // /// <param name="furtherOptions">
        // /// These are any query string parameters (formatted as query strings) that ImageProcessor supports. For example:
        // /// <example>
        // /// <![CDATA[
        // /// furtherOptions: "&bgcolor=fff"
        // /// ]]>
        // /// </example>
        // /// </param>
        // /// <param name="ratioMode">
        // /// Use a dimension as a ratio
        // /// </param>
        // /// <param name="upScale">
        // /// If the image should be upscaled to requested dimensions
        // /// </param>
        // /// <param name="urlHelper"></param>
        // /// <param name="htmlEncode">
        // /// Whether to HTML encode this URL - default is true - w3c standards require HTML attributes to be HTML encoded but this can be
        // /// set to false if using the result of this method for CSS.
        // /// </param>
        // /// <returns>
        // /// The <see cref="string"/>.
        // /// </returns>
        // public static IHtmlString GetCropUrl(this UrlHelper urlHelper,
        //     string imageUrl,
        //     IImageUrlGenerator imageUrlGenerator,
        //     int? width = null,
        //     int? height = null,
        //     string imageCropperValue = null,
        //     string cropAlias = null,
        //     int? quality = null,
        //     ImageCropMode? imageCropMode = null,
        //     ImageCropAnchor? imageCropAnchor = null,
        //     bool preferFocalPoint = false,
        //     bool useCropDimensions = false,
        //     string cacheBusterValue = null,
        //     string furtherOptions = null,
        //     ImageCropRatioMode? ratioMode = null,
        //     bool upScale = true,
        //     bool htmlEncode = true)
        // {
        //     var url = imageUrl.GetCropUrl(imageUrlGenerator, width, height, imageCropperValue, cropAlias, quality, imageCropMode,
        //         imageCropAnchor, preferFocalPoint, useCropDimensions, cacheBusterValue, furtherOptions, ratioMode,
        //         upScale);
        //     return htmlEncode ? new HtmlString(HttpUtility.HtmlEncode(url)) : new HtmlString(url);
        // }
        //
        // public static IHtmlString GetCropUrl(this UrlHelper urlHelper,
        //     ImageCropperValue imageCropperValue,
        //     IImageUrlGenerator imageUrlGenerator,
        //     int? width = null,
        //     int? height = null,
        //     string cropAlias = null,
        //     int? quality = null,
        //     ImageCropMode? imageCropMode = null,
        //     ImageCropAnchor? imageCropAnchor = null,
        //     bool preferFocalPoint = false,
        //     bool useCropDimensions = false,
        //     string cacheBusterValue = null,
        //     string furtherOptions = null,
        //     ImageCropRatioMode? ratioMode = null,
        //     bool upScale = true,
        //     bool htmlEncode = true)
        // {
        //     if (imageCropperValue == null) return EmptyHtmlString;
        //
        //     var imageUrl = imageCropperValue.Src;
        //     var url = imageUrl.GetCropUrl(imageUrlGenerator, imageCropperValue, width, height, cropAlias, quality, imageCropMode,
        //         imageCropAnchor, preferFocalPoint, useCropDimensions, cacheBusterValue, furtherOptions, ratioMode,
        //         upScale);
        //     return htmlEncode ? new HtmlString(HttpUtility.HtmlEncode(url)) : new HtmlString(url);
        // }
        //
        // #endregion
=======
        private static readonly IHtmlString EmptyHtmlString = new HtmlString(string.Empty);

        private static IHtmlString CreateHtmlString(string value, bool htmlEncode) => htmlEncode ? new HtmlString(HttpUtility.HtmlEncode(value)) : new HtmlString(value);

        #region GetCropUrl

        /// <summary>
        /// Gets the ImageProcessor URL of a media item by the crop alias (using default media item property alias of "umbracoFile")
        /// </summary>
        /// <param name="urlHelper"></param>
        /// <param name="mediaItem">
        /// The IPublishedContent item.
        /// </param>
        /// <param name="cropAlias">
        /// The crop alias e.g. thumbnail
        /// </param>
        /// <param name="htmlEncode">
        /// Whether to HTML encode this URL - default is true - w3c standards require HTML attributes to be HTML encoded but this can be
        /// set to false if using the result of this method for CSS.
        /// </param>
        /// <returns></returns>
        public static IHtmlString GetCropUrl(this UrlHelper urlHelper, IPublishedContent mediaItem, string cropAlias, bool htmlEncode = true)
        {
            if (mediaItem == null) return EmptyHtmlString;

            var url = mediaItem.GetCropUrl(cropAlias: cropAlias, useCropDimensions: true);

            return CreateHtmlString(url, htmlEncode);
        }

        public static IHtmlString GetCropUrl(this UrlHelper urlHelper, MediaWithCrops mediaWithCrops, string cropAlias, bool htmlEncode = true)
        {
            if (mediaWithCrops == null) return EmptyHtmlString;

            var url = mediaWithCrops.GetCropUrl(cropAlias: cropAlias, useCropDimensions: true);

            return CreateHtmlString(url, htmlEncode);
        }

        /// <summary>
        /// Gets the ImageProcessor URL by the crop alias using the specified property containing the image cropper Json data on the IPublishedContent item.
        /// </summary>
        /// <param name="urlHelper"></param>
        /// <param name="mediaItem">
        /// The IPublishedContent item.
        /// </param>
        /// <param name="propertyAlias">
        /// The property alias of the property containing the Json data e.g. umbracoFile
        /// </param>
        /// <param name="cropAlias">
        /// The crop alias e.g. thumbnail
        /// </param>
        /// <param name="htmlEncode">
        /// Whether to HTML encode this URL - default is true - w3c standards require HTML attributes to be HTML encoded but this can be
        /// set to false if using the result of this method for CSS.
        /// </param>
        /// <returns>
        /// The ImageProcessor.Web URL.
        /// </returns>
        public static IHtmlString GetCropUrl(this UrlHelper urlHelper, IPublishedContent mediaItem, string propertyAlias, string cropAlias, bool htmlEncode = true)
        {
            if (mediaItem == null) return EmptyHtmlString;

            var url = mediaItem.GetCropUrl(propertyAlias: propertyAlias, cropAlias: cropAlias, useCropDimensions: true);

            return CreateHtmlString(url, htmlEncode);
        }

        public static IHtmlString GetCropUrl(this UrlHelper urlHelper, MediaWithCrops mediaWithCrops, string propertyAlias, string cropAlias, bool htmlEncode = true)
        {
            if (mediaWithCrops == null) return EmptyHtmlString;

            var url = mediaWithCrops.GetCropUrl(propertyAlias: propertyAlias, cropAlias: cropAlias, useCropDimensions: true);

            return CreateHtmlString(url, htmlEncode);
        }

        /// <summary>
        /// Gets the ImageProcessor URL from the image path.
        /// </summary>
        /// <param name="mediaItem">
        /// The IPublishedContent item.
        /// </param>
        /// <param name="width">
        /// The width of the output image.
        /// </param>
        /// <param name="height">
        /// The height of the output image.
        /// </param>
        /// <param name="propertyAlias">
        /// Property alias of the property containing the Json data.
        /// </param>
        /// <param name="cropAlias">
        /// The crop alias.
        /// </param>
        /// <param name="quality">
        /// Quality percentage of the output image.
        /// </param>
        /// <param name="imageCropMode">
        /// The image crop mode.
        /// </param>
        /// <param name="imageCropAnchor">
        /// The image crop anchor.
        /// </param>
        /// <param name="preferFocalPoint">
        /// Use focal point to generate an output image using the focal point instead of the predefined crop if there is one
        /// </param>
        /// <param name="useCropDimensions">
        /// Use crop dimensions to have the output image sized according to the predefined crop sizes, this will override the width and height parameters
        /// </param>
        /// <param name="cacheBuster">
        /// Add a serialized date of the last edit of the item to ensure client cache refresh when updated
        /// </param>
        /// <param name="furtherOptions">
        /// These are any query string parameters (formatted as query strings) that ImageProcessor supports. For example:
        /// <example>
        /// <![CDATA[
        /// furtherOptions: "&bgcolor=fff"
        /// ]]>
        /// </example>
        /// </param>
        /// <param name="ratioMode">
        /// Use a dimension as a ratio
        /// </param>
        /// <param name="upScale">
        /// If the image should be upscaled to requested dimensions
        /// </param>
        /// <param name="urlHelper"></param>
        /// <param name="htmlEncode">
        /// Whether to HTML encode this URL - default is true - w3c standards require HTML attributes to be HTML encoded but this can be
        /// set to false if using the result of this method for CSS.
        /// </param>
        /// <returns>
        /// The <see cref="string"/>.
        /// </returns>
        public static IHtmlString GetCropUrl(this UrlHelper urlHelper,
            IPublishedContent mediaItem,
            int? width = null,
            int? height = null,
            string propertyAlias = Umbraco.Core.Constants.Conventions.Media.File,
            string cropAlias = null,
            int? quality = null,
            ImageCropMode? imageCropMode = null,
            ImageCropAnchor? imageCropAnchor = null,
            bool preferFocalPoint = false,
            bool useCropDimensions = false,
            bool cacheBuster = true,
            string furtherOptions = null,
            ImageCropRatioMode? ratioMode = null,
            bool upScale = true,
            bool htmlEncode = true)
        {
            if (mediaItem == null) return EmptyHtmlString;

            var url = mediaItem.GetCropUrl(width, height, propertyAlias, cropAlias, quality, imageCropMode, imageCropAnchor, preferFocalPoint, useCropDimensions, cacheBuster, furtherOptions, ratioMode, upScale);

            return CreateHtmlString(url, htmlEncode);
        }

        public static IHtmlString GetCropUrl(this UrlHelper urlHelper,
            MediaWithCrops mediaWithCrops,
            int? width = null,
            int? height = null,
            string propertyAlias = Umbraco.Core.Constants.Conventions.Media.File,
            string cropAlias = null,
            int? quality = null,
            ImageCropMode? imageCropMode = null,
            ImageCropAnchor? imageCropAnchor = null,
            bool preferFocalPoint = false,
            bool useCropDimensions = false,
            bool cacheBuster = true,
            string furtherOptions = null,
            ImageCropRatioMode? ratioMode = null,
            bool upScale = true,
            bool htmlEncode = true)
        {
            if (mediaWithCrops == null) return EmptyHtmlString;

            var url = mediaWithCrops.GetCropUrl(width, height, propertyAlias, cropAlias, quality, imageCropMode, imageCropAnchor, preferFocalPoint, useCropDimensions, cacheBuster, furtherOptions, ratioMode, upScale);

            return CreateHtmlString(url, htmlEncode);
        }

        /// <summary>
        /// Gets the ImageProcessor URL from the image path.
        /// </summary>
        /// <param name="imageUrl">
        /// The image URL.
        /// </param>
        /// <param name="width">
        /// The width of the output image.
        /// </param>
        /// <param name="height">
        /// The height of the output image.
        /// </param>
        /// <param name="imageCropperValue">
        /// The Json data from the Umbraco Core Image Cropper property editor
        /// </param>
        /// <param name="cropAlias">
        /// The crop alias.
        /// </param>
        /// <param name="quality">
        /// Quality percentage of the output image.
        /// </param>
        /// <param name="imageCropMode">
        /// The image crop mode.
        /// </param>
        /// <param name="imageCropAnchor">
        /// The image crop anchor.
        /// </param>
        /// <param name="preferFocalPoint">
        /// Use focal point to generate an output image using the focal point instead of the predefined crop if there is one
        /// </param>
        /// <param name="useCropDimensions">
        /// Use crop dimensions to have the output image sized according to the predefined crop sizes, this will override the width and height parameters
        /// </param>
        /// <param name="cacheBusterValue">
        /// Add a serialized date of the last edit of the item to ensure client cache refresh when updated
        /// </param>
        /// <param name="furtherOptions">
        /// These are any query string parameters (formatted as query strings) that ImageProcessor supports. For example:
        /// <example>
        /// <![CDATA[
        /// furtherOptions: "&bgcolor=fff"
        /// ]]>
        /// </example>
        /// </param>
        /// <param name="ratioMode">
        /// Use a dimension as a ratio
        /// </param>
        /// <param name="upScale">
        /// If the image should be upscaled to requested dimensions
        /// </param>
        /// <param name="urlHelper"></param>
        /// <param name="htmlEncode">
        /// Whether to HTML encode this URL - default is true - w3c standards require HTML attributes to be HTML encoded but this can be
        /// set to false if using the result of this method for CSS.
        /// </param>
        /// <returns>
        /// The <see cref="string"/>.
        /// </returns>
        public static IHtmlString GetCropUrl(this UrlHelper urlHelper,
            string imageUrl,
            int? width = null,
            int? height = null,
            string imageCropperValue = null,
            string cropAlias = null,
            int? quality = null,
            ImageCropMode? imageCropMode = null,
            ImageCropAnchor? imageCropAnchor = null,
            bool preferFocalPoint = false,
            bool useCropDimensions = false,
            string cacheBusterValue = null,
            string furtherOptions = null,
            ImageCropRatioMode? ratioMode = null,
            bool upScale = true,
            bool htmlEncode = true)
        {
            var url = imageUrl.GetCropUrl(width, height, imageCropperValue, cropAlias, quality, imageCropMode, imageCropAnchor, preferFocalPoint, useCropDimensions, cacheBusterValue, furtherOptions, ratioMode, upScale);

            return CreateHtmlString(url, htmlEncode);
        }

        public static IHtmlString GetCropUrl(this UrlHelper urlHelper, ImageCropperValue imageCropperValue, string cropAlias, bool htmlEncode = true)
        {
            if (imageCropperValue == null || string.IsNullOrEmpty(imageCropperValue.Src)) return EmptyHtmlString;

            var url = imageCropperValue.Src.GetCropUrl(imageCropperValue, cropAlias: cropAlias, useCropDimensions: true);

            return CreateHtmlString(url, htmlEncode);
        }

        public static IHtmlString GetCropUrl(this UrlHelper urlHelper,
            ImageCropperValue imageCropperValue,
            int? width = null,
            int? height = null,
            string cropAlias = null,
            int? quality = null,
            ImageCropMode? imageCropMode = null,
            ImageCropAnchor? imageCropAnchor = null,
            bool preferFocalPoint = false,
            bool useCropDimensions = false,
            string cacheBusterValue = null,
            string furtherOptions = null,
            ImageCropRatioMode? ratioMode = null,
            bool upScale = true,
            bool htmlEncode = true)
        {
            if (imageCropperValue == null || string.IsNullOrEmpty(imageCropperValue.Src)) return EmptyHtmlString;

            var url = imageCropperValue.Src.GetCropUrl(imageCropperValue, width, height, cropAlias, quality, imageCropMode, imageCropAnchor, preferFocalPoint, useCropDimensions, cacheBusterValue, furtherOptions, ratioMode, upScale);

            return CreateHtmlString(url, htmlEncode);
        }

        #endregion
>>>>>>> 9cc9ecf8

        /// <summary>
        /// Generates a URL based on the current Umbraco URL with a custom query string that will route to the specified SurfaceController
        /// </summary>
        /// <param name="url"></param>
        /// <param name="action"></param>
        /// <param name="controllerName"></param>
        /// <returns></returns>
        public static string SurfaceAction(this UrlHelper url, string action, string controllerName)
        {
            return url.SurfaceAction(action, controllerName, null);
        }

        /// <summary>
        /// Generates a URL based on the current Umbraco URL with a custom query string that will route to the specified SurfaceController
        /// </summary>
        /// <param name="url"></param>
        /// <param name="action"></param>
        /// <param name="controllerName"></param>
        /// <param name="additionalRouteVals"></param>
        /// <returns></returns>
        public static string SurfaceAction(this UrlHelper url, string action, string controllerName, object additionalRouteVals)
        {
            return url.SurfaceAction(action, controllerName, "", additionalRouteVals);
        }

        /// <summary>
        /// Generates a URL based on the current Umbraco URL with a custom query string that will route to the specified SurfaceController
        /// </summary>
        /// <param name="url"></param>
        /// <param name="action"></param>
        /// <param name="controllerName"></param>
        /// <param name="area"></param>
        /// <param name="additionalRouteVals"></param>
        /// <returns></returns>
        public static string SurfaceAction(this UrlHelper url, string action, string controllerName, string area, object additionalRouteVals)
        {
            if (action == null) throw new ArgumentNullException(nameof(action));
            if (string.IsNullOrEmpty(action)) throw new ArgumentException("Value can't be empty.", nameof(action));
            if (controllerName == null) throw new ArgumentNullException(nameof(controllerName));
            if (string.IsNullOrEmpty(controllerName)) throw new ArgumentException("Value can't be empty.", nameof(controllerName));

            var encryptedRoute = CreateEncryptedRouteString(controllerName, action, area, additionalRouteVals);

            var result = Current.UmbracoContext.OriginalRequestUrl.AbsolutePath.EnsureEndsWith('?') + "ufprt=" + encryptedRoute;
            return result;
        }

        //TODO Move to LinkGenerator
        // /// <summary>
        // /// Generates a URL based on the current Umbraco URL with a custom query string that will route to the specified SurfaceController
        // /// </summary>
        // /// <param name="url"></param>
        // /// <param name="action"></param>
        // /// <param name="surfaceType"></param>
        // /// <returns></returns>
        // public static string SurfaceAction(this UrlHelper url, string action, Type surfaceType)
        // {
        //     return url.SurfaceAction(action, surfaceType, null);
        // }

        //TODO Move to LinkGenerator
        // /// <summary>
        // /// Generates a URL based on the current Umbraco URL with a custom query string that will route to the specified SurfaceController
        // /// </summary>
        // /// <param name="url"></param>
        // /// <param name="action"></param>
        // /// <param name="surfaceType"></param>
        // /// <param name="additionalRouteVals"></param>
        // /// <returns></returns>
        // public static string SurfaceAction(this UrlHelper url, string action, Type surfaceType, object additionalRouteVals)
        // {
        //     if (action == null) throw new ArgumentNullException(nameof(action));
        //     if (string.IsNullOrEmpty(action)) throw new ArgumentException("Value can't be empty.", nameof(action));
        //     if (surfaceType == null) throw new ArgumentNullException(nameof(surfaceType));
        //
        //     var area = "";
        //
        //
        //     var surfaceController = Current.SurfaceControllerTypes.SingleOrDefault(x => x == surfaceType);
        //     if (surfaceController == null)
        //         throw new InvalidOperationException("Could not find the surface controller of type " + surfaceType.FullName);
        //     var metaData = PluginController.GetMetadata(surfaceController);
        //     if (metaData.AreaName.IsNullOrWhiteSpace() == false)
        //     {
        //         //set the area to the plugin area
        //         area = metaData.AreaName;
        //     }
        //
        //     var encryptedRoute = CreateEncryptedRouteString(metaData.ControllerName, action, area, additionalRouteVals);
        //
        //     var result = Current.UmbracoContext.OriginalRequestUrl.AbsolutePath.EnsureEndsWith('?') + "ufprt=" + encryptedRoute;
        //     return result;
        // }

        // /// <summary>
        // /// Generates a URL based on the current Umbraco URL with a custom query string that will route to the specified SurfaceController
        // /// </summary>
        // /// <typeparam name="T"></typeparam>
        // /// <param name="url"></param>
        // /// <param name="action"></param>
        // /// <returns></returns>
        // //TODO Move to LinkGenerator
        // public static string SurfaceAction<T>(this UrlHelper url, string action)
        //     where T : SurfaceController
        // {
        //     return url.SurfaceAction(action, typeof (T));
        // }

        // /// <summary>
        // /// Generates a URL based on the current Umbraco URL with a custom query string that will route to the specified SurfaceController
        // /// </summary>
        // /// <typeparam name="T"></typeparam>
        // /// <param name="url"></param>
        // /// <param name="action"></param>
        // /// <param name="additionalRouteVals"></param>
        // /// <returns></returns>
        // //TODO Move to LinkGenerator
        // public static string SurfaceAction<T>(this UrlHelper url, string action, object additionalRouteVals)
        //     where T : SurfaceController
        // {
        //     return url.SurfaceAction(action, typeof (T), additionalRouteVals);
        // }

        /// <summary>
        /// This is used in methods like BeginUmbracoForm and SurfaceAction to generate an encrypted string which gets submitted in a request for which
        /// Umbraco can decrypt during the routing process in order to delegate the request to a specific MVC Controller.
        /// </summary>
        /// <param name="controllerName"></param>
        /// <param name="controllerAction"></param>
        /// <param name="area"></param>
        /// <param name="additionalRouteVals"></param>
        /// <returns></returns>
        internal static string CreateEncryptedRouteString(string controllerName, string controllerAction, string area, object additionalRouteVals = null)
        {
            if (controllerName == null) throw new ArgumentNullException(nameof(controllerName));
            if (string.IsNullOrEmpty(controllerName)) throw new ArgumentException("Value can't be empty.", nameof(controllerName));
            if (controllerAction == null) throw new ArgumentNullException(nameof(controllerAction));
            if (string.IsNullOrEmpty(controllerAction)) throw new ArgumentException("Value can't be empty.", nameof(controllerAction));
            if (area == null) throw new ArgumentNullException(nameof(area));

            //need to create a params string as Base64 to put into our hidden field to use during the routes
            var surfaceRouteParams = $"c={HttpUtility.UrlEncode(controllerName)}&a={HttpUtility.UrlEncode(controllerAction)}&ar={area}";

            //checking if the additional route values is already a dictionary and convert to querystring
            string additionalRouteValsAsQuery;
            if (additionalRouteVals != null)
            {
                if (additionalRouteVals is Dictionary<string, object> additionalRouteValsAsDictionary)
                    additionalRouteValsAsQuery = additionalRouteValsAsDictionary.ToQueryString();
                else
                    additionalRouteValsAsQuery = additionalRouteVals.ToDictionary<object>().ToQueryString();
            }
            else
                additionalRouteValsAsQuery = null;

            if (additionalRouteValsAsQuery.IsNullOrWhiteSpace() == false)
                surfaceRouteParams += "&" + additionalRouteValsAsQuery;

            return surfaceRouteParams.EncryptWithMachineKey();
        }
    }
}<|MERGE_RESOLUTION|>--- conflicted
+++ resolved
@@ -2,15 +2,9 @@
 using System.Collections.Generic;
 using System.Web;
 using System.Web.Mvc;
-<<<<<<< HEAD
 using Umbraco.Cms.Core;
+using Umbraco.Core.Models;
 using Umbraco.Extensions;
-=======
-using Umbraco.Core;
-using Umbraco.Core.Models;
-using Umbraco.Core.Models.PublishedContent;
-using Umbraco.Core.PropertyEditors.ValueConverters;
->>>>>>> 9cc9ecf8
 using Umbraco.Web.Composing;
 
 namespace Umbraco.Web
@@ -20,7 +14,6 @@
     /// </summary>
     public static class UrlHelperRenderExtensions
     {
-<<<<<<< HEAD
         // #region GetCropUrl
         //
         // /// <summary>
@@ -267,304 +260,6 @@
         // }
         //
         // #endregion
-=======
-        private static readonly IHtmlString EmptyHtmlString = new HtmlString(string.Empty);
-
-        private static IHtmlString CreateHtmlString(string value, bool htmlEncode) => htmlEncode ? new HtmlString(HttpUtility.HtmlEncode(value)) : new HtmlString(value);
-
-        #region GetCropUrl
-
-        /// <summary>
-        /// Gets the ImageProcessor URL of a media item by the crop alias (using default media item property alias of "umbracoFile")
-        /// </summary>
-        /// <param name="urlHelper"></param>
-        /// <param name="mediaItem">
-        /// The IPublishedContent item.
-        /// </param>
-        /// <param name="cropAlias">
-        /// The crop alias e.g. thumbnail
-        /// </param>
-        /// <param name="htmlEncode">
-        /// Whether to HTML encode this URL - default is true - w3c standards require HTML attributes to be HTML encoded but this can be
-        /// set to false if using the result of this method for CSS.
-        /// </param>
-        /// <returns></returns>
-        public static IHtmlString GetCropUrl(this UrlHelper urlHelper, IPublishedContent mediaItem, string cropAlias, bool htmlEncode = true)
-        {
-            if (mediaItem == null) return EmptyHtmlString;
-
-            var url = mediaItem.GetCropUrl(cropAlias: cropAlias, useCropDimensions: true);
-
-            return CreateHtmlString(url, htmlEncode);
-        }
-
-        public static IHtmlString GetCropUrl(this UrlHelper urlHelper, MediaWithCrops mediaWithCrops, string cropAlias, bool htmlEncode = true)
-        {
-            if (mediaWithCrops == null) return EmptyHtmlString;
-
-            var url = mediaWithCrops.GetCropUrl(cropAlias: cropAlias, useCropDimensions: true);
-
-            return CreateHtmlString(url, htmlEncode);
-        }
-
-        /// <summary>
-        /// Gets the ImageProcessor URL by the crop alias using the specified property containing the image cropper Json data on the IPublishedContent item.
-        /// </summary>
-        /// <param name="urlHelper"></param>
-        /// <param name="mediaItem">
-        /// The IPublishedContent item.
-        /// </param>
-        /// <param name="propertyAlias">
-        /// The property alias of the property containing the Json data e.g. umbracoFile
-        /// </param>
-        /// <param name="cropAlias">
-        /// The crop alias e.g. thumbnail
-        /// </param>
-        /// <param name="htmlEncode">
-        /// Whether to HTML encode this URL - default is true - w3c standards require HTML attributes to be HTML encoded but this can be
-        /// set to false if using the result of this method for CSS.
-        /// </param>
-        /// <returns>
-        /// The ImageProcessor.Web URL.
-        /// </returns>
-        public static IHtmlString GetCropUrl(this UrlHelper urlHelper, IPublishedContent mediaItem, string propertyAlias, string cropAlias, bool htmlEncode = true)
-        {
-            if (mediaItem == null) return EmptyHtmlString;
-
-            var url = mediaItem.GetCropUrl(propertyAlias: propertyAlias, cropAlias: cropAlias, useCropDimensions: true);
-
-            return CreateHtmlString(url, htmlEncode);
-        }
-
-        public static IHtmlString GetCropUrl(this UrlHelper urlHelper, MediaWithCrops mediaWithCrops, string propertyAlias, string cropAlias, bool htmlEncode = true)
-        {
-            if (mediaWithCrops == null) return EmptyHtmlString;
-
-            var url = mediaWithCrops.GetCropUrl(propertyAlias: propertyAlias, cropAlias: cropAlias, useCropDimensions: true);
-
-            return CreateHtmlString(url, htmlEncode);
-        }
-
-        /// <summary>
-        /// Gets the ImageProcessor URL from the image path.
-        /// </summary>
-        /// <param name="mediaItem">
-        /// The IPublishedContent item.
-        /// </param>
-        /// <param name="width">
-        /// The width of the output image.
-        /// </param>
-        /// <param name="height">
-        /// The height of the output image.
-        /// </param>
-        /// <param name="propertyAlias">
-        /// Property alias of the property containing the Json data.
-        /// </param>
-        /// <param name="cropAlias">
-        /// The crop alias.
-        /// </param>
-        /// <param name="quality">
-        /// Quality percentage of the output image.
-        /// </param>
-        /// <param name="imageCropMode">
-        /// The image crop mode.
-        /// </param>
-        /// <param name="imageCropAnchor">
-        /// The image crop anchor.
-        /// </param>
-        /// <param name="preferFocalPoint">
-        /// Use focal point to generate an output image using the focal point instead of the predefined crop if there is one
-        /// </param>
-        /// <param name="useCropDimensions">
-        /// Use crop dimensions to have the output image sized according to the predefined crop sizes, this will override the width and height parameters
-        /// </param>
-        /// <param name="cacheBuster">
-        /// Add a serialized date of the last edit of the item to ensure client cache refresh when updated
-        /// </param>
-        /// <param name="furtherOptions">
-        /// These are any query string parameters (formatted as query strings) that ImageProcessor supports. For example:
-        /// <example>
-        /// <![CDATA[
-        /// furtherOptions: "&bgcolor=fff"
-        /// ]]>
-        /// </example>
-        /// </param>
-        /// <param name="ratioMode">
-        /// Use a dimension as a ratio
-        /// </param>
-        /// <param name="upScale">
-        /// If the image should be upscaled to requested dimensions
-        /// </param>
-        /// <param name="urlHelper"></param>
-        /// <param name="htmlEncode">
-        /// Whether to HTML encode this URL - default is true - w3c standards require HTML attributes to be HTML encoded but this can be
-        /// set to false if using the result of this method for CSS.
-        /// </param>
-        /// <returns>
-        /// The <see cref="string"/>.
-        /// </returns>
-        public static IHtmlString GetCropUrl(this UrlHelper urlHelper,
-            IPublishedContent mediaItem,
-            int? width = null,
-            int? height = null,
-            string propertyAlias = Umbraco.Core.Constants.Conventions.Media.File,
-            string cropAlias = null,
-            int? quality = null,
-            ImageCropMode? imageCropMode = null,
-            ImageCropAnchor? imageCropAnchor = null,
-            bool preferFocalPoint = false,
-            bool useCropDimensions = false,
-            bool cacheBuster = true,
-            string furtherOptions = null,
-            ImageCropRatioMode? ratioMode = null,
-            bool upScale = true,
-            bool htmlEncode = true)
-        {
-            if (mediaItem == null) return EmptyHtmlString;
-
-            var url = mediaItem.GetCropUrl(width, height, propertyAlias, cropAlias, quality, imageCropMode, imageCropAnchor, preferFocalPoint, useCropDimensions, cacheBuster, furtherOptions, ratioMode, upScale);
-
-            return CreateHtmlString(url, htmlEncode);
-        }
-
-        public static IHtmlString GetCropUrl(this UrlHelper urlHelper,
-            MediaWithCrops mediaWithCrops,
-            int? width = null,
-            int? height = null,
-            string propertyAlias = Umbraco.Core.Constants.Conventions.Media.File,
-            string cropAlias = null,
-            int? quality = null,
-            ImageCropMode? imageCropMode = null,
-            ImageCropAnchor? imageCropAnchor = null,
-            bool preferFocalPoint = false,
-            bool useCropDimensions = false,
-            bool cacheBuster = true,
-            string furtherOptions = null,
-            ImageCropRatioMode? ratioMode = null,
-            bool upScale = true,
-            bool htmlEncode = true)
-        {
-            if (mediaWithCrops == null) return EmptyHtmlString;
-
-            var url = mediaWithCrops.GetCropUrl(width, height, propertyAlias, cropAlias, quality, imageCropMode, imageCropAnchor, preferFocalPoint, useCropDimensions, cacheBuster, furtherOptions, ratioMode, upScale);
-
-            return CreateHtmlString(url, htmlEncode);
-        }
-
-        /// <summary>
-        /// Gets the ImageProcessor URL from the image path.
-        /// </summary>
-        /// <param name="imageUrl">
-        /// The image URL.
-        /// </param>
-        /// <param name="width">
-        /// The width of the output image.
-        /// </param>
-        /// <param name="height">
-        /// The height of the output image.
-        /// </param>
-        /// <param name="imageCropperValue">
-        /// The Json data from the Umbraco Core Image Cropper property editor
-        /// </param>
-        /// <param name="cropAlias">
-        /// The crop alias.
-        /// </param>
-        /// <param name="quality">
-        /// Quality percentage of the output image.
-        /// </param>
-        /// <param name="imageCropMode">
-        /// The image crop mode.
-        /// </param>
-        /// <param name="imageCropAnchor">
-        /// The image crop anchor.
-        /// </param>
-        /// <param name="preferFocalPoint">
-        /// Use focal point to generate an output image using the focal point instead of the predefined crop if there is one
-        /// </param>
-        /// <param name="useCropDimensions">
-        /// Use crop dimensions to have the output image sized according to the predefined crop sizes, this will override the width and height parameters
-        /// </param>
-        /// <param name="cacheBusterValue">
-        /// Add a serialized date of the last edit of the item to ensure client cache refresh when updated
-        /// </param>
-        /// <param name="furtherOptions">
-        /// These are any query string parameters (formatted as query strings) that ImageProcessor supports. For example:
-        /// <example>
-        /// <![CDATA[
-        /// furtherOptions: "&bgcolor=fff"
-        /// ]]>
-        /// </example>
-        /// </param>
-        /// <param name="ratioMode">
-        /// Use a dimension as a ratio
-        /// </param>
-        /// <param name="upScale">
-        /// If the image should be upscaled to requested dimensions
-        /// </param>
-        /// <param name="urlHelper"></param>
-        /// <param name="htmlEncode">
-        /// Whether to HTML encode this URL - default is true - w3c standards require HTML attributes to be HTML encoded but this can be
-        /// set to false if using the result of this method for CSS.
-        /// </param>
-        /// <returns>
-        /// The <see cref="string"/>.
-        /// </returns>
-        public static IHtmlString GetCropUrl(this UrlHelper urlHelper,
-            string imageUrl,
-            int? width = null,
-            int? height = null,
-            string imageCropperValue = null,
-            string cropAlias = null,
-            int? quality = null,
-            ImageCropMode? imageCropMode = null,
-            ImageCropAnchor? imageCropAnchor = null,
-            bool preferFocalPoint = false,
-            bool useCropDimensions = false,
-            string cacheBusterValue = null,
-            string furtherOptions = null,
-            ImageCropRatioMode? ratioMode = null,
-            bool upScale = true,
-            bool htmlEncode = true)
-        {
-            var url = imageUrl.GetCropUrl(width, height, imageCropperValue, cropAlias, quality, imageCropMode, imageCropAnchor, preferFocalPoint, useCropDimensions, cacheBusterValue, furtherOptions, ratioMode, upScale);
-
-            return CreateHtmlString(url, htmlEncode);
-        }
-
-        public static IHtmlString GetCropUrl(this UrlHelper urlHelper, ImageCropperValue imageCropperValue, string cropAlias, bool htmlEncode = true)
-        {
-            if (imageCropperValue == null || string.IsNullOrEmpty(imageCropperValue.Src)) return EmptyHtmlString;
-
-            var url = imageCropperValue.Src.GetCropUrl(imageCropperValue, cropAlias: cropAlias, useCropDimensions: true);
-
-            return CreateHtmlString(url, htmlEncode);
-        }
-
-        public static IHtmlString GetCropUrl(this UrlHelper urlHelper,
-            ImageCropperValue imageCropperValue,
-            int? width = null,
-            int? height = null,
-            string cropAlias = null,
-            int? quality = null,
-            ImageCropMode? imageCropMode = null,
-            ImageCropAnchor? imageCropAnchor = null,
-            bool preferFocalPoint = false,
-            bool useCropDimensions = false,
-            string cacheBusterValue = null,
-            string furtherOptions = null,
-            ImageCropRatioMode? ratioMode = null,
-            bool upScale = true,
-            bool htmlEncode = true)
-        {
-            if (imageCropperValue == null || string.IsNullOrEmpty(imageCropperValue.Src)) return EmptyHtmlString;
-
-            var url = imageCropperValue.Src.GetCropUrl(imageCropperValue, width, height, cropAlias, quality, imageCropMode, imageCropAnchor, preferFocalPoint, useCropDimensions, cacheBusterValue, furtherOptions, ratioMode, upScale);
-
-            return CreateHtmlString(url, htmlEncode);
-        }
-
-        #endregion
->>>>>>> 9cc9ecf8
 
         /// <summary>
         /// Generates a URL based on the current Umbraco URL with a custom query string that will route to the specified SurfaceController
