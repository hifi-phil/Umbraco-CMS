--- conflicted
+++ resolved
@@ -79,21 +79,6 @@
 
             // register preview SignalR hub
             composition.RegisterUnique(_ => GlobalHost.ConnectionManager.GetHubContext<PreviewHub>());
-
-<<<<<<< HEAD
-=======
-
-            // register back office trees
-            // the collection builder only accepts types inheriting from TreeControllerBase
-            // and will filter out those that are not attributed with TreeAttribute
-            composition.Trees()
-                .AddTreeControllers(umbracoApiControllerTypes.Where(x => typeof(TreeControllerBase).IsAssignableFrom(x)));
-
-
->>>>>>> 2ffb0153
-
-
-
         }
     }
 }
