﻿using System.Web.Mvc;
using System.Web.Security;
using Microsoft.AspNet.SignalR;
using Microsoft.Extensions.DependencyInjection;
using Umbraco.Core;
using Umbraco.Core.Builder;
using Umbraco.Core.Composing;
using Umbraco.Core.Dictionary;
using Umbraco.Core.Templates;
using Umbraco.Core.Runtime;
using Umbraco.Core.Security;
using Umbraco.Core.Services;
using Umbraco.Web.Composing.CompositionExtensions;
using Umbraco.Web.Macros;
using Umbraco.Web.Mvc;
using Umbraco.Web.PublishedCache;
using Umbraco.Web.Security;
using Umbraco.Web.Security.Providers;

namespace Umbraco.Web.Runtime
{
    // web's initial composer composes after core's, and before all core composers
    [ComposeAfter(typeof(CoreInitialComposer))]
    [ComposeBefore(typeof(ICoreComposer))]
    public sealed class WebInitialComposer : ComponentComposer<WebInitialComponent>
    {
        public override void Compose(IUmbracoBuilder builder)
        {
            base.Compose(builder);

            builder.Services.AddTransient<UmbracoInjectedModule>();


            // register membership stuff
            builder.Services.AddTransient(factory => MembershipProviderExtensions.GetMembersMembershipProvider());
            builder.Services.AddTransient(factory => Roles.Enabled ? Roles.Provider : new MembersRoleProvider(factory.GetRequiredService<IMemberService>()));
            builder.Services.AddScoped<MembershipHelper>();
            builder.Services.AddTransient<IPublishedMemberCache>(factory => factory.GetRequiredService<IUmbracoContext>().PublishedSnapshot.Members);
            builder.Services.AddUnique<IMemberUserKeyProvider, MemberUserKeyProvider>();
            builder.Services.AddUnique<IPublicAccessChecker, PublicAccessChecker>();

            builder.Services.AddTransient<UmbracoHelper>(factory =>
            {
                var state = factory.GetRequiredService<IRuntimeState>();

                if (state.Level == RuntimeLevel.Run)
                {
<<<<<<< HEAD
                    var umbCtx = factory.GetRequiredService<IUmbracoContext>();
                    return new UmbracoHelper(umbCtx.IsFrontEndUmbracoRequest ? umbCtx.PublishedRequest?.PublishedContent : null, factory.GetRequiredService<ICultureDictionaryFactory>(),
                        factory.GetRequiredService<IUmbracoComponentRenderer>(), factory.GetRequiredService<IPublishedContentQuery>());
                }
=======
                    var umbCtx = factory.GetInstance<IUmbracoContext>();
                    return new UmbracoHelper(umbCtx.IsFrontEndUmbracoRequest ? umbCtx.PublishedRequest?.PublishedContent : null, factory.GetInstance<ICultureDictionaryFactory>(),
                        factory.GetInstance<IUmbracoComponentRenderer>(), factory.GetInstance<IPublishedContentQuery>(), factory.GetInstance<MembershipHelper>());
                });
            else
                composition.Register(_ => new UmbracoHelper());
>>>>>>> 739194d7

                return new UmbracoHelper();
            });

            builder.Services.AddUnique<RoutableDocumentFilter>();

            // configure the container for web
            //composition.ConfigureForWeb();

            //composition
            /* TODO: This will depend on if we use ServiceBasedControllerActivator - see notes in Startup.cs
             * You will likely need to set DefaultRenderMvcControllerType on Umbraco.Web.Composing.Current
             * which is what the extension method below did previously.
             */
            //.ComposeUmbracoControllers(GetType().Assembly)
            //.SetDefaultRenderMvcController</*RenderMvcController*/ Controller>(); // default controller for template views

            //we need to eagerly scan controller types since they will need to be routed
            // composition.WithCollectionBuilder<SurfaceControllerTypeCollectionBuilder>()
            //     .Add(composition.TypeLoader.GetSurfaceControllers());


            // auto-register views
            //composition.RegisterAuto(typeof(UmbracoViewPage<>));
        }
    }
}
<|MERGE_RESOLUTION|>--- conflicted
+++ resolved
@@ -45,19 +45,10 @@
 
                 if (state.Level == RuntimeLevel.Run)
                 {
-<<<<<<< HEAD
                     var umbCtx = factory.GetRequiredService<IUmbracoContext>();
                     return new UmbracoHelper(umbCtx.IsFrontEndUmbracoRequest ? umbCtx.PublishedRequest?.PublishedContent : null, factory.GetRequiredService<ICultureDictionaryFactory>(),
-                        factory.GetRequiredService<IUmbracoComponentRenderer>(), factory.GetRequiredService<IPublishedContentQuery>());
+                        factory.GetRequiredService<IUmbracoComponentRenderer>(), factory.GetRequiredService<IPublishedContentQuery>(), factory.GetRequiredService<MembershipHelper>());
                 }
-=======
-                    var umbCtx = factory.GetInstance<IUmbracoContext>();
-                    return new UmbracoHelper(umbCtx.IsFrontEndUmbracoRequest ? umbCtx.PublishedRequest?.PublishedContent : null, factory.GetInstance<ICultureDictionaryFactory>(),
-                        factory.GetInstance<IUmbracoComponentRenderer>(), factory.GetInstance<IPublishedContentQuery>(), factory.GetInstance<MembershipHelper>());
-                });
-            else
-                composition.Register(_ => new UmbracoHelper());
->>>>>>> 739194d7
 
                 return new UmbracoHelper();
             });
