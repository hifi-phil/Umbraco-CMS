--- conflicted
+++ resolved
@@ -12,13 +12,8 @@
     
     [UmbracoTreeAuthorize(Constants.Trees.Dictionary)]
     [Mvc.PluginController("UmbracoTrees")]
-<<<<<<< HEAD
     [CoreTree(TreeGroup = Constants.Trees.Groups.Settings)]
-    [Tree(Constants.Applications.Settings, Constants.Trees.Dictionary, null, sortOrder: 3)]
-=======
-    [CoreTree]
     [Tree(Constants.Applications.Translation, Constants.Trees.Dictionary, null, sortOrder: 0)]
->>>>>>> e15992a6
     public class DictionaryTreeController : TreeController
     {
         protected override TreeNode CreateRootNode(FormDataCollection queryStrings)
