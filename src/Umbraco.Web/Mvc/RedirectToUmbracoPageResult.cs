--- conflicted
+++ resolved
@@ -169,8 +169,6 @@
             _pageId = pageId;
             _queryStringValues = ParseQueryString(queryString);
             _publishedUrlProvider = publishedUrlProvider;
-<<<<<<< HEAD
-=======
         }
 
         /// <summary>
@@ -203,7 +201,6 @@
         {
             _key = key;
             _queryStringValues = ParseQueryString(queryString);
->>>>>>> d14e2a99
         }
 
         /// <summary>
