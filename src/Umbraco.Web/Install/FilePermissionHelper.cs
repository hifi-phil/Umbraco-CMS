﻿using System;
using System.Collections.Generic;
using System.Linq;
using System.IO;
using System.Security.AccessControl;
using Umbraco.Core;
using Umbraco.Core.Configuration;
using Umbraco.Core.Install;
using Umbraco.Core.IO;
using Umbraco.Web.PublishedCache;

namespace Umbraco.Web.Install
{
    public class FilePermissionHelper : IFilePermissionHelper
    {
        // ensure that these directories exist and Umbraco can write to them
        private readonly string[] _permissionDirs;
        private readonly string[] _packagesPermissionsDirs;

        // ensure Umbraco can write to these files (the directories must exist)
        private readonly string[] _permissionFiles = { };
        private readonly IGlobalSettings _globalSettings;
        private readonly IIOHelper _ioHelper;
        private readonly IPublishedSnapshotService _publishedSnapshotService;

        public FilePermissionHelper(IGlobalSettings globalSettings, IIOHelper ioHelper, IPublishedSnapshotService publishedSnapshotService)
        {
            _globalSettings = globalSettings;
            _ioHelper = ioHelper;
            _publishedSnapshotService = publishedSnapshotService;
            _permissionDirs = new[] { _globalSettings.UmbracoCssPath, Constants.SystemDirectories.Config, Constants.SystemDirectories.Data, _globalSettings.UmbracoMediaPath, Constants.SystemDirectories.Preview };
            _packagesPermissionsDirs = new[] { Constants.SystemDirectories.Bin, _globalSettings.UmbracoPath, Constants.SystemDirectories.Packages };
        }

        public bool RunFilePermissionTestSuite(out Dictionary<string, IEnumerable<string>> report)
        {
            report = new Dictionary<string, IEnumerable<string>>();

            using (ChangesMonitor.Suspended()) // hack: ensure this does not trigger a restart
            {
                if (EnsureDirectories(_permissionDirs, out var errors) == false)
                    report["Folder creation failed"] = errors.ToList();

                if (EnsureDirectories(_packagesPermissionsDirs, out errors) == false)
                    report["File writing for packages failed"] = errors.ToList();

                if (EnsureFiles(_permissionFiles, out errors) == false)
                    report["File writing failed"] = errors.ToList();

                if (TestPublishedSnapshotService(out errors) == false)
                    report["Published snapshot environment check failed"] = errors.ToList();

                if (EnsureCanCreateSubDirectory(_globalSettings.UmbracoMediaPath, out errors) == false)
                    report["Media folder creation failed"] = errors.ToList();
            }

            return report.Count == 0;
        }

        /// <summary>
        /// This will test the directories for write access
        /// </summary>
        /// <param name="dirs"></param>
        /// <param name="errors"></param>
        /// <param name="writeCausesRestart">
        /// If this is false, the easiest way to test for write access is to write a temp file, however some folder will cause
        /// an App Domain restart if a file is written to the folder, so in that case we need to use the ACL APIs which aren't as
        /// reliable but we cannot write a file since it will cause an app domain restart.
        /// </param>
        /// <returns></returns>
        public bool EnsureDirectories(string[] dirs, out IEnumerable<string> errors, bool writeCausesRestart = false)
        {
            List<string> temp = null;
            var success = true;
            foreach (var dir in dirs)
            {
                // we don't want to create/ship unnecessary directories, so
                // here we just ensure we can access the directory, not create it
                var tryAccess = TryAccessDirectory(dir, !writeCausesRestart);
                if (tryAccess) continue;

                if (temp == null) temp = new List<string>();
                temp.Add(dir);
                success = false;
            }

            errors = success ? Enumerable.Empty<string>() : temp;
            return success;
        }

        public bool EnsureFiles(string[] files, out IEnumerable<string> errors)
        {
            List<string> temp = null;
            var success = true;
            foreach (var file in files)
            {
                var canWrite = TryWriteFile(file);
                if (canWrite) continue;

                if (temp == null) temp = new List<string>();
                temp.Add(file);
                success = false;
            }

            errors = success ? Enumerable.Empty<string>() : temp;
            return success;
        }

        public bool EnsureCanCreateSubDirectory(string dir, out IEnumerable<string> errors)
        {
            return EnsureCanCreateSubDirectories(new[] { dir }, out errors);
        }

        public bool EnsureCanCreateSubDirectories(IEnumerable<string> dirs, out IEnumerable<string> errors)
        {
            List<string> temp = null;
            var success = true;
            foreach (var dir in dirs)
            {
                var canCreate = TryCreateSubDirectory(dir);
                if (canCreate) continue;

                if (temp == null) temp = new List<string>();
                temp.Add(dir);
                success = false;
            }

            errors = success ? Enumerable.Empty<string>() : temp;
            return success;
        }

        public bool TestPublishedSnapshotService(out IEnumerable<string> errors)
        {
            return _publishedSnapshotService.EnsureEnvironment(out errors);
        }

        // tries to create a sub-directory
        // if successful, the sub-directory is deleted
        // creates the directory if needed - does not delete it
        private bool TryCreateSubDirectory(string dir)
        {
            try
            {
<<<<<<< HEAD
                var path = _ioHelper.MapPath(dir + "/" + FilePermissionDirectoryHelper.CreateRandomFileName());
=======
                var path = _ioHelper.MapPath(dir + "/" + _ioHelper.CreateRandomFileName());
>>>>>>> 06af62d8
                Directory.CreateDirectory(path);
                Directory.Delete(path);
                return true;
            }
            catch
            {
                return false;
            }
        }

        // tries to create a file
        // if successful, the file is deleted
        //
        // or
        //
        // use the ACL APIs to avoid creating files
        //
        // if the directory does not exist, do nothing & success
        public bool TryAccessDirectory(string dir, bool canWrite)
        {
            try
            {
                var dirPath = _ioHelper.MapPath(dir);

                if (Directory.Exists(dirPath) == false)
                    return true;

                if (canWrite)
                {
<<<<<<< HEAD
                    var filePath = dirPath + "/" + FilePermissionDirectoryHelper.CreateRandomFileName() + ".tmp";
=======
                    var filePath = dirPath + "/" + _ioHelper.CreateRandomFileName() + ".tmp";
>>>>>>> 06af62d8
                    File.WriteAllText(filePath, "This is an Umbraco internal test file. It is safe to delete it.");
                    File.Delete(filePath);
                    return true;
                }
                else
                {
                    return HasWritePermission(dirPath);
                }
            }
            catch
            {
                return false;
            }
        }

        private bool HasWritePermission(string path)
        {
            var writeAllow = false;
            var writeDeny = false;
            var accessControlList = Directory.GetAccessControl(path);
            if (accessControlList == null)
                return false;
            AuthorizationRuleCollection accessRules;
            try
            {
                accessRules = accessControlList.GetAccessRules(true, true, typeof(System.Security.Principal.SecurityIdentifier));
                if (accessRules == null)
                    return false;
            }
            catch (Exception)
            {
                // This is not 100% accurate because it could turn out that the current user doesn't
                // have access to read the current permissions but does have write access.
                // I think this is an edge case however
                return false;
            }

            foreach (FileSystemAccessRule rule in accessRules)
            {
                if ((FileSystemRights.Write & rule.FileSystemRights) != FileSystemRights.Write)
                    continue;

                if (rule.AccessControlType == AccessControlType.Allow)
                    writeAllow = true;
                else if (rule.AccessControlType == AccessControlType.Deny)
                    writeDeny = true;
            }

            return writeAllow && writeDeny == false;
        }

        // tries to write into a file
        // fails if the directory does not exist
        private bool TryWriteFile(string file)
        {
            try
            {
                var path = _ioHelper.MapPath(file);
                File.AppendText(path).Close();
                return true;
            }
            catch
            {
                return false;
            }
        }
    }
}<|MERGE_RESOLUTION|>--- conflicted
+++ resolved
@@ -141,11 +141,7 @@
         {
             try
             {
-<<<<<<< HEAD
-                var path = _ioHelper.MapPath(dir + "/" + FilePermissionDirectoryHelper.CreateRandomFileName());
-=======
                 var path = _ioHelper.MapPath(dir + "/" + _ioHelper.CreateRandomFileName());
->>>>>>> 06af62d8
                 Directory.CreateDirectory(path);
                 Directory.Delete(path);
                 return true;
@@ -175,11 +171,7 @@
 
                 if (canWrite)
                 {
-<<<<<<< HEAD
-                    var filePath = dirPath + "/" + FilePermissionDirectoryHelper.CreateRandomFileName() + ".tmp";
-=======
                     var filePath = dirPath + "/" + _ioHelper.CreateRandomFileName() + ".tmp";
->>>>>>> 06af62d8
                     File.WriteAllText(filePath, "This is an Umbraco internal test file. It is safe to delete it.");
                     File.Delete(filePath);
                     return true;
