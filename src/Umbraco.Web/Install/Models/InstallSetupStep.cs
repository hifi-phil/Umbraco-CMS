--- conflicted
+++ resolved
@@ -39,11 +39,8 @@
             }
             Name = att.Name;
             View = att.View;
-<<<<<<< HEAD
             ServerOrder = att.ServerOrder;
-=======
             Description = att.Description;
->>>>>>> ce65ae87
         }
 
         [DataMember(Name = "name")]
@@ -51,15 +48,15 @@
 
         [DataMember(Name = "view")]
         public virtual string View { get; private set; }
+
+        [DataMember(Name = "description")]
+        public string Description { get; private set; }
         
         /// <summary>
         /// Determines if this step needs to execute given it's ctor arguments
         /// </summary>
         /// <returns></returns>
         public abstract bool RequiresExecution();
-
-        [DataMember(Name = "description")]
-        public string Description { get; private set; }
 
         /// <summary>
         /// Defines what order this step needs to execute on the server side since the 
