<<<<<<< HEAD
﻿using System;
using System.Collections.Generic;
using System.Linq;
using System.Net;
using System.Net.Http;
using System.Web.Http;
using System.Web.Security;
using AutoMapper;
using Umbraco.Core.Models;
using Umbraco.Core.Security;
using Umbraco.Core.Services;
using Umbraco.Web.Models.ContentEditing;
using Umbraco.Web.Mvc;
using Umbraco.Web.WebApi.Filters;
using Constants = Umbraco.Core.Constants;

namespace Umbraco.Web.Editors
{

    /// <summary>
    /// An API controller used for dealing with member types
    /// </summary>
    [PluginController("UmbracoApi")]
    [UmbracoTreeAuthorize(Constants.Trees.MemberTypes)]
    public class MemberTypeController : ContentTypeControllerBase<IMemberType>
    {
        private readonly MembershipProvider _provider = Core.Security.MembershipProviderExtensions.GetMembersMembershipProvider();

        public MemberTypeDisplay GetById(int id)
        {
            var ct = Services.MemberTypeService.Get(id);
            if (ct == null)
            {
                throw new HttpResponseException(HttpStatusCode.NotFound);
            }

            var dto = Mapper.Map<IMemberType, MemberTypeDisplay>(ct);
            return dto;
        }

        /// <summary>
        /// Deletes a document type wth a given ID
        /// </summary>
        /// <param name="id"></param>
        /// <returns></returns>
        [HttpDelete]
        [HttpPost]
        public HttpResponseMessage DeleteById(int id)
        {
            var foundType = Services.MemberTypeService.Get(id);
            if (foundType == null)
            {
                throw new HttpResponseException(HttpStatusCode.NotFound);
            }

            Services.MemberTypeService.Delete(foundType, Security.CurrentUser.Id);
            return Request.CreateResponse(HttpStatusCode.OK);
        }

        /// <summary>
        /// Returns the avilable compositions for this content type
        /// </summary>
        /// <param name="contentTypeId"></param>
        /// <param name="filterContentTypes">
        /// This is normally an empty list but if additional content type aliases are passed in, any content types containing those aliases will be filtered out
        /// along with any content types that have matching property types that are included in the filtered content types
        /// </param>
        /// <param name="filterPropertyTypes">
        /// This is normally an empty list but if additional property type aliases are passed in, any content types that have these aliases will be filtered out.
        /// This is required because in the case of creating/modifying a content type because new property types being added to it are not yet persisted so cannot
        /// be looked up via the db, they need to be passed in.
        /// </param>
        /// <returns></returns>
        public HttpResponseMessage GetAvailableCompositeMemberTypes(int contentTypeId,
            [FromUri]string[] filterContentTypes,
            [FromUri]string[] filterPropertyTypes)
        {
            var result = PerformGetAvailableCompositeContentTypes(contentTypeId, UmbracoObjectTypes.MemberType, filterContentTypes, filterPropertyTypes)
                .Select(x => new
                {
                    contentType = x.Item1,
                    allowed = x.Item2
                });
            return Request.CreateResponse(result);
        }

        public MemberTypeDisplay GetEmpty()
        {
            var ct = new MemberType(-1);
            ct.Icon = "icon-user";

            var dto = Mapper.Map<IMemberType, MemberTypeDisplay>(ct);
            return dto;
        }


        /// <summary>
        /// Returns all member types
        /// </summary>
        public IEnumerable<ContentTypeBasic> GetAllTypes()
        {
            if (_provider.IsUmbracoMembershipProvider())
            {
                return Services.MemberTypeService.GetAll()
                               .Select(Mapper.Map<IMemberType, ContentTypeBasic>);
            }
            return Enumerable.Empty<ContentTypeBasic>();
        }

        public MemberTypeDisplay PostSave(MemberTypeSave contentTypeSave)
        {
            //get the persisted member type
            var ctId = Convert.ToInt32(contentTypeSave.Id);
            var ct = ctId > 0 ? Services.MemberTypeService.Get(ctId) : null;

            if (UmbracoContext.Security.CurrentUser.HasAccessToSensitiveData() == false)
            {
                //We need to validate if any properties on the contentTypeSave have had their IsSensitiveValue changed,
                //and if so, we need to check if the current user has access to sensitive values. If not, we have to return an error
                var props = contentTypeSave.Groups.SelectMany(x => x.Properties);
                if (ct != null)
                {
                    foreach (var prop in props)
                    {
                        // Id 0 means the property was just added, no need to look it up
                        if (prop.Id == 0)
                            continue;
                        
                        var foundOnContentType = ct.PropertyTypes.FirstOrDefault(x => x.Id == prop.Id);
                        if (foundOnContentType == null)
                            throw new HttpResponseException(Request.CreateErrorResponse(HttpStatusCode.NotFound, "No property type with id " + prop.Id + " found on the content type"));
                        if (ct.IsSensitiveProperty(foundOnContentType.Alias) && prop.IsSensitiveData == false)
                        {
                            //if these don't match, then we cannot continue, this user is not allowed to change this value
                            throw new HttpResponseException(HttpStatusCode.Forbidden);
                        }
                    }
                }
                else
                {
                    //if it is new, then we can just verify if any property has sensitive data turned on which is not allowed
                    if (props.Any(prop => prop.IsSensitiveData))
                    {
                        throw new HttpResponseException(HttpStatusCode.Forbidden);
                    }
                }
            }
           

            var savedCt = PerformPostSave<MemberTypeDisplay, MemberTypeSave, MemberPropertyTypeBasic>(
                contentTypeSave:            contentTypeSave,
                getContentType:             i => ct,
                saveContentType:            type => Services.MemberTypeService.Save(type));

            var display = Mapper.Map<MemberTypeDisplay>(savedCt);

            display.AddSuccessNotification(
                            Services.TextService.Localize("speechBubbles/memberTypeSavedHeader"),
                            string.Empty);

            return display;
        }
    }
}
=======
﻿using System.Collections.Generic;
using System.Linq;
using System.Web.Security;
using AutoMapper;
using Umbraco.Core.Models;
using Umbraco.Core.Services;
using Umbraco.Core.Security;
using Umbraco.Web.Models.ContentEditing;
using Umbraco.Web.Mvc;
using Umbraco.Web.WebApi.Filters;
using Constants = Umbraco.Core.Constants;
using System.Web.Http;
using System.Net;
using System;
using System.Net.Http;

namespace Umbraco.Web.Editors
{
    
    /// <summary>
    /// An API controller used for dealing with content types
    /// </summary>
    [PluginController("UmbracoApi")]
    [UmbracoTreeAuthorize(new string[] { Constants.Trees.MemberTypes, Constants.Trees.Members})]    
    public class MemberTypeController : ContentTypeControllerBase
    {
        /// <summary>
        /// Constructor
        /// </summary>
        public MemberTypeController()
            : this(UmbracoContext.Current)
        {
            _provider = Core.Security.MembershipProviderExtensions.GetMembersMembershipProvider();
        }

        /// <summary>
        /// Constructor
        /// </summary>
        /// <param name="umbracoContext"></param>
        public MemberTypeController(UmbracoContext umbracoContext)
            : base(umbracoContext)
        {
            _provider = Core.Security.MembershipProviderExtensions.GetMembersMembershipProvider();
        }

        private readonly MembershipProvider _provider;

        [UmbracoTreeAuthorize(Constants.Trees.MemberTypes)]
        public MemberTypeDisplay GetById(int id)
        {
            var ct = Services.MemberTypeService.Get(id);
            if (ct == null)
            {
                throw new HttpResponseException(HttpStatusCode.NotFound);
            }

            var dto = Mapper.Map<IMemberType, MemberTypeDisplay>(ct);
            return dto;
        }

        /// <summary>
        /// Deletes a document type wth a given ID
        /// </summary>
        /// <param name="id"></param>
        /// <returns></returns>
        [HttpDelete]
        [HttpPost]
        [UmbracoTreeAuthorize(Constants.Trees.MemberTypes)]
        public HttpResponseMessage DeleteById(int id)
        {
            var foundType = Services.MemberTypeService.Get(id);
            if (foundType == null)
            {
                throw new HttpResponseException(HttpStatusCode.NotFound);
            }

            Services.MemberTypeService.Delete(foundType, Security.CurrentUser.Id);
            return Request.CreateResponse(HttpStatusCode.OK);
        }

        /// <summary>
        /// Returns the avilable compositions for this content type
        /// </summary>
        /// <param name="contentTypeId"></param>
        /// <param name="filterContentTypes">
        /// This is normally an empty list but if additional content type aliases are passed in, any content types containing those aliases will be filtered out
        /// along with any content types that have matching property types that are included in the filtered content types
        /// </param>
        /// <param name="filterPropertyTypes">
        /// This is normally an empty list but if additional property type aliases are passed in, any content types that have these aliases will be filtered out.
        /// This is required because in the case of creating/modifying a content type because new property types being added to it are not yet persisted so cannot
        /// be looked up via the db, they need to be passed in.
        /// </param>
        /// <returns></returns>

        [UmbracoTreeAuthorize(Constants.Trees.MemberTypes)]
        public HttpResponseMessage GetAvailableCompositeMemberTypes(int contentTypeId,
            [FromUri]string[] filterContentTypes,
            [FromUri]string[] filterPropertyTypes)
        {
            var result = PerformGetAvailableCompositeContentTypes(contentTypeId, UmbracoObjectTypes.MemberType, filterContentTypes, filterPropertyTypes)
                .Select(x => new
                {
                    contentType = x.Item1,
                    allowed = x.Item2
                });
            return Request.CreateResponse(result);
        }

        [UmbracoTreeAuthorize(Constants.Trees.MemberTypes)]
        public MemberTypeDisplay GetEmpty()
        {
            var ct = new MemberType(-1);
            ct.Icon = "icon-user";

            var dto = Mapper.Map<IMemberType, MemberTypeDisplay>(ct);
            return dto;
        }

       
        /// <summary>
        /// Returns all member types
        /// </summary>
        public IEnumerable<ContentTypeBasic> GetAllTypes()
        {
            if (_provider.IsUmbracoMembershipProvider())
            {
                return Services.MemberTypeService.GetAll()
                               .Select(Mapper.Map<IMemberType, ContentTypeBasic>);    
            }
            return Enumerable.Empty<ContentTypeBasic>();
        }

        [UmbracoTreeAuthorize(Constants.Trees.MemberTypes)]
        public MemberTypeDisplay PostSave(MemberTypeSave contentTypeSave)
        {
            //get the persisted member type
            var ctId = Convert.ToInt32(contentTypeSave.Id);
            var ct = ctId > 0 ? Services.MemberTypeService.Get(ctId) : null;

            if (UmbracoContext.Security.CurrentUser.HasAccessToSensitiveData() == false)
            {
                //We need to validate if any properties on the contentTypeSave have had their IsSensitiveValue changed,
                //and if so, we need to check if the current user has access to sensitive values. If not, we have to return an error
                var props = contentTypeSave.Groups.SelectMany(x => x.Properties);
                if (ct != null)
                {
                    foreach (var prop in props)
                    {
                        // Id 0 means the property was just added, no need to look it up
                        if (prop.Id == 0)
                            continue;
                        
                        var foundOnContentType = ct.PropertyTypes.FirstOrDefault(x => x.Id == prop.Id);
                        if (foundOnContentType == null)
                            throw new HttpResponseException(Request.CreateErrorResponse(HttpStatusCode.NotFound, "No property type with id " + prop.Id + " found on the content type"));
                        if (ct.IsSensitiveProperty(foundOnContentType.Alias) && prop.IsSensitiveData == false)
                        {
                            //if these don't match, then we cannot continue, this user is not allowed to change this value
                            throw new HttpResponseException(HttpStatusCode.Forbidden);
                        }
                    }
                }
                else
                {
                    //if it is new, then we can just verify if any property has sensitive data turned on which is not allowed
                    if (props.Any(prop => prop.IsSensitiveData))
                    {
                        throw new HttpResponseException(HttpStatusCode.Forbidden);
                    }
                }
            }
           

            var savedCt = PerformPostSave<IMemberType, MemberTypeDisplay, MemberTypeSave, MemberPropertyTypeBasic>(
                contentTypeSave:            contentTypeSave,
                getContentType:             i => ct,
                saveContentType:            type => Services.MemberTypeService.Save(type));

            var display = Mapper.Map<MemberTypeDisplay>(savedCt);

            display.AddSuccessNotification(
                            Services.TextService.Localize("speechBubbles/memberTypeSavedHeader"),
                            string.Empty);

            return display;
        }
    }
}
>>>>>>> 596157f9
<|MERGE_RESOLUTION|>--- conflicted
+++ resolved
@@ -1,4 +1,3 @@
-<<<<<<< HEAD
 ﻿using System;
 using System.Collections.Generic;
 using System.Linq;
@@ -22,194 +21,10 @@
     /// An API controller used for dealing with member types
     /// </summary>
     [PluginController("UmbracoApi")]
-    [UmbracoTreeAuthorize(Constants.Trees.MemberTypes)]
+    [UmbracoTreeAuthorize(new string[] { Constants.Trees.MemberTypes, Constants.Trees.Members})]    
     public class MemberTypeController : ContentTypeControllerBase<IMemberType>
     {
         private readonly MembershipProvider _provider = Core.Security.MembershipProviderExtensions.GetMembersMembershipProvider();
-
-        public MemberTypeDisplay GetById(int id)
-        {
-            var ct = Services.MemberTypeService.Get(id);
-            if (ct == null)
-            {
-                throw new HttpResponseException(HttpStatusCode.NotFound);
-            }
-
-            var dto = Mapper.Map<IMemberType, MemberTypeDisplay>(ct);
-            return dto;
-        }
-
-        /// <summary>
-        /// Deletes a document type wth a given ID
-        /// </summary>
-        /// <param name="id"></param>
-        /// <returns></returns>
-        [HttpDelete]
-        [HttpPost]
-        public HttpResponseMessage DeleteById(int id)
-        {
-            var foundType = Services.MemberTypeService.Get(id);
-            if (foundType == null)
-            {
-                throw new HttpResponseException(HttpStatusCode.NotFound);
-            }
-
-            Services.MemberTypeService.Delete(foundType, Security.CurrentUser.Id);
-            return Request.CreateResponse(HttpStatusCode.OK);
-        }
-
-        /// <summary>
-        /// Returns the avilable compositions for this content type
-        /// </summary>
-        /// <param name="contentTypeId"></param>
-        /// <param name="filterContentTypes">
-        /// This is normally an empty list but if additional content type aliases are passed in, any content types containing those aliases will be filtered out
-        /// along with any content types that have matching property types that are included in the filtered content types
-        /// </param>
-        /// <param name="filterPropertyTypes">
-        /// This is normally an empty list but if additional property type aliases are passed in, any content types that have these aliases will be filtered out.
-        /// This is required because in the case of creating/modifying a content type because new property types being added to it are not yet persisted so cannot
-        /// be looked up via the db, they need to be passed in.
-        /// </param>
-        /// <returns></returns>
-        public HttpResponseMessage GetAvailableCompositeMemberTypes(int contentTypeId,
-            [FromUri]string[] filterContentTypes,
-            [FromUri]string[] filterPropertyTypes)
-        {
-            var result = PerformGetAvailableCompositeContentTypes(contentTypeId, UmbracoObjectTypes.MemberType, filterContentTypes, filterPropertyTypes)
-                .Select(x => new
-                {
-                    contentType = x.Item1,
-                    allowed = x.Item2
-                });
-            return Request.CreateResponse(result);
-        }
-
-        public MemberTypeDisplay GetEmpty()
-        {
-            var ct = new MemberType(-1);
-            ct.Icon = "icon-user";
-
-            var dto = Mapper.Map<IMemberType, MemberTypeDisplay>(ct);
-            return dto;
-        }
-
-
-        /// <summary>
-        /// Returns all member types
-        /// </summary>
-        public IEnumerable<ContentTypeBasic> GetAllTypes()
-        {
-            if (_provider.IsUmbracoMembershipProvider())
-            {
-                return Services.MemberTypeService.GetAll()
-                               .Select(Mapper.Map<IMemberType, ContentTypeBasic>);
-            }
-            return Enumerable.Empty<ContentTypeBasic>();
-        }
-
-        public MemberTypeDisplay PostSave(MemberTypeSave contentTypeSave)
-        {
-            //get the persisted member type
-            var ctId = Convert.ToInt32(contentTypeSave.Id);
-            var ct = ctId > 0 ? Services.MemberTypeService.Get(ctId) : null;
-
-            if (UmbracoContext.Security.CurrentUser.HasAccessToSensitiveData() == false)
-            {
-                //We need to validate if any properties on the contentTypeSave have had their IsSensitiveValue changed,
-                //and if so, we need to check if the current user has access to sensitive values. If not, we have to return an error
-                var props = contentTypeSave.Groups.SelectMany(x => x.Properties);
-                if (ct != null)
-                {
-                    foreach (var prop in props)
-                    {
-                        // Id 0 means the property was just added, no need to look it up
-                        if (prop.Id == 0)
-                            continue;
-                        
-                        var foundOnContentType = ct.PropertyTypes.FirstOrDefault(x => x.Id == prop.Id);
-                        if (foundOnContentType == null)
-                            throw new HttpResponseException(Request.CreateErrorResponse(HttpStatusCode.NotFound, "No property type with id " + prop.Id + " found on the content type"));
-                        if (ct.IsSensitiveProperty(foundOnContentType.Alias) && prop.IsSensitiveData == false)
-                        {
-                            //if these don't match, then we cannot continue, this user is not allowed to change this value
-                            throw new HttpResponseException(HttpStatusCode.Forbidden);
-                        }
-                    }
-                }
-                else
-                {
-                    //if it is new, then we can just verify if any property has sensitive data turned on which is not allowed
-                    if (props.Any(prop => prop.IsSensitiveData))
-                    {
-                        throw new HttpResponseException(HttpStatusCode.Forbidden);
-                    }
-                }
-            }
-           
-
-            var savedCt = PerformPostSave<MemberTypeDisplay, MemberTypeSave, MemberPropertyTypeBasic>(
-                contentTypeSave:            contentTypeSave,
-                getContentType:             i => ct,
-                saveContentType:            type => Services.MemberTypeService.Save(type));
-
-            var display = Mapper.Map<MemberTypeDisplay>(savedCt);
-
-            display.AddSuccessNotification(
-                            Services.TextService.Localize("speechBubbles/memberTypeSavedHeader"),
-                            string.Empty);
-
-            return display;
-        }
-    }
-}
-=======
-﻿using System.Collections.Generic;
-using System.Linq;
-using System.Web.Security;
-using AutoMapper;
-using Umbraco.Core.Models;
-using Umbraco.Core.Services;
-using Umbraco.Core.Security;
-using Umbraco.Web.Models.ContentEditing;
-using Umbraco.Web.Mvc;
-using Umbraco.Web.WebApi.Filters;
-using Constants = Umbraco.Core.Constants;
-using System.Web.Http;
-using System.Net;
-using System;
-using System.Net.Http;
-
-namespace Umbraco.Web.Editors
-{
-    
-    /// <summary>
-    /// An API controller used for dealing with content types
-    /// </summary>
-    [PluginController("UmbracoApi")]
-    [UmbracoTreeAuthorize(new string[] { Constants.Trees.MemberTypes, Constants.Trees.Members})]    
-    public class MemberTypeController : ContentTypeControllerBase
-    {
-        /// <summary>
-        /// Constructor
-        /// </summary>
-        public MemberTypeController()
-            : this(UmbracoContext.Current)
-        {
-            _provider = Core.Security.MembershipProviderExtensions.GetMembersMembershipProvider();
-        }
-
-        /// <summary>
-        /// Constructor
-        /// </summary>
-        /// <param name="umbracoContext"></param>
-        public MemberTypeController(UmbracoContext umbracoContext)
-            : base(umbracoContext)
-        {
-            _provider = Core.Security.MembershipProviderExtensions.GetMembersMembershipProvider();
-        }
-
-        private readonly MembershipProvider _provider;
 
         [UmbracoTreeAuthorize(Constants.Trees.MemberTypes)]
         public MemberTypeDisplay GetById(int id)
@@ -283,7 +98,7 @@
             return dto;
         }
 
-       
+
         /// <summary>
         /// Returns all member types
         /// </summary>
@@ -292,7 +107,7 @@
             if (_provider.IsUmbracoMembershipProvider())
             {
                 return Services.MemberTypeService.GetAll()
-                               .Select(Mapper.Map<IMemberType, ContentTypeBasic>);    
+                               .Select(Mapper.Map<IMemberType, ContentTypeBasic>);
             }
             return Enumerable.Empty<ContentTypeBasic>();
         }
@@ -338,7 +153,7 @@
             }
            
 
-            var savedCt = PerformPostSave<IMemberType, MemberTypeDisplay, MemberTypeSave, MemberPropertyTypeBasic>(
+            var savedCt = PerformPostSave<MemberTypeDisplay, MemberTypeSave, MemberPropertyTypeBasic>(
                 contentTypeSave:            contentTypeSave,
                 getContentType:             i => ct,
                 saveContentType:            type => Services.MemberTypeService.Save(type));
@@ -352,5 +167,4 @@
             return display;
         }
     }
-}
->>>>>>> 596157f9
+}