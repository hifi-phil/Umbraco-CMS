--- conflicted
+++ resolved
@@ -47,13 +47,8 @@
         private readonly SearchableTreeCollection _searchableTreeCollection;
 
         public EntityController(IGlobalSettings globalSettings, UmbracoContext umbracoContext, ISqlContext sqlContext, ServiceContext services, AppCaches appCaches, IProfilingLogger logger, IRuntimeState runtimeState,
-<<<<<<< HEAD
-            ITreeService treeService, UmbracoHelper umbracoHelper)
+            ITreeService treeService, UmbracoHelper umbracoHelper, SearchableTreeCollection searchableTreeCollection, UmbracoTreeSearcher treeSearcher)
             : base(globalSettings, umbracoContext, sqlContext, services, appCaches, logger, runtimeState, umbracoHelper)
-=======
-            ITreeService treeService, SearchableTreeCollection searchableTreeCollection, UmbracoTreeSearcher treeSearcher)
-            : base(globalSettings, umbracoContext, sqlContext, services, appCaches, logger, runtimeState)
->>>>>>> 9be6acf4
         {
             _treeService = treeService;
             _searchableTreeCollection = searchableTreeCollection;
