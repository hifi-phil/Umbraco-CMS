﻿using System;
using System.Collections.Generic;
using System.Linq;
using Umbraco.Core;
<<<<<<< HEAD
using Umbraco.Core.Cache;
using Umbraco.Core.Configuration;
using Umbraco.Core.IO;
using Umbraco.Core.Logging;
using Umbraco.Core.Mapping;
using Umbraco.Core.Media;
=======
>>>>>>> 2ac0ff9f
using Umbraco.Core.Models;
using Umbraco.Core.Persistence;
using Umbraco.Core.Services;
using Umbraco.Core.Strings;
using Umbraco.Web.Models.ContentEditing;
using Umbraco.Web.Mvc;
using Umbraco.Web.Routing;
using Umbraco.Web.WebApi.Filters;

namespace Umbraco.Web.Editors
{
    /// <summary>
    /// The API controller used for getting log history
    /// </summary>
    [PluginController("UmbracoApi")]
    public class LogController : UmbracoAuthorizedJsonController
    {
        private readonly IMediaFileSystem _mediaFileSystem;
        private readonly IImageUrlGenerator _imageUrlGenerator;

        public LogController(
            IGlobalSettings globalSettings,
            IUmbracoContextAccessor umbracoContextAccessor,
            ISqlContext sqlContext,
            ServiceContext services,
            AppCaches appCaches,
            IProfilingLogger logger,
            IRuntimeState runtimeState,
            IMediaFileSystem mediaFileSystem,
            IShortStringHelper shortStringHelper,
            UmbracoMapper umbracoMapper,
            IImageUrlGenerator imageUrlGenerator,
            IPublishedUrlProvider publishedUrlProvider)
            : base(globalSettings, umbracoContextAccessor, sqlContext, services, appCaches, logger, runtimeState, shortStringHelper, umbracoMapper, publishedUrlProvider)
        {
            _mediaFileSystem = mediaFileSystem;
            _imageUrlGenerator = imageUrlGenerator;
        }

        [UmbracoApplicationAuthorize(Core.Constants.Applications.Content, Core.Constants.Applications.Media)]
        public PagedResult<AuditLog> GetPagedEntityLog(int id,
            int pageNumber = 1,
            int pageSize = 10,
            Direction orderDirection = Direction.Descending,
            DateTime? sinceDate = null)
        {
            if (pageSize <= 0 || pageNumber <= 0)
            {
                return new PagedResult<AuditLog>(0, pageNumber, pageSize);
            }

            long totalRecords;
            var dateQuery = sinceDate.HasValue ? SqlContext.Query<IAuditItem>().Where(x => x.CreateDate >= sinceDate) : null;
            var result = Services.AuditService.GetPagedItemsByEntity(id, pageNumber - 1, pageSize, out totalRecords, orderDirection, customFilter: dateQuery);
            var mapped = result.Select(item => Mapper.Map<AuditLog>(item));

            var page = new PagedResult<AuditLog>(totalRecords, pageNumber, pageSize)
            {
                Items = MapAvatarsAndNames(mapped)
            };

            return page;
        }

        public PagedResult<AuditLog> GetPagedCurrentUserLog(
            int pageNumber = 1,
            int pageSize = 10,
            Direction orderDirection = Direction.Descending,
            DateTime? sinceDate = null)
        {
            if (pageSize <= 0 || pageNumber <= 0)
            {
                return new PagedResult<AuditLog>(0, pageNumber, pageSize);
            }

            long totalRecords;
            var dateQuery = sinceDate.HasValue ? SqlContext.Query<IAuditItem>().Where(x => x.CreateDate >= sinceDate) : null;
            var userId = Security.GetUserId().ResultOr(0);
            var result = Services.AuditService.GetPagedItemsByUser(userId, pageNumber - 1, pageSize, out totalRecords, orderDirection, customFilter:dateQuery);
            var mapped = Mapper.MapEnumerable<IAuditItem, AuditLog>(result);
            return new PagedResult<AuditLog>(totalRecords, pageNumber, pageSize)
            {
                Items = MapAvatarsAndNames(mapped)
            };
        }

<<<<<<< HEAD
=======
        public IEnumerable<AuditLog> GetLog(AuditType logType, DateTime? sinceDate = null)
        {
            var result = Services.AuditService.GetLogs(Enum<AuditType>.Parse(logType.ToString()), sinceDate);
            var mapped = Mapper.MapEnumerable<IAuditItem, AuditLog>(result);
            return mapped;
        }

>>>>>>> 2ac0ff9f
        private IEnumerable<AuditLog> MapAvatarsAndNames(IEnumerable<AuditLog> items)
        {
            var mappedItems = items.ToList();
            var userIds = mappedItems.Select(x => x.UserId).ToArray();
            var userAvatars = Services.UserService.GetUsersById(userIds)
                .ToDictionary(x => x.Id, x => x.GetUserAvatarUrls(AppCaches.RuntimeCache, _mediaFileSystem, _imageUrlGenerator));
            var userNames = Services.UserService.GetUsersById(userIds).ToDictionary(x => x.Id, x => x.Name);
            foreach (var item in mappedItems)
            {
                if (userAvatars.TryGetValue(item.UserId, out var avatars))
                {
                    item.UserAvatars = avatars;
                }
                if (userNames.TryGetValue(item.UserId, out var name))
                {
                    item.UserName = name;
                }


            }
            return mappedItems;
        }
    }
}<|MERGE_RESOLUTION|>--- conflicted
+++ resolved
@@ -2,15 +2,12 @@
 using System.Collections.Generic;
 using System.Linq;
 using Umbraco.Core;
-<<<<<<< HEAD
 using Umbraco.Core.Cache;
 using Umbraco.Core.Configuration;
 using Umbraco.Core.IO;
 using Umbraco.Core.Logging;
 using Umbraco.Core.Mapping;
 using Umbraco.Core.Media;
-=======
->>>>>>> 2ac0ff9f
 using Umbraco.Core.Models;
 using Umbraco.Core.Persistence;
 using Umbraco.Core.Services;
@@ -97,8 +94,6 @@
             };
         }
 
-<<<<<<< HEAD
-=======
         public IEnumerable<AuditLog> GetLog(AuditType logType, DateTime? sinceDate = null)
         {
             var result = Services.AuditService.GetLogs(Enum<AuditType>.Parse(logType.ToString()), sinceDate);
@@ -106,7 +101,6 @@
             return mapped;
         }
 
->>>>>>> 2ac0ff9f
         private IEnumerable<AuditLog> MapAvatarsAndNames(IEnumerable<AuditLog> items)
         {
             var mappedItems = items.ToList();
