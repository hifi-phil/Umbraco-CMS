﻿using System;
using System.Collections.Generic;
using System.IO;
using System.Linq;
using System.Net;
using System.Net.Http;
using System.Text;
using System.Web.Http;
using System.Web.Http.Controllers;
using System.Web.Http.ModelBinding;
using System.Web.Security;
using AutoMapper;
using Umbraco.Core;
using Umbraco.Core.Logging;
using Umbraco.Core.Models;
using Umbraco.Core.Models.Membership;
using Umbraco.Core.Persistence.DatabaseModelDefinitions;
using Umbraco.Core.Services;
using Umbraco.Web.Models.ContentEditing;
using Umbraco.Web.Models.Mapping;
using Umbraco.Web.Mvc;
using Umbraco.Web.WebApi;
using Umbraco.Web.WebApi.Filters;
using Umbraco.Core.Persistence.Querying;
using Umbraco.Core.Events;
using Umbraco.Core.Models.ContentEditing;
using Umbraco.Core.Models.Validation;
using Umbraco.Web.Composing;
using Constants = Umbraco.Core.Constants;
using Umbraco.Core.PropertyEditors;
using Umbraco.Web.Actions;
using Umbraco.Web.ContentApps;
using Umbraco.Web.Editors.Binders;
using Umbraco.Web.Editors.Filters;
using Umbraco.Core.Models.Entities;
using Umbraco.Core.Security;

namespace Umbraco.Web.Editors
{
    /// <summary>
    /// The API controller used for editing content
    /// </summary>
    /// <remarks>
    /// This controller is decorated with the UmbracoApplicationAuthorizeAttribute which means that any user requesting
    /// access to ALL of the methods on this controller will need access to the content application.
    /// </remarks>
    [PluginController("UmbracoApi")]
    [UmbracoApplicationAuthorize(Constants.Applications.Content)]
    [ContentControllerConfiguration]
    public class ContentController : ContentControllerBase
    {
        private readonly PropertyEditorCollection _propertyEditors;
        private readonly Lazy<IDictionary<string, ILanguage>> _allLangs;

        public object Domains { get; private set; }

        public ContentController(PropertyEditorCollection propertyEditors)
        {
            _propertyEditors = propertyEditors ?? throw new ArgumentNullException(nameof(propertyEditors));
            _allLangs = new Lazy<IDictionary<string, ILanguage>>(() => Services.LocalizationService.GetAllLanguages().ToDictionary(x => x.IsoCode, x => x, StringComparer.InvariantCultureIgnoreCase));
        }

        /// <summary>
        /// Configures this controller with a custom action selector
        /// </summary>
        private class ContentControllerConfigurationAttribute : Attribute, IControllerConfiguration
        {
            public void Initialize(HttpControllerSettings controllerSettings, HttpControllerDescriptor controllerDescriptor)
            {
                controllerSettings.Services.Replace(typeof(IHttpActionSelector), new ParameterSwapControllerActionSelector(
                    new ParameterSwapControllerActionSelector.ParameterSwapInfo("GetNiceUrl", "id", typeof(int), typeof(Guid), typeof(Udi)),
                    new ParameterSwapControllerActionSelector.ParameterSwapInfo("GetById", "id", typeof(int), typeof(Guid), typeof(Udi))
                ));
            }
        }

        /// <summary>
        /// Returns true if any content types have culture variation enabled
        /// </summary>
        /// <returns></returns>
        [HttpGet]
        [WebApi.UmbracoAuthorize, OverrideAuthorization]
        public bool AllowsCultureVariation()
        {
            var contentTypes = Services.ContentTypeService.GetAll();
            return contentTypes.Any(contentType => contentType.VariesByCulture());
        }

        /// <summary>
        /// Return content for the specified ids
        /// </summary>
        /// <param name="ids"></param>
        /// <returns></returns>
        [FilterAllowedOutgoingContent(typeof(IEnumerable<ContentItemDisplay>))]
        public IEnumerable<ContentItemDisplay> GetByIds([FromUri]int[] ids)
        {
            //fixme what about cultures?

            var foundContent = Services.ContentService.GetByIds(ids);
            return foundContent.Select(x => MapToDisplay(x));
        }

        /// <summary>
        /// Updates the permissions for a content item for a particular user group
        /// </summary>
        /// <param name="saveModel"></param>
        /// <returns></returns>
        /// <remarks>
        /// Permission check is done for letter 'R' which is for <see cref="ActionRights"/> which the user must have access to to update
        /// </remarks>
        [EnsureUserPermissionForContent("saveModel.ContentId", 'R')]
        public IEnumerable<AssignedUserGroupPermissions> PostSaveUserGroupPermissions(UserGroupPermissionsSave saveModel)
        {
            if (saveModel.ContentId <= 0) throw new HttpResponseException(Request.CreateResponse(HttpStatusCode.NotFound));

            //TODO: Should non-admins be alowed to set granular permissions?

            var content = Services.ContentService.GetById(saveModel.ContentId);
            if (content == null) throw new HttpResponseException(Request.CreateResponse(HttpStatusCode.NotFound));

            //current permissions explicitly assigned to this content item
            var contentPermissions = Services.ContentService.GetPermissions(content)
                .ToDictionary(x => x.UserGroupId, x => x);

            var allUserGroups = Services.UserService.GetAllUserGroups().ToArray();

            //loop through each user group
            foreach (var userGroup in allUserGroups)
            {
                //check if there's a permission set posted up for this user group
                IEnumerable<string> groupPermissions;
                if (saveModel.AssignedPermissions.TryGetValue(userGroup.Id, out groupPermissions))
                {
                    //create a string collection of the assigned letters
                    var groupPermissionCodes = groupPermissions.ToArray();

                    //check if there are no permissions assigned for this group save model, if that is the case we want to reset the permissions
                    //for this group/node which will go back to the defaults
                    if (groupPermissionCodes.Length == 0)
                    {
                        Services.UserService.RemoveUserGroupPermissions(userGroup.Id, content.Id);
                    }
                    //check if they are the defaults, if so we should just remove them if they exist since it's more overhead having them stored
                    else if (userGroup.Permissions.UnsortedSequenceEqual(groupPermissionCodes))
                    {
                        //only remove them if they are actually currently assigned
                        if (contentPermissions.ContainsKey(userGroup.Id))
                        {
                            //remove these permissions from this node for this group since the ones being assigned are the same as the defaults
                            Services.UserService.RemoveUserGroupPermissions(userGroup.Id, content.Id);
                        }
                    }
                    //if they are different we need to update, otherwise there's nothing to update
                    else if (contentPermissions.ContainsKey(userGroup.Id) == false || contentPermissions[userGroup.Id].AssignedPermissions.UnsortedSequenceEqual(groupPermissionCodes) == false)
                    {

                        Services.UserService.ReplaceUserGroupPermissions(userGroup.Id, groupPermissionCodes.Select(x => x[0]), content.Id);
                    }
                }
            }

            return GetDetailedPermissions(content, allUserGroups);
        }

        /// <summary>
        /// Returns the user group permissions for user groups assigned to this node
        /// </summary>
        /// <param name="contentId"></param>
        /// <returns></returns>
        /// <remarks>
        /// Permission check is done for letter 'R' which is for <see cref="ActionRights"/> which the user must have access to to view
        /// </remarks>
        [EnsureUserPermissionForContent("contentId", 'R')]
        public IEnumerable<AssignedUserGroupPermissions> GetDetailedPermissions(int contentId)
        {
            if (contentId <= 0) throw new HttpResponseException(Request.CreateResponse(HttpStatusCode.NotFound));
            var content = Services.ContentService.GetById(contentId);
            if (content == null) throw new HttpResponseException(Request.CreateResponse(HttpStatusCode.NotFound));

            //TODO: Should non-admins be able to see detailed permissions?

            var allUserGroups = Services.UserService.GetAllUserGroups();

            return GetDetailedPermissions(content, allUserGroups);
        }

        private IEnumerable<AssignedUserGroupPermissions> GetDetailedPermissions(IContent content, IEnumerable<IUserGroup> allUserGroups)
        {
            //get all user groups and map their default permissions to the AssignedUserGroupPermissions model.
            //we do this because not all groups will have true assigned permissions for this node so if they don't have assigned permissions, we need to show the defaults.

            var defaultPermissionsByGroup = Mapper.Map<IEnumerable<AssignedUserGroupPermissions>>(allUserGroups).ToArray();

            var defaultPermissionsAsDictionary = defaultPermissionsByGroup
                .ToDictionary(x => Convert.ToInt32(x.Id), x => x);

            //get the actual assigned permissions
            var assignedPermissionsByGroup = Services.ContentService.GetPermissions(content).ToArray();

            //iterate over assigned and update the defaults with the real values
            foreach (var assignedGroupPermission in assignedPermissionsByGroup)
            {
                var defaultUserGroupPermissions = defaultPermissionsAsDictionary[assignedGroupPermission.UserGroupId];

                //clone the default permissions model to the assigned ones
                defaultUserGroupPermissions.AssignedPermissions = AssignedUserGroupPermissions.ClonePermissions(defaultUserGroupPermissions.DefaultPermissions);

                //since there is custom permissions assigned to this node for this group, we need to clear all of the default permissions
                //and we'll re-check it if it's one of the explicitly assigned ones
                foreach (var permission in defaultUserGroupPermissions.AssignedPermissions.SelectMany(x => x.Value))
                {
                    permission.Checked = false;
                    permission.Checked = assignedGroupPermission.AssignedPermissions.Contains(permission.PermissionCode, StringComparer.InvariantCulture);
                }

            }

            return defaultPermissionsByGroup;
        }

        /// <summary>
        /// Returns an item to be used to display the recycle bin for content
        /// </summary>
        /// <returns></returns>
        public ContentItemDisplay GetRecycleBin()
        {
            var apps = new List<ContentApp>();
            apps.Add(ListViewContentAppFactory.CreateContentApp(Services.DataTypeService, _propertyEditors, "recycleBin", "content", Core.Constants.DataTypes.DefaultMembersListView));
            apps[0].Active = true;
            var display = new ContentItemDisplay
            {
                Id = Constants.System.RecycleBinContent,
                ParentId = -1,
                ContentTypeAlias = "recycleBin",
                IsContainer = true,
                Path = "-1," + Constants.System.RecycleBinContent,
                Variants = new List<ContentVariantDisplay>
                {
                    new ContentVariantDisplay
                    {
                        CreateDate = DateTime.Now,
                        Name = Services.TextService.Localize("general/recycleBin")
                    }
                },
                ContentApps = apps
            };

            return display;
        }

        //fixme what about cultures?
        public ContentItemDisplay GetBlueprintById(int id)
        {
            var foundContent = Services.ContentService.GetBlueprintById(id);
            if (foundContent == null)
            {
                HandleContentNotFound(id);
            }

            var content = MapToDisplay(foundContent);

            SetupBlueprint(content, foundContent);

            return content;
        }

        private static void SetupBlueprint(ContentItemDisplay content, IContent persistedContent)
        {
            content.AllowPreview = false;

            //set a custom path since the tree that renders this has the content type id as the parent
            content.Path = string.Format("-1,{0},{1}", persistedContent.ContentTypeId, content.Id);

            content.AllowedActions = new[] { "A" };
            content.IsBlueprint = true;

            //fixme - exclude the content apps here
            //var excludeProps = new[] { "_umb_urls", "_umb_releasedate", "_umb_expiredate", "_umb_template" };
            //var propsTab = content.Tabs.Last();
            //propsTab.Properties = propsTab.Properties
            //    .Where(p => excludeProps.Contains(p.Alias) == false);
        }

        /// <summary>
        /// Gets the content json for the content id
        /// </summary>
        /// <param name="id"></param>
        /// <param name="culture"></param>
        /// <returns></returns>
        [OutgoingEditorModelEvent]
        [EnsureUserPermissionForContent("id")]
        public ContentItemDisplay GetById(int id)
        {
            var foundContent = GetObjectFromRequest(() => Services.ContentService.GetById(id));
            if (foundContent == null)
            {
                HandleContentNotFound(id);
                return null;//irrelevant since the above throws
            }
            var content = MapToDisplay(foundContent);
            return content;
        }

        /// <summary>
        /// Gets the content json for the content id
        /// </summary>
        /// <param name="id"></param>
        /// <returns></returns>
        [OutgoingEditorModelEvent]
        [EnsureUserPermissionForContent("id")]
        public ContentItemDisplay GetById(Guid id)
        {
            var foundContent = GetObjectFromRequest(() => Services.ContentService.GetById(id));
            if (foundContent == null)
            {
                HandleContentNotFound(id);
                return null;//irrelevant since the above throws
            }

            var content = MapToDisplay(foundContent);
            return content;
        }

        /// <summary>
        /// Gets the content json for the content id
        /// </summary>
        /// <param name="id"></param>
        /// <returns></returns>
        [OutgoingEditorModelEvent]
        [EnsureUserPermissionForContent("id")]
        public ContentItemDisplay GetById(Udi id)
        {
            var guidUdi = id as GuidUdi;
            if (guidUdi != null)
            {
                return GetById(guidUdi.Guid);
            }

            throw new HttpResponseException(HttpStatusCode.NotFound);
        }

        /// <summary>
        /// Gets an empty content item for the
        /// </summary>
        /// <param name="contentTypeAlias"></param>
        /// <param name="parentId"></param>
        [OutgoingEditorModelEvent]
        public ContentItemDisplay GetEmpty(string contentTypeAlias, int parentId)
        {
            var contentType = Services.ContentTypeService.Get(contentTypeAlias);
            if (contentType == null)
            {
                throw new HttpResponseException(HttpStatusCode.NotFound);
            }

            var emptyContent = Services.ContentService.Create("", parentId, contentType.Alias, Security.GetUserId().ResultOr(0));
            var mapped = MapToDisplay(emptyContent);
            // translate the content type name if applicable
            mapped.ContentTypeName = Services.TextService.UmbracoDictionaryTranslate(mapped.ContentTypeName);
            mapped.DocumentType.Name = Services.TextService.UmbracoDictionaryTranslate(mapped.DocumentType.Name);

            //remove the listview app if it exists
            mapped.ContentApps = mapped.ContentApps.Where(x => x.Alias != "umbListView").ToList();

            return mapped;
        }

        [OutgoingEditorModelEvent]
        public ContentItemDisplay GetEmpty(int blueprintId, int parentId)
        {
            var blueprint = Services.ContentService.GetBlueprintById(blueprintId);
            if (blueprint == null)
            {
                throw new HttpResponseException(HttpStatusCode.NotFound);
            }

            blueprint.Id = 0;
            blueprint.Name = string.Empty;
            blueprint.ParentId = parentId;

            var mapped = Mapper.Map<ContentItemDisplay>(blueprint);

            //remove the listview app if it exists
            mapped.ContentApps = mapped.ContentApps.Where(x => x.Alias != "umbListView").ToList();

            return mapped;
        }

        /// <summary>
        /// Gets the Url for a given node ID
        /// </summary>
        /// <param name="id"></param>
        /// <returns></returns>
        public HttpResponseMessage GetNiceUrl(int id)
        {
            var url = Umbraco.Url(id);
            var response = Request.CreateResponse(HttpStatusCode.OK);
            response.Content = new StringContent(url, Encoding.UTF8, "text/plain");
            return response;
        }

        /// <summary>
        /// Gets the Url for a given node ID
        /// </summary>
        /// <param name="id"></param>
        /// <returns></returns>
        public HttpResponseMessage GetNiceUrl(Guid id)
        {
            var url = Umbraco.UrlProvider.GetUrl(id);
            var response = Request.CreateResponse(HttpStatusCode.OK);
            response.Content = new StringContent(url, Encoding.UTF8, "text/plain");
            return response;
        }

        /// <summary>
        /// Gets the Url for a given node ID
        /// </summary>
        /// <param name="id"></param>
        /// <returns></returns>
        public HttpResponseMessage GetNiceUrl(Udi id)
        {
            var guidUdi = id as GuidUdi;
            if (guidUdi != null)
            {
                return GetNiceUrl(guidUdi.Guid);
            }
            throw new HttpResponseException(HttpStatusCode.NotFound);
        }

        /// <summary>
        /// Gets the children for the content id passed in
        /// </summary>
        /// <returns></returns>
        [FilterAllowedOutgoingContent(typeof(IEnumerable<ContentItemBasic<ContentPropertyBasic>>), "Items")]
        public PagedResult<ContentItemBasic<ContentPropertyBasic>> GetChildren(
                int id,
                int pageNumber = 0,  //TODO: This should be '1' as it's not the index
                int pageSize = 0,
                string orderBy = "SortOrder",
                Direction orderDirection = Direction.Ascending,
                bool orderBySystemField = true,
                string filter = "")
        {
            return GetChildren(id, null, pageNumber, pageSize, orderBy, orderDirection, orderBySystemField, filter);
        }

        /// <summary>
        /// Gets the children for the content id passed in
        /// </summary>
        /// <returns></returns>
        [FilterAllowedOutgoingContent(typeof(IEnumerable<ContentItemBasic<ContentPropertyBasic>>), "Items")]
        public PagedResult<ContentItemBasic<ContentPropertyBasic>> GetChildren(
                int id,
                string includeProperties,
                int pageNumber = 0,
                int pageSize = 0,
                string orderBy = "SortOrder",
                Direction orderDirection = Direction.Ascending,
                bool orderBySystemField = true,
                string filter = "",
                string cultureName = "") // TODO it's not a NAME it's the ISO CODE
        {
            long totalChildren;
            List<IContent> children;
            if (pageNumber > 0 && pageSize > 0)
            {
                IQuery<IContent> queryFilter = null;
                if (filter.IsNullOrWhiteSpace() == false)
                {
                    //add the default text filter
                    queryFilter = SqlContext.Query<IContent>()
                        .Where(x => x.Name.Contains(filter));
                }

                children = Services.ContentService
                    .GetPagedChildren(id, pageNumber - 1, pageSize, out totalChildren,
                        queryFilter,
                        Ordering.By(orderBy, orderDirection, cultureName, !orderBySystemField)).ToList();
            }
            else
            {
                //better to not use this without paging where possible, currently only the sort dialog does
                children = Services.ContentService.GetPagedChildren(id, 0, int.MaxValue, out var total).ToList();
                totalChildren = children.Count;
            }

            if (totalChildren == 0)
            {
                return new PagedResult<ContentItemBasic<ContentPropertyBasic>>(0, 0, 0);
            }

            var pagedResult = new PagedResult<ContentItemBasic<ContentPropertyBasic>>(totalChildren, pageNumber, pageSize);
            pagedResult.Items = children.Select(content =>
                Mapper.Map<IContent, ContentItemBasic<ContentPropertyBasic>>(content,
                    opts =>
                    {

                        opts.SetCulture(cultureName);

                        // if there's a list of property aliases to map - we will make sure to store this in the mapping context.
                        if (!includeProperties.IsNullOrWhiteSpace())
                            opts.SetIncludedProperties(includeProperties.Split(new[] { ", ", "," }, StringSplitOptions.RemoveEmptyEntries));
                    }))
                .ToList(); // evaluate now

            return pagedResult;
        }

        /// <summary>
        /// Creates a blueprint from a content item
        /// </summary>
        /// <param name="contentId">The content id to copy</param>
        /// <param name="name">The name of the blueprint</param>
        /// <returns></returns>
        [HttpPost]
        public SimpleNotificationModel CreateBlueprintFromContent([FromUri]int contentId, [FromUri]string name)
        {
            if (string.IsNullOrWhiteSpace(name))
                throw new ArgumentException("Value cannot be null or whitespace.", nameof(name));

            var content = Services.ContentService.GetById(contentId);
            if (content == null)
                throw new HttpResponseException(Request.CreateResponse(HttpStatusCode.NotFound));

            EnsureUniqueName(name, content, nameof(name));

            var blueprint = Services.ContentService.CreateContentFromBlueprint(content, name, Security.GetUserId().ResultOr(0));

            Services.ContentService.SaveBlueprint(blueprint, Security.GetUserId().ResultOr(0));

            var notificationModel = new SimpleNotificationModel();
            notificationModel.AddSuccessNotification(
                Services.TextService.Localize("blueprints/createdBlueprintHeading"),
                Services.TextService.Localize("blueprints/createdBlueprintMessage", new[] { content.Name })
            );

            return notificationModel;
        }

        private void EnsureUniqueName(string name, IContent content, string modelName)
        {
            var existing = Services.ContentService.GetBlueprintsForContentTypes(content.ContentTypeId);
            if (existing.Any(x => x.Name == name && x.Id != content.Id))
            {
                ModelState.AddModelError(modelName, Services.TextService.Localize("blueprints/duplicateBlueprintMessage"));
                throw new HttpResponseException(Request.CreateValidationErrorResponse(ModelState));
            }
        }

        /// <summary>
        /// Saves content
        /// </summary>
        /// <returns></returns>
        [FileUploadCleanupFilter]
        [ContentSaveValidation]
        public ContentItemDisplay PostSaveBlueprint([ModelBinder(typeof(BlueprintItemBinder))] ContentItemSave contentItem)
        {
            var contentItemDisplay = PostSaveInternal(contentItem,
                content =>
                {
                    EnsureUniqueName(content.Name, content, "Name");

                    Services.ContentService.SaveBlueprint(contentItem.PersistedContent, Security.CurrentUser.Id);
                    //we need to reuse the underlying logic so return the result that it wants
                    return OperationResult.Succeed(new EventMessages());
                });
            SetupBlueprint(contentItemDisplay, contentItemDisplay.PersistedContent);

            return contentItemDisplay;
        }

        /// <summary>
        /// Saves content
        /// </summary>
        /// <returns></returns>
        [FileUploadCleanupFilter]
        [ContentSaveValidation]
        [OutgoingEditorModelEvent]
        public ContentItemDisplay PostSave([ModelBinder(typeof(ContentItemBinder))] ContentItemSave contentItem)
        {
            var contentItemDisplay = PostSaveInternal(contentItem, content => Services.ContentService.Save(contentItem.PersistedContent, Security.CurrentUser.Id));
            return contentItemDisplay;
        }

        private ContentItemDisplay PostSaveInternal(ContentItemSave contentItem, Func<IContent, OperationResult> saveMethod)
        {
            //Recent versions of IE/Edge may send in the full clientside file path instead of just the file name.
            //To ensure similar behavior across all browsers no matter what they do - we strip the FileName property of all
            //uploaded files to being *only* the actual file name (as it should be).
            if (contentItem.UploadedFiles != null && contentItem.UploadedFiles.Any())
            {
                foreach (var file in contentItem.UploadedFiles)
                {
                    file.FileName = Path.GetFileName(file.FileName);
                }
            }

            //If we've reached here it means:
            // * Our model has been bound
            // * and validated
            // * any file attachments have been saved to their temporary location for us to use
            // * we have a reference to the DTO object and the persisted object
            // * Permissions are valid
            MapValuesForPersistence(contentItem);

            //This a custom check for any variants not being flagged for Saving since we'll need to manually
            //remove the ModelState validation for the Name.
            //We are also tracking which cultures have an invalid Name
            var variantCount = 0;
            var variantNameErrors = new List<string>();
            foreach (var variant in contentItem.Variants)
            {
                var msKey = $"Variants[{variantCount}].Name";
                if (ModelState.ContainsKey(msKey))
                {
                    if (!variant.Save || IsCreatingAction(contentItem.Action))
                        ModelState.Remove(msKey);
                    else
                        variantNameErrors.Add(variant.Culture);
                }
                variantCount++;
            }

            //We need to manually check the validation results here because:
            // * We still need to save the entity even if there are validation value errors
            // * Depending on if the entity is new, and if there are non property validation errors (i.e. the name is null)
            //      then we cannot continue saving, we can only display errors
            // * If there are validation errors and they were attempting to publish, we can only save, NOT publish and display
            //      a message indicating this
            if (ModelState.IsValid == false)
            {
                //another special case, if there's more than 1 variant, then we need to add the culture specific error
                //messages based on the variants in error so that the messages show in the publish/save dialog
                if (variantCount > 1)
                {
                    foreach (var c in variantNameErrors)
                    {
                        AddCultureValidationError(c, "speechBubbles/contentCultureValidationError");
                    }
                }

                if (IsCreatingAction(contentItem.Action))
                {
                    if (!RequiredForPersistenceAttribute.HasRequiredValuesForPersistence(contentItem)
                        || contentItem.Variants
                            .Where(x => x.Save)
                            .Select(RequiredForPersistenceAttribute.HasRequiredValuesForPersistence)
                            .Any(x => x == false))
                    {
                        //ok, so the absolute mandatory data is invalid and it's new, we cannot actually continue!
                        // add the modelstate to the outgoing object and throw a validation message
                        var forDisplay = MapToDisplay(contentItem.PersistedContent);
                        forDisplay.Errors = ModelState.ToErrorDictionary();
                        throw new HttpResponseException(Request.CreateValidationErrorResponse(forDisplay));
                    }
                }

                //if there's only one variant and the model state is not valid we cannot publish so change it to save
                if (variantCount == 1)
                {
                    switch (contentItem.Action)
                    {
                        case ContentSaveAction.Publish:
                        case ContentSaveAction.PublishWithDescendants:
                        case ContentSaveAction.PublishWithDescendantsForce:
                        case ContentSaveAction.SendPublish:
                        case ContentSaveAction.Schedule:
                            contentItem.Action = ContentSaveAction.Save;
                            break;
                        case ContentSaveAction.PublishNew:
                        case ContentSaveAction.PublishWithDescendantsNew:
                        case ContentSaveAction.PublishWithDescendantsForceNew:
                        case ContentSaveAction.SendPublishNew:
                        case ContentSaveAction.ScheduleNew:
                            contentItem.Action = ContentSaveAction.SaveNew;
                            break;
                    }
                }

            }

            bool wasCancelled;

            //used to track successful notifications
            var globalNotifications = new SimpleNotificationModel();
            var notifications = new Dictionary<string, SimpleNotificationModel>
            {
                //global (non variant specific) notifications
                [string.Empty] = globalNotifications
            };

            switch (contentItem.Action)
            {
                case ContentSaveAction.Save:
                case ContentSaveAction.SaveNew:
                    SaveAndNotify(contentItem, saveMethod, variantCount, notifications, globalNotifications, "editContentSavedText", "editVariantSavedText", out wasCancelled);
                    break;
                case ContentSaveAction.Schedule:
                case ContentSaveAction.ScheduleNew:

                    if (!SaveSchedule(contentItem, globalNotifications))
                    {
                        wasCancelled = false;
                        break;
                    }
                    SaveAndNotify(contentItem, saveMethod, variantCount, notifications, globalNotifications, "editContentScheduledSavedText", "editVariantSavedText", out wasCancelled);
                    break;

                case ContentSaveAction.SendPublish:
                case ContentSaveAction.SendPublishNew:
                    var sendResult = Services.ContentService.SendToPublication(contentItem.PersistedContent, Security.CurrentUser.Id);
                    wasCancelled = sendResult == false;
                    if (sendResult)
                    {
                        if (variantCount > 1)
                        {
                            var cultureErrors = ModelState.GetCulturesWithPropertyErrors();
                            foreach (var c in contentItem.Variants.Where(x => x.Save && !cultureErrors.Contains(x.Culture)).Select(x => x.Culture).ToArray())
                            {
                                AddSuccessNotification(notifications, c,
                                    Services.TextService.Localize("speechBubbles/editContentSendToPublish"),
                                    Services.TextService.Localize("speechBubbles/editVariantSendToPublishText", new[] { _allLangs.Value[c].CultureName }));
                            }
                        }
                        else if (ModelState.IsValid)
                        {
                            globalNotifications.AddSuccessNotification(
                                Services.TextService.Localize("speechBubbles/editContentSendToPublish"),
                                Services.TextService.Localize("speechBubbles/editContentSendToPublishText"));
                        }
                    }
                    break;
                case ContentSaveAction.Publish:
                case ContentSaveAction.PublishNew:
                    {
                        var publishStatus = PublishInternal(contentItem, out wasCancelled, out var successfulCultures);
                        //global notifications
                        AddMessageForPublishStatus(new[] { publishStatus }, globalNotifications, successfulCultures);
                        //variant specific notifications
                        foreach (var c in successfulCultures)
                            AddMessageForPublishStatus(new[] { publishStatus }, notifications.GetOrCreate(c), successfulCultures);
                    }
                    break;
                case ContentSaveAction.PublishWithDescendants:
                case ContentSaveAction.PublishWithDescendantsNew:
                    {
                        if (!ValidatePublishBranchPermissions(contentItem, out var noAccess))
                        {
                            globalNotifications.AddErrorNotification(
                                Services.TextService.Localize("publish"),
                                Services.TextService.Localize("publish/invalidPublishBranchPermissions"));
                            wasCancelled = false;
                            break;
                        }

                        var publishStatus = PublishBranchInternal(contentItem, false, out wasCancelled, out var successfulCultures);

                        //global notifications
                        AddMessageForPublishStatus(publishStatus, globalNotifications, successfulCultures);
                        //variant specific notifications
                        foreach (var c in successfulCultures)
                            AddMessageForPublishStatus(publishStatus, notifications.GetOrCreate(c), successfulCultures);
                    }
                    break;
                case ContentSaveAction.PublishWithDescendantsForce:
                case ContentSaveAction.PublishWithDescendantsForceNew:
                    {
                        if (!ValidatePublishBranchPermissions(contentItem, out var noAccess))
                        {
                            globalNotifications.AddErrorNotification(
                                Services.TextService.Localize("publish"),
                                Services.TextService.Localize("publish/invalidPublishBranchPermissions"));
                            wasCancelled = false;
                            break;
                        }

                        var publishStatus = PublishBranchInternal(contentItem, true, out wasCancelled, out var successfulCultures);

                        //global notifications
                        AddMessageForPublishStatus(publishStatus, globalNotifications, successfulCultures);
                        //variant specific notifications
                        foreach (var c in successfulCultures)
                            AddMessageForPublishStatus(publishStatus, notifications.GetOrCreate(c), successfulCultures);
                    }
                    break;
                default:
                    throw new ArgumentOutOfRangeException();
            }

            //get the updated model
            var display = MapToDisplay(contentItem.PersistedContent);

            //merge the tracked success messages with the outgoing model
            display.Notifications.AddRange(globalNotifications.Notifications);
            foreach (var v in display.Variants.Where(x => x.Language != null))
            {
                if (notifications.TryGetValue(v.Language.IsoCode, out var n))
                    v.Notifications.AddRange(n.Notifications);
            }

            //lasty, if it is not valid, add the modelstate to the outgoing object and throw a 403
            HandleInvalidModelState(display);

            if (wasCancelled)
            {
                AddCancelMessage(display);
                if (IsCreatingAction(contentItem.Action))
                {
                    //If the item is new and the operation was cancelled, we need to return a different
                    // status code so the UI can handle it since it won't be able to redirect since there
                    // is no Id to redirect to!
                    throw new HttpResponseException(Request.CreateValidationErrorResponse(display));
                }
            }

            display.PersistedContent = contentItem.PersistedContent;

            return display;
        }

        /// <summary>
        /// Helper method to perform the saving of the content and add the notifications to the result
        /// </summary>
        /// <param name="contentItem"></param>
        /// <param name="saveMethod"></param>
        /// <param name="variantCount"></param>
        /// <param name="notifications"></param>
        /// <param name="globalNotifications"></param>
        /// <param name="invariantSavedLocalizationKey"></param>
        /// <param name="variantSavedLocalizationKey"></param>
        /// <param name="wasCancelled"></param>
        /// <remarks>
        /// Method is used for normal Saving and Scheduled Publishing
        /// </remarks>
        private void SaveAndNotify(ContentItemSave contentItem, Func<IContent, OperationResult> saveMethod, int variantCount,
            Dictionary<string, SimpleNotificationModel> notifications, SimpleNotificationModel globalNotifications,
            string invariantSavedLocalizationKey, string variantSavedLocalizationKey,
            out bool wasCancelled)
        {
            var saveResult = saveMethod(contentItem.PersistedContent);
            wasCancelled = saveResult.Success == false && saveResult.Result == OperationResultType.FailedCancelledByEvent;
            if (saveResult.Success)
            {
                if (variantCount > 1)
                {
                    var cultureErrors = ModelState.GetCulturesWithPropertyErrors();
                    foreach (var c in contentItem.Variants.Where(x => x.Save && !cultureErrors.Contains(x.Culture)).Select(x => x.Culture).ToArray())
                    {
                        AddSuccessNotification(notifications, c,
                            Services.TextService.Localize("speechBubbles/editContentSavedHeader"),
                            Services.TextService.Localize(variantSavedLocalizationKey, new[] { _allLangs.Value[c].CultureName }));
                    }
                }
                else if (ModelState.IsValid)
                {
                    globalNotifications.AddSuccessNotification(
                        Services.TextService.Localize("speechBubbles/editContentSavedHeader"),
                        Services.TextService.Localize(invariantSavedLocalizationKey));
                }
            }
        }

        /// <summary>
        /// Validates the incoming schedule and update the model
        /// </summary>
        /// <param name="contentItem"></param>
        /// <param name="globalNotifications"></param>
        private bool SaveSchedule(ContentItemSave contentItem, SimpleNotificationModel globalNotifications)
        {
            if (!contentItem.PersistedContent.ContentType.VariesByCulture())
                return SaveScheduleInvariant(contentItem, globalNotifications);
            else
                return SaveScheduleVariant(contentItem);
        }

        private bool SaveScheduleInvariant(ContentItemSave contentItem, SimpleNotificationModel globalNotifications)
        {
            var variant = contentItem.Variants.First();

            var currRelease = contentItem.PersistedContent.ContentSchedule.GetSchedule(ContentScheduleAction.Release).ToList();
            var currExpire = contentItem.PersistedContent.ContentSchedule.GetSchedule(ContentScheduleAction.Expire).ToList();

            //Do all validation of data first

            //1) release date cannot be less than now
            if (variant.ReleaseDate.HasValue && variant.ReleaseDate < DateTime.Now)
            {
                globalNotifications.AddErrorNotification(
                        Services.TextService.Localize("speechBubbles", "validationFailedHeader"),
                        Services.TextService.Localize("speechBubbles", "scheduleErrReleaseDate1"));
                return false;
            }

            //2) expire date cannot be less than now
            if (variant.ExpireDate.HasValue && variant.ExpireDate < DateTime.Now)
            {
                globalNotifications.AddErrorNotification(
                        Services.TextService.Localize("speechBubbles", "validationFailedHeader"),
                        Services.TextService.Localize("speechBubbles", "scheduleErrExpireDate1"));
                return false;
            }

            //3) expire date cannot be less than release date
            if (variant.ExpireDate.HasValue && variant.ReleaseDate.HasValue && variant.ExpireDate <= variant.ReleaseDate)
            {
                globalNotifications.AddErrorNotification(
                    Services.TextService.Localize("speechBubbles", "validationFailedHeader"),
                    Services.TextService.Localize("speechBubbles", "scheduleErrExpireDate2"));
                return false;
            }


            //Now we can do the data updates

            //remove any existing release dates so we can replace it
            //if there is a release date in the request or if there was previously a release and the request value is null then we are clearing the schedule
            if (variant.ReleaseDate.HasValue || currRelease.Count > 0)
                contentItem.PersistedContent.ContentSchedule.Clear(ContentScheduleAction.Release);

            //remove any existing expire dates so we can replace it
            //if there is an expiry date in the request or if there was a previous expiry and the request value is null then we are clearing the schedule
            if (variant.ExpireDate.HasValue || currExpire.Count > 0)
                contentItem.PersistedContent.ContentSchedule.Clear(ContentScheduleAction.Expire);

            //add the new schedule
            contentItem.PersistedContent.ContentSchedule.Add(variant.ReleaseDate, variant.ExpireDate);
            return true;
        }

        private bool SaveScheduleVariant(ContentItemSave contentItem)
        {
            //All variants in this collection should have a culture if we get here but we'll double check and filter here)
            var cultureVariants = contentItem.Variants.Where(x => !x.Culture.IsNullOrWhiteSpace()).ToList();
            var mandatoryCultures = _allLangs.Value.Values.Where(x => x.IsMandatory).Select(x => x.IsoCode).ToList();

            //Make a copy of the current schedule and apply updates to it

            var schedCopy = (ContentScheduleCollection)contentItem.PersistedContent.ContentSchedule.DeepClone();

            foreach (var variant in cultureVariants.Where(x => x.Save))
            {
                var currRelease = schedCopy.GetSchedule(variant.Culture, ContentScheduleAction.Release).ToList();
                var currExpire = schedCopy.GetSchedule(variant.Culture, ContentScheduleAction.Expire).ToList();

                //remove any existing release dates so we can replace it
                //if there is a release date in the request or if there was previously a release and the request value is null then we are clearing the schedule
                if (variant.ReleaseDate.HasValue || currRelease.Count > 0)
                    schedCopy.Clear(variant.Culture, ContentScheduleAction.Release);

                //remove any existing expire dates so we can replace it
                //if there is an expiry date in the request or if there was a previous expiry and the request value is null then we are clearing the schedule
                if (variant.ExpireDate.HasValue || currExpire.Count > 0)
                    schedCopy.Clear(variant.Culture, ContentScheduleAction.Expire);

                //add the new schedule
                schedCopy.Add(variant.Culture, variant.ReleaseDate, variant.ExpireDate);
            }

            //now validate the new schedule to make sure it passes all of the rules

            var isValid = true;

            //create lists of mandatory/non-mandatory states
            var mandatoryVariants = new List<(string culture, bool isPublished, List<DateTime> releaseDates)>();
            var nonMandatoryVariants = new List<(string culture, bool isPublished, List<DateTime> releaseDates)>();
            foreach (var groupedSched in schedCopy.FullSchedule.GroupBy(x => x.Culture))
            {
                var isPublished = contentItem.PersistedContent.Published && contentItem.PersistedContent.IsCulturePublished(groupedSched.Key);
                var releaseDates = groupedSched.Where(x => x.Action == ContentScheduleAction.Release).Select(x => x.Date).ToList();
                if (mandatoryCultures.Contains(groupedSched.Key, StringComparer.InvariantCultureIgnoreCase))
                    mandatoryVariants.Add((groupedSched.Key, isPublished, releaseDates));
                else
                    nonMandatoryVariants.Add((groupedSched.Key, isPublished, releaseDates));
            }

            var nonMandatoryVariantReleaseDates = nonMandatoryVariants.SelectMany(x => x.releaseDates).ToList();

            //validate that the mandatory languages have the right data
            foreach (var (culture, isPublished, releaseDates) in mandatoryVariants)
            {
                if (!isPublished && releaseDates.Count == 0)
                {
                    //can't continue, a mandatory variant is not published and not scheduled for publishing
                    AddCultureValidationError(culture, "speechBubbles/scheduleErrReleaseDate2");
                    isValid = false;
                    continue;
                }
                if (!isPublished && releaseDates.Any(x => nonMandatoryVariantReleaseDates.Any(r => x.Date > r.Date)))
                {
                    //can't continue, a mandatory variant is not published and it's scheduled for publishing after a non-mandatory
                    AddCultureValidationError(culture, "speechBubbles/scheduleErrReleaseDate3");
                    isValid = false;
                    continue;
                }
            }

            if (!isValid) return false;

            //now we can validate the more basic rules for individual variants
            foreach (var variant in cultureVariants.Where(x => x.ReleaseDate.HasValue || x.ExpireDate.HasValue))
            {
                //1) release date cannot be less than now
                if (variant.ReleaseDate.HasValue && variant.ReleaseDate < DateTime.Now)
                {
                    AddCultureValidationError(variant.Culture, "speechBubbles/scheduleErrReleaseDate1");
                    isValid = false;
                    continue;
                }

                //2) expire date cannot be less than now
                if (variant.ExpireDate.HasValue && variant.ExpireDate < DateTime.Now)
                {
                    AddCultureValidationError(variant.Culture, "speechBubbles/scheduleErrExpireDate1");
                    isValid = false;
                    continue;
                }

                //3) expire date cannot be less than release date
                if (variant.ExpireDate.HasValue && variant.ReleaseDate.HasValue && variant.ExpireDate <= variant.ReleaseDate)
                {
                    AddCultureValidationError(variant.Culture, "speechBubbles/scheduleErrExpireDate2");
                    isValid = false;
                    continue;
                }
            }

            if (!isValid) return false;


            //now that we are validated, we can assign the copied schedule back to the model
            contentItem.PersistedContent.ContentSchedule = schedCopy;
            return true;
        }

        /// <summary>
        /// Used to add success notifications globally and for the culture
        /// </summary>
        /// <param name="notifications"></param>
        /// <param name="culture"></param>
        /// <param name="header"></param>
        /// <param name="msg"></param>
        /// <remarks>
        /// global notifications will be shown if all variant processing is successful and the save/publish dialog is closed, otherwise
        /// variant specific notifications are used to show success messagse in the save/publish dialog.
        /// </remarks>
        private static void AddSuccessNotification(IDictionary<string, SimpleNotificationModel> notifications, string culture, string header, string msg)
        {
            //add the global notification (which will display globally if all variants are successfully processed)
            notifications[string.Empty].AddSuccessNotification(header, msg);
            //add the variant specific notification (which will display in the dialog if all variants are not successfully processed)
            notifications.GetOrCreate(culture).AddSuccessNotification(header, msg);
        }

        /// <summary>
        /// The user must have publish access to all descendant nodes of the content item in order to continue
        /// </summary>
        /// <param name="contentItem"></param>
        /// <returns></returns>
        private bool ValidatePublishBranchPermissions(ContentItemSave contentItem, out IReadOnlyList<IUmbracoEntity> noAccess)
        {
            var denied = new List<IUmbracoEntity>();
            var page = 0;
            const int pageSize = 500;
            var total = long.MaxValue;
            while (page * pageSize < total)
            {
                var descendants = Services.EntityService.GetPagedDescendants(contentItem.Id, UmbracoObjectTypes.Document, page++, pageSize, out total,
                                //order by shallowest to deepest, this allows us to check permissions from top to bottom so we can exit
                                //early if a permission higher up fails
                                ordering: Ordering.By("path", Direction.Ascending));

                foreach (var c in descendants)
                {
                    //if this item's path has already been denied or if the user doesn't have access to it, add to the deny list
                    if (denied.Any(x => c.Path.StartsWith($"{x.Path},"))
                        || (ContentPermissionsHelper.CheckPermissions(c,
                            Security.CurrentUser, Services.UserService, Services.EntityService,
                            ActionPublish.ActionLetter) == ContentPermissionsHelper.ContentAccess.Denied))
                    {
                        denied.Add(c);
                    }
                }
            }
            noAccess = denied;
            return denied.Count == 0;
        }

        private IEnumerable<PublishResult> PublishBranchInternal(ContentItemSave contentItem, bool force,
                out bool wasCancelled, out string[] successfulCultures)
        {
            if (!contentItem.PersistedContent.ContentType.VariesByCulture())
            {
                //its invariant, proceed normally
                var publishStatus = Services.ContentService.SaveAndPublishBranch(contentItem.PersistedContent, force, userId: Security.CurrentUser.Id);
                //TODO: Deal with multiple cancelations
                wasCancelled = publishStatus.Any(x => x.Result == PublishResultType.FailedPublishCancelledByEvent);
                successfulCultures = Array.Empty<string>();
                return publishStatus;
            }

            //All variants in this collection should have a culture if we get here! but we'll double check and filter here
            var cultureVariants = contentItem.Variants.Where(x => !x.Culture.IsNullOrWhiteSpace()).ToList();

            var mandatoryCultures = _allLangs.Value.Values.Where(x => x.IsMandatory).Select(x => x.IsoCode).ToList();

            //validate if we can publish based on the mandatory language requirements
            var canPublish = ValidatePublishingMandatoryLanguages(
                contentItem, cultureVariants, mandatoryCultures, "speechBubbles/contentReqCulturePublishError",
                mandatoryVariant => mandatoryVariant.Publish, out var _);

            //Now check if there are validation errors on each variant.
            //If validation errors are detected on a variant and it's state is set to 'publish', then we
            //need to change it to 'save'.
            //It is a requirement that this is performed AFTER ValidatePublishingMandatoryLanguages.
            var cultureErrors = ModelState.GetCulturesWithPropertyErrors();
            foreach (var variant in contentItem.Variants)
            {
                if (cultureErrors.Contains(variant.Culture))
                    variant.Publish = false;
            }

            var culturesToPublish = cultureVariants.Where(x => x.Publish).Select(x => x.Culture).ToArray();

            if (canPublish)
            {
                //proceed to publish if all validation still succeeds
                var publishStatus = Services.ContentService.SaveAndPublishBranch(contentItem.PersistedContent, force, culturesToPublish, Security.CurrentUser.Id);
                //TODO: Deal with multiple cancelations
                wasCancelled = publishStatus.Any(x => x.Result == PublishResultType.FailedPublishCancelledByEvent);
                successfulCultures = contentItem.Variants.Where(x => x.Publish).Select(x => x.Culture).ToArray();
                return publishStatus;
            }
            else
            {
                //can only save
                var saveResult = Services.ContentService.Save(contentItem.PersistedContent, Security.CurrentUser.Id);
                var publishStatus = new[]
                {
                    new PublishResult(PublishResultType.FailedPublishMandatoryCultureMissing, null, contentItem.PersistedContent)
                };
                wasCancelled = saveResult.Result == OperationResultType.FailedCancelledByEvent;
                successfulCultures = Array.Empty<string>();
                return publishStatus;
            }

        }

        /// <summary>
        /// Performs the publishing operation for a content item
        /// </summary>
        /// <param name="contentItem"></param>
        /// <param name="publishStatus"></param>
        /// <param name="wasCancelled"></param>
        /// <param name="successfulCultures">
        /// if the content is variant this will return an array of cultures that will be published (passed validation rules)
        /// </param>
        /// <remarks>
        /// If this is a culture variant than we need to do some validation, if it's not we'll publish as normal
        /// </remarks>
        private PublishResult PublishInternal(ContentItemSave contentItem, out bool wasCancelled, out string[] successfulCultures)
        {
            if (!contentItem.PersistedContent.ContentType.VariesByCulture())
            {
                //its invariant, proceed normally
                var publishStatus = Services.ContentService.SaveAndPublish(contentItem.PersistedContent, userId: Security.CurrentUser.Id);
                wasCancelled = publishStatus.Result == PublishResultType.FailedPublishCancelledByEvent;
                successfulCultures = Array.Empty<string>();
                return publishStatus;
            }

            //All variants in this collection should have a culture if we get here! but we'll double check and filter here
            var cultureVariants = contentItem.Variants.Where(x => !x.Culture.IsNullOrWhiteSpace()).ToList();

            var mandatoryCultures = _allLangs.Value.Values.Where(x => x.IsMandatory).Select(x => x.IsoCode).ToList();

            //validate if we can publish based on the mandatory language requirements
            var canPublish = ValidatePublishingMandatoryLanguages(
                contentItem, cultureVariants, mandatoryCultures, "speechBubbles/contentReqCulturePublishError",
                mandatoryVariant => mandatoryVariant.Publish, out var _);

            //Now check if there are validation errors on each variant.
            //If validation errors are detected on a variant and it's state is set to 'publish', then we
            //need to change it to 'save'.
            //It is a requirement that this is performed AFTER ValidatePublishingMandatoryLanguages.
            var cultureErrors = ModelState.GetCulturesWithPropertyErrors();
            foreach (var variant in contentItem.Variants)
            {
                if (cultureErrors.Contains(variant.Culture))
                    variant.Publish = false;
            }

            if (canPublish)
            {
                //try to publish all the values on the model - this will generally only fail if someone is tampering with the request
                //since there's no reason variant rules would be violated in normal cases.
                canPublish = PublishCulture(contentItem.PersistedContent, cultureVariants);
            }

            if (canPublish)
            {
                //proceed to publish if all validation still succeeds
                var publishStatus = Services.ContentService.SavePublishing(contentItem.PersistedContent, Security.CurrentUser.Id);
                wasCancelled = publishStatus.Result == PublishResultType.FailedPublishCancelledByEvent;
                successfulCultures = contentItem.Variants.Where(x => x.Publish).Select(x => x.Culture).ToArray();
                return publishStatus;
            }
            else
            {
                //can only save
                var saveResult = Services.ContentService.Save(contentItem.PersistedContent, Security.CurrentUser.Id);
                var publishStatus = new PublishResult(PublishResultType.FailedPublishMandatoryCultureMissing, null, contentItem.PersistedContent);
                wasCancelled = saveResult.Result == OperationResultType.FailedCancelledByEvent;
                successfulCultures = Array.Empty<string>();
                return publishStatus;
            }
        }

        /// <summary>
        /// Validate if publishing is possible based on the mandatory language requirements
        /// </summary>
        /// <param name="contentItem"></param>
        /// <param name="cultureVariants"></param>
        /// <returns></returns>
        private bool ValidatePublishingMandatoryLanguages(
            ContentItemSave contentItem,
            IReadOnlyCollection<ContentVariantSave> cultureVariants,
            IReadOnlyList<string> mandatoryCultures,
            string localizationKey,
            Func<ContentVariantSave, bool> publishingCheck,
            out IReadOnlyList<(ContentVariantSave mandatoryVariant, bool isPublished)> mandatoryVariants)
        {
            var canPublish = true;
            var result = new List<(ContentVariantSave, bool)>();

            foreach (var culture in mandatoryCultures)
            {
                //Check if a mandatory language is missing from being published

                var mandatoryVariant = cultureVariants.First(x => x.Culture.InvariantEquals(culture));

                var isPublished = contentItem.PersistedContent.Published && contentItem.PersistedContent.IsCulturePublished(culture);
                result.Add((mandatoryVariant, isPublished));

                var isPublishing = isPublished ? true : publishingCheck(mandatoryVariant);

                if (isPublished || isPublishing) continue;

                //cannot continue publishing since a required language that is not currently being published isn't published
                AddCultureValidationError(culture, localizationKey);
                canPublish = false;
            }

            mandatoryVariants = result;
            return canPublish;
        }

        /// <summary>
        /// This will call PublishCulture on the content item for each culture that needs to be published including the invariant culture
        /// </summary>
        /// <param name="persistentContent"></param>
        /// <param name="cultureVariants"></param>
        /// <returns></returns>
        /// <remarks>
        /// This would generally never fail unless someone is tampering with the request
        /// </remarks>
        private bool PublishCulture(IContent persistentContent, IEnumerable<ContentVariantSave> cultureVariants)
        {
            foreach (var variant in cultureVariants.Where(x => x.Publish))
            {
                // publishing any culture, implies the invariant culture
                var valid = persistentContent.PublishCulture(variant.Culture);
                if (!valid)
                {
                    AddCultureValidationError(variant.Culture, "speechBubbles/contentCultureValidationError");
                    return false;
                }
            }

            return true;
        }

        /// <summary>
        /// Adds a generic culture error for use in displaying the culture validation error in the save/publish/etc... dialogs
        /// </summary>
        /// <param name="culture"></param>
        /// <param name="localizationKey"></param>
        private void AddCultureValidationError(string culture, string localizationKey)
        {
            var key = "_content_variant_" + culture + "_";
            if (ModelState.ContainsKey(key)) return;
            var errMsg = Services.TextService.Localize(localizationKey, new[] { _allLangs.Value[culture].CultureName });
            ModelState.AddModelError(key, errMsg);
        }

        /// <summary>
        /// Publishes a document with a given ID
        /// </summary>
        /// <param name="id"></param>
        /// <returns></returns>
        /// <remarks>
        /// The EnsureUserPermissionForContent attribute will deny access to this method if the current user
        /// does not have Publish access to this node.
        /// </remarks>
        ///
        [EnsureUserPermissionForContent("id", 'U')]
        public HttpResponseMessage PostPublishById(int id)
        {
            var foundContent = GetObjectFromRequest(() => Services.ContentService.GetById(id));

            if (foundContent == null)
            {
                return HandleContentNotFound(id, false);
            }

            var publishResult = Services.ContentService.SavePublishing(foundContent, Security.GetUserId().ResultOr(0));
            if (publishResult.Success == false)
            {
                var notificationModel = new SimpleNotificationModel();
                AddMessageForPublishStatus(new [] { publishResult }, notificationModel);
                return Request.CreateValidationErrorResponse(notificationModel);
            }

            //return ok
            return Request.CreateResponse(HttpStatusCode.OK);

        }

        [HttpDelete]
        [HttpPost]
        public HttpResponseMessage DeleteBlueprint(int id)
        {
            var found = Services.ContentService.GetBlueprintById(id);

            if (found == null)
            {
                return HandleContentNotFound(id, false);
            }

            Services.ContentService.DeleteBlueprint(found);

            return Request.CreateResponse(HttpStatusCode.OK);
        }

        /// <summary>
        /// Moves an item to the recycle bin, if it is already there then it will permanently delete it
        /// </summary>
        /// <param name="id"></param>
        /// <returns></returns>
        /// <remarks>
        /// The CanAccessContentAuthorize attribute will deny access to this method if the current user
        /// does not have Delete access to this node.
        /// </remarks>
        [EnsureUserPermissionForContent("id", 'D')]
        [HttpDelete]
        [HttpPost]
        public HttpResponseMessage DeleteById(int id)
        {
            var foundContent = GetObjectFromRequest(() => Services.ContentService.GetById(id));

            if (foundContent == null)
            {
                return HandleContentNotFound(id, false);
            }

            //if the current item is in the recycle bin
            if (foundContent.Trashed == false)
            {
                var moveResult = Services.ContentService.MoveToRecycleBin(foundContent, Security.GetUserId().ResultOr(0));
                if (moveResult.Success == false)
                {
                    //returning an object of INotificationModel will ensure that any pending
                    // notification messages are added to the response.
                    return Request.CreateValidationErrorResponse(new SimpleNotificationModel());
                }
            }
            else
            {
                var deleteResult = Services.ContentService.Delete(foundContent, Security.GetUserId().ResultOr(0));
                if (deleteResult.Success == false)
                {
                    //returning an object of INotificationModel will ensure that any pending
                    // notification messages are added to the response.
                    return Request.CreateValidationErrorResponse(new SimpleNotificationModel());
                }
            }

            return Request.CreateResponse(HttpStatusCode.OK);
        }

        /// <summary>
        /// Empties the recycle bin
        /// </summary>
        /// <returns></returns>
        /// <remarks>
        /// attributed with EnsureUserPermissionForContent to verify the user has access to the recycle bin
        /// </remarks>
        [HttpDelete]
        [HttpPost]
        [EnsureUserPermissionForContent(Constants.System.RecycleBinContent)]
        public HttpResponseMessage EmptyRecycleBin()
        {
            Services.ContentService.EmptyRecycleBin();

            return Request.CreateNotificationSuccessResponse(Services.TextService.Localize("defaultdialogs/recycleBinIsEmpty"));
        }

        /// <summary>
        /// Change the sort order for content
        /// </summary>
        /// <param name="sorted"></param>
        /// <returns></returns>
        [EnsureUserPermissionForContent("sorted.ParentId", 'S')]
        public HttpResponseMessage PostSort(ContentSortOrder sorted)
        {
            if (sorted == null)
            {
                return Request.CreateResponse(HttpStatusCode.NotFound);
            }

            //if there's nothing to sort just return ok
            if (sorted.IdSortOrder.Length == 0)
            {
                return Request.CreateResponse(HttpStatusCode.OK);
            }

            try
            {
                var contentService = Services.ContentService;

                // Save content with new sort order and update content xml in db accordingly
                var sortResult = contentService.Sort(sorted.IdSortOrder, Security.CurrentUser.Id);
                if (!sortResult.Success)
                {
                    Logger.Warn<ContentController>("Content sorting failed, this was probably caused by an event being cancelled");
                    //TODO: Now you can cancel sorting, does the event messages bubble up automatically?
                    return Request.CreateValidationErrorResponse("Content sorting failed, this was probably caused by an event being cancelled");
                }

                return Request.CreateResponse(HttpStatusCode.OK);
            }
            catch (Exception ex)
            {
                Logger.Error<ContentController>(ex, "Could not update content sort order");
                throw;
            }
        }

        /// <summary>
        /// Change the sort order for media
        /// </summary>
        /// <param name="move"></param>
        /// <returns></returns>
        [EnsureUserPermissionForContent("move.ParentId", 'M')]
        public HttpResponseMessage PostMove(MoveOrCopy move)
        {
            var toMove = ValidateMoveOrCopy(move);

            Services.ContentService.Move(toMove, move.ParentId, Security.GetUserId().ResultOr(0));

            var response = Request.CreateResponse(HttpStatusCode.OK);
            response.Content = new StringContent(toMove.Path, Encoding.UTF8, "text/plain");
            return response;
        }

        /// <summary>
        /// Copies a content item and places the copy as a child of a given parent Id
        /// </summary>
        /// <param name="copy"></param>
        /// <returns></returns>
        [EnsureUserPermissionForContent("copy.ParentId", 'C')]
        public HttpResponseMessage PostCopy(MoveOrCopy copy)
        {
            var toCopy = ValidateMoveOrCopy(copy);

            var c = Services.ContentService.Copy(toCopy, copy.ParentId, copy.RelateToOriginal, copy.Recursive, Security.GetUserId().ResultOr(0));

            var response = Request.CreateResponse(HttpStatusCode.OK);
            response.Content = new StringContent(c.Path, Encoding.UTF8, "text/plain");
            return response;
        }

        /// <summary>
        /// Unpublishes a node with a given Id and returns the unpublished entity
        /// </summary>
        /// <param name="model">The content and variants to unpublish</param>
        /// <returns></returns>
        [EnsureUserPermissionForContent("model.Id", 'Z')]
        [OutgoingEditorModelEvent]
        public ContentItemDisplay PostUnpublish(UnpublishContent model)
        {
            var foundContent = GetObjectFromRequest(() => Services.ContentService.GetById(model.Id));

            if (foundContent == null)
                HandleContentNotFound(model.Id);

            var languageCount = _allLangs.Value.Count();
            if (model.Cultures.Length == 0 || model.Cultures.Length == languageCount)
            {
                //this means that the entire content item will be unpublished
                var unpublishResult = Services.ContentService.Unpublish(foundContent, userId: Security.GetUserId().ResultOr(0));

                var content = MapToDisplay(foundContent);

                if (!unpublishResult.Success)
                {
                    AddCancelMessage(content);
                    throw new HttpResponseException(Request.CreateValidationErrorResponse(content));
                }
                else
                {
                    content.AddSuccessNotification(
                        Services.TextService.Localize("content/unpublish"),
                        Services.TextService.Localize("speechBubbles/contentUnpublished"));
                    return content;
                }
            }
            else
            {
                //we only want to unpublish some of the variants
                var results = new Dictionary<string, PublishResult>();
                foreach (var c in model.Cultures)
                {
                    var result = Services.ContentService.Unpublish(foundContent, culture: c, userId: Security.GetUserId().ResultOr(0));
                    results[c] = result;
                    if (result.Result == PublishResultType.SuccessUnpublishMandatoryCulture)
                    {
                        //if this happens, it means they are all unpublished, we don't need to continue
                        break;
                    }
                }

                var content = MapToDisplay(foundContent);

                //check for this status and return the correct message
                if (results.Any(x => x.Value.Result == PublishResultType.SuccessUnpublishMandatoryCulture))
                {
                    content.AddSuccessNotification(
                           Services.TextService.Localize("content/unpublish"),
                           Services.TextService.Localize("speechBubbles/contentMandatoryCultureUnpublished"));
                    return content;
                }

                //otherwise add a message for each one unpublished
                foreach (var r in results)
                {
                    content.AddSuccessNotification(
                           Services.TextService.Localize("content/unpublish"),
                           Services.TextService.Localize("speechBubbles/contentCultureUnpublished", new[] { _allLangs.Value[r.Key].CultureName }));
                }
                return content;

            }

        }

        public ContentDomainsAndCulture GetCultureAndDomains(int id)
        {
            var nodeDomains = Services.DomainService.GetAssignedDomains(id, true).ToArray();
            var wildcard = nodeDomains.FirstOrDefault(d => d.IsWildcard);
            var domains = nodeDomains.Where(d => !d.IsWildcard).Select(d => new DomainDisplay(d.DomainName, d.LanguageId.GetValueOrDefault(0)));
            return new ContentDomainsAndCulture
            {
                Domains = domains,
                Language = wildcard == null || !wildcard.LanguageId.HasValue ? "undefined" : wildcard.LanguageId.ToString()
            };
        }

        [HttpPost]
        public DomainSave PostSaveLanguageAndDomains(DomainSave model)
        {
            var node = Services.ContentService.GetById(model.NodeId);

            if (node == null)
            {
                var response = Request.CreateResponse(HttpStatusCode.BadRequest);
                response.Content = new StringContent($"There is no content node with id {model.NodeId}.");
                response.ReasonPhrase = "Node Not Found.";
                throw new HttpResponseException(response);
            }

            var permission = Services.UserService.GetPermissions(Security.CurrentUser, node.Path);

            if (permission.AssignedPermissions.Contains(ActionAssignDomain.ActionLetter.ToString(), StringComparer.Ordinal) == false)
            {
                var response = Request.CreateResponse(HttpStatusCode.BadRequest);
                response.Content = new StringContent("You do not have permission to assign domains on that node.");
                response.ReasonPhrase = "Permission Denied.";
                throw new HttpResponseException(response);
            }

            model.Valid = true;
            var domains = Services.DomainService.GetAssignedDomains(model.NodeId, true).ToArray();
            var languages = Services.LocalizationService.GetAllLanguages().ToArray();
            var language = model.Language > 0 ? languages.FirstOrDefault(l => l.Id == model.Language) : null;

            // process wildcard
            if (language != null)
            {
                // yet there is a race condition here...
                var wildcard = domains.FirstOrDefault(d => d.IsWildcard);
                if (wildcard != null)
                {
                    wildcard.LanguageId = language.Id;
                }
                else
                {
                    wildcard = new UmbracoDomain("*" + model.NodeId)
                    {
                        LanguageId = model.Language,
                        RootContentId = model.NodeId
                    };
                }

                var saveAttempt = Services.DomainService.Save(wildcard);
                if (saveAttempt == false)
                {
                    var response = Request.CreateResponse(HttpStatusCode.BadRequest);
                    response.Content = new StringContent("Saving domain failed");
                    response.ReasonPhrase = saveAttempt.Result.Result.ToString();
                    throw new HttpResponseException(response);
                }
            }
            else
            {
                var wildcard = domains.FirstOrDefault(d => d.IsWildcard);
                if (wildcard != null)
                {
                    Services.DomainService.Delete(wildcard);
                }
            }

            // process domains
            // delete every (non-wildcard) domain, that exists in the DB yet is not in the model
            foreach (var domain in domains.Where(d => d.IsWildcard == false && model.Domains.All(m => m.Name.InvariantEquals(d.DomainName) == false)))
            {
                Services.DomainService.Delete(domain);
            }

            var names = new List<string>();

            // create or update domains in the model
            foreach (var domainModel in model.Domains.Where(m => string.IsNullOrWhiteSpace(m.Name) == false))
            {
                language = languages.FirstOrDefault(l => l.Id == domainModel.Lang);
                if (language == null)
                {
                    continue;
                }

                var name = domainModel.Name.ToLowerInvariant();
                if (names.Contains(name))
                {
                    domainModel.Duplicate = true;
                    continue;
                }
                names.Add(name);
                var domain = domains.FirstOrDefault(d => d.DomainName.InvariantEquals(domainModel.Name));
                if (domain != null)
                {
                    domain.LanguageId = language.Id;
                    Services.DomainService.Save(domain);
                }
                else if (Services.DomainService.Exists(domainModel.Name))
                {
                    domainModel.Duplicate = true;
                    var xdomain = Services.DomainService.GetByName(domainModel.Name);
                    var xrcid = xdomain.RootContentId;
                    if (xrcid.HasValue)
                    {
                        var xcontent = Services.ContentService.GetById(xrcid.Value);
                        var xnames = new List<string>();
                        while (xcontent != null)
                        {
                            xnames.Add(xcontent.Name);
                            if (xcontent.ParentId < -1)
                                xnames.Add("Recycle Bin");
                            xcontent = Services.ContentService.GetParent(xcontent);
                        }
                        xnames.Reverse();
                        domainModel.Other = "/" + string.Join("/", xnames);
                    }
                }
                else
                {
                    // yet there is a race condition here...
                    var newDomain = new UmbracoDomain(name)
                    {
                        LanguageId = domainModel.Lang,
                        RootContentId = model.NodeId
                    };
                    var saveAttempt = Services.DomainService.Save(newDomain);
                    if (saveAttempt == false)
                    {
                        var response = Request.CreateResponse(HttpStatusCode.BadRequest);
                        response.Content = new StringContent("Saving new domain failed");
                        response.ReasonPhrase = saveAttempt.Result.Result.ToString();
                        throw new HttpResponseException(response);
                    }
                }
            }

            model.Valid = model.Domains.All(m => m.Duplicate == false);

            return model;
        }

        /// <summary>
        /// Override to ensure there is culture specific errors in the result if any errors are for culture properties
        /// </summary>
        /// <param name="display"></param>
        /// <remarks>
        /// This is required to wire up the validation in the save/publish dialog
        /// </remarks>
        protected override void HandleInvalidModelState(IErrorModel display)
        {
            if (!ModelState.IsValid)
            {
                //Add any culture specific errors here
                var cultureErrors = ModelState.GetCulturesWithPropertyErrors();

                foreach (var cultureError in cultureErrors)
                {
                    AddCultureValidationError(cultureError, "speechBubbles/contentCultureValidationError");
                }
            }

            base.HandleInvalidModelState(display);
        }

        /// <summary>
        /// Maps the dto property values and names to the persisted model
        /// </summary>
        /// <param name="contentSave"></param>
        private void MapValuesForPersistence(ContentItemSave contentSave)
        {
            //inline method to determine if a property type varies
            bool Varies(Property property) => property.PropertyType.VariesByCulture();

            var variantIndex = 0;

            //loop through each variant, set the correct name and property values
            foreach (var variant in contentSave.Variants)
            {
                //Don't update anything for this variant if Save is not true
                if (!variant.Save) continue;

                //Don't update the name if it is empty
                if (!variant.Name.IsNullOrWhiteSpace())
                {
                    if (contentSave.PersistedContent.ContentType.VariesByCulture())
                    {
                        if (variant.Culture.IsNullOrWhiteSpace())
                            throw new InvalidOperationException($"Cannot set culture name without a culture.");
                        contentSave.PersistedContent.SetCultureName(variant.Name, variant.Culture);
                    }
                    else
                    {
                        contentSave.PersistedContent.Name = variant.Name;
                    }
                }

                //This is important! We only want to process invariant properties with the first variant, for any other variant
                // we need to exclude invariant properties from being processed, otherwise they will be double processed for the
                // same value which can cause some problems with things such as file uploads.
                var propertyCollection = variantIndex == 0
                    ? variant.PropertyCollectionDto
                    : new ContentPropertyCollectionDto
                    {
                        Properties = variant.PropertyCollectionDto.Properties.Where(x => !x.Culture.IsNullOrWhiteSpace())
                    };

                //for each variant, map the property values
                MapPropertyValuesForPersistence<IContent, ContentItemSave>(
                    contentSave,
                    propertyCollection,
                    (save, property) => Varies(property) ? property.GetValue(variant.Culture) : property.GetValue(),         //get prop val
                    (save, property, v) => { if (Varies(property)) property.SetValue(v, variant.Culture); else property.SetValue(v); },  //set prop val
                    variant.Culture);

                variantIndex++;
            }

<<<<<<< HEAD
            //only set the template if it didn't change
            var templateChanged = (contentSave.PersistedContent.Template == null && contentSave.TemplateAlias.IsNullOrWhiteSpace() == false)
                                                        || (contentSave.PersistedContent.Template != null && contentSave.PersistedContent.Template.Alias != contentSave.TemplateAlias)
                                                        || (contentSave.PersistedContent.Template != null && contentSave.TemplateAlias.IsNullOrWhiteSpace());
            if (templateChanged)
=======
            //TODO: We need to support 'send to publish'

            contentSave.PersistedContent.ExpireDate = contentSave.ExpireDate;
            contentSave.PersistedContent.ReleaseDate = contentSave.ReleaseDate;

            // If the template was set.
            if (contentSave.TemplateAlias != null)
>>>>>>> e2455b14
            {
                //only set the template if it didn't change
                var template = Services.FileService.GetTemplate(contentSave.TemplateAlias);
                if (contentSave.PersistedContent.TemplateId != template.Id)
                {
                    if (template == null && contentSave.TemplateAlias.IsNullOrWhiteSpace() == false)
                    {
                        //ModelState.AddModelError("Template", "No template exists with the specified alias: " + contentItem.TemplateAlias);
                        Logger.Warn<ContentController>("No template exists with the specified alias: {TemplateAlias}", contentSave.TemplateAlias);
                    }
                    else
                    {
                        //NOTE: this could be null if there was a template and the posted template is null, this should remove the assigned template
                        contentSave.PersistedContent.TemplateId = template.Id;
                    }
                }
            }
        }

        /// <summary>
        /// Ensures the item can be moved/copied to the new location
        /// </summary>
        /// <param name="model"></param>
        /// <returns></returns>
        private IContent ValidateMoveOrCopy(MoveOrCopy model)
        {
            if (model == null)
            {
                throw new HttpResponseException(HttpStatusCode.NotFound);
            }

            var contentService = Services.ContentService;
            var toMove = contentService.GetById(model.Id);
            if (toMove == null)
            {
                throw new HttpResponseException(HttpStatusCode.NotFound);
            }
            if (model.ParentId < 0)
            {
                //cannot move if the content item is not allowed at the root
                if (toMove.ContentType.AllowedAsRoot == false)
                {
                    throw new HttpResponseException(
                            Request.CreateNotificationValidationErrorResponse(
                                    Services.TextService.Localize("moveOrCopy/notAllowedAtRoot")));
                }
            }
            else
            {
                var parent = contentService.GetById(model.ParentId);
                if (parent == null)
                {
                    throw new HttpResponseException(HttpStatusCode.NotFound);
                }

                //check if the item is allowed under this one
                if (parent.ContentType.AllowedContentTypes.Select(x => x.Id).ToArray()
                        .Any(x => x.Value == toMove.ContentType.Id) == false)
                {
                    throw new HttpResponseException(
                            Request.CreateNotificationValidationErrorResponse(
                                    Services.TextService.Localize("moveOrCopy/notAllowedByContentType")));
                }

                // Check on paths
                if ((string.Format(",{0},", parent.Path)).IndexOf(string.Format(",{0},", toMove.Id), StringComparison.Ordinal) > -1)
                {
                    throw new HttpResponseException(
                            Request.CreateNotificationValidationErrorResponse(
                                    Services.TextService.Localize("moveOrCopy/notAllowedByPath")));
                }
            }

            return toMove;
        }

        /// <summary>
        /// Adds notification messages to the outbound display model for a given published status
        /// </summary>
        /// <param name="status"></param>
        /// <param name="display"></param>
        /// <param name="successfulCultures">
        /// This is null when dealing with invariant content, else it's the cultures that were succesfully published
        /// </param>
        private void AddMessageForPublishStatus(IEnumerable<PublishResult> statuses, INotificationModel display, string[] successfulCultures = null)
        {
            var totalStatusCount = statuses.Count();

            //Put the statuses into groups, each group results in a different message
            var statusGroup = statuses.GroupBy(x =>
            {
                switch (x.Result)
                {
                    case PublishResultType.SuccessPublish:
                    case PublishResultType.SuccessPublishCulture:
                        //these 2 belong to a single group
                        return PublishResultType.SuccessPublish;
                    case PublishResultType.FailedPublishAwaitingRelease:
                    case PublishResultType.FailedPublishCultureAwaitingRelease:
                        //these 2 belong to a single group
                        return PublishResultType.FailedPublishAwaitingRelease;
                    case PublishResultType.FailedPublishHasExpired:
                    case PublishResultType.FailedPublishCultureHasExpired:
                        //these 2 belong to a single group
                        return PublishResultType.FailedPublishHasExpired;
                    case PublishResultType.SuccessPublishAlready:
                    case PublishResultType.FailedPublishPathNotPublished:
                    case PublishResultType.FailedPublishCancelledByEvent:
                    case PublishResultType.FailedPublishIsTrashed:
                    case PublishResultType.FailedPublishContentInvalid:
                    case PublishResultType.FailedPublishMandatoryCultureMissing:
                        //the rest that we are looking for each belong in their own group
                        return x.Result;
                    default:
                        throw new IndexOutOfRangeException($"{x.Result}\" was not expected.");
                }
            });

            foreach (var status in statusGroup)
            {
                switch (status.Key)
                {
                    case PublishResultType.SuccessPublishAlready:
                        {
                            //TODO: Here we should have messaging for when there are release dates specified like https://github.com/umbraco/Umbraco-CMS/pull/3507
                            // but this will take a bit of effort because we need to deal with variants, different messaging, etc... A quick attempt was made here:
                            // http://github.com/umbraco/Umbraco-CMS/commit/9b3de7b655e07c612c824699b48a533c0448131a

                            //special case, we will only show messages for this if:
                            // * it's not a bulk publish operation
                            // * it's a bulk publish operation and all successful statuses are this one
                            var itemCount = status.Count();
                            if (totalStatusCount == 1 || totalStatusCount == itemCount)
                            {
                                if (successfulCultures == null || totalStatusCount == itemCount)
                                {
                                    //either invariant single publish, or bulk publish where all statuses are already published
                                    display.AddSuccessNotification(
                                        Services.TextService.Localize("speechBubbles/editContentPublishedHeader"),
                                        Services.TextService.Localize("speechBubbles/editContentPublishedText"));
                                }
                                else
                                {
                                    foreach (var c in successfulCultures)
                                    {
                                        display.AddSuccessNotification(
                                            Services.TextService.Localize("speechBubbles/editContentPublishedHeader"),
                                            Services.TextService.Localize("speechBubbles/editVariantPublishedText", new[] { _allLangs.Value[c].CultureName }));
                                    }
                                }
                            }
                        }
                        break;
                    case PublishResultType.SuccessPublish:
                        {
                            //TODO: Here we should have messaging for when there are release dates specified like https://github.com/umbraco/Umbraco-CMS/pull/3507
                            // but this will take a bit of effort because we need to deal with variants, different messaging, etc... A quick attempt was made here:
                            // http://github.com/umbraco/Umbraco-CMS/commit/9b3de7b655e07c612c824699b48a533c0448131a

                            var itemCount = status.Count();
                            if (successfulCultures == null)
                            {
                                display.AddSuccessNotification(
                                    Services.TextService.Localize("speechBubbles/editContentPublishedHeader"),
                                    totalStatusCount > 1
                                        ? Services.TextService.Localize("speechBubbles/editMultiContentPublishedText", new[] { itemCount.ToInvariantString() })
                                        : Services.TextService.Localize("speechBubbles/editContentPublishedText"));
                            }
                            else
                            {
                                foreach (var c in successfulCultures)
                                {
                                    display.AddSuccessNotification(
                                        Services.TextService.Localize("speechBubbles/editContentPublishedHeader"),
                                        totalStatusCount > 1
                                            ? Services.TextService.Localize("speechBubbles/editMultiVariantPublishedText", new[] { itemCount.ToInvariantString(), _allLangs.Value[c].CultureName })
                                            : Services.TextService.Localize("speechBubbles/editVariantPublishedText", new[] { _allLangs.Value[c].CultureName }));
                                }
                            }
                        }
                        break;
                    case PublishResultType.FailedPublishPathNotPublished:
                        {
                            var names = string.Join(", ", status.Select(x => $"{x.Content.Name} ({x.Content.Id})"));
                            display.AddWarningNotification(
                                Services.TextService.Localize("publish"),
                                Services.TextService.Localize("publish/contentPublishedFailedByParent",
                                    new[] { names }).Trim());
                        }
                        break;
                    case PublishResultType.FailedPublishCancelledByEvent:
                        {
                            var names = string.Join(", ", status.Select(x => $"{x.Content.Name} ({x.Content.Id})"));
                            AddCancelMessage(display, message: "publish/contentPublishedFailedByEvent", messageParams: new[] { names });
                        }
                        break;
                    case PublishResultType.FailedPublishAwaitingRelease:
                        {
                            var names = string.Join(", ", status.Select(x => $"{x.Content.Name} ({x.Content.Id})"));
                            display.AddWarningNotification(
                                    Services.TextService.Localize("publish"),
                                    Services.TextService.Localize("publish/contentPublishedFailedAwaitingRelease",
                                        new[] { names }).Trim());
                        }
                        break;
                    case PublishResultType.FailedPublishHasExpired:
                        {
                            var names = string.Join(", ", status.Select(x => $"{x.Content.Name} ({x.Content.Id})"));
                            display.AddWarningNotification(
                                Services.TextService.Localize("publish"),
                                Services.TextService.Localize("publish/contentPublishedFailedExpired",
                                    new[] { names }).Trim());
                        }
                        break;
                    case PublishResultType.FailedPublishIsTrashed:
                        {
                            var names = string.Join(", ", status.Select(x => $"{x.Content.Name} ({x.Content.Id})"));
                            display.AddWarningNotification(
                                Services.TextService.Localize("publish"),
                                Services.TextService.Localize("publish/contentPublishedFailedIsTrashed",
                                    new[] { names }).Trim());
                        }
                        break;
                    case PublishResultType.FailedPublishContentInvalid:
                        {
                            var names = string.Join(", ", status.Select(x => $"{x.Content.Name} ({x.Content.Id})"));
                            display.AddWarningNotification(
                                Services.TextService.Localize("publish"),
                                Services.TextService.Localize("publish/contentPublishedFailedInvalid",
                                    new[] { names }).Trim());
                        }
                        break;
                    case PublishResultType.FailedPublishMandatoryCultureMissing:
                        display.AddWarningNotification(
                            Services.TextService.Localize("publish"),
                            "publish/contentPublishedFailedByCulture"); // fixme properly localize, these keys are missing from lang files!
                        break;
                    default:
                        throw new IndexOutOfRangeException($"PublishedResultType \"{status.Key}\" was not expected.");
                }
            }
        }

        /// <summary>
        /// Used to map an <see cref="IContent"/> instance to a <see cref="ContentItemDisplay"/> and ensuring a language is present if required
        /// </summary>
        /// <param name="content"></param>
        /// <returns></returns>
        private ContentItemDisplay MapToDisplay(IContent content)
        {
            var display = Mapper.Map<ContentItemDisplay>(content);
            return display;
        }

        [EnsureUserPermissionForContent("contentId", 'R')]
        public IEnumerable<NotifySetting> GetNotificationOptions(int contentId)
        {
            var notifications = new List<NotifySetting>();
            if (contentId <= 0) throw new HttpResponseException(Request.CreateResponse(HttpStatusCode.NotFound));

            var content = Services.ContentService.GetById(contentId);
            if (content == null) throw new HttpResponseException(Request.CreateResponse(HttpStatusCode.NotFound));

            var userNotifications = Services.NotificationService.GetUserNotifications(Security.CurrentUser, content.Path).ToList();

            foreach (var a in Current.Actions.Where(x => x.ShowInNotifier))
            {
                var n = new NotifySetting
                {
                    Name = Services.TextService.Localize("actions", a.Alias),
                    Checked = userNotifications.FirstOrDefault(x => x.Action == a.Letter.ToString()) != null,
                    NotifyCode = a.Letter.ToString()
                };
                notifications.Add(n);
            }

            return notifications;
        }

        public void PostNotificationOptions(int contentId, [FromUri] string[] notifyOptions)
        {
            if (contentId <= 0) throw new HttpResponseException(Request.CreateResponse(HttpStatusCode.NotFound));
            var content = Services.ContentService.GetById(contentId);
            if (content == null) throw new HttpResponseException(Request.CreateResponse(HttpStatusCode.NotFound));

            Services.NotificationService.SetNotifications(Security.CurrentUser, content, notifyOptions);
        }

        [HttpGet]
        public IEnumerable<RollbackVersion> GetRollbackVersions(int contentId, string culture = null)
        {
            var rollbackVersions = new List<RollbackVersion>();
            var writerIds = new HashSet<int>();

            //Return a list of all versions of a specific content node
            // fixme - cap at 50 versions for now?
            var versions = Services.ContentService.GetVersionsSlim(contentId, 0, 50);

            //Not all nodes are variants & thus culture can be null
            if (culture != null)
            {
                //Get cultures that were published with the version = their update date is equal to the version's
                versions = versions.Where(x => x.UpdateDate == x.GetUpdateDate(culture));
            }

            //First item is our current item/state (cant rollback to ourselves)
            versions = versions.Skip(1);

            foreach (var version in versions)
            {
                var rollbackVersion = new RollbackVersion
                {
                    VersionId = version.VersionId,
                    VersionDate = version.UpdateDate,
                    VersionAuthorId = version.WriterId
                };

                rollbackVersions.Add(rollbackVersion);

                writerIds.Add(version.WriterId);
            }

            var users = Services.UserService
                .GetUsersById(writerIds.ToArray())
                .ToDictionary(x => x.Id, x => x.Name);

            foreach (var rollbackVersion in rollbackVersions)
            {
                if (users.TryGetValue(rollbackVersion.VersionAuthorId, out var userName))
                    rollbackVersion.VersionAuthorName = userName;
            }

            return rollbackVersions;
        }

        [HttpGet]
        public ContentVariantDisplay GetRollbackVersion(int versionId, string culture = null)
        {
            var version = Services.ContentService.GetVersion(versionId);
            var content = MapToDisplay(version);

            return culture == null
                ? content.Variants.FirstOrDefault()  //No culture set - so this is an invariant node - so just list me the first item in here
                : content.Variants.FirstOrDefault(x => x.Language.IsoCode == culture);
        }

        [EnsureUserPermissionForContent("contentId", ActionRollback.ActionLetter)]
        [HttpPost]
        public HttpResponseMessage PostRollbackContent(int contentId, int versionId, string culture = "*")
        {
            var rollbackResult = Services.ContentService.Rollback(contentId, versionId, culture, Security.GetUserId().ResultOr(0));

            if (rollbackResult.Success)
                return Request.CreateResponse(HttpStatusCode.OK);

            var notificationModel = new SimpleNotificationModel();

            switch (rollbackResult.Result)
            {
                case OperationResultType.Failed:
                case OperationResultType.FailedCannot:
                case OperationResultType.FailedExceptionThrown:
                case OperationResultType.NoOperation:
                default:
                    notificationModel.AddErrorNotification(
                                    Services.TextService.Localize("speechBubbles/operationFailedHeader"),
                                    null); //TODO: There is no specific failed to save error message AFAIK
                    break;
                case OperationResultType.FailedCancelledByEvent:
                    notificationModel.AddErrorNotification(
                                    Services.TextService.Localize("speechBubbles/operationCancelledHeader"),
                                    Services.TextService.Localize("speechBubbles/operationCancelledText"));
                    break;
            }

            return Request.CreateValidationErrorResponse(notificationModel);
        }

        [EnsureUserPermissionForContent("contentId", ActionProtect.ActionLetter)]
        [HttpGet]
        public HttpResponseMessage GetPublicAccess(int contentId)
        {
            var content = Services.ContentService.GetById(contentId);
            if (content == null)
            {
                throw new HttpResponseException(Request.CreateResponse(HttpStatusCode.NotFound));
            }

            var entry = Services.PublicAccessService.GetEntryForContent(content);
            if (entry == null)
            {
                return Request.CreateResponse(HttpStatusCode.OK);
            }

            var loginPageEntity = Services.EntityService.Get(entry.LoginNodeId, UmbracoObjectTypes.Document);
            var errorPageEntity = Services.EntityService.Get(entry.NoAccessNodeId, UmbracoObjectTypes.Document);

            // unwrap the current public access setup for the client
            // - this API method is the single point of entry for both "modes" of public access (single user and role based)
            var usernames = entry.Rules
                .Where(rule => rule.RuleType == Constants.Conventions.PublicAccess.MemberUsernameRuleType)
                .Select(rule => rule.RuleValue).ToArray();

            MemberDisplay[] members;
            switch (Services.MemberService.GetMembershipScenario())
            {
                case MembershipScenario.NativeUmbraco:
                    members = usernames
                        .Select(username => Services.MemberService.GetByUsername(username))
                        .Where(member => member != null)
                        .Select(Mapper.Map<MemberDisplay>)
                        .ToArray();
                    break;
                // TODO: test support custom membership providers
                case MembershipScenario.CustomProviderWithUmbracoLink:
                case MembershipScenario.StandaloneCustomProvider:
                default:
                    var provider = Core.Security.MembershipProviderExtensions.GetMembersMembershipProvider();
                    members = usernames
                        .Select(username => provider.GetUser(username, false))
                        .Where(membershipUser => membershipUser != null)
                        .Select(Mapper.Map<MembershipUser, MemberDisplay>)
                        .ToArray();
                    break;
            }

            var allGroups = Services.MemberGroupService.GetAll().ToArray();
            var groups = entry.Rules
                .Where(rule => rule.RuleType == Constants.Conventions.PublicAccess.MemberRoleRuleType)
                .Select(rule => allGroups.FirstOrDefault(g => g.Name == rule.RuleValue))
                .Where(memberGroup => memberGroup != null)
                .Select(Mapper.Map<MemberGroupDisplay>)
                .ToArray();

            return Request.CreateResponse(HttpStatusCode.OK, new PublicAccess
            {
                Members = members,
                Groups = groups,
                LoginPage = loginPageEntity != null ? Mapper.Map<EntityBasic>(loginPageEntity) : null,
                ErrorPage = errorPageEntity != null ? Mapper.Map<EntityBasic>(errorPageEntity) : null
            });
        }

        // set up public access using role based access
        [EnsureUserPermissionForContent("contentId", ActionProtect.ActionLetter)]
        [HttpPost]
        public HttpResponseMessage PostPublicAccess(int contentId, [FromUri]string[] groups, [FromUri]string[] usernames, int loginPageId, int errorPageId)
        {
            if ((groups == null || groups.Any() == false) && (usernames == null || usernames.Any() == false))
            {
                throw new HttpResponseException(Request.CreateResponse(HttpStatusCode.BadRequest));
            }

            var content = Services.ContentService.GetById(contentId);
            var loginPage = Services.ContentService.GetById(loginPageId);
            var errorPage = Services.ContentService.GetById(errorPageId);
            if (content == null || loginPage == null || errorPage == null)
            {
                throw new HttpResponseException(Request.CreateResponse(HttpStatusCode.BadRequest));
            }

            var isGroupBased = groups != null && groups.Any();
            var candidateRuleValues = isGroupBased
                ? groups
                : usernames;
            var newRuleType = isGroupBased
                ? Constants.Conventions.PublicAccess.MemberRoleRuleType
                : Constants.Conventions.PublicAccess.MemberUsernameRuleType;

            var entry = Services.PublicAccessService.GetEntryForContent(content);

            if (entry == null)
            {
                entry = new PublicAccessEntry(content, loginPage, errorPage, new List<PublicAccessRule>());

                foreach (var ruleValue in candidateRuleValues)
                {
                    entry.AddRule(ruleValue, newRuleType);
                }
            }
            else
            {
                entry.LoginNodeId = loginPage.Id;
                entry.NoAccessNodeId = errorPage.Id;

                var currentRules = entry.Rules.ToArray();
                var obsoleteRules = currentRules.Where(rule =>
                    rule.RuleType != newRuleType
                    || candidateRuleValues.Contains(rule.RuleValue) == false
                );
                var newRuleValues = candidateRuleValues.Where(group =>
                    currentRules.Any(rule =>
                        rule.RuleType == newRuleType
                        && rule.RuleValue == group
                    ) == false
                );
                foreach (var rule in obsoleteRules)
                {
                    entry.RemoveRule(rule);
                }
                foreach (var ruleValue in newRuleValues)
                {
                    entry.AddRule(ruleValue, newRuleType);
                }
            }

            return Services.PublicAccessService.Save(entry).Success
                ? Request.CreateResponse(HttpStatusCode.OK)
                : Request.CreateResponse(HttpStatusCode.InternalServerError);
        }

        [EnsureUserPermissionForContent("contentId", ActionProtect.ActionLetter)]
        [HttpPost]
        public HttpResponseMessage RemovePublicAccess(int contentId)
        {
            var content = Services.ContentService.GetById(contentId);
            if (content == null)
            {
                throw new HttpResponseException(Request.CreateResponse(HttpStatusCode.NotFound));
            }

            var entry = Services.PublicAccessService.GetEntryForContent(content);
            if (entry == null)
            {
                return Request.CreateResponse(HttpStatusCode.OK);
            }

            return Services.PublicAccessService.Delete(entry).Success
                ? Request.CreateResponse(HttpStatusCode.OK)
                : Request.CreateResponse(HttpStatusCode.InternalServerError);
        }
    }
}<|MERGE_RESOLUTION|>--- conflicted
+++ resolved
@@ -1780,21 +1780,9 @@
                 variantIndex++;
             }
 
-<<<<<<< HEAD
-            //only set the template if it didn't change
-            var templateChanged = (contentSave.PersistedContent.Template == null && contentSave.TemplateAlias.IsNullOrWhiteSpace() == false)
-                                                        || (contentSave.PersistedContent.Template != null && contentSave.PersistedContent.Template.Alias != contentSave.TemplateAlias)
-                                                        || (contentSave.PersistedContent.Template != null && contentSave.TemplateAlias.IsNullOrWhiteSpace());
-            if (templateChanged)
-=======
-            //TODO: We need to support 'send to publish'
-
-            contentSave.PersistedContent.ExpireDate = contentSave.ExpireDate;
-            contentSave.PersistedContent.ReleaseDate = contentSave.ReleaseDate;
-
             // If the template was set.
+            // fixme review this - what if template has been cleared?
             if (contentSave.TemplateAlias != null)
->>>>>>> e2455b14
             {
                 //only set the template if it didn't change
                 var template = Services.FileService.GetTemplate(contentSave.TemplateAlias);
