﻿using System;
using System.Collections.Generic;
using System.IO;
using System.Linq;
using System.Net;
using System.Net.Http;
using System.Text;
using System.Web.Http;
using System.Web.Http.Controllers;
using System.Web.Http.ModelBinding;
using System.Web.Security;
using Umbraco.Core;
using Umbraco.Core.Cache;
using Umbraco.Core.Configuration;
using Umbraco.Core.Logging;
using Umbraco.Core.Models;
using Umbraco.Core.Models.Membership;
using Umbraco.Core.Persistence.DatabaseModelDefinitions;
using Umbraco.Core.Services;
using Umbraco.Web.Models.ContentEditing;
using Umbraco.Web.Models.Mapping;
using Umbraco.Web.Mvc;
using Umbraco.Web.WebApi;
using Umbraco.Web.WebApi.Filters;
using Umbraco.Core.Persistence.Querying;
using Umbraco.Core.Events;
using Umbraco.Core.Models.ContentEditing;
using Umbraco.Core.Models.Validation;
using Umbraco.Web.Composing;
using Constants = Umbraco.Core.Constants;
using Umbraco.Core.PropertyEditors;
using Umbraco.Web.Actions;
using Umbraco.Web.ContentApps;
using Umbraco.Web.Editors.Binders;
using Umbraco.Web.Editors.Filters;
using Umbraco.Core.Models.Entities;
using Umbraco.Core.Persistence;
using Umbraco.Core.Security;
using Umbraco.Web.Routing;
using Umbraco.Core.Collections;

namespace Umbraco.Web.Editors
{
    /// <summary>
    /// The API controller used for editing content
    /// </summary>
    /// <remarks>
    /// This controller is decorated with the UmbracoApplicationAuthorizeAttribute which means that any user requesting
    /// access to ALL of the methods on this controller will need access to the content application.
    /// </remarks>
    [PluginController("UmbracoApi")]
    [UmbracoApplicationAuthorize(Constants.Applications.Content)]
    [ContentControllerConfiguration]
    public class ContentController : ContentControllerBase
    {
        private readonly PropertyEditorCollection _propertyEditors;
        private readonly Lazy<IDictionary<string, ILanguage>> _allLangs;

        public object Domains { get; private set; }

        public ContentController(PropertyEditorCollection propertyEditors, IGlobalSettings globalSettings, IUmbracoContextAccessor umbracoContextAccessor, ISqlContext sqlContext, ServiceContext services, AppCaches appCaches, IProfilingLogger logger, IRuntimeState runtimeState, UmbracoHelper umbracoHelper)
            : base(globalSettings, umbracoContextAccessor, sqlContext, services, appCaches, logger, runtimeState, umbracoHelper)
        {
            _propertyEditors = propertyEditors ?? throw new ArgumentNullException(nameof(propertyEditors));
            _allLangs = new Lazy<IDictionary<string, ILanguage>>(() => Services.LocalizationService.GetAllLanguages().ToDictionary(x => x.IsoCode, x => x, StringComparer.InvariantCultureIgnoreCase));
        }

        /// <summary>
        /// Configures this controller with a custom action selector
        /// </summary>
        private class ContentControllerConfigurationAttribute : Attribute, IControllerConfiguration
        {
            public void Initialize(HttpControllerSettings controllerSettings, HttpControllerDescriptor controllerDescriptor)
            {
                controllerSettings.Services.Replace(typeof(IHttpActionSelector), new ParameterSwapControllerActionSelector(
                    new ParameterSwapControllerActionSelector.ParameterSwapInfo("GetNiceUrl", "id", typeof(int), typeof(Guid), typeof(Udi)),
                    new ParameterSwapControllerActionSelector.ParameterSwapInfo("GetById", "id", typeof(int), typeof(Guid), typeof(Udi))
                ));
            }
        }

        /// <summary>
        /// Returns true if any content types have culture variation enabled
        /// </summary>
        /// <returns></returns>
        [HttpGet]
        [WebApi.UmbracoAuthorize, OverrideAuthorization]
        public bool AllowsCultureVariation()
        {
            var contentTypes = Services.ContentTypeService.GetAll();
            return contentTypes.Any(contentType => contentType.VariesByCulture());
        }

        /// <summary>
        /// Return content for the specified ids
        /// </summary>
        /// <param name="ids"></param>
        /// <returns></returns>
        [FilterAllowedOutgoingContent(typeof(IEnumerable<ContentItemDisplay>))]
        public IEnumerable<ContentItemDisplay> GetByIds([FromUri]int[] ids)
        {
            var foundContent = Services.ContentService.GetByIds(ids);
            return foundContent.Select(MapToDisplay);
        }

        /// <summary>
        /// Updates the permissions for a content item for a particular user group
        /// </summary>
        /// <param name="saveModel"></param>
        /// <returns></returns>
        /// <remarks>
        /// Permission check is done for letter 'R' which is for <see cref="ActionRights"/> which the user must have access to update
        /// </remarks>
        [EnsureUserPermissionForContent("saveModel.ContentId", 'R')]
        public IEnumerable<AssignedUserGroupPermissions> PostSaveUserGroupPermissions(UserGroupPermissionsSave saveModel)
        {
            if (saveModel.ContentId <= 0) throw new HttpResponseException(Request.CreateResponse(HttpStatusCode.NotFound));

            // TODO: Should non-admins be allowed to set granular permissions?

            var content = Services.ContentService.GetById(saveModel.ContentId);
            if (content == null) throw new HttpResponseException(Request.CreateResponse(HttpStatusCode.NotFound));

            //current permissions explicitly assigned to this content item
            var contentPermissions = Services.ContentService.GetPermissions(content)
                .ToDictionary(x => x.UserGroupId, x => x);

            var allUserGroups = Services.UserService.GetAllUserGroups().ToArray();

            //loop through each user group
            foreach (var userGroup in allUserGroups)
            {
                //check if there's a permission set posted up for this user group
                IEnumerable<string> groupPermissions;
                if (saveModel.AssignedPermissions.TryGetValue(userGroup.Id, out groupPermissions))
                {
                    //create a string collection of the assigned letters
                    var groupPermissionCodes = groupPermissions.ToArray();

                    //check if there are no permissions assigned for this group save model, if that is the case we want to reset the permissions
                    //for this group/node which will go back to the defaults
                    if (groupPermissionCodes.Length == 0)
                    {
                        Services.UserService.RemoveUserGroupPermissions(userGroup.Id, content.Id);
                    }
                    //check if they are the defaults, if so we should just remove them if they exist since it's more overhead having them stored
                    else if (userGroup.Permissions.UnsortedSequenceEqual(groupPermissionCodes))
                    {
                        //only remove them if they are actually currently assigned
                        if (contentPermissions.ContainsKey(userGroup.Id))
                        {
                            //remove these permissions from this node for this group since the ones being assigned are the same as the defaults
                            Services.UserService.RemoveUserGroupPermissions(userGroup.Id, content.Id);
                        }
                    }
                    //if they are different we need to update, otherwise there's nothing to update
                    else if (contentPermissions.ContainsKey(userGroup.Id) == false || contentPermissions[userGroup.Id].AssignedPermissions.UnsortedSequenceEqual(groupPermissionCodes) == false)
                    {

                        Services.UserService.ReplaceUserGroupPermissions(userGroup.Id, groupPermissionCodes.Select(x => x[0]), content.Id);
                    }
                }
            }

            return GetDetailedPermissions(content, allUserGroups);
        }

        /// <summary>
        /// Returns the user group permissions for user groups assigned to this node
        /// </summary>
        /// <param name="contentId"></param>
        /// <returns></returns>
        /// <remarks>
        /// Permission check is done for letter 'R' which is for <see cref="ActionRights"/> which the user must have access to view
        /// </remarks>
        [EnsureUserPermissionForContent("contentId", 'R')]
        public IEnumerable<AssignedUserGroupPermissions> GetDetailedPermissions(int contentId)
        {
            if (contentId <= 0) throw new HttpResponseException(Request.CreateResponse(HttpStatusCode.NotFound));
            var content = Services.ContentService.GetById(contentId);
            if (content == null) throw new HttpResponseException(Request.CreateResponse(HttpStatusCode.NotFound));

            // TODO: Should non-admins be able to see detailed permissions?

            var allUserGroups = Services.UserService.GetAllUserGroups();

            return GetDetailedPermissions(content, allUserGroups);
        }

        private IEnumerable<AssignedUserGroupPermissions> GetDetailedPermissions(IContent content, IEnumerable<IUserGroup> allUserGroups)
        {
            //get all user groups and map their default permissions to the AssignedUserGroupPermissions model.
            //we do this because not all groups will have true assigned permissions for this node so if they don't have assigned permissions, we need to show the defaults.

            var defaultPermissionsByGroup = Mapper.MapEnumerable<IUserGroup, AssignedUserGroupPermissions>(allUserGroups);

            var defaultPermissionsAsDictionary = defaultPermissionsByGroup
                .ToDictionary(x => Convert.ToInt32(x.Id), x => x);

            //get the actual assigned permissions
            var assignedPermissionsByGroup = Services.ContentService.GetPermissions(content).ToArray();

            //iterate over assigned and update the defaults with the real values
            foreach (var assignedGroupPermission in assignedPermissionsByGroup)
            {
                var defaultUserGroupPermissions = defaultPermissionsAsDictionary[assignedGroupPermission.UserGroupId];

                //clone the default permissions model to the assigned ones
                defaultUserGroupPermissions.AssignedPermissions = AssignedUserGroupPermissions.ClonePermissions(defaultUserGroupPermissions.DefaultPermissions);

                //since there is custom permissions assigned to this node for this group, we need to clear all of the default permissions
                //and we'll re-check it if it's one of the explicitly assigned ones
                foreach (var permission in defaultUserGroupPermissions.AssignedPermissions.SelectMany(x => x.Value))
                {
                    permission.Checked = false;
                    permission.Checked = assignedGroupPermission.AssignedPermissions.Contains(permission.PermissionCode, StringComparer.InvariantCulture);
                }

            }

            return defaultPermissionsByGroup;
        }

        /// <summary>
        /// Returns an item to be used to display the recycle bin for content
        /// </summary>
        /// <returns></returns>
        public ContentItemDisplay GetRecycleBin()
        {
            var apps = new List<ContentApp>();
            apps.Add(ListViewContentAppFactory.CreateContentApp(Services.DataTypeService, _propertyEditors, "recycleBin", "content", Core.Constants.DataTypes.DefaultMembersListView));
            apps[0].Active = true;
            var display = new ContentItemDisplay
            {
                Id = Constants.System.RecycleBinContent,
                ParentId = -1,
                ContentTypeAlias = "recycleBin",
                IsContainer = true,
                Path = "-1," + Constants.System.RecycleBinContent,
                Variants = new List<ContentVariantDisplay>
                {
                    new ContentVariantDisplay
                    {
                        CreateDate = DateTime.Now,
                        Name = Services.TextService.Localize("general/recycleBin")
                    }
                },
                ContentApps = apps
            };

            return display;
        }

        public ContentItemDisplay GetBlueprintById(int id)
        {
            var foundContent = Services.ContentService.GetBlueprintById(id);
            if (foundContent == null)
            {
                HandleContentNotFound(id);
            }

            var content = MapToDisplay(foundContent);

            SetupBlueprint(content, foundContent);

            return content;
        }

        private static void SetupBlueprint(ContentItemDisplay content, IContent persistedContent)
        {
            content.AllowPreview = false;

            //set a custom path since the tree that renders this has the content type id as the parent
            content.Path = string.Format("-1,{0},{1}", persistedContent.ContentTypeId, content.Id);

            content.AllowedActions = new[] { "A" };
            content.IsBlueprint = true;

            // TODO: exclude the content apps here
            //var excludeProps = new[] { "_umb_urls", "_umb_releasedate", "_umb_expiredate", "_umb_template" };
            //var propsTab = content.Tabs.Last();
            //propsTab.Properties = propsTab.Properties
            //    .Where(p => excludeProps.Contains(p.Alias) == false);
        }

        /// <summary>
        /// Gets the content json for the content id
        /// </summary>
        /// <param name="id"></param>
        /// <param name="culture"></param>
        /// <returns></returns>
        [OutgoingEditorModelEvent]
        [EnsureUserPermissionForContent("id")]
        public ContentItemDisplay GetById(int id)
        {
            var foundContent = GetObjectFromRequest(() => Services.ContentService.GetById(id));
            if (foundContent == null)
            {
                HandleContentNotFound(id);
                return null;//irrelevant since the above throws
            }
            var content = MapToDisplay(foundContent);
            return content;
        }

        /// <summary>
        /// Gets the content json for the content guid
        /// </summary>
        /// <param name="id"></param>
        /// <returns></returns>
        [OutgoingEditorModelEvent]
        [EnsureUserPermissionForContent("id")]
        public ContentItemDisplay GetById(Guid id)
        {
            var foundContent = GetObjectFromRequest(() => Services.ContentService.GetById(id));
            if (foundContent == null)
            {
                HandleContentNotFound(id);
                return null;//irrelevant since the above throws
            }

            var content = MapToDisplay(foundContent);
            return content;
        }

        /// <summary>
        /// Gets the content json for the content udi
        /// </summary>
        /// <param name="id"></param>
        /// <returns></returns>
        [OutgoingEditorModelEvent]
        [EnsureUserPermissionForContent("id")]
        public ContentItemDisplay GetById(Udi id)
        {
            var guidUdi = id as GuidUdi;
            if (guidUdi != null)
            {
                return GetById(guidUdi.Guid);
            }

            throw new HttpResponseException(HttpStatusCode.NotFound);
        }

        /// <summary>
        /// Gets an empty content item for the document type.
        /// </summary>
        /// <param name="contentTypeAlias"></param>
        /// <param name="parentId"></param>
        [OutgoingEditorModelEvent]
        public ContentItemDisplay GetEmpty(string contentTypeAlias, int parentId)
        {
            var contentType = Services.ContentTypeService.Get(contentTypeAlias);
            if (contentType == null)
            {
                throw new HttpResponseException(HttpStatusCode.NotFound);
            }

            return GetEmpty(contentType, parentId);
        }


        /// <summary>
        /// Gets an empty content item for the document type.
        /// </summary>
        /// <param name="contentTypeKey"></param>
        /// <param name="parentId"></param>
        [OutgoingEditorModelEvent]
        public ContentItemDisplay GetEmptyByKey(Guid contentTypeKey, int parentId)
        {
            var contentType = Services.ContentTypeService.Get(contentTypeKey);
            if (contentType == null)
            {
                throw new HttpResponseException(HttpStatusCode.NotFound);
            }

            return GetEmpty(contentType, parentId);
        }

        private ContentItemDisplay GetEmpty(IContentType contentType, int parentId)
        {
            var emptyContent = Services.ContentService.Create("", parentId, contentType.Alias, Security.GetUserId().ResultOr(0));
            var mapped = MapToDisplay(emptyContent);
            // translate the content type name if applicable
            mapped.ContentTypeName = Services.TextService.UmbracoDictionaryTranslate(mapped.ContentTypeName);
            // if your user type doesn't have access to the Settings section it would not get this property mapped
            if (mapped.DocumentType != null)
                mapped.DocumentType.Name = Services.TextService.UmbracoDictionaryTranslate(mapped.DocumentType.Name);

            //remove the listview app if it exists
            mapped.ContentApps = mapped.ContentApps.Where(x => x.Alias != "umbListView").ToList();

            return mapped;
        }

        [OutgoingEditorModelEvent]
        public ContentItemDisplay GetEmpty(int blueprintId, int parentId)
        {
            var blueprint = Services.ContentService.GetBlueprintById(blueprintId);
            if (blueprint == null)
            {
                throw new HttpResponseException(HttpStatusCode.NotFound);
            }

            blueprint.Id = 0;
            blueprint.Name = string.Empty;
            blueprint.ParentId = parentId;

            var mapped = Mapper.Map<ContentItemDisplay>(blueprint);

            //remove the listview app if it exists
            mapped.ContentApps = mapped.ContentApps.Where(x => x.Alias != "umbListView").ToList();

            return mapped;
        }

        /// <summary>
        /// Gets the Url for a given node ID
        /// </summary>
        /// <param name="id"></param>
        /// <returns></returns>
        public HttpResponseMessage GetNiceUrl(int id)
        {
            var url = UmbracoContext.Url(id);
            var response = Request.CreateResponse(HttpStatusCode.OK);
            response.Content = new StringContent(url, Encoding.UTF8, "text/plain");
            return response;
        }

        /// <summary>
        /// Gets the Url for a given node ID
        /// </summary>
        /// <param name="id"></param>
        /// <returns></returns>
        public HttpResponseMessage GetNiceUrl(Guid id)
        {
            var url = UmbracoContext.Url(id);
            var response = Request.CreateResponse(HttpStatusCode.OK);
            response.Content = new StringContent(url, Encoding.UTF8, "text/plain");
            return response;
        }

        /// <summary>
        /// Gets the Url for a given node ID
        /// </summary>
        /// <param name="id"></param>
        /// <returns></returns>
        public HttpResponseMessage GetNiceUrl(Udi id)
        {
            var guidUdi = id as GuidUdi;
            if (guidUdi != null)
            {
                return GetNiceUrl(guidUdi.Guid);
            }
            throw new HttpResponseException(HttpStatusCode.NotFound);
        }

        /// <summary>
        /// Gets the children for the content id passed in
        /// </summary>
        /// <returns></returns>
        [FilterAllowedOutgoingContent(typeof(IEnumerable<ContentItemBasic<ContentPropertyBasic>>), "Items")]
        public PagedResult<ContentItemBasic<ContentPropertyBasic>> GetChildren(
                int id,
                int pageNumber = 0,  // TODO: This should be '1' as it's not the index
                int pageSize = 0,
                string orderBy = "SortOrder",
                Direction orderDirection = Direction.Ascending,
                bool orderBySystemField = true,
                string filter = "")
        {
            return GetChildren(id, null, pageNumber, pageSize, orderBy, orderDirection, orderBySystemField, filter);
        }

        /// <summary>
        /// Gets the children for the content id passed in
        /// </summary>
        /// <returns></returns>
        [FilterAllowedOutgoingContent(typeof(IEnumerable<ContentItemBasic<ContentPropertyBasic>>), "Items")]
        public PagedResult<ContentItemBasic<ContentPropertyBasic>> GetChildren(
                int id,
                string includeProperties,
                int pageNumber = 0,
                int pageSize = 0,
                string orderBy = "SortOrder",
                Direction orderDirection = Direction.Ascending,
                bool orderBySystemField = true,
                string filter = "",
                string cultureName = "") // TODO: it's not a NAME it's the ISO CODE
        {
            long totalChildren;
            List<IContent> children;

            // Sets the culture to the only existing culture if we only have one culture.
            if (string.IsNullOrWhiteSpace(cultureName))
            {
                if (_allLangs.Value.Count == 1)
                {
                    cultureName = _allLangs.Value.First().Key;
                }
            }

            if (pageNumber > 0 && pageSize > 0)
            {
                IQuery<IContent> queryFilter = null;
                if (filter.IsNullOrWhiteSpace() == false)
                {
                    //add the default text filter
                    queryFilter = SqlContext.Query<IContent>()
                        .Where(x => x.Name.Contains(filter));
                }

                children = Services.ContentService
                    .GetPagedChildren(id, pageNumber - 1, pageSize, out totalChildren,
                        queryFilter,
                        Ordering.By(orderBy, orderDirection, cultureName, !orderBySystemField)).ToList();
            }
            else
            {
                //better to not use this without paging where possible, currently only the sort dialog does
                children = Services.ContentService.GetPagedChildren(id, 0, int.MaxValue, out var total).ToList();
                totalChildren = children.Count;
            }

            if (totalChildren == 0)
            {
                return new PagedResult<ContentItemBasic<ContentPropertyBasic>>(0, 0, 0);
            }

            var pagedResult = new PagedResult<ContentItemBasic<ContentPropertyBasic>>(totalChildren, pageNumber, pageSize);
            pagedResult.Items = children.Select(content =>
                Mapper.Map<IContent, ContentItemBasic<ContentPropertyBasic>>(content,
                    context =>
                    {

                        context.SetCulture(cultureName);

                        // if there's a list of property aliases to map - we will make sure to store this in the mapping context.
                        if (!includeProperties.IsNullOrWhiteSpace())
                            context.SetIncludedProperties(includeProperties.Split(new[] { ", ", "," }, StringSplitOptions.RemoveEmptyEntries));
                    }))
                .ToList(); // evaluate now

            return pagedResult;
        }

        /// <summary>
        /// Creates a blueprint from a content item
        /// </summary>
        /// <param name="contentId">The content id to copy</param>
        /// <param name="name">The name of the blueprint</param>
        /// <returns></returns>
        [HttpPost]
        public SimpleNotificationModel CreateBlueprintFromContent([FromUri]int contentId, [FromUri]string name)
        {
            if (string.IsNullOrWhiteSpace(name))
                throw new ArgumentException("Value cannot be null or whitespace.", nameof(name));

            var content = Services.ContentService.GetById(contentId);
            if (content == null)
                throw new HttpResponseException(Request.CreateResponse(HttpStatusCode.NotFound));

            EnsureUniqueName(name, content, nameof(name));

            var blueprint = Services.ContentService.CreateContentFromBlueprint(content, name, Security.GetUserId().ResultOr(0));

            Services.ContentService.SaveBlueprint(blueprint, Security.GetUserId().ResultOr(0));

            var notificationModel = new SimpleNotificationModel();
            notificationModel.AddSuccessNotification(
                Services.TextService.Localize("blueprints/createdBlueprintHeading"),
                Services.TextService.Localize("blueprints/createdBlueprintMessage", new[] { content.Name })
            );

            return notificationModel;
        }

        private void EnsureUniqueName(string name, IContent content, string modelName)
        {
            var existing = Services.ContentService.GetBlueprintsForContentTypes(content.ContentTypeId);
            if (existing.Any(x => x.Name == name && x.Id != content.Id))
            {
                ModelState.AddModelError(modelName, Services.TextService.Localize("blueprints/duplicateBlueprintMessage"));
                throw new HttpResponseException(Request.CreateValidationErrorResponse(ModelState));
            }
        }

        /// <summary>
        /// Saves content
        /// </summary>
        /// <returns></returns>
        [FileUploadCleanupFilter]
        [ContentSaveValidation]
        public ContentItemDisplay PostSaveBlueprint([ModelBinder(typeof(BlueprintItemBinder))] ContentItemSave contentItem)
        {
            var contentItemDisplay = PostSaveInternal(contentItem,
                content =>
                {
                    EnsureUniqueName(content.Name, content, "Name");

                    Services.ContentService.SaveBlueprint(contentItem.PersistedContent, Security.CurrentUser.Id);
                    //we need to reuse the underlying logic so return the result that it wants
                    return OperationResult.Succeed(new EventMessages());
                },
                content =>
                {
                    var display = MapToDisplay(content);
                    SetupBlueprint(display, content);
                    return display;
                });

            return contentItemDisplay;
        }

        /// <summary>
        /// Saves content
        /// </summary>
        /// <returns></returns>
        [FileUploadCleanupFilter]
        [ContentSaveValidation]
        [OutgoingEditorModelEvent]
        public ContentItemDisplay PostSave([ModelBinder(typeof(ContentItemBinder))] ContentItemSave contentItem)
        {
            var contentItemDisplay = PostSaveInternal(
                contentItem,
                content => Services.ContentService.Save(contentItem.PersistedContent, Security.CurrentUser.Id),
                MapToDisplay);

            return contentItemDisplay;
        }

        private ContentItemDisplay PostSaveInternal(ContentItemSave contentItem, Func<IContent, OperationResult> saveMethod, Func<IContent, ContentItemDisplay> mapToDisplay)
        {
            //Recent versions of IE/Edge may send in the full client side file path instead of just the file name.
            //To ensure similar behavior across all browsers no matter what they do - we strip the FileName property of all
            //uploaded files to being *only* the actual file name (as it should be).
            if (contentItem.UploadedFiles != null && contentItem.UploadedFiles.Any())
            {
                foreach (var file in contentItem.UploadedFiles)
                {
                    file.FileName = Path.GetFileName(file.FileName);
                }
            }

            //If we've reached here it means:
            // * Our model has been bound
            // * and validated
            // * any file attachments have been saved to their temporary location for us to use
            // * we have a reference to the DTO object and the persisted object
            // * Permissions are valid
            MapValuesForPersistence(contentItem);

            var passesCriticalValidationRules = ValidateCriticalData(contentItem, out var variantCount);

            //we will continue to save if model state is invalid, however we cannot save if critical data is missing.
            if (!ModelState.IsValid)
            {
                //check for critical data validation issues, we can't continue saving if this data is invalid
                if (!passesCriticalValidationRules)
                {
                    //ok, so the absolute mandatory data is invalid and it's new, we cannot actually continue!
                    // add the model state to the outgoing object and throw a validation message
                    var forDisplay = mapToDisplay(contentItem.PersistedContent);
                    forDisplay.Errors = ModelState.ToErrorDictionary();
                    throw new HttpResponseException(Request.CreateValidationErrorResponse(forDisplay));
                }

                //if there's only one variant and the model state is not valid we cannot publish so change it to save
                if (variantCount == 1)
                {
                    switch (contentItem.Action)
                    {
                        case ContentSaveAction.Publish:
                        case ContentSaveAction.PublishWithDescendants:
                        case ContentSaveAction.PublishWithDescendantsForce:
                        case ContentSaveAction.SendPublish:
                        case ContentSaveAction.Schedule:
                            contentItem.Action = ContentSaveAction.Save;
                            break;
                        case ContentSaveAction.PublishNew:
                        case ContentSaveAction.PublishWithDescendantsNew:
                        case ContentSaveAction.PublishWithDescendantsForceNew:
                        case ContentSaveAction.SendPublishNew:
                        case ContentSaveAction.ScheduleNew:
                            contentItem.Action = ContentSaveAction.SaveNew;
                            break;
                    }
                }
            }

            bool wasCancelled;

            //used to track successful notifications
            var globalNotifications = new SimpleNotificationModel();
            var notifications = new Dictionary<string, SimpleNotificationModel>
            {
                //global (non variant specific) notifications
                [string.Empty] = globalNotifications
            };

            //The default validation language will be either: The default languauge, else if the content is brand new and the default culture is
            // not marked to be saved, it will be the first culture in the list marked for saving.
            var defaultCulture = _allLangs.Value.Values.FirstOrDefault(x => x.IsDefault)?.CultureName;
            var cultureForInvariantErrors = CultureImpact.GetCultureForInvariantErrors(
                contentItem.PersistedContent,
                contentItem.Variants.Where(x => x.Save).Select(x => x.Culture).ToArray(),
                defaultCulture);

            switch (contentItem.Action)
            {
                case ContentSaveAction.Save:
                case ContentSaveAction.SaveNew:
                    SaveAndNotify(contentItem, saveMethod, variantCount, notifications, globalNotifications, "editContentSavedText", "editVariantSavedText", cultureForInvariantErrors, out wasCancelled);
                    break;
                case ContentSaveAction.Schedule:
                case ContentSaveAction.ScheduleNew:

                    if (!SaveSchedule(contentItem, globalNotifications))
                    {
                        wasCancelled = false;
                        break;
                    }
                    SaveAndNotify(contentItem, saveMethod, variantCount, notifications, globalNotifications, "editContentScheduledSavedText", "editVariantSavedText", cultureForInvariantErrors, out wasCancelled);
                    break;

                case ContentSaveAction.SendPublish:
                case ContentSaveAction.SendPublishNew:
                    var sendResult = Services.ContentService.SendToPublication(contentItem.PersistedContent, Security.CurrentUser.Id);
                    wasCancelled = sendResult == false;
                    if (sendResult)
                    {
                        if (variantCount > 1)
                        {
                            var variantErrors = ModelState.GetVariantsWithErrors(cultureForInvariantErrors);

                            var validVariants = contentItem.Variants
                                .Where(x => x.Save && !variantErrors.Contains((x.Culture, x.Segment)))
                                .Select(x => (culture: x.Culture, segment: x.Segment));

                            foreach (var (culture, segment) in validVariants)
                            {
                                var variantName = GetVariantName(culture, segment);

                                AddSuccessNotification(notifications, culture, segment,
                                    Services.TextService.Localize("speechBubbles/editContentSendToPublish"),
                                    Services.TextService.Localize("speechBubbles/editVariantSendToPublishText", new[] { variantName }));
                            }
                        }
                        else if (ModelState.IsValid)
                        {
                            globalNotifications.AddSuccessNotification(
                                Services.TextService.Localize("speechBubbles/editContentSendToPublish"),
                                Services.TextService.Localize("speechBubbles/editContentSendToPublishText"));
                        }
                    }
                    break;
                case ContentSaveAction.Publish:
                case ContentSaveAction.PublishNew:
                    {
                        var publishStatus = PublishInternal(contentItem, defaultCulture, cultureForInvariantErrors, out wasCancelled, out var successfulCultures);
                        AddPublishStatusNotifications(new[] { publishStatus }, globalNotifications, notifications, successfulCultures);
                    }
                    break;
                case ContentSaveAction.PublishWithDescendants:
                case ContentSaveAction.PublishWithDescendantsNew:
                    {
                        if (!ValidatePublishBranchPermissions(contentItem, out var noAccess))
                        {
                            globalNotifications.AddErrorNotification(
                                Services.TextService.Localize("publish"),
                                Services.TextService.Localize("publish/invalidPublishBranchPermissions"));
                            wasCancelled = false;
                            break;
                        }

                        var publishStatus = PublishBranchInternal(contentItem, false, cultureForInvariantErrors, out wasCancelled, out var successfulCultures).ToList();
                        AddPublishStatusNotifications(publishStatus, globalNotifications, notifications, successfulCultures);
                    }
                    break;
                case ContentSaveAction.PublishWithDescendantsForce:
                case ContentSaveAction.PublishWithDescendantsForceNew:
                    {
                        if (!ValidatePublishBranchPermissions(contentItem, out var noAccess))
                        {
                            globalNotifications.AddErrorNotification(
                                Services.TextService.Localize("publish"),
                                Services.TextService.Localize("publish/invalidPublishBranchPermissions"));
                            wasCancelled = false;
                            break;
                        }

                        var publishStatus = PublishBranchInternal(contentItem, true, cultureForInvariantErrors, out wasCancelled, out var successfulCultures).ToList();
                        AddPublishStatusNotifications(publishStatus, globalNotifications, notifications, successfulCultures);
                    }
                    break;
                default:
                    throw new ArgumentOutOfRangeException();
            }

            //get the updated model
            var display = mapToDisplay(contentItem.PersistedContent);

            //merge the tracked success messages with the outgoing model
            display.Notifications.AddRange(globalNotifications.Notifications);
            foreach (var v in display.Variants.Where(x => x.Language != null))
            {
                if (notifications.TryGetValue(v.Language.IsoCode, out var n))
                    v.Notifications.AddRange(n.Notifications);
            }

            //lastly, if it is not valid, add the model state to the outgoing object and throw a 400
            HandleInvalidModelState(display, cultureForInvariantErrors);

            if (wasCancelled)
            {
                AddCancelMessage(display);
                if (IsCreatingAction(contentItem.Action))
                {
                    //If the item is new and the operation was cancelled, we need to return a different
                    // status code so the UI can handle it since it won't be able to redirect since there
                    // is no Id to redirect to!
                    throw new HttpResponseException(Request.CreateValidationErrorResponse(display));
                }
            }

            display.PersistedContent = contentItem.PersistedContent;

            return display;
        }

        private void AddPublishStatusNotifications(IReadOnlyCollection<PublishResult> publishStatus, SimpleNotificationModel globalNotifications, Dictionary<string, SimpleNotificationModel> variantNotifications, string[] successfulCultures)
        {
            //global notifications
            AddMessageForPublishStatus(publishStatus, globalNotifications, successfulCultures);
            //variant specific notifications
            foreach (var c in successfulCultures ?? Array.Empty<string>())
                AddMessageForPublishStatus(publishStatus, variantNotifications.GetOrCreate(c), successfulCultures);
        }

        /// <summary>
        /// Validates critical data for persistence and updates the ModelState and result accordingly
        /// </summary>
        /// <param name="contentItem"></param>
        /// <param name="variantCount">Returns the total number of variants (will be one if it's an invariant content item)</param>
        /// <returns></returns>
        /// <remarks>
        /// For invariant, the variants collection count will be 1 and this will check if that invariant item has the critical values for persistence (i.e. Name)
        ///
        /// For variant, each variant will be checked for critical data for persistence and if it's not there then it's flags will be reset and it will not
        /// be persisted. However, we also need to deal with the case where all variants don't pass this check and then there is nothing to save. This also deals
        /// with removing the Name validation keys based on data annotations validation for items that haven't been marked to be saved.
        /// </remarks>
        /// <returns>
        /// returns false if persistence cannot take place, returns true if persistence can take place even if there are validation errors
        /// </returns>
        private bool ValidateCriticalData(ContentItemSave contentItem, out int variantCount)
        {
            var variants = contentItem.Variants.ToList();
            variantCount = variants.Count;
            var savedCount = 0;
            var variantCriticalValidationErrors = new List<string>();
            for (var i = 0; i < variants.Count; i++)
            {
                var variant = variants[i];
                if (variant.Save)
                {
                    //ensure the variant has all critical required data to be persisted
                    if (!RequiredForPersistenceAttribute.HasRequiredValuesForPersistence(variant))
                    {
                        variantCriticalValidationErrors.Add(variant.Culture);
                        //if there's no Name, it cannot be persisted at all reset the flags, this cannot be saved or published
                        variant.Save = variant.Publish = false;

                        //if there's more than 1 variant, then we need to add the culture specific error
                        //messages based on the variants in error so that the messages show in the publish/save dialog
                        if (variants.Count > 1)
                            AddVariantValidationError(variant.Culture, variant.Segment, "publish/contentPublishedFailedByMissingName");
                        else
                            return false; //It's invariant and is missing critical data, it cannot be saved
                    }

                    savedCount++;
                }
                else
                {
                    var msKey = $"Variants[{i}].Name";
                    if (ModelState.ContainsKey(msKey))
                    {
                        //if it's not being saved, remove the validation key
                        if (!variant.Save) ModelState.Remove(msKey);
                    }
                }
            }

            if (savedCount == variantCriticalValidationErrors.Count)
            {
                //in this case there can be nothing saved since all variants marked to be saved haven't passed critical validation rules
                return false;
            }

            return true;
        }



        /// <summary>
        /// Helper method to perform the saving of the content and add the notifications to the result
        /// </summary>
        /// <param name="contentItem"></param>
        /// <param name="saveMethod"></param>
        /// <param name="variantCount"></param>
        /// <param name="notifications"></param>
        /// <param name="globalNotifications"></param>
        /// <param name="invariantSavedLocalizationKey"></param>
        /// <param name="variantSavedLocalizationKey"></param>
        /// <param name="wasCancelled"></param>
        /// <remarks>
        /// Method is used for normal Saving and Scheduled Publishing
        /// </remarks>
        private void SaveAndNotify(ContentItemSave contentItem, Func<IContent, OperationResult> saveMethod, int variantCount,
            Dictionary<string, SimpleNotificationModel> notifications, SimpleNotificationModel globalNotifications,
            string invariantSavedLocalizationKey, string variantSavedLocalizationKey, string cultureForInvariantErrors,
            out bool wasCancelled)
        {
            var saveResult = saveMethod(contentItem.PersistedContent);
            wasCancelled = saveResult.Success == false && saveResult.Result == OperationResultType.FailedCancelledByEvent;
            if (saveResult.Success)
            {
                if (variantCount > 1)
                {
                    var variantErrors = ModelState.GetVariantsWithErrors(cultureForInvariantErrors);

                    var savedWithoutErrors = contentItem.Variants
                        .Where(x => x.Save && !variantErrors.Contains((x.Culture, x.Segment)))
<<<<<<< HEAD
                        .Select(x => (culture: x.Culture, segment: x.Segment));                       
              
=======
                        .Select(x => (culture: x.Culture, segment: x.Segment));

>>>>>>> d5c0e79c
                    foreach (var (culture, segment) in savedWithoutErrors)
                    {
                        var variantName = GetVariantName(culture, segment);

                        AddSuccessNotification(notifications, culture, segment,
                            Services.TextService.Localize("speechBubbles/editContentSavedHeader"),
                            Services.TextService.Localize(variantSavedLocalizationKey, new[] { variantName }));
                    }
                }
                else if (ModelState.IsValid)
                {
                    globalNotifications.AddSuccessNotification(
                        Services.TextService.Localize("speechBubbles/editContentSavedHeader"),
                        Services.TextService.Localize(invariantSavedLocalizationKey));
                }
            }
        }

        /// <summary>
        /// Validates the incoming schedule and update the model
        /// </summary>
        /// <param name="contentItem"></param>
        /// <param name="globalNotifications"></param>
        private bool SaveSchedule(ContentItemSave contentItem, SimpleNotificationModel globalNotifications)
        {
            if (!contentItem.PersistedContent.ContentType.VariesByCulture())
                return SaveScheduleInvariant(contentItem, globalNotifications);
            else
                return SaveScheduleVariant(contentItem);
        }

        private bool SaveScheduleInvariant(ContentItemSave contentItem, SimpleNotificationModel globalNotifications)
        {
            var variant = contentItem.Variants.First();

            var currRelease = contentItem.PersistedContent.ContentSchedule.GetSchedule(ContentScheduleAction.Release).ToList();
            var currExpire = contentItem.PersistedContent.ContentSchedule.GetSchedule(ContentScheduleAction.Expire).ToList();

            //Do all validation of data first

            //1) release date cannot be less than now
            if (variant.ReleaseDate.HasValue && variant.ReleaseDate < DateTime.Now)
            {
                globalNotifications.AddErrorNotification(
                        Services.TextService.Localize("speechBubbles", "validationFailedHeader"),
                        Services.TextService.Localize("speechBubbles", "scheduleErrReleaseDate1"));
                return false;
            }

            //2) expire date cannot be less than now
            if (variant.ExpireDate.HasValue && variant.ExpireDate < DateTime.Now)
            {
                globalNotifications.AddErrorNotification(
                        Services.TextService.Localize("speechBubbles", "validationFailedHeader"),
                        Services.TextService.Localize("speechBubbles", "scheduleErrExpireDate1"));
                return false;
            }

            //3) expire date cannot be less than release date
            if (variant.ExpireDate.HasValue && variant.ReleaseDate.HasValue && variant.ExpireDate <= variant.ReleaseDate)
            {
                globalNotifications.AddErrorNotification(
                    Services.TextService.Localize("speechBubbles", "validationFailedHeader"),
                    Services.TextService.Localize("speechBubbles", "scheduleErrExpireDate2"));
                return false;
            }


            //Now we can do the data updates

            //remove any existing release dates so we can replace it
            //if there is a release date in the request or if there was previously a release and the request value is null then we are clearing the schedule
            if (variant.ReleaseDate.HasValue || currRelease.Count > 0)
                contentItem.PersistedContent.ContentSchedule.Clear(ContentScheduleAction.Release);

            //remove any existing expire dates so we can replace it
            //if there is an expiry date in the request or if there was a previous expiry and the request value is null then we are clearing the schedule
            if (variant.ExpireDate.HasValue || currExpire.Count > 0)
                contentItem.PersistedContent.ContentSchedule.Clear(ContentScheduleAction.Expire);

            //add the new schedule
            contentItem.PersistedContent.ContentSchedule.Add(variant.ReleaseDate, variant.ExpireDate);
            return true;
        }

        private bool SaveScheduleVariant(ContentItemSave contentItem)
        {
            //All variants in this collection should have a culture if we get here but we'll double check and filter here)
            var cultureVariants = contentItem.Variants.Where(x => !x.Culture.IsNullOrWhiteSpace()).ToList();
            var mandatoryCultures = _allLangs.Value.Values.Where(x => x.IsMandatory).Select(x => x.IsoCode).ToList();

            //Make a copy of the current schedule and apply updates to it

            var schedCopy = (ContentScheduleCollection)contentItem.PersistedContent.ContentSchedule.DeepClone();

            foreach (var variant in cultureVariants.Where(x => x.Save))
            {
                var currRelease = schedCopy.GetSchedule(variant.Culture, ContentScheduleAction.Release).ToList();
                var currExpire = schedCopy.GetSchedule(variant.Culture, ContentScheduleAction.Expire).ToList();

                //remove any existing release dates so we can replace it
                //if there is a release date in the request or if there was previously a release and the request value is null then we are clearing the schedule
                if (variant.ReleaseDate.HasValue || currRelease.Count > 0)
                    schedCopy.Clear(variant.Culture, ContentScheduleAction.Release);

                //remove any existing expire dates so we can replace it
                //if there is an expiry date in the request or if there was a previous expiry and the request value is null then we are clearing the schedule
                if (variant.ExpireDate.HasValue || currExpire.Count > 0)
                    schedCopy.Clear(variant.Culture, ContentScheduleAction.Expire);

                //add the new schedule
                schedCopy.Add(variant.Culture, variant.ReleaseDate, variant.ExpireDate);
            }

            //now validate the new schedule to make sure it passes all of the rules

            var isValid = true;

            //create lists of mandatory/non-mandatory states
            var mandatoryVariants = new List<(string culture, bool isPublished, List<DateTime> releaseDates)>();
            var nonMandatoryVariants = new List<(string culture, bool isPublished, List<DateTime> releaseDates)>();
            foreach (var groupedSched in schedCopy.FullSchedule.GroupBy(x => x.Culture))
            {
                var isPublished = contentItem.PersistedContent.Published && contentItem.PersistedContent.IsCulturePublished(groupedSched.Key);
                var releaseDates = groupedSched.Where(x => x.Action == ContentScheduleAction.Release).Select(x => x.Date).ToList();
                if (mandatoryCultures.Contains(groupedSched.Key, StringComparer.InvariantCultureIgnoreCase))
                    mandatoryVariants.Add((groupedSched.Key, isPublished, releaseDates));
                else
                    nonMandatoryVariants.Add((groupedSched.Key, isPublished, releaseDates));
            }

            var nonMandatoryVariantReleaseDates = nonMandatoryVariants.SelectMany(x => x.releaseDates).ToList();

            //validate that the mandatory languages have the right data
            foreach (var (culture, isPublished, releaseDates) in mandatoryVariants)
            {
                if (!isPublished && releaseDates.Count == 0)
                {
                    //can't continue, a mandatory variant is not published and not scheduled for publishing
                    // TODO: Add segment
                    AddVariantValidationError(culture, null, "speechBubbles/scheduleErrReleaseDate2");
                    isValid = false;
                    continue;
                }
                if (!isPublished && releaseDates.Any(x => nonMandatoryVariantReleaseDates.Any(r => x.Date > r.Date)))
                {
                    //can't continue, a mandatory variant is not published and it's scheduled for publishing after a non-mandatory
                    // TODO: Add segment
                    AddVariantValidationError(culture, null, "speechBubbles/scheduleErrReleaseDate3");
                    isValid = false;
                    continue;
                }
            }

            if (!isValid) return false;

            //now we can validate the more basic rules for individual variants
            foreach (var variant in cultureVariants.Where(x => x.ReleaseDate.HasValue || x.ExpireDate.HasValue))
            {
                //1) release date cannot be less than now
                if (variant.ReleaseDate.HasValue && variant.ReleaseDate < DateTime.Now)
                {
                    AddVariantValidationError(variant.Culture, variant.Segment, "speechBubbles/scheduleErrReleaseDate1");
                    isValid = false;
                    continue;
                }

                //2) expire date cannot be less than now
                if (variant.ExpireDate.HasValue && variant.ExpireDate < DateTime.Now)
                {
                    AddVariantValidationError(variant.Culture, variant.Segment, "speechBubbles/scheduleErrExpireDate1");
                    isValid = false;
                    continue;
                }

                //3) expire date cannot be less than release date
                if (variant.ExpireDate.HasValue && variant.ReleaseDate.HasValue && variant.ExpireDate <= variant.ReleaseDate)
                {
                    AddVariantValidationError(variant.Culture, variant.Segment, "speechBubbles/scheduleErrExpireDate2");
                    isValid = false;
                    continue;
                }
            }

            if (!isValid) return false;


            //now that we are validated, we can assign the copied schedule back to the model
            contentItem.PersistedContent.ContentSchedule = schedCopy;
            return true;
        }

        /// <summary>
        /// Used to add success notifications globally and for the culture
        /// </summary>
        /// <param name="notifications"></param>
        /// <param name="culture"></param>
        /// <param name="header"></param>
        /// <param name="msg"></param>
        /// <remarks>
        /// global notifications will be shown if all variant processing is successful and the save/publish dialog is closed, otherwise
        /// variant specific notifications are used to show success messages in the save/publish dialog.
        /// </remarks>
        private static void AddSuccessNotification(IDictionary<string, SimpleNotificationModel> notifications, string culture, string segment, string header, string msg)
        {
            //add the global notification (which will display globally if all variants are successfully processed)
            notifications[string.Empty].AddSuccessNotification(header, msg);
            //add the variant specific notification (which will display in the dialog if all variants are not successfully processed)
            var key = culture + "_" + segment;
            notifications.GetOrCreate(key).AddSuccessNotification(header, msg);
        }

        /// <summary>
        /// The user must have publish access to all descendant nodes of the content item in order to continue
        /// </summary>
        /// <param name="contentItem"></param>
        /// <returns></returns>
        private bool ValidatePublishBranchPermissions(ContentItemSave contentItem, out IReadOnlyList<IUmbracoEntity> noAccess)
        {
            var denied = new List<IUmbracoEntity>();
            var page = 0;
            const int pageSize = 500;
            var total = long.MaxValue;
            while (page * pageSize < total)
            {
                var descendants = Services.EntityService.GetPagedDescendants(contentItem.Id, UmbracoObjectTypes.Document, page++, pageSize, out total,
                                //order by shallowest to deepest, this allows us to check permissions from top to bottom so we can exit
                                //early if a permission higher up fails
                                ordering: Ordering.By("path", Direction.Ascending));

                foreach (var c in descendants)
                {
                    //if this item's path has already been denied or if the user doesn't have access to it, add to the deny list
                    if (denied.Any(x => c.Path.StartsWith($"{x.Path},"))
                        || (ContentPermissionsHelper.CheckPermissions(c,
                            Security.CurrentUser, Services.UserService, Services.EntityService,
                            ActionPublish.ActionLetter) == ContentPermissionsHelper.ContentAccess.Denied))
                    {
                        denied.Add(c);
                    }
                }
            }
            noAccess = denied;
            return denied.Count == 0;
        }

        private IEnumerable<PublishResult> PublishBranchInternal(ContentItemSave contentItem, bool force, string cultureForInvariantErrors,
                out bool wasCancelled, out string[] successfulCultures)
        {
            if (!contentItem.PersistedContent.ContentType.VariesByCulture())
            {
                //its invariant, proceed normally
                var publishStatus = Services.ContentService.SaveAndPublishBranch(contentItem.PersistedContent, force, userId: Security.CurrentUser.Id);
                // TODO: Deal with multiple cancellations
                wasCancelled = publishStatus.Any(x => x.Result == PublishResultType.FailedPublishCancelledByEvent);
                successfulCultures = null; //must be null! this implies invariant
                return publishStatus;
            }

            var mandatoryCultures = _allLangs.Value.Values.Where(x => x.IsMandatory).Select(x => x.IsoCode).ToList();

            var variantErrors = ModelState.GetVariantsWithErrors(cultureForInvariantErrors);

            var variants = contentItem.Variants.ToList();

            //validate if we can publish based on the mandatory language requirements
            var canPublish = ValidatePublishingMandatoryLanguages(
                variantErrors,
                contentItem, variants, mandatoryCultures,
                mandatoryVariant => mandatoryVariant.Publish);

            //Now check if there are validation errors on each variant.
            //If validation errors are detected on a variant and it's state is set to 'publish', then we
            //need to change it to 'save'.
            //It is a requirement that this is performed AFTER ValidatePublishingMandatoryLanguages.

            foreach (var variant in contentItem.Variants)
            {
                if (variantErrors.Contains((variant.Culture, variant.Segment)))
                    variant.Publish = false;
            }

            var culturesToPublish = variants.Where(x => x.Publish).Select(x => x.Culture).ToArray();

            if (canPublish)
            {
                //proceed to publish if all validation still succeeds
                var publishStatus = Services.ContentService.SaveAndPublishBranch(contentItem.PersistedContent, force, culturesToPublish, Security.CurrentUser.Id);
                // TODO: Deal with multiple cancellations
                wasCancelled = publishStatus.Any(x => x.Result == PublishResultType.FailedPublishCancelledByEvent);
                successfulCultures = contentItem.Variants.Where(x => x.Publish).Select(x => x.Culture).ToArray();
                return publishStatus;
            }
            else
            {
                //can only save
                var saveResult = Services.ContentService.Save(contentItem.PersistedContent, Security.CurrentUser.Id);
                var publishStatus = new[]
                {
                    new PublishResult(PublishResultType.FailedPublishMandatoryCultureMissing, null, contentItem.PersistedContent)
                };
                wasCancelled = saveResult.Result == OperationResultType.FailedCancelledByEvent;
                successfulCultures = Array.Empty<string>();
                return publishStatus;
            }

        }

        /// <summary>
        /// Performs the publishing operation for a content item
        /// </summary>
        /// <param name="contentItem"></param>
        /// <param name="wasCancelled"></param>
        /// <param name="successfulCultures">
        /// if the content is variant this will return an array of cultures that will be published (passed validation rules)
        /// </param>
        /// <remarks>
        /// If this is a culture variant than we need to do some validation, if it's not we'll publish as normal
        /// </remarks>
        private PublishResult PublishInternal(ContentItemSave contentItem, string defaultCulture, string cultureForInvariantErrors, out bool wasCancelled, out string[] successfulCultures)
        {
            if (!contentItem.PersistedContent.ContentType.VariesByCulture())
            {
                //its invariant, proceed normally
                var publishStatus = Services.ContentService.SaveAndPublish(contentItem.PersistedContent, userId: Security.CurrentUser.Id);
                wasCancelled = publishStatus.Result == PublishResultType.FailedPublishCancelledByEvent;
                successfulCultures = null; //must be null! this implies invariant
                return publishStatus;
            }

            var mandatoryCultures = _allLangs.Value.Values.Where(x => x.IsMandatory).Select(x => x.IsoCode).ToList();

            var variantErrors = ModelState.GetVariantsWithErrors(cultureForInvariantErrors);

            var variants = contentItem.Variants.ToList();

            //validate if we can publish based on the mandatory languages selected
            var canPublish = ValidatePublishingMandatoryLanguages(
                variantErrors,
                contentItem, variants, mandatoryCultures,
                mandatoryVariant => mandatoryVariant.Publish);

            //if none are published and there are validation errors for mandatory cultures, then we can't publish anything


            //Now check if there are validation errors on each variant.
            //If validation errors are detected on a variant and it's state is set to 'publish', then we
            //need to change it to 'save'.
            //It is a requirement that this is performed AFTER ValidatePublishingMandatoryLanguages.
            foreach (var variant in contentItem.Variants)
            {
                if (variantErrors.Contains((variant.Culture, variant.Segment)))
                    variant.Publish = false;
            }

            //At this stage all variants might have failed validation which means there are no cultures flagged for publishing!
            var culturesToPublish = variants.Where(x => x.Publish).Select(x => x.Culture).ToArray();
            canPublish = canPublish && culturesToPublish.Length > 0;

            if (canPublish)
            {
                //try to publish all the values on the model - this will generally only fail if someone is tampering with the request
                //since there's no reason variant rules would be violated in normal cases.
                canPublish = PublishCulture(contentItem.PersistedContent, variants, defaultCulture);
            }

            if (canPublish)
            {
                //proceed to publish if all validation still succeeds
                var publishStatus = Services.ContentService.SaveAndPublish(contentItem.PersistedContent, culturesToPublish, Security.CurrentUser.Id);
                wasCancelled = publishStatus.Result == PublishResultType.FailedPublishCancelledByEvent;
                successfulCultures = culturesToPublish;
                return publishStatus;
            }
            else
            {
                //can only save
                var saveResult = Services.ContentService.Save(contentItem.PersistedContent, Security.CurrentUser.Id);
                var publishStatus = new PublishResult(PublishResultType.FailedPublishMandatoryCultureMissing, null, contentItem.PersistedContent);
                wasCancelled = saveResult.Result == OperationResultType.FailedCancelledByEvent;
                successfulCultures = Array.Empty<string>();
                return publishStatus;
            }
        }

        /// <summary>
        /// Validate if publishing is possible based on the mandatory language requirements
        /// </summary>
        /// <param name="variantsWithValidationErrors"></param>
        /// <param name="contentItem"></param>
        /// <param name="variants"></param>
        /// <param name="mandatoryCultures"></param>
        /// <param name="publishingCheck"></param>
        /// <returns></returns>
        private bool ValidatePublishingMandatoryLanguages(
            IReadOnlyCollection<(string culture, string segment)> variantsWithValidationErrors,
            ContentItemSave contentItem,
            IReadOnlyCollection<ContentVariantSave> variants,
            IReadOnlyList<string> mandatoryCultures,
            Func<ContentVariantSave, bool> publishingCheck)
        {
            var canPublish = true;
            var result = new List<(ContentVariantSave model, bool publishing, bool isValid)>();

            foreach (var culture in mandatoryCultures)
            {
                //Check if a mandatory language is missing from being published

                var mandatoryVariant = variants.First(x => x.Culture.InvariantEquals(culture));

                var isPublished = contentItem.PersistedContent.Published && contentItem.PersistedContent.IsCulturePublished(culture);
                var isPublishing = isPublished || publishingCheck(mandatoryVariant);
                var isValid = !variantsWithValidationErrors.Select(v => v.culture).InvariantContains(culture);

                result.Add((mandatoryVariant, isPublished || isPublishing, isValid));
            }

            //iterate over the results by invalid first
            string firstInvalidMandatoryCulture = null;
            foreach (var r in result.OrderBy(x => x.isValid))
            {
                if (!r.isValid)
                    firstInvalidMandatoryCulture = r.model.Culture;

                if (r.publishing && !r.isValid)
                {
                    //flagged for publishing but the mandatory culture is invalid
                    AddVariantValidationError(r.model.Culture, r.model.Segment, "publish/contentPublishedFailedReqCultureValidationError");
                    canPublish = false;
                }
                else if (r.publishing && r.isValid && firstInvalidMandatoryCulture != null)
                {
                    //in this case this culture also cannot be published because another mandatory culture is invalid
                    AddVariantValidationError(r.model.Culture, r.model.Segment, "publish/contentPublishedFailedReqCultureValidationError", firstInvalidMandatoryCulture);
                    canPublish = false;
                }
                else if (!r.publishing)
                {
                    //cannot continue publishing since a required culture that is not currently being published isn't published
                    AddVariantValidationError(r.model.Culture, r.model.Segment, "speechBubbles/contentReqCulturePublishError");
                    canPublish = false;
                }
            }

            return canPublish;
        }

        /// <summary>
        /// Call PublishCulture on the content item for each culture to get a validation result for each culture
        /// </summary>
        /// <param name="persistentContent"></param>
        /// <param name="cultureVariants"></param>
        /// <returns></returns>
        /// <remarks>
        /// This would generally never fail unless someone is tampering with the request
        /// </remarks>
        private bool PublishCulture(IContent persistentContent, IEnumerable<ContentVariantSave> cultureVariants, string defaultCulture)
        {
            foreach (var variant in cultureVariants.Where(x => x.Publish))
            {
                // publishing any culture, implies the invariant culture
                var valid = persistentContent.PublishCulture(CultureImpact.Explicit(variant.Culture, defaultCulture.InvariantEquals(variant.Culture)));
                if (!valid)
                {
                    AddVariantValidationError(variant.Culture, variant.Segment, "speechBubbles/contentCultureValidationError");
                    return false;
                }
            }

            return true;
        }

        /// <summary>
        /// Adds a generic culture error for use in displaying the culture validation error in the save/publish/etc... dialogs
        /// </summary>
        /// <param name="culture">Culture to assign the error to</param>
        /// <param name="segment">Segment to assign the error to</param>
        /// <param name="localizationKey"></param>
        /// <param name="cultureToken">
        /// The culture used in the localization message, null by default which means <see cref="culture"/> will be used.
        /// </param>
        private void AddVariantValidationError(string culture, string segment, string localizationKey, string cultureToken = null)
        {
            var cultureToUse = cultureToken ?? culture;
            var variantName = GetVariantName(cultureToUse, segment);

            var errMsg = Services.TextService.Localize(localizationKey, new[] { variantName });

            ModelState.AddVariantValidationError(culture, segment, errMsg);
        }

        /// <summary>
<<<<<<< HEAD
        /// Creates the human readable variant name based on culture and segment                
=======
        /// Creates the human readable variant name based on culture and segment
>>>>>>> d5c0e79c
        /// </summary>
        /// <param name="culture">Culture</param>
        /// <param name="segment">Segment</param>
        /// <returns></returns>
        private string GetVariantName(string culture, string segment)
        {
            if(culture.IsNullOrWhiteSpace() && segment.IsNullOrWhiteSpace())
            {
                // TODO: Get name for default variant from somewhere?
                return "Default";
            }

            var cultureName = culture == null ? null : _allLangs.Value[culture].CultureName;
            var variantName = string.Join(" — ", new[] { segment, cultureName }.Where(x => !x.IsNullOrWhiteSpace()));

            // Format: <segment> [&mdash;] <culture name>
            return variantName;
        }

        /// <summary>
        /// Publishes a document with a given ID
        /// </summary>
        /// <param name="id"></param>
        /// <returns></returns>
        /// <remarks>
        /// The EnsureUserPermissionForContent attribute will deny access to this method if the current user
        /// does not have Publish access to this node.
        /// </remarks>
        ///
        [EnsureUserPermissionForContent("id", 'U')]
        public HttpResponseMessage PostPublishById(int id)
        {
            var foundContent = GetObjectFromRequest(() => Services.ContentService.GetById(id));

            if (foundContent == null)
            {
                return HandleContentNotFound(id, false);
            }

            var publishResult = Services.ContentService.SaveAndPublish(foundContent, userId: Security.GetUserId().ResultOr(0));
            if (publishResult.Success == false)
            {
                var notificationModel = new SimpleNotificationModel();
                AddMessageForPublishStatus(new[] { publishResult }, notificationModel);
                return Request.CreateValidationErrorResponse(notificationModel);
            }

            //return ok
            return Request.CreateResponse(HttpStatusCode.OK);

        }

        [HttpDelete]
        [HttpPost]
        public HttpResponseMessage DeleteBlueprint(int id)
        {
            var found = Services.ContentService.GetBlueprintById(id);

            if (found == null)
            {
                return HandleContentNotFound(id, false);
            }

            Services.ContentService.DeleteBlueprint(found);

            return Request.CreateResponse(HttpStatusCode.OK);
        }

        /// <summary>
        /// Moves an item to the recycle bin, if it is already there then it will permanently delete it
        /// </summary>
        /// <param name="id"></param>
        /// <returns></returns>
        /// <remarks>
        /// The CanAccessContentAuthorize attribute will deny access to this method if the current user
        /// does not have Delete access to this node.
        /// </remarks>
        [EnsureUserPermissionForContent("id", ActionDelete.ActionLetter)]
        [HttpDelete]
        [HttpPost]
        public HttpResponseMessage DeleteById(int id)
        {
            var foundContent = GetObjectFromRequest(() => Services.ContentService.GetById(id));

            if (foundContent == null)
            {
                return HandleContentNotFound(id, false);
            }

            //if the current item is in the recycle bin
            if (foundContent.Trashed == false)
            {
                var moveResult = Services.ContentService.MoveToRecycleBin(foundContent, Security.GetUserId().ResultOr(0));
                if (moveResult.Success == false)
                {
                    //returning an object of INotificationModel will ensure that any pending
                    // notification messages are added to the response.
                    return Request.CreateValidationErrorResponse(new SimpleNotificationModel());
                }
            }
            else
            {
                var deleteResult = Services.ContentService.Delete(foundContent, Security.GetUserId().ResultOr(0));
                if (deleteResult.Success == false)
                {
                    //returning an object of INotificationModel will ensure that any pending
                    // notification messages are added to the response.
                    return Request.CreateValidationErrorResponse(new SimpleNotificationModel());
                }
            }

            return Request.CreateResponse(HttpStatusCode.OK);
        }

        /// <summary>
        /// Empties the recycle bin
        /// </summary>
        /// <returns></returns>
        /// <remarks>
        /// attributed with EnsureUserPermissionForContent to verify the user has access to the recycle bin
        /// </remarks>
        [HttpDelete]
        [HttpPost]
        [EnsureUserPermissionForContent(Constants.System.RecycleBinContent, ActionDelete.ActionLetter)]
        public HttpResponseMessage EmptyRecycleBin()
        {
            Services.ContentService.EmptyRecycleBin(Security.GetUserId().ResultOr(Constants.Security.SuperUserId));

            return Request.CreateNotificationSuccessResponse(Services.TextService.Localize("defaultdialogs/recycleBinIsEmpty"));
        }

        /// <summary>
        /// Change the sort order for content
        /// </summary>
        /// <param name="sorted"></param>
        /// <returns></returns>
        [EnsureUserPermissionForContent("sorted.ParentId", 'S')]
        public HttpResponseMessage PostSort(ContentSortOrder sorted)
        {
            if (sorted == null)
            {
                return Request.CreateResponse(HttpStatusCode.NotFound);
            }

            //if there's nothing to sort just return ok
            if (sorted.IdSortOrder.Length == 0)
            {
                return Request.CreateResponse(HttpStatusCode.OK);
            }

            try
            {
                var contentService = Services.ContentService;

                // Save content with new sort order and update content xml in db accordingly
                var sortResult = contentService.Sort(sorted.IdSortOrder, Security.CurrentUser.Id);
                if (!sortResult.Success)
                {
                    Logger.Warn<ContentController>("Content sorting failed, this was probably caused by an event being cancelled");
                    // TODO: Now you can cancel sorting, does the event messages bubble up automatically?
                    return Request.CreateValidationErrorResponse("Content sorting failed, this was probably caused by an event being cancelled");
                }

                return Request.CreateResponse(HttpStatusCode.OK);
            }
            catch (Exception ex)
            {
                Logger.Error<ContentController>(ex, "Could not update content sort order");
                throw;
            }
        }

        /// <summary>
        /// Change the sort order for media
        /// </summary>
        /// <param name="move"></param>
        /// <returns></returns>
        [EnsureUserPermissionForContent("move.ParentId", 'M')]
        public HttpResponseMessage PostMove(MoveOrCopy move)
        {
            var toMove = ValidateMoveOrCopy(move);

            Services.ContentService.Move(toMove, move.ParentId, Security.GetUserId().ResultOr(0));

            var response = Request.CreateResponse(HttpStatusCode.OK);
            response.Content = new StringContent(toMove.Path, Encoding.UTF8, "text/plain");
            return response;
        }

        /// <summary>
        /// Copies a content item and places the copy as a child of a given parent Id
        /// </summary>
        /// <param name="copy"></param>
        /// <returns></returns>
        [EnsureUserPermissionForContent("copy.ParentId", 'C')]
        public HttpResponseMessage PostCopy(MoveOrCopy copy)
        {
            var toCopy = ValidateMoveOrCopy(copy);

            var c = Services.ContentService.Copy(toCopy, copy.ParentId, copy.RelateToOriginal, copy.Recursive, Security.GetUserId().ResultOr(0));

            var response = Request.CreateResponse(HttpStatusCode.OK);
            response.Content = new StringContent(c.Path, Encoding.UTF8, "text/plain");
            return response;
        }

        /// <summary>
        /// Unpublishes a node with a given Id and returns the unpublished entity
        /// </summary>
        /// <param name="model">The content and variants to unpublish</param>
        /// <returns></returns>
        [EnsureUserPermissionForContent("model.Id", 'Z')]
        [OutgoingEditorModelEvent]
        public ContentItemDisplay PostUnpublish(UnpublishContent model)
        {
            var foundContent = GetObjectFromRequest(() => Services.ContentService.GetById(model.Id));

            if (foundContent == null)
                HandleContentNotFound(model.Id);

            var languageCount = _allLangs.Value.Count();
            if (model.Cultures.Length == 0 || model.Cultures.Length == languageCount)
            {
                //this means that the entire content item will be unpublished
                var unpublishResult = Services.ContentService.Unpublish(foundContent, userId: Security.GetUserId().ResultOr(0));

                var content = MapToDisplay(foundContent);

                if (!unpublishResult.Success)
                {
                    AddCancelMessage(content);
                    throw new HttpResponseException(Request.CreateValidationErrorResponse(content));
                }
                else
                {
                    content.AddSuccessNotification(
                        Services.TextService.Localize("content/unpublish"),
                        Services.TextService.Localize("speechBubbles/contentUnpublished"));
                    return content;
                }
            }
            else
            {
                //we only want to unpublish some of the variants
                var results = new Dictionary<string, PublishResult>();
                foreach (var c in model.Cultures)
                {
                    var result = Services.ContentService.Unpublish(foundContent, culture: c, userId: Security.GetUserId().ResultOr(0));
                    results[c] = result;
                    if (result.Result == PublishResultType.SuccessUnpublishMandatoryCulture)
                    {
                        //if this happens, it means they are all unpublished, we don't need to continue
                        break;
                    }
                }

                var content = MapToDisplay(foundContent);

                //check for this status and return the correct message
                if (results.Any(x => x.Value.Result == PublishResultType.SuccessUnpublishMandatoryCulture))
                {
                    content.AddSuccessNotification(
                           Services.TextService.Localize("content/unpublish"),
                           Services.TextService.Localize("speechBubbles/contentMandatoryCultureUnpublished"));
                    return content;
                }

                //otherwise add a message for each one unpublished
                foreach (var r in results)
                {
                    content.AddSuccessNotification(
                           Services.TextService.Localize("content/unpublish"),
                           Services.TextService.Localize("speechBubbles/contentCultureUnpublished", new[] { _allLangs.Value[r.Key].CultureName }));
                }
                return content;

            }

        }

        public ContentDomainsAndCulture GetCultureAndDomains(int id)
        {
            var nodeDomains = Services.DomainService.GetAssignedDomains(id, true).ToArray();
            var wildcard = nodeDomains.FirstOrDefault(d => d.IsWildcard);
            var domains = nodeDomains.Where(d => !d.IsWildcard).Select(d => new DomainDisplay(d.DomainName, d.LanguageId.GetValueOrDefault(0)));
            return new ContentDomainsAndCulture
            {
                Domains = domains,
                Language = wildcard == null || !wildcard.LanguageId.HasValue ? "undefined" : wildcard.LanguageId.ToString()
            };
        }

        [HttpPost]
        public DomainSave PostSaveLanguageAndDomains(DomainSave model)
        {
            foreach (var domain in model.Domains)
            {
                try
                {
                    var uri = DomainUtilities.ParseUriFromDomainName(domain.Name, Request.RequestUri);
                }
                catch (UriFormatException)
                {
                    var response = Request.CreateValidationErrorResponse(Services.TextService.Localize("assignDomain/invalidDomain"));
                    throw new HttpResponseException(response);
                }
            }

            var node = Services.ContentService.GetById(model.NodeId);

            if (node == null)
            {
                var response = Request.CreateResponse(HttpStatusCode.BadRequest);
                response.Content = new StringContent($"There is no content node with id {model.NodeId}.");
                response.ReasonPhrase = "Node Not Found.";
                throw new HttpResponseException(response);
            }

            var assignedPermissions = Services.UserService.GetAssignedPermissions(Security.CurrentUser, node.Id);

            if (assignedPermissions.Contains(ActionAssignDomain.ActionLetter.ToString(), StringComparer.Ordinal) == false)
            {
                var response = Request.CreateResponse(HttpStatusCode.BadRequest);
                response.Content = new StringContent("You do not have permission to assign domains on that node.");
                response.ReasonPhrase = "Permission Denied.";
                throw new HttpResponseException(response);
            }

            model.Valid = true;
            var domains = Services.DomainService.GetAssignedDomains(model.NodeId, true).ToArray();
            var languages = Services.LocalizationService.GetAllLanguages().ToArray();
            var language = model.Language > 0 ? languages.FirstOrDefault(l => l.Id == model.Language) : null;

            // process wildcard
            if (language != null)
            {
                // yet there is a race condition here...
                var wildcard = domains.FirstOrDefault(d => d.IsWildcard);
                if (wildcard != null)
                {
                    wildcard.LanguageId = language.Id;
                }
                else
                {
                    wildcard = new UmbracoDomain("*" + model.NodeId)
                    {
                        LanguageId = model.Language,
                        RootContentId = model.NodeId
                    };
                }

                var saveAttempt = Services.DomainService.Save(wildcard);
                if (saveAttempt == false)
                {
                    var response = Request.CreateResponse(HttpStatusCode.BadRequest);
                    response.Content = new StringContent("Saving domain failed");
                    response.ReasonPhrase = saveAttempt.Result.Result.ToString();
                    throw new HttpResponseException(response);
                }
            }
            else
            {
                var wildcard = domains.FirstOrDefault(d => d.IsWildcard);
                if (wildcard != null)
                {
                    Services.DomainService.Delete(wildcard);
                }
            }

            // process domains
            // delete every (non-wildcard) domain, that exists in the DB yet is not in the model
            foreach (var domain in domains.Where(d => d.IsWildcard == false && model.Domains.All(m => m.Name.InvariantEquals(d.DomainName) == false)))
            {
                Services.DomainService.Delete(domain);
            }

            var names = new List<string>();

            // create or update domains in the model
            foreach (var domainModel in model.Domains.Where(m => string.IsNullOrWhiteSpace(m.Name) == false))
            {
                language = languages.FirstOrDefault(l => l.Id == domainModel.Lang);
                if (language == null)
                {
                    continue;
                }

                var name = domainModel.Name.ToLowerInvariant();
                if (names.Contains(name))
                {
                    domainModel.Duplicate = true;
                    continue;
                }
                names.Add(name);
                var domain = domains.FirstOrDefault(d => d.DomainName.InvariantEquals(domainModel.Name));
                if (domain != null)
                {
                    domain.LanguageId = language.Id;
                    Services.DomainService.Save(domain);
                }
                else if (Services.DomainService.Exists(domainModel.Name))
                {
                    domainModel.Duplicate = true;
                    var xdomain = Services.DomainService.GetByName(domainModel.Name);
                    var xrcid = xdomain.RootContentId;
                    if (xrcid.HasValue)
                    {
                        var xcontent = Services.ContentService.GetById(xrcid.Value);
                        var xnames = new List<string>();
                        while (xcontent != null)
                        {
                            xnames.Add(xcontent.Name);
                            if (xcontent.ParentId < -1)
                                xnames.Add("Recycle Bin");
                            xcontent = Services.ContentService.GetParent(xcontent);
                        }
                        xnames.Reverse();
                        domainModel.Other = "/" + string.Join("/", xnames);
                    }
                }
                else
                {
                    // yet there is a race condition here...
                    var newDomain = new UmbracoDomain(name)
                    {
                        LanguageId = domainModel.Lang,
                        RootContentId = model.NodeId
                    };
                    var saveAttempt = Services.DomainService.Save(newDomain);
                    if (saveAttempt == false)
                    {
                        var response = Request.CreateResponse(HttpStatusCode.BadRequest);
                        response.Content = new StringContent("Saving new domain failed");
                        response.ReasonPhrase = saveAttempt.Result.Result.ToString();
                        throw new HttpResponseException(response);
                    }
                }
            }

            model.Valid = model.Domains.All(m => m.Duplicate == false);

            return model;
        }

        /// <summary>
        /// Ensure there is culture specific errors in the result if any errors are for culture properties
        /// and we're dealing with variant content, then call the base class HandleInvalidModelState
        /// </summary>
        /// <param name="display"></param>
        /// <remarks>
        /// This is required to wire up the validation in the save/publish dialog
        /// </remarks>
        private void HandleInvalidModelState(ContentItemDisplay display, string cultureForInvariantErrors)
        {
            if (!ModelState.IsValid && display.Variants.Count() > 1)
            {
                //Add any culture specific errors here
                var variantErrors = ModelState.GetVariantsWithErrors(cultureForInvariantErrors);

                foreach (var (culture, segment) in variantErrors)
                {
                    AddVariantValidationError(culture, segment, "speechBubbles/contentCultureValidationError");
                }
            }

            base.HandleInvalidModelState(display);

        }

        /// <summary>
        /// Maps the dto property values and names to the persisted model
        /// </summary>
        /// <param name="contentSave"></param>
        private void MapValuesForPersistence(ContentItemSave contentSave)
        {
            // inline method to determine the culture and segment to persist the property
            (string culture, string segment) PropertyCultureAndSegment(Property property, ContentVariantSave variant)
            {
                var culture = property.PropertyType.VariesByCulture() ? variant.Culture : null;
                var segment = property.PropertyType.VariesBySegment() ? variant.Segment : null;
                return (culture, segment);
            }

            var variantIndex = 0;

            //loop through each variant, set the correct name and property values
            foreach (var variant in contentSave.Variants)
            {
                //Don't update anything for this variant if Save is not true
                if (!variant.Save) continue;

                //Don't update the name if it is empty
                if (!variant.Name.IsNullOrWhiteSpace())
                {
                    if (contentSave.PersistedContent.ContentType.VariesByCulture())
                    {
                        if (variant.Culture.IsNullOrWhiteSpace())
                            throw new InvalidOperationException($"Cannot set culture name without a culture.");
                        contentSave.PersistedContent.SetCultureName(variant.Name, variant.Culture);
                    }
                    else
                    {
                        contentSave.PersistedContent.Name = variant.Name;
                    }
                }

                //This is important! We only want to process invariant properties with the first variant, for any other variant
                // we need to exclude invariant properties from being processed, otherwise they will be double processed for the
                // same value which can cause some problems with things such as file uploads.
                var propertyCollection = variantIndex == 0
                    ? variant.PropertyCollectionDto
                    : new ContentPropertyCollectionDto
                    {
                        Properties = variant.PropertyCollectionDto.Properties.Where(
                            x => !x.Culture.IsNullOrWhiteSpace() || !x.Segment.IsNullOrWhiteSpace())
                    };

                //for each variant, map the property values
                MapPropertyValuesForPersistence<IContent, ContentItemSave>(
                    contentSave,
                    propertyCollection,
                    (save, property) =>
                    {
                        // Get property value
                        (var culture, var segment) = PropertyCultureAndSegment(property, variant);
                        return property.GetValue(culture, segment);
                    },
                    (save, property, v) =>
                    {
                        // Set property value
                        (var culture, var segment) = PropertyCultureAndSegment(property, variant);
                        property.SetValue(v, culture, segment);
                    },
                    variant.Culture);

                variantIndex++;
            }

            // handle template
            if (string.IsNullOrWhiteSpace(contentSave.TemplateAlias)) // cleared: clear if not already null
            {
                if (contentSave.PersistedContent.TemplateId != null)
                {
                    contentSave.PersistedContent.TemplateId = null;
                }
            }
            else // set: update if different
            {
                var template = Services.FileService.GetTemplate(contentSave.TemplateAlias);
                if (template == null)
                {
                    //ModelState.AddModelError("Template", "No template exists with the specified alias: " + contentItem.TemplateAlias);
                    Logger.Warn<ContentController>("No template exists with the specified alias: {TemplateAlias}", contentSave.TemplateAlias);
                }
                else if (template.Id != contentSave.PersistedContent.TemplateId)
                {
                    contentSave.PersistedContent.TemplateId = template.Id;
                }
            }
        }

        /// <summary>
        /// Ensures the item can be moved/copied to the new location
        /// </summary>
        /// <param name="model"></param>
        /// <returns></returns>
        private IContent ValidateMoveOrCopy(MoveOrCopy model)
        {
            if (model == null)
            {
                throw new HttpResponseException(HttpStatusCode.NotFound);
            }

            var contentService = Services.ContentService;
            var toMove = contentService.GetById(model.Id);
            if (toMove == null)
            {
                throw new HttpResponseException(HttpStatusCode.NotFound);
            }
            if (model.ParentId < 0)
            {
                //cannot move if the content item is not allowed at the root
                if (toMove.ContentType.AllowedAsRoot == false)
                {
                    throw new HttpResponseException(
                            Request.CreateNotificationValidationErrorResponse(
                                    Services.TextService.Localize("moveOrCopy/notAllowedAtRoot")));
                }
            }
            else
            {
                var parent = contentService.GetById(model.ParentId);
                if (parent == null)
                {
                    throw new HttpResponseException(HttpStatusCode.NotFound);
                }

                var parentContentType = Services.ContentTypeService.Get(parent.ContentTypeId);
                //check if the item is allowed under this one
                if (parentContentType.AllowedContentTypes.Select(x => x.Id).ToArray()
                        .Any(x => x.Value == toMove.ContentType.Id) == false)
                {
                    throw new HttpResponseException(
                            Request.CreateNotificationValidationErrorResponse(
                                    Services.TextService.Localize("moveOrCopy/notAllowedByContentType")));
                }

                // Check on paths
                if ((string.Format(",{0},", parent.Path)).IndexOf(string.Format(",{0},", toMove.Id), StringComparison.Ordinal) > -1)
                {
                    throw new HttpResponseException(
                            Request.CreateNotificationValidationErrorResponse(
                                    Services.TextService.Localize("moveOrCopy/notAllowedByPath")));
                }
            }

            return toMove;
        }

        /// <summary>
        /// Adds notification messages to the outbound display model for a given published status
        /// </summary>
        /// <param name="statuses"></param>
        /// <param name="display"></param>
        /// <param name="successfulCultures">
        /// This is null when dealing with invariant content, else it's the cultures that were successfully published
        /// </param>
        private void AddMessageForPublishStatus(IReadOnlyCollection<PublishResult> statuses, INotificationModel display, string[] successfulCultures = null)
        {
            var totalStatusCount = statuses.Count();

            //Put the statuses into groups, each group results in a different message
            var statusGroup = statuses.GroupBy(x =>
            {
                switch (x.Result)
                {
                    case PublishResultType.SuccessPublish:
                    case PublishResultType.SuccessPublishCulture:
                        //these 2 belong to a single group
                        return PublishResultType.SuccessPublish;
                    case PublishResultType.FailedPublishAwaitingRelease:
                    case PublishResultType.FailedPublishCultureAwaitingRelease:
                        //these 2 belong to a single group
                        return PublishResultType.FailedPublishAwaitingRelease;
                    case PublishResultType.FailedPublishHasExpired:
                    case PublishResultType.FailedPublishCultureHasExpired:
                        //these 2 belong to a single group
                        return PublishResultType.FailedPublishHasExpired;
                    case PublishResultType.SuccessPublishAlready:
                    case PublishResultType.FailedPublishPathNotPublished:
                    case PublishResultType.FailedPublishCancelledByEvent:
                    case PublishResultType.FailedPublishIsTrashed:
                    case PublishResultType.FailedPublishContentInvalid:
                    case PublishResultType.FailedPublishMandatoryCultureMissing:
                        //the rest that we are looking for each belong in their own group
                        return x.Result;
                    default:
                        throw new IndexOutOfRangeException($"{x.Result}\" was not expected.");
                }
            });

            foreach (var status in statusGroup)
            {
                switch (status.Key)
                {
                    case PublishResultType.SuccessPublishAlready:
                        {
                            // TODO: Here we should have messaging for when there are release dates specified like https://github.com/umbraco/Umbraco-CMS/pull/3507
                            // but this will take a bit of effort because we need to deal with variants, different messaging, etc... A quick attempt was made here:
                            // http://github.com/umbraco/Umbraco-CMS/commit/9b3de7b655e07c612c824699b48a533c0448131a

                            //special case, we will only show messages for this if:
                            // * it's not a bulk publish operation
                            // * it's a bulk publish operation and all successful statuses are this one
                            var itemCount = status.Count();
                            if (totalStatusCount == 1 || totalStatusCount == itemCount)
                            {
                                if (successfulCultures == null || totalStatusCount == itemCount)
                                {
                                    //either invariant single publish, or bulk publish where all statuses are already published
                                    display.AddSuccessNotification(
                                        Services.TextService.Localize("speechBubbles/editContentPublishedHeader"),
                                        Services.TextService.Localize("speechBubbles/editContentPublishedText"));
                                }
                                else
                                {
                                    foreach (var c in successfulCultures)
                                    {
                                        display.AddSuccessNotification(
                                            Services.TextService.Localize("speechBubbles/editContentPublishedHeader"),
                                            Services.TextService.Localize("speechBubbles/editVariantPublishedText", new[] { _allLangs.Value[c].CultureName }));
                                    }
                                }
                            }
                        }
                        break;
                    case PublishResultType.SuccessPublish:
                        {
                            // TODO: Here we should have messaging for when there are release dates specified like https://github.com/umbraco/Umbraco-CMS/pull/3507
                            // but this will take a bit of effort because we need to deal with variants, different messaging, etc... A quick attempt was made here:
                            // http://github.com/umbraco/Umbraco-CMS/commit/9b3de7b655e07c612c824699b48a533c0448131a

                            var itemCount = status.Count();
                            if (successfulCultures == null)
                            {
                                display.AddSuccessNotification(
                                    Services.TextService.Localize("speechBubbles/editContentPublishedHeader"),
                                    totalStatusCount > 1
                                        ? Services.TextService.Localize("speechBubbles/editMultiContentPublishedText", new[] { itemCount.ToInvariantString() })
                                        : Services.TextService.Localize("speechBubbles/editContentPublishedText"));
                            }
                            else
                            {
                                foreach (var c in successfulCultures)
                                {
                                    display.AddSuccessNotification(
                                        Services.TextService.Localize("speechBubbles/editContentPublishedHeader"),
                                        totalStatusCount > 1
                                            ? Services.TextService.Localize("speechBubbles/editMultiVariantPublishedText", new[] { itemCount.ToInvariantString(), _allLangs.Value[c].CultureName })
                                            : Services.TextService.Localize("speechBubbles/editVariantPublishedText", new[] { _allLangs.Value[c].CultureName }));
                                }
                            }
                        }
                        break;
                    case PublishResultType.FailedPublishPathNotPublished:
                        {
                            //TODO: This doesn't take into account variations with the successfulCultures param
                            var names = string.Join(", ", status.Select(x => $"'{x.Content.Name}'"));
                            display.AddWarningNotification(
                                Services.TextService.Localize("publish"),
                                Services.TextService.Localize("publish/contentPublishedFailedByParent",
                                    new[] { names }).Trim());
                        }
                        break;
                    case PublishResultType.FailedPublishCancelledByEvent:
                        {
                            //TODO: This doesn't take into account variations with the successfulCultures param
                            var names = string.Join(", ", status.Select(x => $"'{x.Content.Name}'"));
                            AddCancelMessage(display, message: "publish/contentPublishedFailedByEvent", messageParams: new[] { names });
                        }
                        break;
                    case PublishResultType.FailedPublishAwaitingRelease:
                        {
                            //TODO: This doesn't take into account variations with the successfulCultures param
                            var names = string.Join(", ", status.Select(x => $"'{x.Content.Name}'"));
                            display.AddWarningNotification(
                                    Services.TextService.Localize("publish"),
                                    Services.TextService.Localize("publish/contentPublishedFailedAwaitingRelease",
                                        new[] { names }).Trim());
                        }
                        break;
                    case PublishResultType.FailedPublishHasExpired:
                        {
                            //TODO: This doesn't take into account variations with the successfulCultures param
                            var names = string.Join(", ", status.Select(x => $"'{x.Content.Name}'"));
                            display.AddWarningNotification(
                                Services.TextService.Localize("publish"),
                                Services.TextService.Localize("publish/contentPublishedFailedExpired",
                                    new[] { names }).Trim());
                        }
                        break;
                    case PublishResultType.FailedPublishIsTrashed:
                        {
                            //TODO: This doesn't take into account variations with the successfulCultures param
                            var names = string.Join(", ", status.Select(x => $"'{x.Content.Name}'"));
                            display.AddWarningNotification(
                                Services.TextService.Localize("publish"),
                                Services.TextService.Localize("publish/contentPublishedFailedIsTrashed",
                                    new[] { names }).Trim());
                        }
                        break;
                    case PublishResultType.FailedPublishContentInvalid:
                        {
                            if (successfulCultures == null)
                            {
                                var names = string.Join(", ", status.Select(x => $"'{x.Content.Name}'"));
                                display.AddWarningNotification(
                                    Services.TextService.Localize("publish"),
                                    Services.TextService.Localize("publish/contentPublishedFailedInvalid",
                                        new[] { names }).Trim());
                            }
                            else
                            {
                                foreach (var c in successfulCultures)
                                {
                                    var names = string.Join(", ", status.Select(x => $"'{(x.Content.ContentType.VariesByCulture() ? x.Content.GetCultureName(c) : x.Content.Name)}'"));
                                    display.AddWarningNotification(
                                        Services.TextService.Localize("publish"),
                                        Services.TextService.Localize("publish/contentPublishedFailedInvalid",
                                            new[] { names }).Trim());
                                }
                            }
                        }
                        break;
                    case PublishResultType.FailedPublishMandatoryCultureMissing:
                        display.AddWarningNotification(
                            Services.TextService.Localize("publish"),
                            "publish/contentPublishedFailedByCulture");
                        break;
                    default:
                        throw new IndexOutOfRangeException($"PublishedResultType \"{status.Key}\" was not expected.");
                }
            }
        }

        /// <summary>
        /// Used to map an <see cref="IContent"/> instance to a <see cref="ContentItemDisplay"/> and ensuring a language is present if required
        /// </summary>
        /// <param name="content"></param>
        /// <returns></returns>
        private ContentItemDisplay MapToDisplay(IContent content)
        {
            var display = Mapper.Map<ContentItemDisplay>(content, context =>
            {
                context.Items["CurrentUser"] = Security.CurrentUser;
            });
            display.AllowPreview = display.AllowPreview && content.Trashed == false && content.ContentType.IsElement == false;
            return display;
        }

        [EnsureUserPermissionForContent("contentId", ActionBrowse.ActionLetter)]
        public IEnumerable<NotifySetting> GetNotificationOptions(int contentId)
        {
            var notifications = new List<NotifySetting>();
            if (contentId <= 0) throw new HttpResponseException(Request.CreateResponse(HttpStatusCode.NotFound));

            var content = Services.ContentService.GetById(contentId);
            if (content == null) throw new HttpResponseException(Request.CreateResponse(HttpStatusCode.NotFound));

            var userNotifications = Services.NotificationService.GetUserNotifications(Security.CurrentUser, content.Path).ToList();

            foreach (var a in Current.Actions.Where(x => x.ShowInNotifier))
            {
                var n = new NotifySetting
                {
                    Name = Services.TextService.Localize("actions", a.Alias),
                    Checked = userNotifications.FirstOrDefault(x => x.Action == a.Letter.ToString()) != null,
                    NotifyCode = a.Letter.ToString()
                };
                notifications.Add(n);
            }

            return notifications;
        }

        public void PostNotificationOptions(int contentId, [FromUri] string[] notifyOptions)
        {
            if (contentId <= 0) throw new HttpResponseException(Request.CreateResponse(HttpStatusCode.NotFound));
            var content = Services.ContentService.GetById(contentId);
            if (content == null) throw new HttpResponseException(Request.CreateResponse(HttpStatusCode.NotFound));

            Services.NotificationService.SetNotifications(Security.CurrentUser, content, notifyOptions);
        }

        [HttpGet]
        public IEnumerable<RollbackVersion> GetRollbackVersions(int contentId, string culture = null)
        {
            var rollbackVersions = new List<RollbackVersion>();
            var writerIds = new HashSet<int>();

            var versions = Services.ContentService.GetVersionsSlim(contentId, 0, 50);

            //Not all nodes are variants & thus culture can be null
            if (culture != null)
            {
                //Get cultures that were published with the version = their update date is equal to the version's
                versions = versions.Where(x => x.UpdateDate == x.GetUpdateDate(culture));
            }

            //First item is our current item/state (cant rollback to ourselves)
            versions = versions.Skip(1);

            foreach (var version in versions)
            {
                var rollbackVersion = new RollbackVersion
                {
                    VersionId = version.VersionId,
                    VersionDate = version.UpdateDate,
                    VersionAuthorId = version.WriterId
                };

                rollbackVersions.Add(rollbackVersion);

                writerIds.Add(version.WriterId);
            }

            var users = Services.UserService
                .GetUsersById(writerIds.ToArray())
                .ToDictionary(x => x.Id, x => x.Name);

            foreach (var rollbackVersion in rollbackVersions)
            {
                if (users.TryGetValue(rollbackVersion.VersionAuthorId, out var userName))
                    rollbackVersion.VersionAuthorName = userName;
            }

            return rollbackVersions;
        }

        [HttpGet]
        public ContentVariantDisplay GetRollbackVersion(int versionId, string culture = null)
        {
            var version = Services.ContentService.GetVersion(versionId);
            var content = MapToDisplay(version);

            return culture == null
                ? content.Variants.FirstOrDefault()  //No culture set - so this is an invariant node - so just list me the first item in here
                : content.Variants.FirstOrDefault(x => x.Language.IsoCode == culture);
        }

        [EnsureUserPermissionForContent("contentId", ActionRollback.ActionLetter)]
        [HttpPost]
        public HttpResponseMessage PostRollbackContent(int contentId, int versionId, string culture = "*")
        {
            var rollbackResult = Services.ContentService.Rollback(contentId, versionId, culture, Security.GetUserId().ResultOr(0));

            if (rollbackResult.Success)
                return Request.CreateResponse(HttpStatusCode.OK);

            var notificationModel = new SimpleNotificationModel();

            switch (rollbackResult.Result)
            {
                case OperationResultType.Failed:
                case OperationResultType.FailedCannot:
                case OperationResultType.FailedExceptionThrown:
                case OperationResultType.NoOperation:
                default:
                    notificationModel.AddErrorNotification(
                                    Services.TextService.Localize("speechBubbles/operationFailedHeader"),
                                    null); // TODO: There is no specific failed to save error message AFAIK
                    break;
                case OperationResultType.FailedCancelledByEvent:
                    notificationModel.AddErrorNotification(
                                    Services.TextService.Localize("speechBubbles/operationCancelledHeader"),
                                    Services.TextService.Localize("speechBubbles/operationCancelledText"));
                    break;
            }

            return Request.CreateValidationErrorResponse(notificationModel);
        }

        [EnsureUserPermissionForContent("contentId", ActionProtect.ActionLetter)]
        [HttpGet]
        public HttpResponseMessage GetPublicAccess(int contentId)
        {
            var content = Services.ContentService.GetById(contentId);
            if (content == null)
            {
                throw new HttpResponseException(Request.CreateResponse(HttpStatusCode.NotFound));
            }

            var entry = Services.PublicAccessService.GetEntryForContent(content);
            if (entry == null || entry.ProtectedNodeId != content.Id)
            {
                return Request.CreateResponse(HttpStatusCode.OK);
            }

            var loginPageEntity = Services.EntityService.Get(entry.LoginNodeId, UmbracoObjectTypes.Document);
            var errorPageEntity = Services.EntityService.Get(entry.NoAccessNodeId, UmbracoObjectTypes.Document);

            // unwrap the current public access setup for the client
            // - this API method is the single point of entry for both "modes" of public access (single user and role based)
            var usernames = entry.Rules
                .Where(rule => rule.RuleType == Constants.Conventions.PublicAccess.MemberUsernameRuleType)
                .Select(rule => rule.RuleValue).ToArray();

            MemberDisplay[] members;
            switch (Services.MemberService.GetMembershipScenario())
            {
                case MembershipScenario.NativeUmbraco:
                    members = usernames
                        .Select(username => Services.MemberService.GetByUsername(username))
                        .Where(member => member != null)
                        .Select(Mapper.Map<MemberDisplay>)
                        .ToArray();
                    break;
                // TODO: test support custom membership providers
                case MembershipScenario.CustomProviderWithUmbracoLink:
                case MembershipScenario.StandaloneCustomProvider:
                default:
                    var provider = Core.Security.MembershipProviderExtensions.GetMembersMembershipProvider();
                    members = usernames
                        .Select(username => provider.GetUser(username, false))
                        .Where(membershipUser => membershipUser != null)
                        .Select(Mapper.Map<MembershipUser, MemberDisplay>)
                        .ToArray();
                    break;
            }

            var allGroups = Services.MemberGroupService.GetAll().ToArray();
            var groups = entry.Rules
                .Where(rule => rule.RuleType == Constants.Conventions.PublicAccess.MemberRoleRuleType)
                .Select(rule => allGroups.FirstOrDefault(g => g.Name == rule.RuleValue))
                .Where(memberGroup => memberGroup != null)
                .Select(Mapper.Map<MemberGroupDisplay>)
                .ToArray();

            return Request.CreateResponse(HttpStatusCode.OK, new PublicAccess
            {
                Members = members,
                Groups = groups,
                LoginPage = loginPageEntity != null ? Mapper.Map<EntityBasic>(loginPageEntity) : null,
                ErrorPage = errorPageEntity != null ? Mapper.Map<EntityBasic>(errorPageEntity) : null
            });
        }

        // set up public access using role based access
        [EnsureUserPermissionForContent("contentId", ActionProtect.ActionLetter)]
        [HttpPost]
        public HttpResponseMessage PostPublicAccess(int contentId, [FromUri]string[] groups, [FromUri]string[] usernames, int loginPageId, int errorPageId)
        {
            if ((groups == null || groups.Any() == false) && (usernames == null || usernames.Any() == false))
            {
                throw new HttpResponseException(Request.CreateResponse(HttpStatusCode.BadRequest));
            }

            var content = Services.ContentService.GetById(contentId);
            var loginPage = Services.ContentService.GetById(loginPageId);
            var errorPage = Services.ContentService.GetById(errorPageId);
            if (content == null || loginPage == null || errorPage == null)
            {
                throw new HttpResponseException(Request.CreateResponse(HttpStatusCode.BadRequest));
            }

            var isGroupBased = groups != null && groups.Any();
            var candidateRuleValues = isGroupBased
                ? groups
                : usernames;
            var newRuleType = isGroupBased
                ? Constants.Conventions.PublicAccess.MemberRoleRuleType
                : Constants.Conventions.PublicAccess.MemberUsernameRuleType;

            var entry = Services.PublicAccessService.GetEntryForContent(content);

            if (entry == null || entry.ProtectedNodeId != content.Id)
            {
                entry = new PublicAccessEntry(content, loginPage, errorPage, new List<PublicAccessRule>());

                foreach (var ruleValue in candidateRuleValues)
                {
                    entry.AddRule(ruleValue, newRuleType);
                }
            }
            else
            {
                entry.LoginNodeId = loginPage.Id;
                entry.NoAccessNodeId = errorPage.Id;

                var currentRules = entry.Rules.ToArray();
                var obsoleteRules = currentRules.Where(rule =>
                    rule.RuleType != newRuleType
                    || candidateRuleValues.Contains(rule.RuleValue) == false
                );
                var newRuleValues = candidateRuleValues.Where(group =>
                    currentRules.Any(rule =>
                        rule.RuleType == newRuleType
                        && rule.RuleValue == group
                    ) == false
                );
                foreach (var rule in obsoleteRules)
                {
                    entry.RemoveRule(rule);
                }
                foreach (var ruleValue in newRuleValues)
                {
                    entry.AddRule(ruleValue, newRuleType);
                }
            }

            return Services.PublicAccessService.Save(entry).Success
                ? Request.CreateResponse(HttpStatusCode.OK)
                : Request.CreateResponse(HttpStatusCode.InternalServerError);
        }

        [EnsureUserPermissionForContent("contentId", ActionProtect.ActionLetter)]
        [HttpPost]
        public HttpResponseMessage RemovePublicAccess(int contentId)
        {
            var content = Services.ContentService.GetById(contentId);
            if (content == null)
            {
                throw new HttpResponseException(Request.CreateResponse(HttpStatusCode.NotFound));
            }

            var entry = Services.PublicAccessService.GetEntryForContent(content);
            if (entry == null)
            {
                return Request.CreateResponse(HttpStatusCode.OK);
            }

            return Services.PublicAccessService.Delete(entry).Success
                ? Request.CreateResponse(HttpStatusCode.OK)
                : Request.CreateResponse(HttpStatusCode.InternalServerError);
        }
    }
}<|MERGE_RESOLUTION|>--- conflicted
+++ resolved
@@ -931,13 +931,8 @@
 
                     var savedWithoutErrors = contentItem.Variants
                         .Where(x => x.Save && !variantErrors.Contains((x.Culture, x.Segment)))
-<<<<<<< HEAD
-                        .Select(x => (culture: x.Culture, segment: x.Segment));                       
-              
-=======
                         .Select(x => (culture: x.Culture, segment: x.Segment));
 
->>>>>>> d5c0e79c
                     foreach (var (culture, segment) in savedWithoutErrors)
                     {
                         var variantName = GetVariantName(culture, segment);
@@ -1430,11 +1425,7 @@
         }
 
         /// <summary>
-<<<<<<< HEAD
-        /// Creates the human readable variant name based on culture and segment                
-=======
         /// Creates the human readable variant name based on culture and segment
->>>>>>> d5c0e79c
         /// </summary>
         /// <param name="culture">Culture</param>
         /// <param name="segment">Segment</param>
