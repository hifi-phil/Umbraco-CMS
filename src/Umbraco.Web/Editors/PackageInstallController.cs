﻿using System;
using System.Collections.Generic;
using System.Globalization;
using System.IO;
using System.Linq;
using System.Net;
using System.Net.Http;
using System.Threading.Tasks;
using System.Web.Http;
using System.Xml;
using System.Xml.Linq;
using Semver;
using Umbraco.Core;
using Umbraco.Core.Cache;
using Umbraco.Core.Configuration;
using Umbraco.Core.Events;
using Umbraco.Core.IO;
using Umbraco.Core.Logging;
using Umbraco.Core.Models;
using Umbraco.Core.Models.Editors;
using Umbraco.Core.Models.Packaging;
using Umbraco.Core.Packaging;
using Umbraco.Core.Persistence;
using Umbraco.Core.Services;
using Umbraco.Core.Services.Implement;
using Umbraco.Web.Composing;
using Umbraco.Web.Models;
using Umbraco.Web.Models.ContentEditing;
using Umbraco.Web.Mvc;
using Umbraco.Web.UI;
using Umbraco.Web.UI.JavaScript;
using Umbraco.Web.WebApi;
using Umbraco.Web.WebApi.Filters;
using File = System.IO.File;
using Notification = Umbraco.Web.Models.ContentEditing.Notification;
using Version = System.Version;

namespace Umbraco.Web.Editors
{
    /// <summary>
    /// A controller used for installing packages and managing all of the data in the packages section in the back office
    /// </summary>
    [PluginController("UmbracoApi")]
    [UmbracoApplicationAuthorize(Core.Constants.Applications.Packages)]
    public class PackageInstallController : UmbracoAuthorizedJsonController
    {
<<<<<<< HEAD
        public PackageInstallController(IGlobalSettings globalSettings, IUmbracoContextAccessor umbracoContextAccessor,
            ISqlContext sqlContext, ServiceContext services, AppCaches applicationCache,
=======
        public PackageInstallController(IGlobalSettings globalSettings, UmbracoContext umbracoContext,
            ISqlContext sqlContext, ServiceContext services, CacheHelper applicationCache,
>>>>>>> cdf38af1
            IProfilingLogger logger, IRuntimeState runtimeState)
            : base(globalSettings, umbracoContext, sqlContext, services, applicationCache, logger, runtimeState)
        {
        }

        /// <summary>
        /// This checks if this package & version is alraedy installed
        /// </summary>
        /// <param name="name"></param>
        /// <param name="version"></param>
        /// <returns></returns>
        [HttpPost]
        public IHttpActionResult ValidateInstalled(string name, string version)
        {
            var installType = Services.PackagingService.GetPackageInstallType(name, SemVersion.Parse(version), out _);

            if (installType == PackageInstallType.AlreadyInstalled)
                return BadRequest();

            return Ok();
        }

        [HttpPost]
        public IHttpActionResult Uninstall(int packageId)
        {
            try
            {
                var package = Services.PackagingService.GetInstalledPackageById(packageId);
                if (package == null) return NotFound();

                var summary = Services.PackagingService.UninstallPackage(package.Name, Security.GetUserId().ResultOr(0));

                //now get all other packages by this name since we'll uninstall all versions
                foreach (var installed in Services.PackagingService.GetAllInstalledPackages()
                    .Where(x => x.Name == package.Name && x.Id != package.Id))
                {
                    //remove from the xml
                    Services.PackagingService.DeleteInstalledPackage(installed.Id, Security.GetUserId().ResultOr(0));
                }
            }
            catch (Exception ex)
            {
                Logger.Error<PackageInstallController>(ex, "Failed to uninstall.");
                throw;
            }

            return Ok();
        }

        
        
        private void PopulateFromPackageData(LocalPackageInstallModel model)
        {
            var zipFile = new FileInfo(Path.Combine(IOHelper.MapPath(SystemDirectories.Packages), model.ZipFileName));

            var ins = Services.PackagingService.GetCompiledPackageInfo(zipFile);

            model.Name = ins.Name;
            model.Author = ins.Author;
            model.AuthorUrl = ins.AuthorUrl;
            model.IconUrl = ins.IconUrl;
            model.License = ins.License;
            model.LicenseUrl = ins.LicenseUrl;
            model.Readme = ins.Readme;
            model.ConflictingMacroAliases = ins.Warnings.ConflictingMacros.ToDictionary(x => x.Name, x => x.Alias);
            model.ConflictingStyleSheetNames = ins.Warnings.ConflictingStylesheets.ToDictionary(x => x.Name, x => x.Alias); ;
            model.ConflictingTemplateAliases = ins.Warnings.ConflictingTemplates.ToDictionary(x => x.Name, x => x.Alias); ;
            model.ContainsUnsecureFiles = ins.Warnings.UnsecureFiles.Any();
            model.Url = ins.Url;
            model.Version = ins.Version;

            model.UmbracoVersion = ins.UmbracoVersionRequirementsType == RequirementsType.Strict
                ? ins.UmbracoVersion.ToString(3)
                : string.Empty;

            //now we need to check for version comparison
            model.IsCompatible = true;
            if (ins.UmbracoVersionRequirementsType == RequirementsType.Strict)
            {
                var packageMinVersion = ins.UmbracoVersion;
                if (UmbracoVersion.Current < packageMinVersion)
                {
                    model.IsCompatible = false;
                }
            }
        }

        [HttpPost]
        [FileUploadCleanupFilter(false)]
        public async Task<LocalPackageInstallModel> UploadLocalPackage()
        {
            if (Request.Content.IsMimeMultipartContent() == false)
                throw new HttpResponseException(HttpStatusCode.UnsupportedMediaType);

            var root = IOHelper.MapPath(SystemDirectories.TempFileUploads);
            //ensure it exists
            Directory.CreateDirectory(root);
            var provider = new MultipartFormDataStreamProvider(root);

            var result = await Request.Content.ReadAsMultipartAsync(provider);

            //must have a file
            if (result.FileData.Count == 0)
                throw new HttpResponseException(Request.CreateResponse(HttpStatusCode.NotFound));

            var model = new LocalPackageInstallModel
            {
                //Generate a new package Id for this, we'll use this later for tracking, when persisting, saving the file, etc...
                PackageGuid = Guid.NewGuid()
            };

            //get the files
            foreach (var file in result.FileData)
            {
                var fileName = file.Headers.ContentDisposition.FileName.Trim('\"');
                var ext = fileName.Substring(fileName.LastIndexOf('.') + 1).ToLower();

                if (ext.InvariantEquals("zip") || ext.InvariantEquals("umb"))
                {
                    //we always save package files to /App_Data/packages/package-guid.umb for processing as a standard so lets copy.
                    
                    var packagesFolder = IOHelper.MapPath(SystemDirectories.Packages);
                    Directory.CreateDirectory(packagesFolder);
                    var packageFile = Path.Combine(packagesFolder, model.PackageGuid + ".umb");
                    File.Copy(file.LocalFileName, packageFile);

                    model.ZipFileName = Path.GetFileName(packageFile);

                    //add to the outgoing model so that all temp files are cleaned up
                    model.UploadedFiles.Add(new ContentPropertyFile
                    {
                        TempFilePath = file.LocalFileName
                    });

                    //Populate the model from the metadata in the package file (zip file)
                    PopulateFromPackageData(model);

                    var installType = Services.PackagingService.GetPackageInstallType(model.Name, SemVersion.Parse(model.Version), out var alreadyInstalled);

                    if (installType == PackageInstallType.AlreadyInstalled)
                    {
                        //this package is already installed
                        throw new HttpResponseException(Request.CreateNotificationValidationErrorResponse(
                            Services.TextService.Localize("packager/packageAlreadyInstalled")));
                    }

                    model.OriginalVersion = installType == PackageInstallType.Upgrade ? alreadyInstalled.Version : null;

                }
                else
                {
                    model.Notifications.Add(new Notification(
                        Services.TextService.Localize("speechBubbles/operationFailedHeader"),
                        Services.TextService.Localize("media/disallowedFileType"),
                        SpeechBubbleIcon.Warning));
                }

            }

            return model;

        }

        /// <summary>
        /// Gets the package from Our to install
        /// </summary>
        /// <param name="packageGuid"></param>
        /// <returns></returns>
        [HttpGet]
        public async Task<LocalPackageInstallModel> Fetch(string packageGuid)
        {
            //Default path
            string fileName = packageGuid + ".umb";
            if (File.Exists(Path.Combine(IOHelper.MapPath(SystemDirectories.Packages), fileName)) == false)
            {
                var packageFile = await Services.PackagingService.FetchPackageFileAsync(
                    Guid.Parse(packageGuid),
                    UmbracoVersion.Current,
                    Security.GetUserId().ResultOr(0));

                fileName = packageFile.Name;
            }

            var model = new LocalPackageInstallModel
            {
                PackageGuid = Guid.Parse(packageGuid),
                ZipFileName = fileName
            };

            //Populate the model from the metadata in the package file (zip file)
            PopulateFromPackageData(model);

            var installType = Services.PackagingService.GetPackageInstallType(model.Name, SemVersion.Parse(model.Version), out var alreadyInstalled);

            if (installType == PackageInstallType.AlreadyInstalled)
            {
                throw new HttpResponseException(Request.CreateNotificationValidationErrorResponse(
                    Services.TextService.Localize("packager/packageAlreadyInstalled")));
            }

            model.OriginalVersion = installType == PackageInstallType.Upgrade ? alreadyInstalled.Version : null;

            return model;
        }

        /// <summary>
        /// Extracts the package zip and gets the packages information
        /// </summary>
        /// <param name="model"></param>
        /// <returns></returns>
        [HttpPost]
        public PackageInstallModel Import(PackageInstallModel model)
        {
            var zipFile = new FileInfo(Path.Combine(IOHelper.MapPath(SystemDirectories.Packages), model.ZipFileName));

            var packageInfo = Services.PackagingService.GetCompiledPackageInfo(zipFile);

            //now we need to check for version comparison
            if (packageInfo.UmbracoVersionRequirementsType == RequirementsType.Strict)
            {
                var packageMinVersion = packageInfo.UmbracoVersion;
                if (UmbracoVersion.Current < packageMinVersion)
                    throw new HttpResponseException(Request.CreateNotificationValidationErrorResponse(
                        Services.TextService.Localize("packager/targetVersionMismatch", new[] {packageMinVersion.ToString()})));
            }

            var installType = Services.PackagingService.GetPackageInstallType(packageInfo.Name, SemVersion.Parse(packageInfo.Version), out var alreadyInstalled);

            var packageDefinition = PackageDefinition.FromCompiledPackage(packageInfo);
            packageDefinition.PackagePath = zipFile.FullName;
            packageDefinition.PackageId = model.PackageGuid; //We must re-map the original package GUID that was generated

            switch (installType)
            {
                case PackageInstallType.AlreadyInstalled:
                    throw new InvalidOperationException("The package is already installed");
                case PackageInstallType.NewInstall:
                case PackageInstallType.Upgrade:

                    //save to the installedPackages.config, this will create a new entry with a new Id
                    if (!Services.PackagingService.SaveInstalledPackage(packageDefinition))
                        throw new HttpResponseException(Request.CreateNotificationValidationErrorResponse("Could not save the package"));

                    model.Id = packageDefinition.Id;
                    break;
                default:
                    throw new ArgumentOutOfRangeException();
            }
            

            return model;
        }

        /// <summary>
        /// Installs the package files
        /// </summary>
        /// <param name="model"></param>
        /// <returns></returns>
        [HttpPost]
        public PackageInstallModel InstallFiles(PackageInstallModel model)
        {
            var definition = Services.PackagingService.GetInstalledPackageById(model.Id);
            if (definition == null) throw new InvalidOperationException("Not package definition found with id " + model.Id);

            var zipFile = new FileInfo(definition.PackagePath);

            var installedFiles = Services.PackagingService.InstallCompiledPackageFiles(definition, zipFile, Security.GetUserId().ResultOr(0));

            //set a restarting marker and reset the app pool
            UmbracoApplication.Restart(Request.TryGetHttpContext().Result);

            model.IsRestarting = true;

            return model;
        }

        [HttpPost]
        public PackageInstallModel CheckRestart(PackageInstallModel model)
        {
            if (model.IsRestarting == false) return model;

            //check for the key, if it's not there we're are restarted
            if (Request.TryGetHttpContext().Result.Application.AllKeys.Contains("AppPoolRestarting") == false)
            {
                //reset it
                model.IsRestarting = false;
            }
            return model;
        }

        /// <summary>
        /// Installs the packages data/business logic
        /// </summary>
        /// <param name="model"></param>
        /// <returns></returns>
        [HttpPost]
        public PackageInstallModel InstallData(PackageInstallModel model)
        {
            var definition = Services.PackagingService.GetInstalledPackageById(model.Id);
            if (definition == null) throw new InvalidOperationException("Not package definition found with id " + model.Id);

            var zipFile = new FileInfo(definition.PackagePath);

            var installSummary = Services.PackagingService.InstallCompiledPackageData(definition, zipFile, Security.GetUserId().ResultOr(0));

            return model;
        }

        /// <summary>
        /// Cleans up the package installation
        /// </summary>
        /// <param name="model"></param>
        /// <returns></returns>
        [HttpPost]
        public PackageInstallResult CleanUp(PackageInstallModel model)
        {
            var definition = Services.PackagingService.GetInstalledPackageById(model.Id);
            if (definition == null) throw new InvalidOperationException("Not package definition found with id " + model.Id);

            var zipFile = new FileInfo(definition.PackagePath);

            var packageInfo = Services.PackagingService.GetCompiledPackageInfo(zipFile);

            zipFile.Delete();

            //bump cdf to be safe
            var clientDependencyConfig = new ClientDependencyConfiguration(Logger);
            var clientDependencyUpdated = clientDependencyConfig.UpdateVersionNumber(
                UmbracoVersion.SemanticVersion, DateTime.UtcNow, "yyyyMMdd");

            var redirectUrl = "";
            if (!packageInfo.PackageView.IsNullOrWhiteSpace())
            {
                redirectUrl = $"/packages/packages/options/{model.Id}";
            }

            return new PackageInstallResult
            {
                Id = model.Id,
                ZipFileName = model.ZipFileName,
                PackageGuid = model.PackageGuid,
                PostInstallationPath = redirectUrl
            };

        }


    }
}<|MERGE_RESOLUTION|>--- conflicted
+++ resolved
@@ -44,13 +44,8 @@
     [UmbracoApplicationAuthorize(Core.Constants.Applications.Packages)]
     public class PackageInstallController : UmbracoAuthorizedJsonController
     {
-<<<<<<< HEAD
-        public PackageInstallController(IGlobalSettings globalSettings, IUmbracoContextAccessor umbracoContextAccessor,
+        public PackageInstallController(IGlobalSettings globalSettings, UmbracoContext umbracoContext,
             ISqlContext sqlContext, ServiceContext services, AppCaches applicationCache,
-=======
-        public PackageInstallController(IGlobalSettings globalSettings, UmbracoContext umbracoContext,
-            ISqlContext sqlContext, ServiceContext services, CacheHelper applicationCache,
->>>>>>> cdf38af1
             IProfilingLogger logger, IRuntimeState runtimeState)
             : base(globalSettings, umbracoContext, sqlContext, services, applicationCache, logger, runtimeState)
         {
