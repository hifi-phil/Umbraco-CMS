--- conflicted
+++ resolved
@@ -20,37 +20,22 @@
         private readonly IMemberService _memberService;
 
         public MemberSaveValidationAttribute()
-<<<<<<< HEAD
-            : this(Current.Logger, Current.UmbracoContextAccessor, Current.Services.MemberTypeService, Current.Services.MemberService)
+            : this(Current.Logger, Current.UmbracoContextAccessor, Current.Services.TextService, Current.Services.MemberTypeService, Current.Services.MemberService)
         { }
 
-        public MemberSaveValidationAttribute(ILogger logger, IUmbracoContextAccessor umbracoContextAccessor, IMemberTypeService memberTypeService, IMemberService memberService)
-        {
-            _logger = logger;
-            _umbracoContextAccessor = umbracoContextAccessor;
-            _memberTypeService = memberTypeService;
-            _memberService = memberService;
-=======
-            : this(Current.Logger, Current.UmbracoContextAccessor, Current.Services.TextService, Current.Services.MemberTypeService)
-        { }
-
-        public MemberSaveValidationAttribute(ILogger logger, IUmbracoContextAccessor umbracoContextAccessor, ILocalizedTextService textService, IMemberTypeService memberTypeService)
+        public MemberSaveValidationAttribute(ILogger logger, IUmbracoContextAccessor umbracoContextAccessor, ILocalizedTextService textService, IMemberTypeService memberTypeService, IMemberService memberService)
         {
             _logger = logger ?? throw new ArgumentNullException(nameof(logger));
             _umbracoContextAccessor = umbracoContextAccessor ?? throw new ArgumentNullException(nameof(umbracoContextAccessor));
             _textService = textService ?? throw new ArgumentNullException(nameof(textService));
             _memberTypeService = memberTypeService ?? throw new ArgumentNullException(nameof(memberTypeService));
->>>>>>> 1da44291
+            _memberService = memberService  ?? throw new ArgumentNullException(nameof(memberService));;
         }
 
         public override void OnActionExecuting(HttpActionContext actionContext)
         {
             var model = (MemberSave)actionContext.ActionArguments["contentItem"];
-<<<<<<< HEAD
-            var contentItemValidator = new MemberSaveModelValidator(_logger, _umbracoContextAccessor, _memberTypeService, _memberService);
-=======
-            var contentItemValidator = new MemberSaveModelValidator(_logger, _umbracoContextAccessor, _textService, _memberTypeService);
->>>>>>> 1da44291
+            var contentItemValidator = new MemberSaveModelValidator(_logger, _umbracoContextAccessor,_textService, _memberTypeService, _memberService);
             //now do each validation step
             if (contentItemValidator.ValidateExistingContent(model, actionContext))
                 if (contentItemValidator.ValidateProperties(model, model, actionContext))
