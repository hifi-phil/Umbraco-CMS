--- conflicted
+++ resolved
@@ -181,17 +181,6 @@
                             "mediaTypeApiBaseUrl", _urlHelper.GetUmbracoApiServiceBaseUrl<MediaTypeController>(
                                 controller => controller.GetAllowedChildren(0))
                         },
-<<<<<<< HEAD
-=======
-                        {
-                            "macroRenderingApiBaseUrl", _urlHelper.GetUmbracoApiServiceBaseUrl<MacroRenderingController>(
-                                controller => controller.GetMacroParameters(0))
-                        },
-                        {
-                            "macroApiBaseUrl", _urlHelper.GetUmbracoApiServiceBaseUrl<MacrosController>(
-                                controller => controller.Create(null))
-                        },
->>>>>>> 57a08786
 
                         {
                             "currentUserApiBaseUrl", _urlHelper.GetUmbracoApiServiceBaseUrl<CurrentUserController>(
