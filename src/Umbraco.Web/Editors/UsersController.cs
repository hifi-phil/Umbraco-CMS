using System;
using System.Collections.Generic;
using System.Configuration;
using System.IO;
using System.Linq;
using System.Net;
using System.Net.Http;
using System.Runtime.Serialization;
using System.Threading.Tasks;
using System.Web;
using System.Web.Http;
using System.Web.Http.Controllers;
using System.Web.Mvc;
using System.Web.Routing;
using System.Web.Security;
using System.Web.WebPages;
using AutoMapper;
using ClientDependency.Core;
using Microsoft.AspNet.Identity;
using Umbraco.Core;
using Umbraco.Core.Cache;
using Umbraco.Core.Configuration;
using Umbraco.Core.IO;
using Umbraco.Core.Models;
using Umbraco.Core.Models.Identity;
using Umbraco.Core.Models.Membership;
using Umbraco.Core.Persistence.DatabaseModelDefinitions;
using Umbraco.Core.Persistence.Querying;
using Umbraco.Core.Security;
using Umbraco.Core.Services;
using Umbraco.Web.Models.ContentEditing;
using Umbraco.Web.Mvc;
using Umbraco.Web.WebApi;
using Umbraco.Web.WebApi.Filters;
using ActionFilterAttribute = System.Web.Http.Filters.ActionFilterAttribute;
using Constants = Umbraco.Core.Constants;
using IUser = Umbraco.Core.Models.Membership.IUser;
using Task = System.Threading.Tasks.Task;

namespace Umbraco.Web.Editors
{
    [PluginController("UmbracoApi")]
    [UmbracoApplicationAuthorize(Constants.Applications.Users)]
    [PrefixlessBodyModelValidator]
    [IsCurrentUserModelFilter]
    public class UsersController : UmbracoAuthorizedJsonController
    {
        /// <summary>
        /// Constructor
        /// </summary>
        public UsersController()
            : this(UmbracoContext.Current)
        {
        }

        /// <summary>
        /// Constructor
        /// </summary>
        /// <param name="umbracoContext"></param>
        public UsersController(UmbracoContext umbracoContext)
            : base(umbracoContext)
        {
        }

        public UsersController(UmbracoContext umbracoContext, UmbracoHelper umbracoHelper, BackOfficeUserManager<BackOfficeIdentityUser> backOfficeUserManager) 
            : base(umbracoContext, umbracoHelper, backOfficeUserManager)
        {
        }
        
        /// <summary>
        /// Returns a list of the sizes of gravatar urls for the user or null if the gravatar server cannot be reached
        /// </summary>
        /// <returns></returns>
        public string[] GetCurrentUserAvatarUrls()
        {
            var urls = UmbracoContext.Security.CurrentUser.GetCurrentUserAvatarUrls(Services.UserService, ApplicationContext.ApplicationCache.StaticCache);
            if (urls == null)
                throw new HttpResponseException(Request.CreateErrorResponse(HttpStatusCode.BadRequest, "Could not access Gravatar endpoint"));

            return urls;
        }

        [AppendUserModifiedHeader("id")]
        [FileUploadCleanupFilter(false)]
        public async Task<HttpResponseMessage> PostSetAvatar(int id)
        {
            return await PostSetAvatarInternal(Request, Services.UserService, ApplicationContext.ApplicationCache.StaticCache, id);
        }

        internal static async Task<HttpResponseMessage> PostSetAvatarInternal(HttpRequestMessage request, IUserService userService, ICacheProvider staticCache, int id)
        {
            if (request.Content.IsMimeMultipartContent() == false)
            {
                throw new HttpResponseException(HttpStatusCode.UnsupportedMediaType);
            }

            var root = IOHelper.MapPath("~/App_Data/TEMP/FileUploads");
            //ensure it exists
            Directory.CreateDirectory(root);
            var provider = new MultipartFormDataStreamProvider(root);

            var result = await request.Content.ReadAsMultipartAsync(provider);

            //must have a file
            if (result.FileData.Count == 0)
            {
                return request.CreateResponse(HttpStatusCode.NotFound);
            }

            var user = userService.GetUserById(id);
            if (user == null)
                return request.CreateResponse(HttpStatusCode.NotFound);

            var tempFiles = new PostedFiles();

            if (result.FileData.Count > 1)
                return request.CreateValidationErrorResponse("The request was not formatted correctly, only one file can be attached to the request");

            //get the file info
            var file = result.FileData[0];
            var fileName = file.Headers.ContentDisposition.FileName.Trim(new[] { '\"' }).TrimEnd();
            var safeFileName = fileName.ToSafeFileName();
            var ext = safeFileName.Substring(safeFileName.LastIndexOf('.') + 1).ToLower();

            if (UmbracoConfig.For.UmbracoSettings().Content.DisallowedUploadFiles.Contains(ext) == false)
            {
                //generate a path of known data, we don't want this path to be guessable
                user.Avatar = "UserAvatars/" + (user.Id + safeFileName).ToSHA1() + "." + ext;

                using (var fs = System.IO.File.OpenRead(file.LocalFileName))
                {
                    FileSystemProviderManager.Current.MediaFileSystem.AddFile(user.Avatar, fs, true);
                }

                userService.Save(user);

                //track the temp file so the cleanup filter removes it
                tempFiles.UploadedFiles.Add(new ContentItemFile
                {
                    TempFilePath = file.LocalFileName
                });
            }

            return request.CreateResponse(HttpStatusCode.OK, user.GetCurrentUserAvatarUrls(userService, staticCache));
        }

        [AppendUserModifiedHeader("id")]
        public HttpResponseMessage PostClearAvatar(int id)
        {
            var found = Services.UserService.GetUserById(id);
            if (found == null)
                return Request.CreateResponse(HttpStatusCode.NotFound);

            var filePath = found.Avatar;

            //if the filePath is already null it will mean that the user doesn't have a custom avatar and their gravatar is currently
            //being used (if they have one). This means they want to remove their gravatar too which we can do by setting a special value 
            //for the avatar.
            if (filePath.IsNullOrWhiteSpace() == false)
            {
                found.Avatar = null;
            }
            else
            {
                //set a special value to indicate to not have any avatar
                found.Avatar = "none";
            }

            Services.UserService.Save(found);

            if (filePath.IsNullOrWhiteSpace() == false)
            {
                if (FileSystemProviderManager.Current.MediaFileSystem.FileExists(filePath))
                    FileSystemProviderManager.Current.MediaFileSystem.DeleteFile(filePath);
            }

            return Request.CreateResponse(HttpStatusCode.OK, found.GetCurrentUserAvatarUrls(Services.UserService, ApplicationContext.ApplicationCache.StaticCache));
        }

        /// <summary>
        /// Gets a user by Id
        /// </summary>
        /// <param name="id"></param>
        /// <returns></returns>
        public UserDisplay GetById(int id)
        {
            var user = Services.UserService.GetUserById(id);
            if (user == null)
            {
                throw new HttpResponseException(HttpStatusCode.NotFound);
            }
            return Mapper.Map<IUser, UserDisplay>(user);
        }

        /// <summary>
        /// Returns a paged users collection
        /// </summary>
        /// <param name="pageNumber"></param>
        /// <param name="pageSize"></param>
        /// <param name="orderBy"></param>
        /// <param name="orderDirection"></param>
        /// <param name="userGroups"></param>
        /// <param name="userStates"></param>
        /// <param name="filter"></param>
        /// <returns></returns>
        public PagedUserResult GetPagedUsers(
            int pageNumber = 1,
            int pageSize = 10,
            string orderBy = "username",
            Direction orderDirection = Direction.Ascending,
            [FromUri]string[] userGroups = null,
            [FromUri]UserState[] userStates = null,
            string filter = "")
        {
            //following the same principle we had in previous versions, we would only show admins to admins, see
            // https://github.com/umbraco/Umbraco-CMS/blob/dev-v7/src/Umbraco.Web/umbraco.presentation/umbraco/Trees/loadUsers.cs#L91
            // so to do that here, we'll need to check if this current user is an admin and if not we should exclude all user who are
            // also admins

            var excludeUserGroups = new string[0];
            var isAdmin = Security.CurrentUser.IsAdmin();
            if (isAdmin == false)
            {
                //this user is not an admin so in that case we need to exlude all admin users
                excludeUserGroups = new[] {Constants.Security.AdminGroupAlias};
            }

            var filterQuery = Query<IUser>.Builder;

            //if the current user is not the administrator, then don't include this in the results.
            var isAdminUser = Security.CurrentUser.Id == 0;
            if (isAdminUser == false)
            {
                filterQuery.Where(x => x.Id != 0);
            }

            if (filter.IsNullOrWhiteSpace() == false)
            {
                filterQuery.Where(x => x.Name.Contains(filter) || x.Username.Contains(filter));
            }

            long pageIndex = pageNumber - 1;
            long total;
            var result = Services.UserService.GetAll(pageIndex, pageSize, out total, orderBy, orderDirection, userStates, userGroups, excludeUserGroups, filterQuery);
            
            var paged = new PagedUserResult(total, pageNumber, pageSize)
            {
                Items = Mapper.Map<IEnumerable<UserBasic>>(result),
                UserStates = Services.UserService.GetUserStates()
            };

            return paged;
        }

        /// <summary>
        /// Creates a new user
        /// </summary>
        /// <param name="userSave"></param>
        /// <returns></returns>
        public async Task<UserDisplay> PostCreateUser(UserInvite userSave)
        {
            if (userSave == null) throw new ArgumentNullException("userSave");

            if (ModelState.IsValid == false)
            {
                throw new HttpResponseException(Request.CreateErrorResponse(HttpStatusCode.BadRequest, ModelState));
            }
            
            if (UmbracoConfig.For.UmbracoSettings().Security.UsernameIsEmail)
            {
                //ensure they are the same if we're using it
                userSave.Username = userSave.Email;
            }
            else
            {
                //first validate the username if were showing it
                CheckUniqueUsername(userSave.Username, null);
            }
            CheckUniqueEmail(userSave.Email, null);

            //Perform authorization here to see if the current user can actually save this user with the info being requested
            var authHelper = new UserEditorAuthorizationHelper(Services.ContentService, Services.MediaService, Services.UserService, Services.EntityService);
            var canSaveUser = authHelper.IsAuthorized(Security.CurrentUser, null, null, null, userSave.UserGroups);
            if (canSaveUser == false)
            {
                throw new HttpResponseException(Request.CreateResponse(HttpStatusCode.Unauthorized, canSaveUser.Result));
            }

            //we want to create the user with the UserManager, this ensures the 'empty' (special) password
            //format is applied without us having to duplicate that logic
            var identityUser = BackOfficeIdentityUser.CreateNew(userSave.Username, userSave.Email, GlobalSettings.DefaultUILanguage);
            identityUser.Name = userSave.Name;

            var created = await UserManager.CreateAsync(identityUser);
            if (created.Succeeded == false)
            {
                throw new HttpResponseException(
                    Request.CreateNotificationValidationErrorResponse(string.Join(", ", created.Errors)));
            }

            //we need to generate a password, however we can only do that if the user manager has a password validator that
            //we can read values from
            var passwordValidator = UserManager.PasswordValidator as PasswordValidator;
            var resetPassword = string.Empty;
            if (passwordValidator != null)
            {
                var password = UserManager.GeneratePassword();

                var result = await UserManager.AddPasswordAsync(identityUser.Id, password);
                if (result.Succeeded == false)
                {
                    throw new HttpResponseException(
                        Request.CreateNotificationValidationErrorResponse(string.Join(", ", created.Errors)));
                }
                resetPassword = password;
            }

            //now re-look the user back up which will now exist
            var user = Services.UserService.GetByEmail(userSave.Email);

            //map the save info over onto the user
            user = Mapper.Map(userSave, user);

            //since the back office user is creating this user, they will be set to approved
            user.IsApproved = true;

            Services.UserService.Save(user);

            var display = Mapper.Map<UserDisplay>(user);
            display.ResetPasswordValue = resetPassword;
            return display;
        }

        /// <summary>
        /// Invites a user
        /// </summary>
        /// <param name="userSave"></param> 
        /// <returns></returns>
        /// <remarks>
        /// This will email the user an invite and generate a token that will be validated in the email
        /// </remarks>
        public async Task<UserDisplay> PostInviteUser(UserInvite userSave)
        {
            if (userSave == null) throw new ArgumentNullException("userSave");

            if (userSave.Message.IsNullOrWhiteSpace())
                ModelState.AddModelError("Message", "Message cannot be empty");

            if (ModelState.IsValid == false)
            {
                throw new HttpResponseException(Request.CreateErrorResponse(HttpStatusCode.BadRequest, ModelState));
            }
            
<<<<<<< HEAD
            if (EmailSender.CanSendRequiredEmail == false)
=======
            var hasSmtp = GlobalSettings.HasSmtpServerConfigured(RequestContext.VirtualPathRoot);
            if (hasSmtp == false)
>>>>>>> b9baeea1
            {
                throw new HttpResponseException(
                    Request.CreateNotificationValidationErrorResponse("No Email server is configured"));
            }

            IUser user;
            if (UmbracoConfig.For.UmbracoSettings().Security.UsernameIsEmail)
            {
                //ensure it's the same
                userSave.Username = userSave.Email;
            }
            else
            {
                //first validate the username if we're showing it
                user = CheckUniqueUsername(userSave.Username, u => u.LastLoginDate != default(DateTime) || u.EmailConfirmedDate.HasValue);
            }
            user = CheckUniqueEmail(userSave.Email, u => u.LastLoginDate != default(DateTime) || u.EmailConfirmedDate.HasValue);
            
            //Perform authorization here to see if the current user can actually save this user with the info being requested
            var authHelper = new UserEditorAuthorizationHelper(Services.ContentService, Services.MediaService, Services.UserService, Services.EntityService);
            var canSaveUser = authHelper.IsAuthorized(Security.CurrentUser, user, null, null, userSave.UserGroups);
            if (canSaveUser == false)
            {
                throw new HttpResponseException(Request.CreateResponse(HttpStatusCode.Unauthorized, canSaveUser.Result));
            }

            if (user == null)
            {
                //we want to create the user with the UserManager, this ensures the 'empty' (special) password
                //format is applied without us having to duplicate that logic
                var identityUser = BackOfficeIdentityUser.CreateNew(userSave.Username, userSave.Email, GlobalSettings.DefaultUILanguage);
                identityUser.Name = userSave.Name;

                var created = await UserManager.CreateAsync(identityUser);
                if (created.Succeeded == false)
                {
                    throw new HttpResponseException(
                        Request.CreateNotificationValidationErrorResponse(string.Join(", ", created.Errors)));
                }

                //now re-look the user back up
                user = Services.UserService.GetByEmail(userSave.Email);
            }

            //map the save info over onto the user
            user = Mapper.Map(userSave, user);

            //ensure the invited date is set
            user.InvitedDate = DateTime.Now;

            //Save the updated user
            Services.UserService.Save(user);
            var display = Mapper.Map<UserDisplay>(user);

            //send the email

            await SendUserInviteEmailAsync(display, Security.CurrentUser.Name, user, userSave.Message);

            return display;
        }

        private IUser CheckUniqueEmail(string email, Func<IUser, bool> extraCheck)
        {
            var user = Services.UserService.GetByEmail(email);
            if (user != null && (extraCheck == null || extraCheck(user)))
            {
                ModelState.AddModelError("Email", "A user with the email already exists");
                throw new HttpResponseException(Request.CreateErrorResponse(HttpStatusCode.BadRequest, ModelState));
            }
            return user;
        }

        private IUser CheckUniqueUsername(string username, Func<IUser, bool> extraCheck)
        {
            var user = Services.UserService.GetByUsername(username);
            if (user != null && (extraCheck == null || extraCheck(user)))
            {
                ModelState.AddModelError(
                    UmbracoConfig.For.UmbracoSettings().Security.UsernameIsEmail ? "Email" : "Username",
                    "A user with the username already exists");
                throw new HttpResponseException(Request.CreateErrorResponse(HttpStatusCode.BadRequest, ModelState));
            }
            return user;
        }

        private HttpContextBase EnsureHttpContext()
        {
            var attempt = this.TryGetHttpContext();
            if (attempt.Success == false)
                throw new InvalidOperationException("This method requires that an HttpContext be active");
            return attempt.Result;
        }

        private async Task SendUserInviteEmailAsync(UserBasic userDisplay, string from, IUser to, string message)
        {
            var token = await UserManager.GenerateEmailConfirmationTokenAsync((int)userDisplay.Id);

            var inviteToken = string.Format("{0}{1}{2}",
                (int)userDisplay.Id,
                WebUtility.UrlEncode("|"),
                token.ToUrlBase64());

            // Get an mvc helper to get the url
            var http = EnsureHttpContext();
            var urlHelper = new UrlHelper(http.Request.RequestContext);
            var action = urlHelper.Action("VerifyInvite", "BackOffice",
                new
                {
                    area = GlobalSettings.UmbracoMvcArea,
                    invite = inviteToken
                });

            // Construct full URL using configured application URL (which will fall back to request)
            var applicationUri = new Uri(ApplicationContext.UmbracoApplicationUrl);
            var inviteUri = new Uri(applicationUri, action);

            var emailSubject = Services.TextService.Localize("user/inviteEmailCopySubject",
                //Ensure the culture of the found user is used for the email!
                UserExtensions.GetUserCulture(to.Language, Services.TextService));
            var emailBody = Services.TextService.Localize("user/inviteEmailCopyFormat",
                //Ensure the culture of the found user is used for the email!
                UserExtensions.GetUserCulture(to.Language, Services.TextService),
                new[] { userDisplay.Name, from, message, inviteUri.ToString() });

            await UserManager.EmailService.SendAsync(
                //send the special UmbracoEmailMessage which configures it's own sender
                //to allow for events to handle sending the message if no smtp is configured
                new UmbracoEmailMessage(new EmailSender(true))
                {
                    Body = emailBody,
                    Destination = userDisplay.Email,
                    Subject = emailSubject
                });

        }

        /// <summary>
        /// Saves a user
        /// </summary>
        /// <param name="userSave"></param>
        /// <returns></returns>
        public async Task<UserDisplay> PostSaveUser(UserSave userSave)
        {
            if (userSave == null) throw new ArgumentNullException("userSave");

            if (ModelState.IsValid == false)
            {
                throw new HttpResponseException(Request.CreateErrorResponse(HttpStatusCode.BadRequest, ModelState));
            }

            var intId = userSave.Id.TryConvertTo<int>();
            if (intId.Success == false)
                throw new HttpResponseException(HttpStatusCode.NotFound);

            var found = Services.UserService.GetUserById(intId.Result);
            if (found == null)
                throw new HttpResponseException(HttpStatusCode.NotFound);

            //Perform authorization here to see if the current user can actually save this user with the info being requested
            var authHelper = new UserEditorAuthorizationHelper(Services.ContentService, Services.MediaService, Services.UserService, Services.EntityService);
            var canSaveUser = authHelper.IsAuthorized(Security.CurrentUser, found, userSave.StartContentIds, userSave.StartMediaIds, userSave.UserGroups);
            if (canSaveUser == false)
            {
                throw new HttpResponseException(Request.CreateResponse(HttpStatusCode.Unauthorized, canSaveUser.Result));
            }
            
            var hasErrors = false;

            var existing = Services.UserService.GetByEmail(userSave.Email);
            if (existing != null && existing.Id != userSave.Id)
            {
                ModelState.AddModelError("Email", "A user with the email already exists");
                hasErrors = true;
            }
            existing = Services.UserService.GetByUsername(userSave.Username);
            if (existing != null && existing.Id != userSave.Id)
            {
                ModelState.AddModelError("Username", "A user with the username already exists");
                hasErrors = true;
            }
            // going forward we prefer to align usernames with email, so we should cross-check to make sure
            // the email or username isn't somehow being used by anyone.
            existing = Services.UserService.GetByEmail(userSave.Username);
            if (existing != null && existing.Id != userSave.Id)
            {
                ModelState.AddModelError("Username", "A user using this as their email already exists");
                hasErrors = true;
            }
            existing = Services.UserService.GetByUsername(userSave.Email);
            if (existing != null && existing.Id != userSave.Id)
            {
                ModelState.AddModelError("Email", "A user using this as their username already exists");
                hasErrors = true;
            }

            // if the found user has his email for username, we want to keep this synced when changing the email.
            // we have already cross-checked above that the email isn't colliding with anything, so we can safely assign it here.
            if (found.Username == found.Email && userSave.Username != userSave.Email)
            {
                userSave.Username = userSave.Email;
            }

            var resetPasswordValue = string.Empty;
            if (userSave.ChangePassword != null)
            {
                var passwordChanger = new PasswordChanger(Logger, Services.UserService);

                var passwordChangeResult = await passwordChanger.ChangePasswordWithIdentityAsync(Security.CurrentUser, found, userSave.ChangePassword, UserManager);
                if (passwordChangeResult.Success)
                {
                    //depending on how the provider is configured, the password may be reset so let's store that for later
                    resetPasswordValue = passwordChangeResult.Result.ResetPassword;

                    //need to re-get the user 
                    found = Services.UserService.GetUserById(intId.Result);
                }
                else
                {
                    hasErrors = true;

                    foreach (var memberName in passwordChangeResult.Result.ChangeError.MemberNames)
                    {
                        ModelState.AddModelError(memberName, passwordChangeResult.Result.ChangeError.ErrorMessage);
                    }
                }
            }

            if (hasErrors)
                throw new HttpResponseException(Request.CreateErrorResponse(HttpStatusCode.BadRequest, ModelState));

            //merge the save data onto the user
            var user = Mapper.Map(userSave, found);

            Services.UserService.Save(user);

            var display = Mapper.Map<UserDisplay>(user);

            //re-map the password reset value (if any)
            if (resetPasswordValue.IsNullOrWhiteSpace() == false)
                display.ResetPasswordValue = resetPasswordValue;

            display.AddSuccessNotification(Services.TextService.Localize("speechBubbles/operationSavedHeader"), Services.TextService.Localize("speechBubbles/editUserSaved"));
            return display;
        }        

        /// <summary>
        /// Disables the users with the given user ids
        /// </summary>
        /// <param name="userIds"></param>
        public HttpResponseMessage PostDisableUsers([FromUri]int[] userIds)
        {
            if (userIds.Contains(Security.GetUserId()))
            {
                throw new HttpResponseException(
                    Request.CreateNotificationValidationErrorResponse("The current user cannot disable itself"));
            }

            var users = Services.UserService.GetUsersById(userIds).ToArray();
            foreach (var u in users)
            {
                u.IsApproved = false;
                u.InvitedDate = null;
            }
            Services.UserService.Save(users);

            if (users.Length > 1)
            {
                return Request.CreateNotificationSuccessResponse(
                    Services.TextService.Localize("speechBubbles/disableUsersSuccess", new[] {userIds.Length.ToString()}));
            }

            return Request.CreateNotificationSuccessResponse(
                Services.TextService.Localize("speechBubbles/disableUserSuccess", new[] { users[0].Name }));
        }

        /// <summary>
        /// Enables the users with the given user ids
        /// </summary>
        /// <param name="userIds"></param>
        public HttpResponseMessage PostEnableUsers([FromUri]int[] userIds)
        {
            var users = Services.UserService.GetUsersById(userIds).ToArray();
            foreach (var u in users)
            {
                u.IsApproved = true;
            }
            Services.UserService.Save(users);

            if (users.Length > 1)
            {
                return Request.CreateNotificationSuccessResponse(
                    Services.TextService.Localize("speechBubbles/enableUsersSuccess", new[] { userIds.Length.ToString() }));
            }

            return Request.CreateNotificationSuccessResponse(
                Services.TextService.Localize("speechBubbles/enableUserSuccess", new[] { users[0].Name }));            
        }

        /// <summary>
        /// Unlocks the users with the given user ids
        /// </summary>
        /// <param name="userIds"></param>
        public async Task<HttpResponseMessage> PostUnlockUsers([FromUri]int[] userIds)
        {
            if (userIds.Length <= 0)
                return Request.CreateResponse(HttpStatusCode.OK);

            if (userIds.Length == 1)
            {
                var unlockResult = await UserManager.SetLockoutEndDateAsync(userIds[0], DateTimeOffset.Now);
                if (unlockResult.Succeeded == false)
                {
                    return Request.CreateValidationErrorResponse(
                        string.Format("Could not unlock for user {0} - error {1}", userIds[0], unlockResult.Errors.First()));
                }
                var user = await UserManager.FindByIdAsync(userIds[0]);
                return Request.CreateNotificationSuccessResponse(
                    Services.TextService.Localize("speechBubbles/unlockUserSuccess", new[] { user.Name }));                
            }

            foreach (var u in userIds)
            {
                var unlockResult = await UserManager.SetLockoutEndDateAsync(u, DateTimeOffset.Now);
                if (unlockResult.Succeeded == false)
                {
                    return Request.CreateValidationErrorResponse(
                        string.Format("Could not unlock for user {0} - error {1}", u, unlockResult.Errors.First()));
                }
            }

            return Request.CreateNotificationSuccessResponse(
                Services.TextService.Localize("speechBubbles/unlockUsersSuccess", new[] { userIds.Length.ToString() }));
        }

        public HttpResponseMessage PostSetUserGroupsOnUsers([FromUri]string[] userGroupAliases, [FromUri]int[] userIds)
        {
            var users = Services.UserService.GetUsersById(userIds).ToArray();
            var userGroups = Services.UserService.GetUserGroupsByAlias(userGroupAliases).Select(x => x.ToReadOnlyGroup()).ToArray();
            foreach (var u in users)
            {
                u.ClearGroups();
                foreach (var userGroup in userGroups)
                {
                    u.AddGroup(userGroup);
                }
            }
            Services.UserService.Save(users);
            return Request.CreateNotificationSuccessResponse(
                Services.TextService.Localize("speechBubbles/setUserGroupOnUsersSuccess"));
        }

        public class PagedUserResult : PagedResult<UserBasic>
        {
            public PagedUserResult(long totalItems, long pageNumber, long pageSize) : base(totalItems, pageNumber, pageSize)
            {
                UserStates = new Dictionary<UserState, int>();
            }

            /// <summary>
            /// This is basically facets of UserStates key = state, value = count
            /// </summary>
            [DataMember(Name = "userStates")]
            public IDictionary<UserState, int> UserStates { get; set; }
        }
        
    }
}<|MERGE_RESOLUTION|>--- conflicted
+++ resolved
@@ -351,12 +351,7 @@
                 throw new HttpResponseException(Request.CreateErrorResponse(HttpStatusCode.BadRequest, ModelState));
             }
             
-<<<<<<< HEAD
             if (EmailSender.CanSendRequiredEmail == false)
-=======
-            var hasSmtp = GlobalSettings.HasSmtpServerConfigured(RequestContext.VirtualPathRoot);
-            if (hasSmtp == false)
->>>>>>> b9baeea1
             {
                 throw new HttpResponseException(
                     Request.CreateNotificationValidationErrorResponse("No Email server is configured"));
