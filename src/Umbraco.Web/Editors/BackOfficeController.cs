﻿using System;
using System.Collections.Generic;
using System.Globalization;
using System.Linq;
using System.Threading;
using System.Threading.Tasks;
using System.Web;
using System.Web.Mvc;
using System.Web.UI;
using Microsoft.AspNet.Identity;
using Microsoft.AspNet.Identity.Owin;
using Microsoft.Owin.Security;
using Newtonsoft.Json;
using Umbraco.Abstractions;
using Umbraco.Core;
using Umbraco.Core.Cache;
using Umbraco.Core.Configuration;
using Umbraco.Core.Logging;
using Umbraco.Core.Manifest;
using Umbraco.Web.Models;
using Umbraco.Web.Mvc;
using Umbraco.Core.Services;
using Umbraco.Web.Features;
using Umbraco.Web.JavaScript;
using Umbraco.Web.Models.Identity;
using Umbraco.Web.Security;
using Constants = Umbraco.Core.Constants;
using JArray = Newtonsoft.Json.Linq.JArray;
using Umbraco.Core.Configuration.Grid;
using Umbraco.Core.Configuration.UmbracoSettings;
using Umbraco.Core.Hosting;
using Umbraco.Core.IO;
using Umbraco.Web.Trees;

namespace Umbraco.Web.Editors
{

    /// <summary>
    /// Represents a controller user to render out the default back office view and JS results.
    /// </summary>
    [UmbracoRequireHttps]
    [DisableBrowserCache]
    public class BackOfficeController : UmbracoController
    {
        private readonly IManifestParser _manifestParser;
        private readonly UmbracoFeatures _features;
        private readonly IRuntimeState _runtimeState;
        private BackOfficeUserManager<BackOfficeIdentityUser> _userManager;
        private BackOfficeSignInManager _signInManager;
        private readonly IUmbracoVersion _umbracoVersion;
        private readonly IGridConfig _gridConfig;
        private readonly IUmbracoSettingsSection _umbracoSettingsSection;
        private readonly IIOHelper _ioHelper;
        private readonly TreeCollection _treeCollection;
        private readonly IHostingEnvironment _hostingEnvironment;
        private readonly IHttpContextAccessor _httpContextAccessor;
        private readonly IRuntimeSettings _runtimeSettings;

        public BackOfficeController(
            IManifestParser manifestParser,
            UmbracoFeatures features,
            IGlobalSettings globalSettings,
            IUmbracoContextAccessor umbracoContextAccessor,
            ServiceContext services,
            AppCaches appCaches,
            IProfilingLogger profilingLogger,
            IRuntimeState runtimeState,
            IUmbracoVersion umbracoVersion,
            IGridConfig gridConfig,
            IUmbracoSettingsSection umbracoSettingsSection,
            IIOHelper ioHelper,
            TreeCollection treeCollection,
            IHostingEnvironment hostingEnvironment,
<<<<<<< HEAD
            IHttpContextAccessor httpContextAccessor,
            IRuntimeSettings settings)
            : base(globalSettings, umbracoContextAccessor, services, appCaches, profilingLogger, umbracoHelper)
=======
            IHttpContextAccessor httpContextAccessor)
            : base(globalSettings, umbracoContextAccessor, services, appCaches, profilingLogger)
>>>>>>> 84f19e09
        {
            _manifestParser = manifestParser;
            _features = features;
            _runtimeState = runtimeState;
            _umbracoVersion = umbracoVersion;
            _gridConfig = gridConfig ?? throw new ArgumentNullException(nameof(gridConfig));
            _umbracoSettingsSection = umbracoSettingsSection ?? throw new ArgumentNullException(nameof(umbracoSettingsSection));
            _ioHelper = ioHelper ?? throw new ArgumentNullException(nameof(ioHelper));
            _treeCollection = treeCollection ?? throw new ArgumentNullException(nameof(treeCollection));
            _hostingEnvironment = hostingEnvironment;
            _httpContextAccessor = httpContextAccessor;
            _runtimeSettings = settings;
        }

        protected BackOfficeSignInManager SignInManager => _signInManager ?? (_signInManager = OwinContext.GetBackOfficeSignInManager());

        protected BackOfficeUserManager<BackOfficeIdentityUser> UserManager => _userManager ?? (_userManager = OwinContext.GetBackOfficeUserManager());

        protected IAuthenticationManager AuthenticationManager => OwinContext.Authentication;

        /// <summary>
        /// Render the default view
        /// </summary>
        /// <returns></returns>
        public async Task<ActionResult> Default()
        {
            return await RenderDefaultOrProcessExternalLoginAsync(
                () => View(GlobalSettings.Path.EnsureEndsWith('/') + "Views/Default.cshtml", new BackOfficeModel(_features, GlobalSettings, _umbracoVersion, _umbracoSettingsSection,_ioHelper, _treeCollection, _httpContextAccessor, _hostingEnvironment, _runtimeSettings)),
                () => View(GlobalSettings.Path.EnsureEndsWith('/') + "Views/Default.cshtml", new BackOfficeModel(_features, GlobalSettings, _umbracoVersion, _umbracoSettingsSection, _ioHelper, _treeCollection, _httpContextAccessor, _hostingEnvironment, _runtimeSettings)));
        }

        [HttpGet]
        public async Task<ActionResult> VerifyInvite(string invite)
        {
            //if you are hitting VerifyInvite, you're already signed in as a different user, and the token is invalid
            //you'll exit on one of the return RedirectToAction("Default") but you're still logged in so you just get
            //dumped at the default admin view with no detail
            if(Security.IsAuthenticated())
            {
                AuthenticationManager.SignOut(
                    Core.Constants.Security.BackOfficeAuthenticationType,
                    Core.Constants.Security.BackOfficeExternalAuthenticationType);
            }

            if (invite == null)
            {
                Logger.Warn<BackOfficeController>("VerifyUser endpoint reached with invalid token: NULL");
                return RedirectToAction("Default");
            }

            var parts = Server.UrlDecode(invite).Split('|');

            if (parts.Length != 2)
            {
                Logger.Warn<BackOfficeController>("VerifyUser endpoint reached with invalid token: {Invite}", invite);
                return RedirectToAction("Default");
            }

            var token = parts[1];

            var decoded = token.FromUrlBase64();
            if (decoded.IsNullOrWhiteSpace())
            {
                Logger.Warn<BackOfficeController>("VerifyUser endpoint reached with invalid token: {Invite}", invite);
                return RedirectToAction("Default");
            }

            var id = parts[0];
            int intId;
            if (int.TryParse(id, out intId) == false)
            {
                Logger.Warn<BackOfficeController>("VerifyUser endpoint reached with invalid token: {Invite}", invite);
                return RedirectToAction("Default");
            }

            var identityUser = await UserManager.FindByIdAsync(intId);
            if (identityUser == null)
            {
                Logger.Warn<BackOfficeController>("VerifyUser endpoint reached with non existing user: {UserId}", id);
                return RedirectToAction("Default");
            }

            var result = await UserManager.ConfirmEmailAsync(intId, decoded);

            if (result.Succeeded == false)
            {
                Logger.Warn<BackOfficeController>("Could not verify email, Error: {Errors}, Token: {Invite}", string.Join(",", result.Errors), invite);
                return new RedirectResult(Url.Action("Default") + "#/login/false?invite=3");
            }

            //sign the user in
            DateTime? previousLastLoginDate = identityUser.LastLoginDateUtc;
            await SignInManager.SignInAsync(identityUser, false, false);
            //reset the lastlogindate back to previous as the user hasn't actually logged in, to add a flag or similar to SignInManager would be a breaking change
            identityUser.LastLoginDateUtc = previousLastLoginDate;
            await UserManager.UpdateAsync(identityUser);

            return new RedirectResult(Url.Action("Default") + "#/login/false?invite=1");
        }

        /// <summary>
        /// This Action is used by the installer when an upgrade is detected but the admin user is not logged in. We need to
        /// ensure the user is authenticated before the install takes place so we redirect here to show the standard login screen.
        /// </summary>
        /// <returns></returns>
        [HttpGet]
        [StatusCodeResult(System.Net.HttpStatusCode.ServiceUnavailable)]
        public async Task<ActionResult> AuthorizeUpgrade()
        {
            return await RenderDefaultOrProcessExternalLoginAsync(
                //The default view to render when there is no external login info or errors
                () => View(GlobalSettings.Path.EnsureEndsWith('/') + "Views/AuthorizeUpgrade.cshtml", new BackOfficeModel(_features, GlobalSettings, _umbracoVersion, _umbracoSettingsSection, _ioHelper, _treeCollection, _httpContextAccessor, _hostingEnvironment, _runtimeSettings)),
                //The ActionResult to perform if external login is successful
                () => Redirect("/"));
        }

        /// <summary>
        /// Get the json localized text for a given culture or the culture for the current user
        /// </summary>
        /// <param name="culture"></param>
        /// <returns></returns>
        [HttpGet]
        public JsonNetResult LocalizedText(string culture = null)
        {
            var cultureInfo = string.IsNullOrWhiteSpace(culture)
                //if the user is logged in, get their culture, otherwise default to 'en'
                ? Security.IsAuthenticated()
                    //current culture is set at the very beginning of each request
                    ? Thread.CurrentThread.CurrentCulture
                    : CultureInfo.GetCultureInfo(GlobalSettings.DefaultUILanguage)
                : CultureInfo.GetCultureInfo(culture);

            var allValues = Services.TextService.GetAllStoredValues(cultureInfo);
            var pathedValues = allValues.Select(kv =>
            {
                var slashIndex = kv.Key.IndexOf('/');
                var areaAlias = kv.Key.Substring(0, slashIndex);
                var valueAlias = kv.Key.Substring(slashIndex+1);
                return new
                {
                    areaAlias,
                    valueAlias,
                    value = kv.Value
                };
            });

            Dictionary<string, Dictionary<string, string>> nestedDictionary = pathedValues
                .GroupBy(pv => pv.areaAlias)
                .ToDictionary(pv => pv.Key, pv =>
                    pv.ToDictionary(pve => pve.valueAlias, pve => pve.value));

            return new JsonNetResult { Data = nestedDictionary, Formatting = Formatting.None };
        }

        /// <summary>
        /// Returns the JavaScript main file including all references found in manifests
        /// </summary>
        /// <returns></returns>
        [MinifyJavaScriptResult(Order = 0)]
        [OutputCache(Order = 1, VaryByParam = "none", Location = OutputCacheLocation.Server, Duration = 5000)]
        public JavaScriptResult Application()
        {
            var initJs = new JsInitialization(_manifestParser);
            var initCss = new CssInitialization(_manifestParser);

            var files = initJs.OptimizeBackOfficeScriptFiles(HttpContext, JsInitialization.GetDefaultInitialization());
            var result = JsInitialization.GetJavascriptInitialization(HttpContext, files, "umbraco", GlobalSettings, _ioHelper);
            result += initCss.GetStylesheetInitialization(HttpContext);

            return JavaScript(result);
        }

        /// <summary>
        /// Returns a js array of all of the manifest assets
        /// </summary>
        /// <returns></returns>
        [UmbracoAuthorize(Order = 0)]
        [HttpGet]
        public JsonNetResult GetManifestAssetList()
        {
            JArray GetAssetList()
            {
                var initJs = new JsInitialization(_manifestParser);
                var initCss = new CssInitialization(_manifestParser);
                var assets = new List<string>();
                assets.AddRange(initJs.OptimizeBackOfficeScriptFiles(HttpContext, Enumerable.Empty<string>()));
                assets.AddRange(initCss.GetStylesheetFiles(HttpContext));
                return new JArray(assets);
            }

            //cache the result if debugging is disabled
            var result = _hostingEnvironment.IsDebugMode
                ? GetAssetList()
                : AppCaches.RuntimeCache.GetCacheItem<JArray>(
                    "Umbraco.Web.Editors.BackOfficeController.GetManifestAssetList",
                    GetAssetList,
                    new TimeSpan(0, 2, 0));

            return new JsonNetResult { Data = result, Formatting = Formatting.None };
        }

        [UmbracoAuthorize(Order = 0)]
        [HttpGet]
        public JsonNetResult GetGridConfig()
        {
            return new JsonNetResult { Data = _gridConfig.EditorsConfig.Editors, Formatting = Formatting.None };
        }



        /// <summary>
        /// Returns the JavaScript object representing the static server variables javascript object
        /// </summary>
        /// <returns></returns>
        [UmbracoAuthorize(Order = 0)]
        [MinifyJavaScriptResult(Order = 1)]
        public JavaScriptResult ServerVariables()
        {
            var serverVars = new BackOfficeServerVariables(Url, _runtimeState, _features, GlobalSettings, _umbracoVersion, _umbracoSettingsSection, _ioHelper, _treeCollection, _httpContextAccessor, _hostingEnvironment, _runtimeSettings);

            //cache the result if debugging is disabled
            var result = _hostingEnvironment.IsDebugMode
                ? ServerVariablesParser.Parse(serverVars.GetServerVariables())
                : AppCaches.RuntimeCache.GetCacheItem<string>(
                    typeof(BackOfficeController) + "ServerVariables",
                    () => ServerVariablesParser.Parse(serverVars.GetServerVariables()),
                    new TimeSpan(0, 10, 0));

            return JavaScript(result);
        }



        [HttpPost]
        public ActionResult ExternalLogin(string provider, string redirectUrl = null)
        {
            if (redirectUrl == null)
            {
                redirectUrl = Url.Action("Default", "BackOffice");
            }

            // Request a redirect to the external login provider
            return new ChallengeResult(provider, redirectUrl);
        }

        [UmbracoAuthorize]
        [HttpPost]
        public ActionResult LinkLogin(string provider)
        {
            // Request a redirect to the external login provider to link a login for the current user
            return new ChallengeResult(provider,
                Url.Action("ExternalLinkLoginCallback", "BackOffice"),
                User.Identity.GetUserId());
        }

        [HttpGet]
        public async Task<ActionResult> ValidatePasswordResetCode([Bind(Prefix = "u")]int userId, [Bind(Prefix = "r")]string resetCode)
        {
            var user = UserManager.FindById(userId);
            if (user != null)
            {
                var result = await UserManager.UserTokenProvider.ValidateAsync("ResetPassword", resetCode, UserManager, user);
                if (result)
                {
                    //Add a flag and redirect for it to be displayed
                    TempData[ViewDataExtensions.TokenPasswordResetCode] = new ValidatePasswordResetCodeModel { UserId = userId, ResetCode = resetCode };
                    return RedirectToLocal(Url.Action("Default", "BackOffice"));
                }
            }

            //Add error and redirect for it to be displayed
            TempData[ViewDataExtensions.TokenPasswordResetCode] = new[] { Services.TextService.Localize("login/resetCodeExpired") };
            return RedirectToLocal(Url.Action("Default", "BackOffice"));
        }

        [HttpGet]
        public async Task<ActionResult> ExternalLinkLoginCallback()
        {
            var loginInfo = await AuthenticationManager.GetExternalLoginInfoAsync(
                Constants.Security.BackOfficeExternalAuthenticationType,
                XsrfKey, User.Identity.GetUserId());

            if (loginInfo == null)
            {
                //Add error and redirect for it to be displayed
                TempData[ViewDataExtensions.TokenExternalSignInError] = new[] { "An error occurred, could not get external login info" };
                return RedirectToLocal(Url.Action("Default", "BackOffice"));
            }

            var result = await UserManager.AddLoginAsync(User.Identity.GetUserId<int>(), loginInfo.Login);
            if (result.Succeeded)
            {
                return RedirectToLocal(Url.Action("Default", "BackOffice"));
            }

            //Add errors and redirect for it to be displayed
            TempData[ViewDataExtensions.TokenExternalSignInError] = result.Errors;
            return RedirectToLocal(Url.Action("Default", "BackOffice"));
        }

        /// <summary>
        /// Used by Default and AuthorizeUpgrade to render as per normal if there's no external login info,
        /// otherwise process the external login info.
        /// </summary>
        /// <returns></returns>
        private async Task<ActionResult> RenderDefaultOrProcessExternalLoginAsync(
            Func<ActionResult> defaultResponse,
            Func<ActionResult> externalSignInResponse)
        {
            if (defaultResponse == null) throw new ArgumentNullException("defaultResponse");
            if (externalSignInResponse == null) throw new ArgumentNullException("externalSignInResponse");

            ViewData.SetUmbracoPath(GlobalSettings.GetUmbracoMvcArea(_ioHelper));

            //check if there is the TempData with the any token name specified, if so, assign to view bag and render the view
            if (ViewData.FromTempData(TempData, ViewDataExtensions.TokenExternalSignInError) ||
                ViewData.FromTempData(TempData, ViewDataExtensions.TokenPasswordResetCode))
                return defaultResponse();

            //First check if there's external login info, if there's not proceed as normal
            var loginInfo = await OwinContext.Authentication.GetExternalLoginInfoAsync(
                Constants.Security.BackOfficeExternalAuthenticationType);

            if (loginInfo == null || loginInfo.ExternalIdentity.IsAuthenticated == false)
            {
                return defaultResponse();
            }

            //we're just logging in with an external source, not linking accounts
            return await ExternalSignInAsync(loginInfo, externalSignInResponse);
        }

        private async Task<ActionResult> ExternalSignInAsync(ExternalLoginInfo loginInfo, Func<ActionResult> response)
        {
            if (loginInfo == null) throw new ArgumentNullException("loginInfo");
            if (response == null) throw new ArgumentNullException("response");
            ExternalSignInAutoLinkOptions autoLinkOptions = null;

            //Here we can check if the provider associated with the request has been configured to allow
            // new users (auto-linked external accounts). This would never be used with public providers such as
            // Google, unless you for some reason wanted anybody to be able to access the backend if they have a Google account
            // .... not likely!
            var authType = OwinContext.Authentication.GetExternalAuthenticationTypes().FirstOrDefault(x => x.AuthenticationType == loginInfo.Login.LoginProvider);
            if (authType == null)
            {
                Logger.Warn<BackOfficeController>("Could not find external authentication provider registered: {LoginProvider}", loginInfo.Login.LoginProvider);
            }
            else
            {
                autoLinkOptions = authType.GetExternalAuthenticationOptions();
            }

            // Sign in the user with this external login provider if the user already has a login
            var user = await UserManager.FindAsync(loginInfo.Login);
            if (user != null)
            {
                // TODO: It might be worth keeping some of the claims associated with the ExternalLoginInfo, in which case we
                // wouldn't necessarily sign the user in here with the standard login, instead we'd update the
                // UseUmbracoBackOfficeExternalCookieAuthentication extension method to have the correct provider and claims factory,
                // ticket format, etc.. to create our back office user including the claims assigned and in this method we'd just ensure
                // that the ticket is created and stored and that the user is logged in.

                var shouldSignIn = true;
                if (autoLinkOptions != null && autoLinkOptions.OnExternalLogin != null)
                {
                    shouldSignIn = autoLinkOptions.OnExternalLogin(user, loginInfo);
                    if (shouldSignIn == false)
                    {
                        Logger.Warn<BackOfficeController>("The AutoLinkOptions of the external authentication provider '{LoginProvider}' have refused the login based on the OnExternalLogin method. Affected user id: '{UserId}'", loginInfo.Login.LoginProvider, user.Id);
                    }
                }

                if (shouldSignIn)
                {
                    //sign in
                    await SignInManager.SignInAsync(user, isPersistent: false, rememberBrowser: false);
                }
            }
            else
            {
                if (await AutoLinkAndSignInExternalAccount(loginInfo, autoLinkOptions) == false)
                {
                    ViewData.SetExternalSignInError(new[] { "The requested provider (" + loginInfo.Login.LoginProvider + ") has not been linked to an account" });
                }

                //Remove the cookie otherwise this message will keep appearing
                if (Response.Cookies[Constants.Security.BackOfficeExternalCookieName] != null)
                {
                    Response.Cookies[Constants.Security.BackOfficeExternalCookieName].Expires = DateTime.MinValue;
                }
            }

            return response();
        }

        private async Task<bool> AutoLinkAndSignInExternalAccount(ExternalLoginInfo loginInfo, ExternalSignInAutoLinkOptions autoLinkOptions)
        {
            if (autoLinkOptions == null)
                return false;

            if (autoLinkOptions.ShouldAutoLinkExternalAccount(UmbracoContext, loginInfo) == false)
                return true;

            //we are allowing auto-linking/creating of local accounts
            if (loginInfo.Email.IsNullOrWhiteSpace())
            {
                ViewData.SetExternalSignInError(new[] { "The requested provider (" + loginInfo.Login.LoginProvider + ") has not provided an email address, the account cannot be linked." });
            }
            else
            {
                //Now we need to perform the auto-link, so first we need to lookup/create a user with the email address
                var foundByEmail = Services.UserService.GetByEmail(loginInfo.Email);
                if (foundByEmail != null)
                {
                    ViewData.SetExternalSignInError(new[] { "A user with this email address already exists locally. You will need to login locally to Umbraco and link this external provider: " + loginInfo.Login.LoginProvider });
                }
                else
                {
                    if (loginInfo.Email.IsNullOrWhiteSpace()) throw new InvalidOperationException("The Email value cannot be null");
                    if (loginInfo.ExternalIdentity.Name.IsNullOrWhiteSpace()) throw new InvalidOperationException("The Name value cannot be null");

                    var groups = Services.UserService.GetUserGroupsByAlias(autoLinkOptions.GetDefaultUserGroups(UmbracoContext, loginInfo));

                    var autoLinkUser = BackOfficeIdentityUser.CreateNew(
                        GlobalSettings,
                        loginInfo.Email,
                        loginInfo.Email,
                        autoLinkOptions.GetDefaultCulture(UmbracoContext, loginInfo));
                    autoLinkUser.Name = loginInfo.ExternalIdentity.Name;
                    foreach (var userGroup in groups)
                    {
                        autoLinkUser.AddRole(userGroup.Alias);
                    }

                    //call the callback if one is assigned
                    if (autoLinkOptions.OnAutoLinking != null)
                    {
                        autoLinkOptions.OnAutoLinking(autoLinkUser, loginInfo);
                    }

                    var userCreationResult = await UserManager.CreateAsync(autoLinkUser);

                    if (userCreationResult.Succeeded == false)
                    {
                        ViewData.SetExternalSignInError(userCreationResult.Errors);
                    }
                    else
                    {
                        var linkResult = await UserManager.AddLoginAsync(autoLinkUser.Id, loginInfo.Login);
                        if (linkResult.Succeeded == false)
                        {
                            ViewData.SetExternalSignInError(linkResult.Errors);

                            //If this fails, we should really delete the user since it will be in an inconsistent state!
                            var deleteResult = await UserManager.DeleteAsync(autoLinkUser);
                            if (deleteResult.Succeeded == false)
                            {
                                //DOH! ... this isn't good, combine all errors to be shown
                                ViewData.SetExternalSignInError(linkResult.Errors.Concat(deleteResult.Errors));
                            }
                        }
                        else
                        {
                            //sign in
                            await SignInManager.SignInAsync(autoLinkUser, isPersistent: false, rememberBrowser: false);
                        }
                    }
                }

            }
            return true;
        }

        private ActionResult RedirectToLocal(string returnUrl)
        {
            if (Url.IsLocalUrl(returnUrl))
            {
                return Redirect(returnUrl);
            }
            return Redirect("/");
        }

        // Used for XSRF protection when adding external logins
        private const string XsrfKey = "XsrfId";

        private class ChallengeResult : HttpUnauthorizedResult
        {
            public ChallengeResult(string provider, string redirectUri, string userId = null)
            {
                LoginProvider = provider;
                RedirectUri = redirectUri;
                UserId = userId;
            }

            private string LoginProvider { get; set; }
            private string RedirectUri { get; set; }
            private string UserId { get; set; }

            public override void ExecuteResult(ControllerContext context)
            {
                //Ensure the forms auth module doesn't do a redirect!
                context.HttpContext.Response.SuppressFormsAuthenticationRedirect = true;

                var owinCtx = context.HttpContext.GetOwinContext();

                //First, see if a custom challenge result callback is specified for the provider
                // and use it instead of the default if one is supplied.
                var loginProvider = owinCtx.Authentication
                    .GetExternalAuthenticationTypes()
                    .FirstOrDefault(p => p.AuthenticationType == LoginProvider);
                if (loginProvider != null)
                {
                    var providerChallengeResult = loginProvider.GetSignInChallengeResult(owinCtx);
                    if (providerChallengeResult != null)
                    {
                        owinCtx.Authentication.Challenge(providerChallengeResult, LoginProvider);
                        return;
                    }
                }

                var properties = new AuthenticationProperties() { RedirectUri = RedirectUri.EnsureEndsWith('/') };
                if (UserId != null)
                {
                    properties.Dictionary[XsrfKey] = UserId;
                }
                owinCtx.Authentication.Challenge(properties, LoginProvider);
            }
        }
    }
}<|MERGE_RESOLUTION|>--- conflicted
+++ resolved
@@ -71,14 +71,10 @@
             IIOHelper ioHelper,
             TreeCollection treeCollection,
             IHostingEnvironment hostingEnvironment,
-<<<<<<< HEAD
             IHttpContextAccessor httpContextAccessor,
             IRuntimeSettings settings)
-            : base(globalSettings, umbracoContextAccessor, services, appCaches, profilingLogger, umbracoHelper)
-=======
-            IHttpContextAccessor httpContextAccessor)
             : base(globalSettings, umbracoContextAccessor, services, appCaches, profilingLogger)
->>>>>>> 84f19e09
+
         {
             _manifestParser = manifestParser;
             _features = features;
