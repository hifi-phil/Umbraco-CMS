--- conflicted
+++ resolved
@@ -120,19 +120,6 @@
         }
 
         /// <summary>
-<<<<<<< HEAD
-        /// Returns the current user's unique session id - used to mitigate csrf attacks or any other reason to validate a request
-        /// </summary>
-        /// <returns></returns>
-        public virtual string GetSessionId()
-        {
-            var identity = _httpContextAccessor.HttpContext.GetCurrentIdentity(false);
-            return identity?.SessionId;
-        }
-
-        /// <summary>
-=======
->>>>>>> 6ccd6369
         /// Validates the currently logged in user and ensures they are not timed out
         /// </summary>
         /// <returns></returns>
