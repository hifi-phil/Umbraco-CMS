--- conflicted
+++ resolved
@@ -42,13 +42,8 @@
             IContentSection contentSettings,
             IGlobalSettings globalSettings,
             // TODO: This could probably be optional?
-<<<<<<< HEAD
             IPasswordConfiguration passwordConfiguration,
-            IPasswordGenerator passwordGenerator,
             IIpResolver ipResolver)
-=======
-            IPasswordConfiguration passwordConfiguration)
->>>>>>> 13e04bcf
         {
             if (services == null) throw new ArgumentNullException(nameof(services));
 
@@ -62,13 +57,8 @@
                     mapper,
                     contentSettings,
                     globalSettings,
-<<<<<<< HEAD
                     passwordConfiguration,
-                    passwordGenerator,
                     ipResolver));
-=======
-                    passwordConfiguration));
->>>>>>> 13e04bcf
 
             app.SetBackOfficeUserManagerType<BackOfficeUserManager, BackOfficeIdentityUser>();
 
@@ -92,13 +82,8 @@
             IGlobalSettings globalSettings,
             BackOfficeUserStore customUserStore,
             // TODO: This could probably be optional?
-<<<<<<< HEAD
             IPasswordConfiguration passwordConfiguration,
-            IPasswordGenerator passwordGenerator,
             IIpResolver ipResolver)
-=======
-            IPasswordConfiguration passwordConfiguration)
->>>>>>> 13e04bcf
         {
             if (runtimeState == null) throw new ArgumentNullException(nameof(runtimeState));
             if (customUserStore == null) throw new ArgumentNullException(nameof(customUserStore));
@@ -109,13 +94,8 @@
                     options,
                     customUserStore,
                     contentSettings,
-<<<<<<< HEAD
                     passwordConfiguration,
-                    passwordGenerator,
                     ipResolver));
-=======
-                    passwordConfiguration));
->>>>>>> 13e04bcf
 
             app.SetBackOfficeUserManagerType<BackOfficeUserManager, BackOfficeIdentityUser>();
 
