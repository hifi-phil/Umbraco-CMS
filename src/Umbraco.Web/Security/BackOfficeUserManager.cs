--- conflicted
+++ resolved
@@ -27,15 +27,9 @@
             IUserStore<BackOfficeIdentityUser, int> store,
             IdentityFactoryOptions<BackOfficeUserManager> options,
             IContentSection contentSectionConfig,
-<<<<<<< HEAD
             IPasswordConfiguration passwordConfiguration,
-            IPasswordGenerator passwordGenerator,
             IIpResolver ipResolver)
-            : base(store, passwordConfiguration, passwordGenerator, ipResolver)
-=======
-            IPasswordConfiguration passwordConfiguration)
-            : base(store, passwordConfiguration)
->>>>>>> 13e04bcf
+            : base(store, passwordConfiguration, ipResolver)
         {
             if (options == null) throw new ArgumentNullException("options");
             InitUserManager(this, passwordConfiguration, options.DataProtectionProvider, contentSectionConfig);
@@ -62,24 +56,15 @@
             UmbracoMapper mapper,
             IContentSection contentSectionConfig,
             IGlobalSettings globalSettings,
-<<<<<<< HEAD
             IPasswordConfiguration passwordConfiguration,
-            IPasswordGenerator passwordGenerator,
             IIpResolver ipResolver)
-=======
-            IPasswordConfiguration passwordConfiguration)
->>>>>>> 13e04bcf
         {
             if (options == null) throw new ArgumentNullException("options");
             if (userService == null) throw new ArgumentNullException("userService");
             if (externalLoginService == null) throw new ArgumentNullException("externalLoginService");
 
             var store = new BackOfficeUserStore(userService, entityService, externalLoginService, globalSettings, mapper);
-<<<<<<< HEAD
-            var manager = new BackOfficeUserManager(store, options, contentSectionConfig, passwordConfiguration, passwordGenerator, ipResolver);
-=======
-            var manager = new BackOfficeUserManager(store, options, contentSectionConfig, passwordConfiguration);
->>>>>>> 13e04bcf
+            var manager = new BackOfficeUserManager(store, options, contentSectionConfig, passwordConfiguration, ipResolver);
             return manager;
         }
 
@@ -95,17 +80,10 @@
             IdentityFactoryOptions<BackOfficeUserManager> options,
             BackOfficeUserStore customUserStore,
             IContentSection contentSectionConfig,
-<<<<<<< HEAD
             IPasswordConfiguration passwordConfiguration,
-            IPasswordGenerator passwordGenerator,
             IIpResolver ipResolver)
         {
-            var manager = new BackOfficeUserManager(customUserStore, options, contentSectionConfig, passwordConfiguration, passwordGenerator, ipResolver);
-=======
-            IPasswordConfiguration passwordConfiguration)
-        {
-            var manager = new BackOfficeUserManager(customUserStore, options, contentSectionConfig, passwordConfiguration);
->>>>>>> 13e04bcf
+            var manager = new BackOfficeUserManager(customUserStore, options, contentSectionConfig, passwordConfiguration, ipResolver);
             return manager;
         }
         #endregion
@@ -122,21 +100,12 @@
         private PasswordGenerator _passwordGenerator;
 
         public BackOfficeUserManager(IUserStore<T, int> store,
-<<<<<<< HEAD
             IPasswordConfiguration passwordConfiguration,
-            IPasswordGenerator passwordGenerator,
             IIpResolver ipResolver)
             : base(store)
         {
             PasswordConfiguration = passwordConfiguration;
-            PasswordGenerator = passwordGenerator;
             IpResolver = ipResolver;
-=======
-            IPasswordConfiguration passwordConfiguration)
-            : base(store)
-        {
-            PasswordConfiguration = passwordConfiguration;
->>>>>>> 13e04bcf
         }
 
         #region What we support do not currently
@@ -273,13 +242,7 @@
         /// </summary>
         public IBackOfficeUserPasswordChecker BackOfficeUserPasswordChecker { get; set; }
         public IPasswordConfiguration PasswordConfiguration { get; }
-<<<<<<< HEAD
-        public IPasswordGenerator PasswordGenerator { get; }
         public IIpResolver IpResolver { get; }
-=======
-
-
->>>>>>> 13e04bcf
 
         /// <summary>
         /// Helper method to generate a password for a user based on the current password validator
@@ -287,12 +250,8 @@
         /// <returns></returns>
         public string GeneratePassword()
         {
-<<<<<<< HEAD
-            var password = PasswordGenerator.GeneratePassword(PasswordConfiguration);
-=======
             if (_passwordGenerator == null) _passwordGenerator = new PasswordGenerator(PasswordConfiguration);
             var password = _passwordGenerator.GeneratePassword();
->>>>>>> 13e04bcf
             return password;
         }
 
@@ -601,15 +560,6 @@
             OnPasswordChanged(new IdentityAuditEventArgs(AuditEvent.PasswordChanged, IpResolver.GetCurrentRequestIpAddress(), affectedUser: userId));
         }
 
-<<<<<<< HEAD
-        // TODO: I don't think this is required anymore since from 7.7 we no longer display the reset password checkbox since that didn't make sense.
-        internal void RaisePasswordResetEvent(int userId)
-        {
-            OnPasswordReset(new IdentityAuditEventArgs(AuditEvent.PasswordReset, IpResolver.GetCurrentRequestIpAddress(), affectedUser: userId));
-        }
-
-=======
->>>>>>> 13e04bcf
         internal void RaiseResetAccessFailedCountEvent(int userId)
         {
             OnResetAccessFailedCount(new IdentityAuditEventArgs(AuditEvent.ResetAccessFailedCount, IpResolver.GetCurrentRequestIpAddress(), affectedUser: userId));
