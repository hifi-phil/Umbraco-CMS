--- conflicted
+++ resolved
@@ -109,12 +109,9 @@
     <Compile Include="AspNetHttpContextAccessor.cs" />
     <Compile Include="Cache\ContentCacheRefresher.cs" />
     <Compile Include="Cache\UserGroupCacheRefresher.cs" />
-<<<<<<< HEAD
     <Compile Include="Cache\UserGroupPermissionsCacheRefresher.cs" />
     <Compile Include="Composing\Composers\InstallerComposer.cs" />
     <Compile Include="Composing\LightInject\LightInjectContainer.cs" />
-=======
->>>>>>> 69f4f0c8
     <Compile Include="Components\BackOfficeUserAuditEventsComponent.cs" />
     <Compile Include="Editors\BackOfficePreviewModel.cs" />
     <Compile Include="Media\Exif\BitConverterEx.cs" />
