--- conflicted
+++ resolved
@@ -154,13 +154,10 @@
     <Compile Include="Editors\MacrosController.cs" />
     <Compile Include="Editors\RelationTypeController.cs" />
     <Compile Include="Editors\TinyMceController.cs" />
-<<<<<<< HEAD
     <Compile Include="FrameworkMarchal.cs" />
     <Compile Include="Hosting\AspNetHostingEnvironment.cs" />
     <Compile Include="HttpContextExtensions.cs" />
-=======
     <Compile Include="ImageCropperTemplateCoreExtensions.cs" />
->>>>>>> 43094891
     <Compile Include="IUmbracoContextFactory.cs" />
     <Compile Include="Install\ChangesMonitor.cs" />
     <Compile Include="Logging\OwinLogger.cs" />
@@ -171,21 +168,12 @@
     <Compile Include="Logging\WebProfilerProvider.cs" />
     <Compile Include="Macros\IMacroRenderer.cs" />
     <Compile Include="Migrations\PostMigrations\PublishedSnapshotRebuilder.cs" />
-<<<<<<< HEAD
     <Compile Include="Models\ContentEditing\UserInvite.cs" />
     <Compile Include="Models\Identity\BackOfficeIdentityUser.cs" />
     <Compile Include="Models\Identity\IdentityMapDefinition.cs" />
     <Compile Include="Models\Identity\IdentityUser.cs" />
     <Compile Include="Models\Identity\UserLoginInfoWrapper.cs" />
-=======
-    <Compile Include="Models\AnchorsModel.cs" />
-    <Compile Include="Models\ContentEditing\DataTypeReferences.cs" />
-    <Compile Include="Models\ContentEditing\LinkDisplay.cs" />
-    <Compile Include="Models\ContentEditing\MacroDisplay.cs" />
-    <Compile Include="Models\ContentEditing\MacroParameterDisplay.cs" />
-    <Compile Include="Models\ContentEditing\UrlAndAnchors.cs" />
     <Compile Include="Models\ImageProcessorImageUrlGenerator.cs" />
->>>>>>> 43094891
     <Compile Include="Models\Mapping\CommonMapper.cs" />
     <Compile Include="Models\Mapping\ContentMapDefinition.cs" />
     <Compile Include="Models\Mapping\ContentPropertyBasicMapper.cs" />
