--- conflicted
+++ resolved
@@ -174,16 +174,13 @@
     <Compile Include="Models\ContentEditing\ContentDomainsAndCulture.cs" />
     <Compile Include="Models\ContentEditing\ContentSavedState.cs" />
     <Compile Include="Models\Mapping\ContentSavedStateResolver.cs" />
-<<<<<<< HEAD
     <Compile Include="Mvc\ContainerControllerFactory.cs" />
-=======
     <Compile Include="OwinExtensions.cs" />
     <Compile Include="Security\BackOfficeCookieAuthenticationProvider.cs" />
     <Compile Include="Security\BackOfficeSignInManager.cs" />
     <Compile Include="Security\BackOfficeUserManager.cs" />
     <Compile Include="Security\SessionIdValidator.cs" />
     <Compile Include="UI\JavaScript\ClientDependencyConfiguration.cs" />
->>>>>>> 0d5bf5e9
     <Compile Include="WebApi\HttpActionContextExtensions.cs" />
     <Compile Include="Models\ContentEditing\IContentSave.cs" />
     <Compile Include="WebApi\TrimModelBinder.cs" />
