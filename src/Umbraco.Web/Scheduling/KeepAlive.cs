--- conflicted
+++ resolved
@@ -2,10 +2,7 @@
 using System.Net;
 using Umbraco.Core;
 using Umbraco.Core.Configuration;
-<<<<<<< HEAD
 using Umbraco.Core.Configuration.UmbracoSettings;
-=======
->>>>>>> 864994a5
 using Umbraco.Core.Logging;
 using Umbraco.Core.Sync;
 
@@ -13,7 +10,6 @@
 {
     internal class KeepAlive
     {
-<<<<<<< HEAD
         public static void Start(ApplicationContext appContext, IUmbracoSettingsSection settings)
         {
             using (DisposableTimer.DebugDuration<KeepAlive>(() => "Keep alive executing", () => "Keep alive complete"))
@@ -21,13 +17,6 @@
                 var umbracoBaseUrl = ServerEnvironmentHelper.GetCurrentServerUmbracoBaseUrl(
                     appContext,
                     settings);
-=======
-        public static void Start(ApplicationContext appContext)
-        {
-            using (DisposableTimer.DebugDuration<KeepAlive>(() => "Keep alive executing", () => "Keep alive complete"))
-            {                
-                var umbracoBaseUrl = ServerEnvironmentHelper.GetCurrentServerUmbracoBaseUrl(appContext);
->>>>>>> 864994a5
 
                 if (string.IsNullOrWhiteSpace(umbracoBaseUrl))
                 {
@@ -46,13 +35,9 @@
                     }
                     catch (Exception ee)
                     {
-<<<<<<< HEAD
-                        LogHelper.Error<KeepAlive>("Error in ping", ee);
-=======
                         LogHelper.Error<KeepAlive>(
                         string.Format("Error in ping. The base url used in the request was: {0}, see http://our.umbraco.org/documentation/Using-Umbraco/Config-files/umbracoSettings/#ScheduledTasks documentation for details on setting a baseUrl if this is in error", umbracoBaseUrl)
                         , ee);
->>>>>>> 864994a5
                     }
                 }
             }
