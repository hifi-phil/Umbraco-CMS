--- conflicted
+++ resolved
@@ -1,307 +1,289 @@
-﻿using System;
-using System.Web;
-using Umbraco.Core;
-using Umbraco.Web.Routing;
-using Umbraco.Web.Services;
-using umbraco;
-using umbraco.IO;
-using umbraco.presentation;
-using umbraco.presentation.LiveEditing;
-using umbraco.BasePages;
-using umbraco.cms.businesslogic.web;
-using umbraco.BusinessLogic;
-using System.Xml;
-using umbraco.presentation.preview;
-using Examine.Providers;
-using Examine;
-
-namespace Umbraco.Web
-{
-
-    /// <summary>
-    /// Class that encapsulates Umbraco information of a specific HTTP request
-    /// </summary>
-    public class UmbracoContext
-    {
-
-        private const string HttpContextItemName = "Umbraco.Web.UmbracoContext";
-        private static readonly object Locker = new object();
-
-        private PreviewContent _previewContent;
-
-        /// <summary>
-        /// Used if not running in a web application (no real HttpContext)
-        /// </summary>
-        private static UmbracoContext _umbracoContext;
-
-    	/// <summary>
-    	/// Creates a new Umbraco context.
-    	/// </summary>
-    	/// <param name="httpContext"></param>
-    	/// <param name="applicationContext"> </param>
-    	/// <param name="routesCache"> </param>
-    	internal UmbracoContext(
-			HttpContextBase httpContext, 
-			ApplicationContext applicationContext,
-			IRoutesCache routesCache)
-        {
-            if (httpContext == null) throw new ArgumentNullException("httpContext");
-            if (applicationContext == null) throw new ArgumentNullException("applicationContext");
-
-            HttpContext = httpContext;            
-            Application = applicationContext;
-        	RoutesCache = routesCache;
-
-<<<<<<< HEAD
-            //Consider moving these two contexts to the constructor for proper DI
-    	    Services = ServiceContext.Current;
-    	    DatabaseContext = DatabaseContext.Current;
-
-			// set the urls
-			this.RequestUrl = httpContext.Request.Url;
-			//RawUrl gets preserved across rewrites
-			this.ClientUrl = UriUtility.ToFullUrl(httpContext.Request.RawUrl, httpContext);
-
-			//// from IIS Rewrite Module documentation:
-			//// "The URL Rewrite Module preserves the original requested URL path in the following server variables:
-			//// - HTTP_X_ORIGINAL_URL – this server variable contains the original URL in decoded format;
-			//// - UNENCODED_URL – this server variable contains the original URL exactly as it was requested by a Web client, with all original encoding preserved."
-			////
-			//// see also http://forums.iis.net/t/1152581.aspx
-			////
-			//var iisOrig = httpContext.Request.ServerVariables["HTTP_X_ORIGINAL_URL"];
-			//if (!string.IsNullOrWhiteSpace(iisOrig))
-			//    this.ClientUrl = new Uri(iisOrig); 
-=======
-			// set the urls...
-			//original request url
-			this.OriginalRequestUrl = httpContext.Request.Url;
-			//cleaned request url
-			this.CleanedUmbracoUrl = UriUtility.UriToUmbraco(this.OriginalRequestUrl);
-			
->>>>>>> f9aa4b28
-        }
-
-        /// <summary>
-        /// Gets the current Umbraco Context.
-        /// </summary>
-		public static UmbracoContext Current
-        {
-            get
-            {
-                //if we have a real context then return the request based object
-                if (System.Web.HttpContext.Current != null)
-                {
-                    return (UmbracoContext)System.Web.HttpContext.Current.Items[HttpContextItemName];
-                }
-
-                //return the object if not running in a real HttpContext
-                return _umbracoContext;
-            }
-
-            set
-            {
-                lock (Locker)
-                {
-                    //if running in a real HttpContext, this can only be set once
-                    if (System.Web.HttpContext.Current != null && Current != null)
-                    {
-                        throw new ApplicationException("The current httpContext can only be set once during a request.");
-                    }
-
-                    //if there is an HttpContext, return the item
-                    if (System.Web.HttpContext.Current != null)
-                    {
-                        System.Web.HttpContext.Current.Items[HttpContextItemName] = value;
-                    }
-                    else
-                    {
-                        _umbracoContext = value;
-                    }
-                }
-            }
-        }
-
-        /// <summary>
-        /// Gets the current ApplicationContext
-        /// </summary>
-        public ApplicationContext Application { get; private set; }
-
-        /// <summary>
-        /// Gets the current ServiceContext, which exposes the various services
-        /// </summary>
-        public ServiceContext Services { get; private set; }
-
-        /// <summary>
-        /// Gets the current ServiceContext, which exposes the various services
-        /// </summary>
-        public DatabaseContext DatabaseContext { get; private set; }
-
-        /// <summary>
-        /// Gets the <see cref="IRoutesCache"/>
-        /// </summary>
-		internal IRoutesCache RoutesCache { get; private set; }
-		
-	    /// <summary>
-	    /// Gets the uri that is handled by ASP.NET after server-side rewriting took place.
-	    /// </summary>
-		internal Uri OriginalRequestUrl { get; private set; }
-
-		/// <summary>
-		/// Gets the cleaned up url that is handled by Umbraco.
-		/// </summary>
-		/// <remarks>That is, lowercase, no trailing slash after path, no .aspx...</remarks>
-		internal Uri CleanedUmbracoUrl { get; private set; }
-
-    	private Func<XmlDocument> _xmlDelegate; 
-
-		/// <summary>
-		/// Gets/sets the delegate used to retreive the Xml content, generally the setter is only used for unit tests
-		/// and by default if it is not set will use the standard delegate which ONLY works when in the context an Http Request
-		/// </summary>
-		/// <remarks>
-		/// If not defined, we will use the standard delegate which ONLY works when in the context an Http Request
-		/// mostly because the 'content' object heavily relies on HttpContext, SQL connections and a bunch of other stuff
-		/// that when run inside of a unit test fails.
-		/// </remarks>
-    	internal Func<XmlDocument> GetXmlDelegate
-    	{
-    		get
-    		{				
-    			return _xmlDelegate ?? (_xmlDelegate = () =>
-    				{
-    					if (InPreviewMode)
-    					{
-    						if (_previewContent == null)
-    						{
-    							_previewContent = new PreviewContent(UmbracoUser, new Guid(StateHelper.Cookies.Preview.GetValue()), true);
-    							if (_previewContent.ValidPreviewSet)
-    								_previewContent.LoadPreviewset();
-    						}
-    						if (_previewContent.ValidPreviewSet)
-    							return _previewContent.XmlContent;
-    					}
-    					return content.Instance.XmlContent;
-    				});
-    		}
-			set { _xmlDelegate = value; }
-    	} 
-
-        /// <summary>
-        /// Returns the XML Cache document
-        /// </summary>
-        /// <returns></returns>
-        /// <remarks>
-        /// This is marked internal for now because perhaps we might return a wrapper like CacheData so that it doesn't have a reliance
-        /// specifically on XML.
-        /// </remarks>
-        internal XmlDocument GetXml()
-        {
-        	return GetXmlDelegate();
-        }
-
-		/// <summary>
-		/// Boolean value indicating whether the current request is a front-end umbraco request
-		/// </summary>
-		public bool IsFrontEndUmbracoRequest
-		{
-			get { return PublishedContentRequest != null; }
-		}
-
-		/// <summary>
-		/// A shortcut to the UmbracoContext's RoutingContext's NiceUrlProvider
-		/// </summary>
-		/// <remarks>
-		/// If the RoutingContext is null, this will throw an exception.
-		/// </remarks>
-    	internal NiceUrlProvider NiceUrlProvider
-    	{
-    		get
-    		{
-    			if (RoutingContext == null)
-					throw new InvalidOperationException("Cannot access the NiceUrlProvider when the UmbracoContext's RoutingContext is null");
-    			return RoutingContext.NiceUrlProvider;
-    		}
-    	}
-
-		/// <summary>
-		/// Gets/sets the RoutingContext object
-		/// </summary>
-		internal RoutingContext RoutingContext { get; set; }	
-
-		/// <summary>
-		/// Gets/sets the PublishedContentRequest object
-		/// </summary>
-		internal PublishedContentRequest PublishedContentRequest { get; set; }	
-
-        /// <summary>
-        /// Exposes the HttpContext for the current request
-        /// </summary>
-        public HttpContextBase HttpContext { get; private set; }
-
-        /// <summary>
-        /// Gets a value indicating whether the request has debugging enabled
-        /// </summary>
-        /// <value><c>true</c> if this instance is debug; otherwise, <c>false</c>.</value>
-        public bool IsDebug
-        {
-            get
-            {
-                return GlobalSettings.DebugMode && (!string.IsNullOrEmpty(HttpContext.Request["umbdebugshowtrace"]) || !string.IsNullOrEmpty(HttpContext.Request["umbdebug"]));
-            }
-        }
-
-        /// <summary>
-        /// Gets the current page ID, or <c>null</c> if no page ID is available (e.g. a custom page).
-        /// </summary>
-        public int? PageId
-        {
-            get
-            {
-                try
-                {
-                    //TODO: this should be done with a wrapper: http://issues.umbraco.org/issue/U4-61
-                    return int.Parse(HttpContext.Items["pageID"].ToString());
-                }
-                catch
-                {
-                    return null;
-                }
-            }
-        }
-
-        /// <summary>
-        /// Gets the current logged in Umbraco user (editor).
-        /// </summary>
-        /// <value>The Umbraco user object or null</value>
-        public User UmbracoUser
-        {
-            get
-            {
-                return UmbracoEnsuredPage.CurrentUser;
-            }
-
-        }
-
-        /// <summary>
-        /// Determines whether the current user is in a preview mode and browsing the site (ie. not in the admin UI)
-        /// </summary>
-        public bool InPreviewMode
-        {
-            get
-            {
-                if (HttpContext.Request == null || HttpContext.Request.Url == null)
-                    return false;
-
-                var currentUrl = HttpContext.Request.Url.AbsolutePath;
-                // zb-00004 #29956 : refactor cookies names & handling
-                return
-                    StateHelper.Cookies.Preview.HasValue // has preview cookie
-                    && UmbracoUser != null // has user
-					&& !currentUrl.StartsWith(Umbraco.Core.IO.IOHelper.ResolveUrl(Umbraco.Core.IO.SystemDirectories.Umbraco)); // is not in admin UI
-            }
-        }   
-        
-
-    }
+﻿using System;
+using System.Web;
+using Umbraco.Core;
+using Umbraco.Web.Routing;
+using Umbraco.Web.Services;
+using umbraco;
+using umbraco.IO;
+using umbraco.presentation;
+using umbraco.presentation.LiveEditing;
+using umbraco.BasePages;
+using umbraco.cms.businesslogic.web;
+using umbraco.BusinessLogic;
+using System.Xml;
+using umbraco.presentation.preview;
+using Examine.Providers;
+using Examine;
+
+namespace Umbraco.Web
+{
+
+    /// <summary>
+    /// Class that encapsulates Umbraco information of a specific HTTP request
+    /// </summary>
+    public class UmbracoContext
+    {
+
+        private const string HttpContextItemName = "Umbraco.Web.UmbracoContext";
+        private static readonly object Locker = new object();
+
+        private PreviewContent _previewContent;
+
+        /// <summary>
+        /// Used if not running in a web application (no real HttpContext)
+        /// </summary>
+        private static UmbracoContext _umbracoContext;
+
+    	/// <summary>
+    	/// Creates a new Umbraco context.
+    	/// </summary>
+    	/// <param name="httpContext"></param>
+    	/// <param name="applicationContext"> </param>
+    	/// <param name="routesCache"> </param>
+    	internal UmbracoContext(
+			HttpContextBase httpContext, 
+			ApplicationContext applicationContext,
+			IRoutesCache routesCache)
+        {
+            if (httpContext == null) throw new ArgumentNullException("httpContext");
+            if (applicationContext == null) throw new ArgumentNullException("applicationContext");
+
+            HttpContext = httpContext;            
+            Application = applicationContext;
+        	RoutesCache = routesCache;
+
+            //Consider moving these two contexts to the constructor for proper DI
+    	    Services = ServiceContext.Current;
+    	    DatabaseContext = DatabaseContext.Current;
+
+			// set the urls...
+			//original request url
+			this.OriginalRequestUrl = httpContext.Request.Url;
+			//cleaned request url
+			this.CleanedUmbracoUrl = UriUtility.UriToUmbraco(this.OriginalRequestUrl);
+			
+        }
+
+        /// <summary>
+        /// Gets the current Umbraco Context.
+        /// </summary>
+		public static UmbracoContext Current
+        {
+            get
+            {
+                //if we have a real context then return the request based object
+                if (System.Web.HttpContext.Current != null)
+                {
+                    return (UmbracoContext)System.Web.HttpContext.Current.Items[HttpContextItemName];
+                }
+
+                //return the object if not running in a real HttpContext
+                return _umbracoContext;
+            }
+
+            set
+            {
+                lock (Locker)
+                {
+                    //if running in a real HttpContext, this can only be set once
+                    if (System.Web.HttpContext.Current != null && Current != null)
+                    {
+                        throw new ApplicationException("The current httpContext can only be set once during a request.");
+                    }
+
+                    //if there is an HttpContext, return the item
+                    if (System.Web.HttpContext.Current != null)
+                    {
+                        System.Web.HttpContext.Current.Items[HttpContextItemName] = value;
+                    }
+                    else
+                    {
+                        _umbracoContext = value;
+                    }
+                }
+            }
+        }
+
+        /// <summary>
+        /// Gets the current ApplicationContext
+        /// </summary>
+        public ApplicationContext Application { get; private set; }
+
+        /// <summary>
+        /// Gets the current ServiceContext, which exposes the various services
+        /// </summary>
+        public ServiceContext Services { get; private set; }
+
+        /// <summary>
+        /// Gets the current ServiceContext, which exposes the various services
+        /// </summary>
+        public DatabaseContext DatabaseContext { get; private set; }
+
+        /// <summary>
+        /// Gets the <see cref="IRoutesCache"/>
+        /// </summary>
+		internal IRoutesCache RoutesCache { get; private set; }
+		
+	    /// <summary>
+	    /// Gets the uri that is handled by ASP.NET after server-side rewriting took place.
+	    /// </summary>
+		internal Uri OriginalRequestUrl { get; private set; }
+
+		/// <summary>
+		/// Gets the cleaned up url that is handled by Umbraco.
+		/// </summary>
+		/// <remarks>That is, lowercase, no trailing slash after path, no .aspx...</remarks>
+		internal Uri CleanedUmbracoUrl { get; private set; }
+
+    	private Func<XmlDocument> _xmlDelegate; 
+
+		/// <summary>
+		/// Gets/sets the delegate used to retreive the Xml content, generally the setter is only used for unit tests
+		/// and by default if it is not set will use the standard delegate which ONLY works when in the context an Http Request
+		/// </summary>
+		/// <remarks>
+		/// If not defined, we will use the standard delegate which ONLY works when in the context an Http Request
+		/// mostly because the 'content' object heavily relies on HttpContext, SQL connections and a bunch of other stuff
+		/// that when run inside of a unit test fails.
+		/// </remarks>
+    	internal Func<XmlDocument> GetXmlDelegate
+    	{
+    		get
+    		{				
+    			return _xmlDelegate ?? (_xmlDelegate = () =>
+    				{
+    					if (InPreviewMode)
+    					{
+    						if (_previewContent == null)
+    						{
+    							_previewContent = new PreviewContent(UmbracoUser, new Guid(StateHelper.Cookies.Preview.GetValue()), true);
+    							if (_previewContent.ValidPreviewSet)
+    								_previewContent.LoadPreviewset();
+    						}
+    						if (_previewContent.ValidPreviewSet)
+    							return _previewContent.XmlContent;
+    					}
+    					return content.Instance.XmlContent;
+    				});
+    		}
+			set { _xmlDelegate = value; }
+    	} 
+
+        /// <summary>
+        /// Returns the XML Cache document
+        /// </summary>
+        /// <returns></returns>
+        /// <remarks>
+        /// This is marked internal for now because perhaps we might return a wrapper like CacheData so that it doesn't have a reliance
+        /// specifically on XML.
+        /// </remarks>
+        internal XmlDocument GetXml()
+        {
+        	return GetXmlDelegate();
+        }
+
+		/// <summary>
+		/// Boolean value indicating whether the current request is a front-end umbraco request
+		/// </summary>
+		public bool IsFrontEndUmbracoRequest
+		{
+			get { return PublishedContentRequest != null; }
+		}
+
+		/// <summary>
+		/// A shortcut to the UmbracoContext's RoutingContext's NiceUrlProvider
+		/// </summary>
+		/// <remarks>
+		/// If the RoutingContext is null, this will throw an exception.
+		/// </remarks>
+    	internal NiceUrlProvider NiceUrlProvider
+    	{
+    		get
+    		{
+    			if (RoutingContext == null)
+					throw new InvalidOperationException("Cannot access the NiceUrlProvider when the UmbracoContext's RoutingContext is null");
+    			return RoutingContext.NiceUrlProvider;
+    		}
+    	}
+
+		/// <summary>
+		/// Gets/sets the RoutingContext object
+		/// </summary>
+		internal RoutingContext RoutingContext { get; set; }	
+
+		/// <summary>
+		/// Gets/sets the PublishedContentRequest object
+		/// </summary>
+		internal PublishedContentRequest PublishedContentRequest { get; set; }	
+
+        /// <summary>
+        /// Exposes the HttpContext for the current request
+        /// </summary>
+        public HttpContextBase HttpContext { get; private set; }
+
+        /// <summary>
+        /// Gets a value indicating whether the request has debugging enabled
+        /// </summary>
+        /// <value><c>true</c> if this instance is debug; otherwise, <c>false</c>.</value>
+        public bool IsDebug
+        {
+            get
+            {
+                return GlobalSettings.DebugMode && (!string.IsNullOrEmpty(HttpContext.Request["umbdebugshowtrace"]) || !string.IsNullOrEmpty(HttpContext.Request["umbdebug"]));
+            }
+        }
+
+        /// <summary>
+        /// Gets the current page ID, or <c>null</c> if no page ID is available (e.g. a custom page).
+        /// </summary>
+        public int? PageId
+        {
+            get
+            {
+                try
+                {
+                    //TODO: this should be done with a wrapper: http://issues.umbraco.org/issue/U4-61
+                    return int.Parse(HttpContext.Items["pageID"].ToString());
+                }
+                catch
+                {
+                    return null;
+                }
+            }
+        }
+
+        /// <summary>
+        /// Gets the current logged in Umbraco user (editor).
+        /// </summary>
+        /// <value>The Umbraco user object or null</value>
+        public User UmbracoUser
+        {
+            get
+            {
+                return UmbracoEnsuredPage.CurrentUser;
+            }
+
+        }
+
+        /// <summary>
+        /// Determines whether the current user is in a preview mode and browsing the site (ie. not in the admin UI)
+        /// </summary>
+        public bool InPreviewMode
+        {
+            get
+            {
+                if (HttpContext.Request == null || HttpContext.Request.Url == null)
+                    return false;
+
+                var currentUrl = HttpContext.Request.Url.AbsolutePath;
+                // zb-00004 #29956 : refactor cookies names & handling
+                return
+                    StateHelper.Cookies.Preview.HasValue // has preview cookie
+                    && UmbracoUser != null // has user
+					&& !currentUrl.StartsWith(Umbraco.Core.IO.IOHelper.ResolveUrl(Umbraco.Core.IO.SystemDirectories.Umbraco)); // is not in admin UI
+            }
+        }   
+        
+
+    }
 }