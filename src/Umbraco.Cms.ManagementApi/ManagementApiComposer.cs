--- conflicted
+++ resolved
@@ -59,28 +59,6 @@
 
         services.AddSwaggerGen(swaggerGenOptions =>
         {
-<<<<<<< HEAD
-            swaggerGenOptions.SwaggerDoc(
-                ApiDefaultDocumentName,
-                new OpenApiInfo
-                {
-                    Title = ApiTitle,
-                    Version = DefaultApiVersion.ToString(),
-                    Description = "This shows all APIs available in this version of Umbraco - including all the legacy apis that are available for backward compatibility"
-                });
-
-            swaggerGenOptions.DocInclusionPredicate((_, api) => !string.IsNullOrWhiteSpace(api.GroupName));
-
-            swaggerGenOptions.TagActionsBy(api => new [] { api.GroupName });
-
-            // see https://github.com/domaindrivendev/Swashbuckle.AspNetCore#change-operation-sort-order-eg-for-ui-sorting
-            string ActionSortKeySelector(ApiDescription apiDesc)
-                => $"{apiDesc.GroupName}_{apiDesc.ActionDescriptor.AttributeRouteInfo?.Template ?? apiDesc.ActionDescriptor.RouteValues["controller"]}_{apiDesc.ActionDescriptor.RouteValues["action"]}_{apiDesc.HttpMethod}";
-            swaggerGenOptions.OrderActionsBy(ActionSortKeySelector);
-
-            swaggerGenOptions.AddSecurityDefinition("OAuth", new OpenApiSecurityScheme
-            {
-=======
             swaggerGenOptions.CustomOperationIds(e =>
             {
                 var relativePath = e.RelativePath;
@@ -125,7 +103,6 @@
 
             swaggerGenOptions.AddSecurityDefinition("OAuth", new OpenApiSecurityScheme
             {
->>>>>>> 9b13a260
                 In = ParameterLocation.Header,
                 Name = "Umbraco",
                 Type = SecuritySchemeType.OAuth2,
