﻿using System;
using Umbraco.Core.Cache;
using Umbraco.Core.Composing.LightInject;
using Umbraco.Core.Configuration.Models;
using Umbraco.Core.Runtime;
using Umbraco.Extensions;
using Umbraco.Tests.Integration.Implementations;
using Umbraco.Tests.Integration.Testing;
using Umbraco.Web.Common.Builder;

namespace Umbraco.Tests.Integration.TestServerTest
{
    public static class UmbracoBuilderExtensions
    {
        /// <summary>
        /// Uses a test version of Umbraco Core with a test IRuntime
        /// </summary>
        /// <param name="builder"></param>
        /// <returns></returns>
        public static IUmbracoBuilder WithTestCore(this IUmbracoBuilder builder, TestHelper testHelper,
            LightInjectContainer container,
            Action<CoreRuntime, RuntimeEssentialsEventArgs> dbInstallEventHandler)
        {
            return builder.AddWith(nameof(global::Umbraco.Web.Common.Builder.UmbracoBuilderExtensions.WithCore),
<<<<<<< HEAD
                () =>
                {
                    builder.Services.AddUmbracoCore(
                        builder.WebHostEnvironment,
                        container,
                        typeof(UmbracoBuilderExtensions).Assembly,
                        AppCaches.NoCache, // Disable caches in integration tests
                        testHelper.GetLoggingConfiguration(),
                        (globalSettings, connectionStrings, umbVersion, ioHelper, logger, factory, profiler, hostingEnv,
                            backOfficeInfo, typeFinder, appCaches, dbProviderFactoryCreator) =>
                        {
                            var runtime = UmbracoIntegrationTest.CreateTestRuntime(
                                globalSettings,
                                connectionStrings,
                                umbVersion,
                                ioHelper,
                                logger,
                                factory,
                                profiler,
                                hostingEnv,
                                backOfficeInfo,
                                typeFinder,
                                appCaches,
                                dbProviderFactoryCreator,
                                testHelper.MainDom, // SimpleMainDom
                                dbInstallEventHandler); // DB Installation event handler
=======
                    () =>
                    {
                        builder.Services.AddUmbracoCore(
                            builder.WebHostEnvironment,
                            container,
                            typeof(UmbracoBuilderExtensions).Assembly,
                            AppCaches.NoCache, // Disable caches in integration tests
                            testHelper.GetLoggingConfiguration(),
                            builder.Config,
                            // TODO: Yep that's extremely ugly
                            (globalSettings, connectionStrings, umbVersion, ioHelper, logger, profiler, hostingEnv, backOfficeInfo, typeFinder, appCaches, dbProviderFactoryCreator) =>
                            {
                                var runtime = UmbracoIntegrationTest.CreateTestRuntime(
                                    globalSettings,
                                    connectionStrings,
                                    umbVersion,
                                    ioHelper,
                                    logger,
                                    profiler,
                                    hostingEnv,
                                    backOfficeInfo,
                                    typeFinder,
                                    appCaches,
                                    dbProviderFactoryCreator,
                                    testHelper.MainDom,         // SimpleMainDom
                                    dbInstallEventHandler);     // DB Installation event handler
>>>>>>> f6f0687b

                                return runtime;
                            },
                            out _);
                    });
        }
    }
}<|MERGE_RESOLUTION|>--- conflicted
+++ resolved
@@ -22,34 +22,6 @@
             Action<CoreRuntime, RuntimeEssentialsEventArgs> dbInstallEventHandler)
         {
             return builder.AddWith(nameof(global::Umbraco.Web.Common.Builder.UmbracoBuilderExtensions.WithCore),
-<<<<<<< HEAD
-                () =>
-                {
-                    builder.Services.AddUmbracoCore(
-                        builder.WebHostEnvironment,
-                        container,
-                        typeof(UmbracoBuilderExtensions).Assembly,
-                        AppCaches.NoCache, // Disable caches in integration tests
-                        testHelper.GetLoggingConfiguration(),
-                        (globalSettings, connectionStrings, umbVersion, ioHelper, logger, factory, profiler, hostingEnv,
-                            backOfficeInfo, typeFinder, appCaches, dbProviderFactoryCreator) =>
-                        {
-                            var runtime = UmbracoIntegrationTest.CreateTestRuntime(
-                                globalSettings,
-                                connectionStrings,
-                                umbVersion,
-                                ioHelper,
-                                logger,
-                                factory,
-                                profiler,
-                                hostingEnv,
-                                backOfficeInfo,
-                                typeFinder,
-                                appCaches,
-                                dbProviderFactoryCreator,
-                                testHelper.MainDom, // SimpleMainDom
-                                dbInstallEventHandler); // DB Installation event handler
-=======
                     () =>
                     {
                         builder.Services.AddUmbracoCore(
@@ -60,7 +32,7 @@
                             testHelper.GetLoggingConfiguration(),
                             builder.Config,
                             // TODO: Yep that's extremely ugly
-                            (globalSettings, connectionStrings, umbVersion, ioHelper, logger, profiler, hostingEnv, backOfficeInfo, typeFinder, appCaches, dbProviderFactoryCreator) =>
+                            (globalSettings, connectionStrings, umbVersion, ioHelper, logger, factory, profiler, hostingEnv, backOfficeInfo, typeFinder, appCaches, dbProviderFactoryCreator) =>
                             {
                                 var runtime = UmbracoIntegrationTest.CreateTestRuntime(
                                     globalSettings,
@@ -68,6 +40,7 @@
                                     umbVersion,
                                     ioHelper,
                                     logger,
+                                    factory,
                                     profiler,
                                     hostingEnv,
                                     backOfficeInfo,
@@ -76,7 +49,6 @@
                                     dbProviderFactoryCreator,
                                     testHelper.MainDom,         // SimpleMainDom
                                     dbInstallEventHandler);     // DB Installation event handler
->>>>>>> f6f0687b
 
                                 return runtime;
                             },
