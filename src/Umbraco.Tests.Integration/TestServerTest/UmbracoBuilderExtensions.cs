--- conflicted
+++ resolved
@@ -22,7 +22,6 @@
             Action<CoreRuntime, RuntimeEssentialsEventArgs> dbInstallEventHandler)
         {
             return builder.AddWith(nameof(global::Umbraco.Web.Common.Builder.UmbracoBuilderExtensions.WithCore),
-<<<<<<< HEAD
                     () =>
                     {
                         builder.Services.AddUmbracoCore(
@@ -33,10 +32,11 @@
                             testHelper.GetLoggingConfiguration(),
                             builder.Config,
                             // TODO: Yep that's extremely ugly
-                            (configs, umbVersion, ioHelper, logger, profiler, hostingEnv, backOfficeInfo, typeFinder, appCaches, dbProviderFactoryCreator) =>
+                            (globalSettings, connectionStrings,, umbVersion, ioHelper, logger, profiler, hostingEnv, backOfficeInfo, typeFinder, appCaches, dbProviderFactoryCreator) =>
                             {
                                 var runtime = UmbracoIntegrationTest.CreateTestRuntime(
-                                    configs,
+                                    globalSettings,
+                                    connectionStrings,
                                     umbVersion,
                                     ioHelper,
                                     logger,
@@ -53,38 +53,6 @@
                             },
                             out _);
                     });
-=======
-                () =>
-                {
-                    builder.Services.AddUmbracoCore(
-                        builder.WebHostEnvironment,
-                        container,
-                        typeof(UmbracoBuilderExtensions).Assembly,
-                        AppCaches.NoCache, // Disable caches in integration tests
-                        testHelper.GetLoggingConfiguration(),
-                        (globalSettings, connectionStrings, umbVersion, ioHelper, logger, profiler, hostingEnv,
-                            backOfficeInfo, typeFinder, appCaches, dbProviderFactoryCreator) =>
-                        {
-                            var runtime = UmbracoIntegrationTest.CreateTestRuntime(
-                                globalSettings,
-                                connectionStrings,
-                                umbVersion,
-                                ioHelper,
-                                logger,
-                                profiler,
-                                hostingEnv,
-                                backOfficeInfo,
-                                typeFinder,
-                                appCaches,
-                                dbProviderFactoryCreator,
-                                testHelper.MainDom, // SimpleMainDom
-                                dbInstallEventHandler); // DB Installation event handler
-
-                            return runtime;
-                        },
-                        out _);
-                });
->>>>>>> 9cfae2c9
         }
     }
 }