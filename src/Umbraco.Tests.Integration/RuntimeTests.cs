--- conflicted
+++ resolved
@@ -158,16 +158,10 @@
             host.Start();
         }
 
-<<<<<<< HEAD
         private LightInjectContainer GetUmbracoContainer(out UmbracoServiceProviderFactory serviceProviderFactory)
         {
             var container = new ServiceContainer(ContainerOptions.Default.Clone().WithMicrosoftSettings().WithAspNetCoreSettings());
             serviceProviderFactory = new UmbracoServiceProviderFactory(container);
-=======
-            // LightInject / Umbraco
-            var container = UmbracoServiceProviderFactory.CreateServiceContainer();
-            var serviceProviderFactory = new UmbracoServiceProviderFactory(container);
->>>>>>> bcc8dff8
             var umbracoContainer = serviceProviderFactory.GetContainer();
             return umbracoContainer;
         }
