--- conflicted
+++ resolved
@@ -261,13 +261,8 @@
             using (provider.CreateScope())
             {
                 var templateRepository = CreateRepository(provider);
-<<<<<<< HEAD
-                var globalSettings = new GlobalSettingsBuilder().Build();
+                var globalSettings = new GlobalSettings();
                 var tagRepository = new TagRepository(scopeAccessor, AppCaches.Disabled, ConsoleLoggerFactory.CreateLogger<TagRepository>());
-=======
-                var globalSettings = new GlobalSettings();
-                var tagRepository = new TagRepository(scopeAccessor, AppCaches.Disabled, Logger);
->>>>>>> 9a6b75d5
                 var commonRepository = new ContentTypeCommonRepository(scopeAccessor, templateRepository, AppCaches, ShortStringHelper);
                 var languageRepository = new LanguageRepository(scopeAccessor, AppCaches.Disabled, ConsoleLoggerFactory.CreateLogger<LanguageRepository>(), Microsoft.Extensions.Options.Options.Create(globalSettings));
                 var contentTypeRepository = new ContentTypeRepository(scopeAccessor, AppCaches.Disabled, ConsoleLoggerFactory.CreateLogger<ContentTypeRepository>(), commonRepository, languageRepository, ShortStringHelper);
