--- conflicted
+++ resolved
@@ -1,5 +1,5 @@
 {
-<<<<<<< HEAD
+  "$schema" : "./umbraco/config/appsettings-schema.json",
   "Serilog": {
     "MinimumLevel": {
       "Default": "Information",
@@ -9,25 +9,6 @@
         "Examine.Lucene.LoggingReplicationClient": "Debug",
         "Examine.Lucene.ExamineReplicator": "Debug"
       }
-=======
-    "$schema" : "./umbraco/config/appsettings-schema.json",
-    "Serilog": {
-        "MinimumLevel": {
-            "Default": "Information"
-        },
-        "WriteTo": [
-            {
-                "Name": "Async",
-                "Args": {
-                    "configure": [
-                        {
-                            "Name": "Console"
-                        }
-                    ]
-                }
-            }
-        ]
->>>>>>> bed1c18a
     },
     "WriteTo": [
       {
@@ -74,6 +55,5 @@
         ]
       }
     }
-
   }
 }