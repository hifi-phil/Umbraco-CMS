{
	"name": "login",
	"private": true,
	"type": "module",
	"scripts": {
		"dev": "vite",
		"build": "tsc && vite build",
		"watch": "tsc && vite build --watch",
		"preview": "vite preview"
	},
	"engines": {
		"node": ">=20.8",
		"npm": ">=10.1"
	},
	"dependencies": {
	},
	"devDependencies": {
    "@umbraco-cms/backoffice": "file:../Umbraco.Web.UI.Client",
    "@umbraco-ui/uui-css": "^1.8.0-rc.0",
<<<<<<< HEAD
    "msw": "^2.2.13",
		"typescript": "^5.3.3",
		"vite": "^5.2.6",
=======
    "msw": "^2.3.0",
		"typescript": "^5.4.5",
		"vite": "^5.2.11",
>>>>>>> 48c8ffcb
		"vite-tsconfig-paths": "^4.3.2"
	},
	"msw": {
		"workerDirectory": "public"
	}
}<|MERGE_RESOLUTION|>--- conflicted
+++ resolved
@@ -17,15 +17,9 @@
 	"devDependencies": {
     "@umbraco-cms/backoffice": "file:../Umbraco.Web.UI.Client",
     "@umbraco-ui/uui-css": "^1.8.0-rc.0",
-<<<<<<< HEAD
-    "msw": "^2.2.13",
-		"typescript": "^5.3.3",
-		"vite": "^5.2.6",
-=======
     "msw": "^2.3.0",
 		"typescript": "^5.4.5",
 		"vite": "^5.2.11",
->>>>>>> 48c8ffcb
 		"vite-tsconfig-paths": "^4.3.2"
 	},
 	"msw": {
