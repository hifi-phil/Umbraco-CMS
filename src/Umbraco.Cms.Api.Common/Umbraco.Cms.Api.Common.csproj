--- conflicted
+++ resolved
@@ -16,17 +16,14 @@
     <PackageReference Include="OpenIddict.AspNetCore" />
   </ItemGroup>
 
-<<<<<<< HEAD
   <ItemGroup>
     <!-- Take top-level depedendency on Microsoft.IdentityModel.JsonWebTokens, because OpenIddict.AspNetCore depends on a vulnerable version -->
     <PackageReference Include="Microsoft.IdentityModel.JsonWebTokens" />
-=======
     <!-- Both OpenIddict.AspNetCore, Npoco.SqlServer and Microsoft.EntityFrameworkCore.SqlServer bring in a vulnerable version of Microsoft.IdentityModel.JsonWebTokens -->
     <PackageReference Include="Microsoft.IdentityModel.JsonWebTokens"/>
 
     <!-- Take top-level depedendency on OpenIddict.AspNetCore depends on a vulnerable version -->
     <PackageReference Include="Microsoft.Extensions.Caching.Memory" />
->>>>>>> 28756d44
   </ItemGroup>
 
   <ItemGroup>
