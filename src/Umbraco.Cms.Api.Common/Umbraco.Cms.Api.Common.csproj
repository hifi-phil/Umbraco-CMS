<Project Sdk="Microsoft.NET.Sdk">
  <PropertyGroup>
    <Title>Umbraco CMS - API Common</Title>
    <Description>Contains the bits and pieces that are shared between the Umbraco CMS APIs.</Description>
    <IsPackable>true</IsPackable>
    <EnablePackageValidation>false</EnablePackageValidation>
    <AssemblyName>Umbraco.Cms.Api.Common</AssemblyName>
    <RootNamespace>Umbraco.Cms.Api.Common</RootNamespace>
  </PropertyGroup>
  <ItemGroup>
<<<<<<< HEAD
<!--    <PackageReference Include="Microsoft.AspNetCore.App" Version="2.2.8" />-->
    <PackageReference Include="Asp.Versioning.Mvc" Version="7.0.0" />
    <PackageReference Include="Asp.Versioning.Mvc.ApiExplorer" Version="7.0.0" />
=======
    <PackageReference Include="Microsoft.AspNetCore.App" Version="2.2.8" />
>>>>>>> 1a8dc32b
    <PackageReference Include="Swashbuckle.AspNetCore" Version="6.5.0" />
  </ItemGroup>
  <ItemGroup>
    <ProjectReference Include="..\Umbraco.Core\Umbraco.Core.csproj" />
    <ProjectReference Include="..\Umbraco.Web.Common\Umbraco.Web.Common.csproj" />
<<<<<<< HEAD

=======
>>>>>>> 1a8dc32b
  </ItemGroup>
</Project><|MERGE_RESOLUTION|>--- conflicted
+++ resolved
@@ -8,21 +8,15 @@
     <RootNamespace>Umbraco.Cms.Api.Common</RootNamespace>
   </PropertyGroup>
   <ItemGroup>
-<<<<<<< HEAD
 <!--    <PackageReference Include="Microsoft.AspNetCore.App" Version="2.2.8" />-->
     <PackageReference Include="Asp.Versioning.Mvc" Version="7.0.0" />
     <PackageReference Include="Asp.Versioning.Mvc.ApiExplorer" Version="7.0.0" />
-=======
     <PackageReference Include="Microsoft.AspNetCore.App" Version="2.2.8" />
->>>>>>> 1a8dc32b
     <PackageReference Include="Swashbuckle.AspNetCore" Version="6.5.0" />
   </ItemGroup>
   <ItemGroup>
     <ProjectReference Include="..\Umbraco.Core\Umbraco.Core.csproj" />
     <ProjectReference Include="..\Umbraco.Web.Common\Umbraco.Web.Common.csproj" />
-<<<<<<< HEAD
 
-=======
->>>>>>> 1a8dc32b
   </ItemGroup>
 </Project>