<Project Sdk="Microsoft.NET.Sdk">
  <PropertyGroup>
    <Title>Umbraco CMS - API Common</Title>
    <Description>Contains the bits and pieces that are shared between the Umbraco CMS APIs.</Description>
  </PropertyGroup>

  <ItemGroup>
    <FrameworkReference Include="Microsoft.AspNetCore.App" />
  </ItemGroup>

  <ItemGroup>
<<<<<<< HEAD
    <PackageReference Include="Asp.Versioning.Mvc" Version="7.1.0" />
    <PackageReference Include="Asp.Versioning.Mvc.ApiExplorer" Version="7.1.0" />
    <PackageReference Include="Swashbuckle.AspNetCore" Version="6.5.0" />
    <PackageReference Include="OpenIddict.Abstractions" Version="4.9.0" />
    <PackageReference Include="OpenIddict.AspNetCore" Version="4.9.0" />
=======
    <PackageReference Include="Swashbuckle.AspNetCore" />
    <PackageReference Include="OpenIddict.Abstractions" />
    <PackageReference Include="OpenIddict.AspNetCore" />
>>>>>>> 34d6695c
  </ItemGroup>

  <ItemGroup>
    <ProjectReference Include="..\Umbraco.Core\Umbraco.Core.csproj" />
    <ProjectReference Include="..\Umbraco.Web.Common\Umbraco.Web.Common.csproj" />

  </ItemGroup>
</Project><|MERGE_RESOLUTION|>--- conflicted
+++ resolved
@@ -9,17 +9,11 @@
   </ItemGroup>
 
   <ItemGroup>
-<<<<<<< HEAD
-    <PackageReference Include="Asp.Versioning.Mvc" Version="7.1.0" />
-    <PackageReference Include="Asp.Versioning.Mvc.ApiExplorer" Version="7.1.0" />
-    <PackageReference Include="Swashbuckle.AspNetCore" Version="6.5.0" />
-    <PackageReference Include="OpenIddict.Abstractions" Version="4.9.0" />
-    <PackageReference Include="OpenIddict.AspNetCore" Version="4.9.0" />
-=======
+    <PackageReference Include="Asp.Versioning.Mvc "/>
+    <PackageReference Include="Asp.Versioning.Mvc.ApiExplorer" />
     <PackageReference Include="Swashbuckle.AspNetCore" />
     <PackageReference Include="OpenIddict.Abstractions" />
     <PackageReference Include="OpenIddict.AspNetCore" />
->>>>>>> 34d6695c
   </ItemGroup>
 
   <ItemGroup>
