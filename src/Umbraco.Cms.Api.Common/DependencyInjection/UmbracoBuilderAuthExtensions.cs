--- conflicted
+++ resolved
@@ -45,14 +45,10 @@
                         Paths.MemberApi.LogoutEndpoint.TrimStart(Constants.CharArrays.ForwardSlash),
                         Paths.BackOfficeApi.LogoutEndpoint.TrimStart(Constants.CharArrays.ForwardSlash))
                     .SetRevocationEndpointUris(
-<<<<<<< HEAD
                         Paths.MemberApi.RevokeEndpoint.TrimStart(Constants.CharArrays.ForwardSlash),
-                        Paths.BackOfficeApi.RevokeEndpoint.TrimStart(Constants.CharArrays.ForwardSlash));
-=======
-                        Paths.MemberApi.RevokeEndpoint.TrimStart(Constants.CharArrays.ForwardSlash))
+                        Paths.BackOfficeApi.RevokeEndpoint.TrimStart(Constants.CharArrays.ForwardSlash))
                     .SetUserinfoEndpointUris(
                         Paths.MemberApi.UserinfoEndpoint.TrimStart(Constants.CharArrays.ForwardSlash));
->>>>>>> 60e3fa97
 
                 // Enable authorization code flow with PKCE
                 options
