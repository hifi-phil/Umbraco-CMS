--- conflicted
+++ resolved
@@ -120,23 +120,6 @@
                     configuration.UseSingletonHandler<ProcessRequestContextHandler>().SetOrder(OpenIddict.Server.AspNetCore.OpenIddictServerAspNetCoreHandlers.ResolveRequestUri.Descriptor.Order - 1);
                 });
 
-<<<<<<< HEAD
-                if (hideBackOfficeTokens)
-                {
-                    options.AddEventHandler<OpenIddictServerEvents.ApplyTokenResponseContext>(configuration =>
-                    {
-                        configuration
-                            .UseSingletonHandler<HideBackOfficeTokensHandler>()
-                            .SetOrder(OpenIddict.Server.AspNetCore.OpenIddictServerAspNetCoreHandlers.ProcessJsonResponse<OpenIddictServerEvents.ApplyTokenResponseContext>.Descriptor.Order - 1);
-                    });
-                    options.AddEventHandler<OpenIddictServerEvents.ExtractTokenRequestContext>(configuration =>
-                    {
-                        configuration
-                            .UseSingletonHandler<HideBackOfficeTokensHandler>()
-                            .SetOrder(OpenIddict.Server.AspNetCore.OpenIddictServerAspNetCoreHandlers.ExtractPostRequest<OpenIddictServerEvents.ExtractTokenRequestContext>.Descriptor.Order + 1);
-                    });
-                }
-=======
                 options.AddEventHandler<OpenIddictServerEvents.ApplyTokenResponseContext>(configuration =>
                 {
                     configuration
@@ -155,7 +138,6 @@
                         .UseSingletonHandler<HideBackOfficeTokensHandler>()
                         .SetOrder(OpenIddict.Server.AspNetCore.OpenIddictServerAspNetCoreHandlers.ExtractPostRequest<OpenIddictServerEvents.ExtractTokenRequestContext>.Descriptor.Order + 1);
                 });
->>>>>>> 57c66faf
             })
 
             // Register the OpenIddict validation components.
@@ -181,18 +163,6 @@
                     configuration.UseSingletonHandler<ProcessRequestContextHandler>().SetOrder(OpenIddict.Validation.AspNetCore.OpenIddictValidationAspNetCoreHandlers.ResolveRequestUri.Descriptor.Order - 1);
                 });
 
-<<<<<<< HEAD
-                if (hideBackOfficeTokens)
-                {
-                    options.AddEventHandler<OpenIddictValidationEvents.ProcessAuthenticationContext>(configuration =>
-                    {
-                        configuration
-                            .UseSingletonHandler<HideBackOfficeTokensHandler>()
-                            // IMPORTANT: the handler must be AFTER the built-in query string handler, because the client-side SignalR library sometimes appends access tokens to the query string.
-                            .SetOrder(OpenIddict.Validation.AspNetCore.OpenIddictValidationAspNetCoreHandlers.ExtractAccessTokenFromQueryString.Descriptor.Order + 1);
-                    });
-                }
-=======
                 options.AddEventHandler<OpenIddictValidationEvents.ProcessAuthenticationContext>(configuration =>
                 {
                     configuration
@@ -200,19 +170,11 @@
                         // IMPORTANT: the handler must be AFTER the built-in query string handler, because the client-side SignalR library sometimes appends access tokens to the query string.
                         .SetOrder(OpenIddict.Validation.AspNetCore.OpenIddictValidationAspNetCoreHandlers.ExtractAccessTokenFromQueryString.Descriptor.Order + 1);
                 });
->>>>>>> 57c66faf
             });
 
         builder.Services.AddSingleton<IDistributedBackgroundJob, OpenIddictCleanupJob>();
         builder.Services.ConfigureOptions<ConfigureOpenIddict>();
 
-<<<<<<< HEAD
-        if (hideBackOfficeTokens)
-        {
-            builder.AddNotificationHandler<UserLogoutSuccessNotification, HideBackOfficeTokensHandler>();
-        }
-=======
         builder.AddNotificationHandler<UserLogoutSuccessNotification, HideBackOfficeTokensHandler>();
->>>>>>> 57c66faf
     }
 }