<%@ Control Language="C#" AutoEventWireup="True" CodeBehind="passwordChanger.ascx.cs" Inherits="Umbraco.Web.UI.Umbraco.Controls.PasswordChanger" %>

<script type="text/javascript">
    (function ($) {
        Umbraco.Sys.registerNamespace("Umbraco.Controls");
        var enablePassRetrieval = <%=Provider.EnablePasswordRetrieval.ToString().ToLower()%>;
        Umbraco.Controls.PasswordChanger = {
            toggle: function (e) {
                if (!$("#umbPasswordChanger").is(":visible")) {
                    this.togglePasswordInputValidators(true);
                    $(e).closest(".umb-el-wrap").replaceWith($("#umbPasswordChanger"));
                    $("#umbPasswordChanger").show();
                    $("#<%=IsChangingPasswordField.ClientID%>").val("true");
                    $(e).hide();
                }                
            },
            togglePasswordInputValidators: function(enable) {
                if (enable) {
                    ValidatorEnable(document.getElementById('<%=NewPasswordRequiredValidator.ClientID %>'), true);
                    ValidatorEnable(document.getElementById('<%=ConfirmPasswordValidator.ClientID %>'), true);
                    ValidatorEnable(document.getElementById('<%=NewPasswordLengthValidator.ClientID %>'), true);
                    if (!enablePassRetrieval) {
                        var currPassVal = document.getElementById('<%=CurrentPasswordValidator.ClientID %>');
                        if (currPassVal) {
                            ValidatorEnable(currPassVal, true);   
                        }                        
                    }
                }
                else {
                    var currPassVal = document.getElementById('<%=CurrentPasswordValidator.ClientID %>');
                    if (currPassVal) {
                        ValidatorEnable(currPassVal, false);   
                    }                        
                    ValidatorEnable(document.getElementById('<%=ConfirmPasswordValidator.ClientID %>'), false);
                    ValidatorEnable(document.getElementById('<%=NewPasswordRequiredValidator.ClientID %>'), false);
                    ValidatorEnable(document.getElementById('<%=NewPasswordLengthValidator.ClientID %>'), false);                    
                }
            },
            toggleReset: function(isChecked) {
                if (isChecked) {
                    $("#passwordInputArea").hide();
                    this.togglePasswordInputValidators(false);
                }
                else {
                    $("#passwordInputArea").show();
                    this.togglePasswordInputValidators(true);
                }
            }
        };

        $(document).ready(function () {
            $("#changePasswordButton").click(function() {
                Umbraco.Controls.PasswordChanger.toggle(this);
            });
            $("#<%=ResetPasswordCheckBox.ClientID%>").change(function () {
                Umbraco.Controls.PasswordChanger.toggleReset(
                    $("#<%=ResetPasswordCheckBox.ClientID%>").is(":checked"));
            });
        });
        
    })(jQuery);
</script>

<a href="#" id="changePasswordButton">Change password</a><br />

<div class="propertyItem" id="umbPasswordChanger" style="display: none;">

    <asp:HiddenField runat="server" ID="IsChangingPasswordField" Value="false" />

    <asp:PlaceHolder runat="server" ID="ResetPlaceHolder" Visible="<%#Provider.EnablePasswordReset %>">
        <div class="umb-el-wrap">
            <label class="control-label" for="<%=ResetPasswordCheckBox.ClientID %>"><%=umbraco.ui.GetText("user", "resetPassword")%></label>
            <div class="controls controls-row">
                <asp:CheckBox runat="server" ID="ResetPasswordCheckBox" />
            </div>
        </div>    
    </asp:PlaceHolder>

    <div id="passwordInputArea">
<<<<<<< HEAD
        <asp:PlaceHolder runat="server" ID="CurrentPasswordPlaceHolder" Visible="<%#Provider.EnablePasswordRetrieval == false %>">
            <div class="umb-el-wrap ">
                <label class="control-label" for="<%=umbPasswordChanger_passwordCurrent.ClientID %>"><%=umbraco.ui.GetText("user", "passwordCurrent")%></label>
                <div class="controls controls-row">
                    <asp:TextBox ID="umbPasswordChanger_passwordCurrent" autocomplete="off" AutoCompleteType="None" TextMode="password" runat="server"></asp:TextBox>
                    <asp:RequiredFieldValidator ID="CurrentPasswordValidator" Enabled="False" runat="server"
                        Display="Dynamic"
                        ControlToValidate="umbPasswordChanger_passwordCurrent"
                        ErrorMessage="Required" />
                </div>
            </div>

        </asp:PlaceHolder>
        
        <div class="umb-el-wrap ">
            <label class="control-label" for="<%=umbPasswordChanger_passwordNew.ClientID %>"><%=umbraco.ui.GetText("user", "newPassword")%></label>
            <div class="controls controls-row">
                <asp:TextBox ID="umbPasswordChanger_passwordNew" autocomplete="off" AutoCompleteType="None" TextMode="password" runat="server"></asp:TextBox>
                <asp:RequiredFieldValidator ID="NewPasswordRequiredValidator" Enabled="False" runat="server"
=======
        <asp:PlaceHolder runat="server" ID="CurrentPasswordPlaceHolder" Visible="<%#ShowOldPassword %>">
            <div class="propertyItemheader"><%=umbraco.ui.GetText("user", "passwordCurrent")%></div>
            <div class="propertyItemContent">
                <asp:TextBox ID="umbPasswordChanger_passwordCurrent" autocomplete="off" AutoCompleteType="None" TextMode="password" runat="server"></asp:TextBox>
                <asp:RequiredFieldValidator ID="CurrentPasswordValidator" Enabled="False" runat="server"
>>>>>>> ae32968e
                    Display="Dynamic"
                    ControlToValidate="umbPasswordChanger_passwordNew"
                    ErrorMessage="Required" />
                <asp:RegularExpressionValidator ID="NewPasswordLengthValidator" runat="server"
                    Display="Dynamic"
                    ControlToValidate="umbPasswordChanger_passwordNew"
                    ErrorMessage='<%# "Minimum " + Provider.MinRequiredPasswordLength + " characters" %>'
                    ValidationExpression='<%# ".{" + Provider.MinRequiredPasswordLength + "}.*" %>' />
            </div>
        </div>
        
        <div class="umb-el-wrap ">
            <label class="control-label" for="<%=umbPasswordChanger_passwordNewConfirm.ClientID %>"><%=umbraco.ui.GetText("user", "confirmNewPassword")%></label>
            <div class="controls controls-row">
                <asp:TextBox ID="umbPasswordChanger_passwordNewConfirm" autocomplete="off" AutoCompleteType="None" TextMode="password" runat="server"></asp:TextBox>
                <asp:CompareValidator ID="ConfirmPasswordValidator" runat="server" Enabled="False"
                    Display="Dynamic"
                    ErrorMessage="Passwords must match"
                    ControlToValidate="umbPasswordChanger_passwordNew"
                    ControlToCompare="umbPasswordChanger_passwordNewConfirm"
                    Operator="Equal" />
            </div>
        </div>

    </div>

</div>

<div id="Div1" runat="server" class="alert alert-success" style="margin-top: 10px; width: 300px;" visible="<%# string.IsNullOrWhiteSpace(ChangingPasswordModel.GeneratedPassword) == false %>">
    <p style="text-align: center">
        Password has been reset to<br />
        <br />
        <strong><%# ChangingPasswordModel.GeneratedPassword %></strong>
    </p>
</div>
<|MERGE_RESOLUTION|>--- conflicted
+++ resolved
@@ -1,141 +1,133 @@
-<%@ Control Language="C#" AutoEventWireup="True" CodeBehind="passwordChanger.ascx.cs" Inherits="Umbraco.Web.UI.Umbraco.Controls.PasswordChanger" %>
-
-<script type="text/javascript">
-    (function ($) {
-        Umbraco.Sys.registerNamespace("Umbraco.Controls");
-        var enablePassRetrieval = <%=Provider.EnablePasswordRetrieval.ToString().ToLower()%>;
-        Umbraco.Controls.PasswordChanger = {
-            toggle: function (e) {
-                if (!$("#umbPasswordChanger").is(":visible")) {
-                    this.togglePasswordInputValidators(true);
-                    $(e).closest(".umb-el-wrap").replaceWith($("#umbPasswordChanger"));
-                    $("#umbPasswordChanger").show();
-                    $("#<%=IsChangingPasswordField.ClientID%>").val("true");
-                    $(e).hide();
-                }                
-            },
-            togglePasswordInputValidators: function(enable) {
-                if (enable) {
-                    ValidatorEnable(document.getElementById('<%=NewPasswordRequiredValidator.ClientID %>'), true);
-                    ValidatorEnable(document.getElementById('<%=ConfirmPasswordValidator.ClientID %>'), true);
-                    ValidatorEnable(document.getElementById('<%=NewPasswordLengthValidator.ClientID %>'), true);
-                    if (!enablePassRetrieval) {
-                        var currPassVal = document.getElementById('<%=CurrentPasswordValidator.ClientID %>');
-                        if (currPassVal) {
-                            ValidatorEnable(currPassVal, true);   
-                        }                        
-                    }
-                }
-                else {
-                    var currPassVal = document.getElementById('<%=CurrentPasswordValidator.ClientID %>');
-                    if (currPassVal) {
-                        ValidatorEnable(currPassVal, false);   
-                    }                        
-                    ValidatorEnable(document.getElementById('<%=ConfirmPasswordValidator.ClientID %>'), false);
-                    ValidatorEnable(document.getElementById('<%=NewPasswordRequiredValidator.ClientID %>'), false);
-                    ValidatorEnable(document.getElementById('<%=NewPasswordLengthValidator.ClientID %>'), false);                    
-                }
-            },
-            toggleReset: function(isChecked) {
-                if (isChecked) {
-                    $("#passwordInputArea").hide();
-                    this.togglePasswordInputValidators(false);
-                }
-                else {
-                    $("#passwordInputArea").show();
-                    this.togglePasswordInputValidators(true);
-                }
-            }
-        };
-
-        $(document).ready(function () {
-            $("#changePasswordButton").click(function() {
-                Umbraco.Controls.PasswordChanger.toggle(this);
-            });
-            $("#<%=ResetPasswordCheckBox.ClientID%>").change(function () {
-                Umbraco.Controls.PasswordChanger.toggleReset(
-                    $("#<%=ResetPasswordCheckBox.ClientID%>").is(":checked"));
-            });
-        });
-        
-    })(jQuery);
-</script>
-
-<a href="#" id="changePasswordButton">Change password</a><br />
-
-<div class="propertyItem" id="umbPasswordChanger" style="display: none;">
-
-    <asp:HiddenField runat="server" ID="IsChangingPasswordField" Value="false" />
-
-    <asp:PlaceHolder runat="server" ID="ResetPlaceHolder" Visible="<%#Provider.EnablePasswordReset %>">
-        <div class="umb-el-wrap">
-            <label class="control-label" for="<%=ResetPasswordCheckBox.ClientID %>"><%=umbraco.ui.GetText("user", "resetPassword")%></label>
-            <div class="controls controls-row">
-                <asp:CheckBox runat="server" ID="ResetPasswordCheckBox" />
-            </div>
-        </div>    
-    </asp:PlaceHolder>
-
-    <div id="passwordInputArea">
-<<<<<<< HEAD
-        <asp:PlaceHolder runat="server" ID="CurrentPasswordPlaceHolder" Visible="<%#Provider.EnablePasswordRetrieval == false %>">
-            <div class="umb-el-wrap ">
-                <label class="control-label" for="<%=umbPasswordChanger_passwordCurrent.ClientID %>"><%=umbraco.ui.GetText("user", "passwordCurrent")%></label>
-                <div class="controls controls-row">
-                    <asp:TextBox ID="umbPasswordChanger_passwordCurrent" autocomplete="off" AutoCompleteType="None" TextMode="password" runat="server"></asp:TextBox>
-                    <asp:RequiredFieldValidator ID="CurrentPasswordValidator" Enabled="False" runat="server"
-                        Display="Dynamic"
-                        ControlToValidate="umbPasswordChanger_passwordCurrent"
-                        ErrorMessage="Required" />
-                </div>
-            </div>
-
-        </asp:PlaceHolder>
-        
-        <div class="umb-el-wrap ">
-            <label class="control-label" for="<%=umbPasswordChanger_passwordNew.ClientID %>"><%=umbraco.ui.GetText("user", "newPassword")%></label>
-            <div class="controls controls-row">
-                <asp:TextBox ID="umbPasswordChanger_passwordNew" autocomplete="off" AutoCompleteType="None" TextMode="password" runat="server"></asp:TextBox>
-                <asp:RequiredFieldValidator ID="NewPasswordRequiredValidator" Enabled="False" runat="server"
-=======
-        <asp:PlaceHolder runat="server" ID="CurrentPasswordPlaceHolder" Visible="<%#ShowOldPassword %>">
-            <div class="propertyItemheader"><%=umbraco.ui.GetText("user", "passwordCurrent")%></div>
-            <div class="propertyItemContent">
-                <asp:TextBox ID="umbPasswordChanger_passwordCurrent" autocomplete="off" AutoCompleteType="None" TextMode="password" runat="server"></asp:TextBox>
-                <asp:RequiredFieldValidator ID="CurrentPasswordValidator" Enabled="False" runat="server"
->>>>>>> ae32968e
-                    Display="Dynamic"
-                    ControlToValidate="umbPasswordChanger_passwordNew"
-                    ErrorMessage="Required" />
-                <asp:RegularExpressionValidator ID="NewPasswordLengthValidator" runat="server"
-                    Display="Dynamic"
-                    ControlToValidate="umbPasswordChanger_passwordNew"
-                    ErrorMessage='<%# "Minimum " + Provider.MinRequiredPasswordLength + " characters" %>'
-                    ValidationExpression='<%# ".{" + Provider.MinRequiredPasswordLength + "}.*" %>' />
-            </div>
-        </div>
-        
-        <div class="umb-el-wrap ">
-            <label class="control-label" for="<%=umbPasswordChanger_passwordNewConfirm.ClientID %>"><%=umbraco.ui.GetText("user", "confirmNewPassword")%></label>
-            <div class="controls controls-row">
-                <asp:TextBox ID="umbPasswordChanger_passwordNewConfirm" autocomplete="off" AutoCompleteType="None" TextMode="password" runat="server"></asp:TextBox>
-                <asp:CompareValidator ID="ConfirmPasswordValidator" runat="server" Enabled="False"
-                    Display="Dynamic"
-                    ErrorMessage="Passwords must match"
-                    ControlToValidate="umbPasswordChanger_passwordNew"
-                    ControlToCompare="umbPasswordChanger_passwordNewConfirm"
-                    Operator="Equal" />
-            </div>
-        </div>
-
-    </div>
-
-</div>
-
-<div id="Div1" runat="server" class="alert alert-success" style="margin-top: 10px; width: 300px;" visible="<%# string.IsNullOrWhiteSpace(ChangingPasswordModel.GeneratedPassword) == false %>">
-    <p style="text-align: center">
-        Password has been reset to<br />
-        <br />
-        <strong><%# ChangingPasswordModel.GeneratedPassword %></strong>
-    </p>
-</div>
+<%@ Control Language="C#" AutoEventWireup="True" CodeBehind="passwordChanger.ascx.cs" Inherits="Umbraco.Web.UI.Umbraco.Controls.PasswordChanger" %>
+
+<script type="text/javascript">
+    (function ($) {
+        Umbraco.Sys.registerNamespace("Umbraco.Controls");
+        var enablePassRetrieval = <%=Provider.EnablePasswordRetrieval.ToString().ToLower()%>;
+        Umbraco.Controls.PasswordChanger = {
+            toggle: function (e) {
+                if (!$("#umbPasswordChanger").is(":visible")) {
+                    this.togglePasswordInputValidators(true);
+                    $(e).closest(".umb-el-wrap").replaceWith($("#umbPasswordChanger"));
+                    $("#umbPasswordChanger").show();
+                    $("#<%=IsChangingPasswordField.ClientID%>").val("true");
+                    $(e).hide();
+                }                
+            },
+            togglePasswordInputValidators: function(enable) {
+                if (enable) {
+                    ValidatorEnable(document.getElementById('<%=NewPasswordRequiredValidator.ClientID %>'), true);
+                    ValidatorEnable(document.getElementById('<%=ConfirmPasswordValidator.ClientID %>'), true);
+                    ValidatorEnable(document.getElementById('<%=NewPasswordLengthValidator.ClientID %>'), true);
+                    if (!enablePassRetrieval) {
+                        var currPassVal = document.getElementById('<%=CurrentPasswordValidator.ClientID %>');
+                        if (currPassVal) {
+                            ValidatorEnable(currPassVal, true);   
+                        }                        
+                    }
+                }
+                else {
+                    var currPassVal = document.getElementById('<%=CurrentPasswordValidator.ClientID %>');
+                    if (currPassVal) {
+                        ValidatorEnable(currPassVal, false);   
+                    }                        
+                    ValidatorEnable(document.getElementById('<%=ConfirmPasswordValidator.ClientID %>'), false);
+                    ValidatorEnable(document.getElementById('<%=NewPasswordRequiredValidator.ClientID %>'), false);
+                    ValidatorEnable(document.getElementById('<%=NewPasswordLengthValidator.ClientID %>'), false);                    
+                }
+            },
+            toggleReset: function(isChecked) {
+                if (isChecked) {
+                    $("#passwordInputArea").hide();
+                    this.togglePasswordInputValidators(false);
+                }
+                else {
+                    $("#passwordInputArea").show();
+                    this.togglePasswordInputValidators(true);
+                }
+            }
+        };
+
+        $(document).ready(function () {
+            $("#changePasswordButton").click(function() {
+                Umbraco.Controls.PasswordChanger.toggle(this);
+            });
+            $("#<%=ResetPasswordCheckBox.ClientID%>").change(function () {
+                Umbraco.Controls.PasswordChanger.toggleReset(
+                    $("#<%=ResetPasswordCheckBox.ClientID%>").is(":checked"));
+            });
+        });
+        
+    })(jQuery);
+</script>
+
+<a href="#" id="changePasswordButton">Change password</a><br />
+
+<div class="propertyItem" id="umbPasswordChanger" style="display: none;">
+
+    <asp:HiddenField runat="server" ID="IsChangingPasswordField" Value="false" />
+
+    <asp:PlaceHolder runat="server" ID="ResetPlaceHolder" Visible="<%#Provider.EnablePasswordReset %>">
+        <div class="umb-el-wrap">
+            <label class="control-label" for="<%=ResetPasswordCheckBox.ClientID %>"><%=umbraco.ui.GetText("user", "resetPassword")%></label>
+            <div class="controls controls-row">
+                <asp:CheckBox runat="server" ID="ResetPasswordCheckBox" />
+            </div>
+        </div>    
+    </asp:PlaceHolder>
+
+    <div id="passwordInputArea">
+        <asp:PlaceHolder runat="server" ID="CurrentPasswordPlaceHolder" Visible="<%#ShowOldPassword %>">
+            <div class="umb-el-wrap ">
+                <label class="control-label" for="<%=umbPasswordChanger_passwordCurrent.ClientID %>"><%=umbraco.ui.GetText("user", "passwordCurrent")%></label>
+                <div class="controls controls-row">
+                    <asp:TextBox ID="umbPasswordChanger_passwordCurrent" autocomplete="off" AutoCompleteType="None" TextMode="password" runat="server"></asp:TextBox>
+                    <asp:RequiredFieldValidator ID="CurrentPasswordValidator" Enabled="False" runat="server"
+                        Display="Dynamic"
+                        ControlToValidate="umbPasswordChanger_passwordCurrent"
+                        ErrorMessage="Required" />
+                </div>
+            </div>
+
+        </asp:PlaceHolder>
+        
+        <div class="umb-el-wrap ">
+            <label class="control-label" for="<%=umbPasswordChanger_passwordNew.ClientID %>"><%=umbraco.ui.GetText("user", "newPassword")%></label>
+            <div class="controls controls-row">
+                <asp:TextBox ID="umbPasswordChanger_passwordNew" autocomplete="off" AutoCompleteType="None" TextMode="password" runat="server"></asp:TextBox>
+                <asp:RequiredFieldValidator ID="NewPasswordRequiredValidator" Enabled="False" runat="server"
+                    Display="Dynamic"
+                    ControlToValidate="umbPasswordChanger_passwordNew"
+                    ErrorMessage="Required" />
+                <asp:RegularExpressionValidator ID="NewPasswordLengthValidator" runat="server"
+                    Display="Dynamic"
+                    ControlToValidate="umbPasswordChanger_passwordNew"
+                    ErrorMessage='<%# "Minimum " + Provider.MinRequiredPasswordLength + " characters" %>'
+                    ValidationExpression='<%# ".{" + Provider.MinRequiredPasswordLength + "}.*" %>' />
+            </div>
+        </div>
+        
+        <div class="umb-el-wrap ">
+            <label class="control-label" for="<%=umbPasswordChanger_passwordNewConfirm.ClientID %>"><%=umbraco.ui.GetText("user", "confirmNewPassword")%></label>
+            <div class="controls controls-row">
+                <asp:TextBox ID="umbPasswordChanger_passwordNewConfirm" autocomplete="off" AutoCompleteType="None" TextMode="password" runat="server"></asp:TextBox>
+                <asp:CompareValidator ID="ConfirmPasswordValidator" runat="server" Enabled="False"
+                    Display="Dynamic"
+                    ErrorMessage="Passwords must match"
+                    ControlToValidate="umbPasswordChanger_passwordNew"
+                    ControlToCompare="umbPasswordChanger_passwordNewConfirm"
+                    Operator="Equal" />
+            </div>
+        </div>
+
+    </div>
+
+</div>
+
+<div id="Div1" runat="server" class="alert alert-success" style="margin-top: 10px; width: 300px;" visible="<%# string.IsNullOrWhiteSpace(ChangingPasswordModel.GeneratedPassword) == false %>">
+    <p style="text-align: center">
+        Password has been reset to<br />
+        <br />
+        <strong><%# ChangingPasswordModel.GeneratedPassword %></strong>
+    </p>
+</div>