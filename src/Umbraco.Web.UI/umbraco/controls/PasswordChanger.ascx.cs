<<<<<<< HEAD
﻿using System;
using System.Collections.Generic;
using System.Configuration.Provider;
using System.Linq;
using System.Web;
using System.Web.Security;

namespace Umbraco.Web.UI.Umbraco.Controls
{
    public partial class PasswordChanger : global::umbraco.controls.passwordChanger
    {
        protected override void OnPreRender(EventArgs e)
        {
            base.OnPreRender(e);

            //always reset the control vals
            ResetPasswordCheckBox.Checked = false;
            umbPasswordChanger_passwordCurrent.Text = null;
            umbPasswordChanger_passwordNew.Text = null;
            umbPasswordChanger_passwordNewConfirm.Text = null;
            
            this.DataBind();
        } 

       
    }
=======
﻿using System;
using System.Collections.Generic;
using System.Configuration.Provider;
using System.Linq;
using System.Web;
using System.Web.Security;

namespace Umbraco.Web.UI.Umbraco.Controls
{
    public partial class PasswordChanger : global::umbraco.controls.passwordChanger
    {
        protected override void OnPreRender(EventArgs e)
        {
            base.OnPreRender(e);

            //always reset the control vals
            ResetPasswordCheckBox.Checked = false;
            umbPasswordChanger_passwordCurrent.Text = null;
            umbPasswordChanger_passwordNew.Text = null;
            umbPasswordChanger_passwordNewConfirm.Text = null;
            //reset the flag always
            IsChangingPasswordField.Value = "false";
            this.DataBind();
        } 

       
    }
>>>>>>> 0f9f11bb
}<|MERGE_RESOLUTION|>--- conflicted
+++ resolved
@@ -1,57 +1,28 @@
-<<<<<<< HEAD
-﻿using System;
-using System.Collections.Generic;
-using System.Configuration.Provider;
-using System.Linq;
-using System.Web;
-using System.Web.Security;
-
-namespace Umbraco.Web.UI.Umbraco.Controls
-{
-    public partial class PasswordChanger : global::umbraco.controls.passwordChanger
-    {
-        protected override void OnPreRender(EventArgs e)
-        {
-            base.OnPreRender(e);
-
-            //always reset the control vals
-            ResetPasswordCheckBox.Checked = false;
-            umbPasswordChanger_passwordCurrent.Text = null;
-            umbPasswordChanger_passwordNew.Text = null;
-            umbPasswordChanger_passwordNewConfirm.Text = null;
-            
-            this.DataBind();
-        } 
-
-       
-    }
-=======
-﻿using System;
-using System.Collections.Generic;
-using System.Configuration.Provider;
-using System.Linq;
-using System.Web;
-using System.Web.Security;
-
-namespace Umbraco.Web.UI.Umbraco.Controls
-{
-    public partial class PasswordChanger : global::umbraco.controls.passwordChanger
-    {
-        protected override void OnPreRender(EventArgs e)
-        {
-            base.OnPreRender(e);
-
-            //always reset the control vals
-            ResetPasswordCheckBox.Checked = false;
-            umbPasswordChanger_passwordCurrent.Text = null;
-            umbPasswordChanger_passwordNew.Text = null;
-            umbPasswordChanger_passwordNewConfirm.Text = null;
-            //reset the flag always
-            IsChangingPasswordField.Value = "false";
-            this.DataBind();
-        } 
-
-       
-    }
->>>>>>> 0f9f11bb
+﻿using System;
+using System.Collections.Generic;
+using System.Configuration.Provider;
+using System.Linq;
+using System.Web;
+using System.Web.Security;
+
+namespace Umbraco.Web.UI.Umbraco.Controls
+{
+    public partial class PasswordChanger : global::umbraco.controls.passwordChanger
+    {
+        protected override void OnPreRender(EventArgs e)
+        {
+            base.OnPreRender(e);
+
+            //always reset the control vals
+            ResetPasswordCheckBox.Checked = false;
+            umbPasswordChanger_passwordCurrent.Text = null;
+            umbPasswordChanger_passwordNew.Text = null;
+            umbPasswordChanger_passwordNewConfirm.Text = null;
+            //reset the flag always
+            IsChangingPasswordField.Value = "false";
+            this.DataBind();
+        } 
+
+       
+    }
 }