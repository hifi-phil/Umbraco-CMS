--- conflicted
+++ resolved
@@ -1,164 +1,160 @@
-<%@ Page Language="C#" MasterPageFile="../../masterpages/umbracoPage.Master" AutoEventWireup="true" CodeBehind="installedPackage.aspx.cs" Inherits="umbraco.presentation.developer.packages.installedPackage" %>
-<%@ Register TagPrefix="cc2" Namespace="umbraco.uicontrols" Assembly="controls" %>
-<asp:Content ContentPlaceHolderID="head" runat="server">
-    <script type="text/javascript">
-        function toggleDiv(id, gotoDiv) {
-            var div = document.getElementById(id);
-
-            if (div.style.display == "none")
-                div.style.display = "block";
-
-            else
-                div.style.display = "none";
-        }
-
-        function openDemo(link, id) {
-            UmbClientMgr.openModalWindow("http://packages.umbraco.org/viewPackageData.aspx?id=" + id, link.innerHTML, true, 750, 550)
-        }
-
-    </script>
-
-    <style type="text/css">
-        .propertyItemheader {
-            width: 250px;
-        }
-    </style>
-</asp:Content>
-
-<asp:Content ContentPlaceHolderID="body" runat="server">
-
-
-    <cc2:Tabview ID="Panel1" Text="Installed package" runat="server" Width="496px" Height="584px">
-
-
-       
-
-
-            <cc2:Pane ID="pane_meta" runat="server" Text="Package meta data">
-
-                <cc2:PropertyPanel ID="pp_name" runat="server">
-                    <asp:Literal ID="lt_packagename" runat="server" />
-                </cc2:PropertyPanel>
-                <cc2:PropertyPanel ID="pp_version" runat="server">
-                    <asp:Literal ID="lt_packageVersion" runat="server" />
-                </cc2:PropertyPanel>
-                <cc2:PropertyPanel ID="pp_author" runat="server">
-                    <asp:Literal ID="lt_packageAuthor" runat="server" />
-                </cc2:PropertyPanel>
-
-                <cc2:PropertyPanel ID="pp_documentation" Visible="false" runat="server">
-                    <asp:HyperLink id="hl_docLink" Target="_blank" runat="server" />
-                    <asp:LinkButton id="lb_demoLink" OnClientClick="" runat="server" />
-                </cc2:PropertyPanel>
-
-                <cc2:PropertyPanel ID="pp_repository" Visible="false" runat="server">
-                    <asp:HyperLink id="hl_packageRepo" runat="server" />
-                </cc2:PropertyPanel>
-
-                <cc2:PropertyPanel ID="pp_readme" runat="server">
-                    <div style="position: relative; background: #fff; padding: 3px; border: 1px solid #ccc; width: 400px; white-space: normal !Important; overflow: auto;">
-                        <asp:Literal ID="lt_readme" runat="server" /></div>
-                </cc2:PropertyPanel>
-
-
-            </cc2:Pane>
-
-            <cc2:Pane ID="pane_versions" runat="server" Text="Package version history" Visible="false">
-                <cc2:PropertyPanel ID="pp_versions" runat="server">
-                    <asp:Repeater ID="rptr_versions" runat="server">
-                        <headertemplate><ul></headertemplate>
-                        <itemtemplate><li><a href="#"><%# ((umbraco.cms.businesslogic.packager.InstalledPackage)Container.DataItem).Data.Name %></a></li></itemtemplate>
-                        <footertemplate></ul></footertemplate>
-                    </asp:Repeater>
-                </cc2:PropertyPanel>
-            </cc2:Pane>
-            
-        <cc2:Pane ID="pane_upgrade" runat="server" Text="Upgrade package" Visible="false">
-    
-            <cc2:PropertyPanel runat="server">
-              <p>
-                  <%= umbraco.ui.Text("packager", "packageUpgradeText") %>
-              </p>
-            </cc2:PropertyPanel>
-    
-            <cc2:PropertyPanel ID="pp_upgradeInstruction" Text="Upgrade instructions" runat="server">
-                  <p>
-                    <asp:Literal ID="lt_upgradeReadme" runat="server" />
-                  </p>
-            
-                  <p>
-                    <asp:Button ID="bt_gotoUpgrade" Text="Download update from the repository" runat="server" UseSubmitBehavior="false" />
-                  </p>
-            </cc2:PropertyPanel>
-        </cc2:Pane>
-
-            <cc2:Pane ID="pane_noItems" Visible="false" runat="server" Text="Uninstaller doesn't contain any items">
-                <div class="guiDialogNormal" style="margin: 10px">
-
-                    <%= umbraco.ui.Text("packager", "packageNoItemsText") %>
-
-                    <p>
-                        <asp:Button ID="bt_deletePackage" OnClick="delPack" runat="server" Text="Remove uninstaller" />
-                    </p>
-                </div>
-
-            </cc2:Pane>
-
-            
-            <cc2:Pane ID="pane_uninstall" runat="server" Text="Uninstall items installed by this package">
-                <p>
-                    <%= umbraco.ui.Text("packager", "packageUninstallText") %>
-                </p>
-
-                <cc2:PropertyPanel runat="server" Text="Document Types" ID="pp_docTypes">
-                    <asp:CheckBoxList ID="documentTypes" runat="server" />
-                </cc2:PropertyPanel>
-
-                <cc2:PropertyPanel runat="server" Text="Templates" ID="pp_templates">
-                    <asp:CheckBoxList ID="templates" runat="server" />
-                </cc2:PropertyPanel>
-
-                <cc2:PropertyPanel runat="server" Text="Stylesheets" ID="pp_css">
-                    <asp:CheckBoxList ID="stylesheets" runat="server" />
-                </cc2:PropertyPanel>
-
-                <cc2:PropertyPanel runat="server" Text="Macros" ID="pp_macros">
-                    <asp:CheckBoxList ID="macros" runat="server" />
-                </cc2:PropertyPanel>
-
-                <cc2:PropertyPanel ID="pp_files" runat="server" Text="Files">
-                    <asp:CheckBoxList ID="files" runat="server" />
-                </cc2:PropertyPanel>
-
-                <cc2:PropertyPanel ID="pp_di" runat="server" Text="Dictionary Items">
-                    <asp:CheckBoxList ID="dictionaryItems" runat="server" />
-                </cc2:PropertyPanel>
-
-                <cc2:PropertyPanel ID="pp_dt" runat="server" Text="Data types">
-                    <asp:CheckBoxList ID="dataTypes" runat="server" />
-                </cc2:PropertyPanel>
-
-                <cc2:PropertyPanel ID="pp_confirm" runat="server" Text="&nbsp;">
-                    <p>
-                        <asp:Button ID="bt_confirmUninstall" OnClick="confirmUnInstall" OnClientClick="$('#loadingbar').show()" Text="Confirm uninstall" CssClass="btn btn-primary" runat="server" />
-                        <div id="loadingbar" style="display: none">
-<<<<<<< HEAD
-                            <div style="overflow: hidden; margin-left: -100%; margin-right: -20px;">
-=======
-                            <div class="umb-loader-wrapper">
->>>>>>> 7f3ab15e
-                                <cc2:ProgressBar ID="progbar" runat="server" Title="Please wait..." />
-                            </div>
-                        </div>
-                    </p>
-                </cc2:PropertyPanel>
-            </cc2:Pane>
-
-            <cc2:Pane id="pane_uninstalled" runat="server" Visible="false">
-                <div style="margin: 10px;">
-                    <p><%= umbraco.ui.Text("packager", "packageUninstalledText") %></p>
-                </div>
-             </cc2:Pane>
-            </cc2:Pane>
-    </cc2:Tabview>
-</asp:Content>
+<%@ Page Language="C#" MasterPageFile="../../masterpages/umbracoPage.Master" AutoEventWireup="true" CodeBehind="installedPackage.aspx.cs" Inherits="umbraco.presentation.developer.packages.installedPackage" %>
+<%@ Register TagPrefix="cc2" Namespace="umbraco.uicontrols" Assembly="controls" %>
+<asp:Content ContentPlaceHolderID="head" runat="server">
+    <script type="text/javascript">
+        function toggleDiv(id, gotoDiv) {
+            var div = document.getElementById(id);
+
+            if (div.style.display == "none")
+                div.style.display = "block";
+
+            else
+                div.style.display = "none";
+        }
+
+        function openDemo(link, id) {
+            UmbClientMgr.openModalWindow("http://packages.umbraco.org/viewPackageData.aspx?id=" + id, link.innerHTML, true, 750, 550)
+        }
+
+    </script>
+
+    <style type="text/css">
+        .propertyItemheader {
+            width: 250px;
+        }
+    </style>
+</asp:Content>
+
+<asp:Content ContentPlaceHolderID="body" runat="server">
+
+
+    <cc2:Tabview ID="Panel1" Text="Installed package" runat="server" Width="496px" Height="584px">
+
+
+       
+
+
+            <cc2:Pane ID="pane_meta" runat="server" Text="Package meta data">
+
+                <cc2:PropertyPanel ID="pp_name" runat="server">
+                    <asp:Literal ID="lt_packagename" runat="server" />
+                </cc2:PropertyPanel>
+                <cc2:PropertyPanel ID="pp_version" runat="server">
+                    <asp:Literal ID="lt_packageVersion" runat="server" />
+                </cc2:PropertyPanel>
+                <cc2:PropertyPanel ID="pp_author" runat="server">
+                    <asp:Literal ID="lt_packageAuthor" runat="server" />
+                </cc2:PropertyPanel>
+
+                <cc2:PropertyPanel ID="pp_documentation" Visible="false" runat="server">
+                    <asp:HyperLink id="hl_docLink" Target="_blank" runat="server" />
+                    <asp:LinkButton id="lb_demoLink" OnClientClick="" runat="server" />
+                </cc2:PropertyPanel>
+
+                <cc2:PropertyPanel ID="pp_repository" Visible="false" runat="server">
+                    <asp:HyperLink id="hl_packageRepo" runat="server" />
+                </cc2:PropertyPanel>
+
+                <cc2:PropertyPanel ID="pp_readme" runat="server">
+                    <div style="position: relative; background: #fff; padding: 3px; border: 1px solid #ccc; width: 400px; white-space: normal !Important; overflow: auto;">
+                        <asp:Literal ID="lt_readme" runat="server" /></div>
+                </cc2:PropertyPanel>
+
+
+            </cc2:Pane>
+
+            <cc2:Pane ID="pane_versions" runat="server" Text="Package version history" Visible="false">
+                <cc2:PropertyPanel ID="pp_versions" runat="server">
+                    <asp:Repeater ID="rptr_versions" runat="server">
+                        <headertemplate><ul></headertemplate>
+                        <itemtemplate><li><a href="#"><%# ((umbraco.cms.businesslogic.packager.InstalledPackage)Container.DataItem).Data.Name %></a></li></itemtemplate>
+                        <footertemplate></ul></footertemplate>
+                    </asp:Repeater>
+                </cc2:PropertyPanel>
+            </cc2:Pane>
+            
+        <cc2:Pane ID="pane_upgrade" runat="server" Text="Upgrade package" Visible="false">
+    
+            <cc2:PropertyPanel runat="server">
+              <p>
+                  <%= umbraco.ui.Text("packager", "packageUpgradeText") %>
+              </p>
+            </cc2:PropertyPanel>
+    
+            <cc2:PropertyPanel ID="pp_upgradeInstruction" Text="Upgrade instructions" runat="server">
+                  <p>
+                    <asp:Literal ID="lt_upgradeReadme" runat="server" />
+                  </p>
+            
+                  <p>
+                    <asp:Button ID="bt_gotoUpgrade" Text="Download update from the repository" runat="server" UseSubmitBehavior="false" />
+                  </p>
+            </cc2:PropertyPanel>
+        </cc2:Pane>
+
+            <cc2:Pane ID="pane_noItems" Visible="false" runat="server" Text="Uninstaller doesn't contain any items">
+                <div class="guiDialogNormal" style="margin: 10px">
+
+                    <%= umbraco.ui.Text("packager", "packageNoItemsText") %>
+
+                    <p>
+                        <asp:Button ID="bt_deletePackage" OnClick="delPack" runat="server" Text="Remove uninstaller" />
+                    </p>
+                </div>
+
+            </cc2:Pane>
+
+            
+            <cc2:Pane ID="pane_uninstall" runat="server" Text="Uninstall items installed by this package">
+                <p>
+                    <%= umbraco.ui.Text("packager", "packageUninstallText") %>
+                </p>
+
+                <cc2:PropertyPanel runat="server" Text="Document Types" ID="pp_docTypes">
+                    <asp:CheckBoxList ID="documentTypes" runat="server" />
+                </cc2:PropertyPanel>
+
+                <cc2:PropertyPanel runat="server" Text="Templates" ID="pp_templates">
+                    <asp:CheckBoxList ID="templates" runat="server" />
+                </cc2:PropertyPanel>
+
+                <cc2:PropertyPanel runat="server" Text="Stylesheets" ID="pp_css">
+                    <asp:CheckBoxList ID="stylesheets" runat="server" />
+                </cc2:PropertyPanel>
+
+                <cc2:PropertyPanel runat="server" Text="Macros" ID="pp_macros">
+                    <asp:CheckBoxList ID="macros" runat="server" />
+                </cc2:PropertyPanel>
+
+                <cc2:PropertyPanel ID="pp_files" runat="server" Text="Files">
+                    <asp:CheckBoxList ID="files" runat="server" />
+                </cc2:PropertyPanel>
+
+                <cc2:PropertyPanel ID="pp_di" runat="server" Text="Dictionary Items">
+                    <asp:CheckBoxList ID="dictionaryItems" runat="server" />
+                </cc2:PropertyPanel>
+
+                <cc2:PropertyPanel ID="pp_dt" runat="server" Text="Data types">
+                    <asp:CheckBoxList ID="dataTypes" runat="server" />
+                </cc2:PropertyPanel>
+
+                <cc2:PropertyPanel ID="pp_confirm" runat="server" Text="&nbsp;">
+                    <p>
+                        <asp:Button ID="bt_confirmUninstall" OnClick="confirmUnInstall" OnClientClick="$('#loadingbar').show()" Text="Confirm uninstall" CssClass="btn btn-primary" runat="server" />
+                        <div id="loadingbar" style="display: none">
+                            <div class="umb-loader-wrapper">
+                                <cc2:ProgressBar ID="progbar" runat="server" Title="Please wait..." />
+                            </div>
+                        </div>
+                    </p>
+                </cc2:PropertyPanel>
+            </cc2:Pane>
+
+            <cc2:Pane id="pane_uninstalled" runat="server" Visible="false">
+                <div style="margin: 10px;">
+                    <p><%= umbraco.ui.Text("packager", "packageUninstalledText") %></p>
+                </div>
+             </cc2:Pane>
+            </cc2:Pane>
+    </cc2:Tabview>
+</asp:Content>