﻿<?xml version="1.0" encoding="utf-8"?>
<Project ToolsVersion="15.0">
  <Import Project="$(MSBuildExtensionsPath)\$(MSBuildToolsVersion)\Microsoft.Common.props" Condition="Exists('$(MSBuildExtensionsPath)\$(MSBuildToolsVersion)\Microsoft.Common.props')" />
  <PropertyGroup>
    <TargetFrameworkVersion>v4.7.2</TargetFrameworkVersion>
    <EnableDefaultCompileItems>false</EnableDefaultCompileItems>
    <ProjectGuid>{4C4C194C-B5E4-4991-8F87-4373E24CC19F}</ProjectGuid>
    <OutputType>Library</OutputType>
    <AssemblyName>Umbraco.Web.UI</AssemblyName>
    <RootNamespace>Umbraco.Web.UI</RootNamespace>
    <SolutionDir Condition="$(SolutionDir) == '' Or $(SolutionDir) == '*Undefined*'">..\</SolutionDir>
    <ProjectTypeGuids>{349c5851-65df-11da-9384-00065b846f21};{fae04ec0-301f-11d3-bf4b-00c04f79efbc}</ProjectTypeGuids>
    <RunPostBuildEvent>OnBuildSuccess</RunPostBuildEvent>
    <UseIISExpress>true</UseIISExpress>
    <IISExpressSSLPort>44331</IISExpressSSLPort>
    <IISExpressAnonymousAuthentication>enabled</IISExpressAnonymousAuthentication>
    <IISExpressWindowsAuthentication>disabled</IISExpressWindowsAuthentication>
    <IISExpressUseClassicPipelineMode>false</IISExpressUseClassicPipelineMode>
    <UseGlobalApplicationHostFile />
    <NuGetPackageImportStamp>
    </NuGetPackageImportStamp>
    <Use64BitIISExpress />
    <TargetFrameworkProfile />
    <!--
      for some weird reason, and because Web.config is created only during BeforeBuild,
      the web.config configuration file would not be picked, and the build system would
      try to use a traditional app.config, thus missing all the binding redirects.

      this ensures that the build system things that the config file is web.config.

      (see FindAppConfigFile target in detailed build output)
    -->
    <AppConfig>Web.config</AppConfig>
    <AdditionalFileItemNames>$(AdditionalFileItemNames);Content</AdditionalFileItemNames>
  </PropertyGroup>
  <PropertyGroup Condition=" '$(Configuration)|$(Platform)' == 'Debug|AnyCPU' ">
    <DebugSymbols>true</DebugSymbols>
    <DebugType>full</DebugType>
    <Optimize>false</Optimize>
    <OutputPath>bin\</OutputPath>
    <DefineConstants>TRACE;DEBUG</DefineConstants>
    <ErrorReport>prompt</ErrorReport>
    <WarningLevel>4</WarningLevel>
    <Prefer32Bit>false</Prefer32Bit>
    <IntermediateOutputPath>..\bin\Debug\</IntermediateOutputPath>
    <PackageAsSingleFile>true</PackageAsSingleFile>
    <DesktopBuildPackageLocation>..\Package\Umbraco.Web.UI.zip</DesktopBuildPackageLocation>
    <LangVersion>latest</LangVersion>
  </PropertyGroup>
  <PropertyGroup Condition=" '$(Configuration)|$(Platform)' == 'Release|AnyCPU' ">
    <DebugSymbols>true</DebugSymbols>
    <DebugType>pdbonly</DebugType>
    <Optimize>true</Optimize>
    <OutputPath>bin\</OutputPath>
    <DefineConstants>TRACE</DefineConstants>
    <ErrorReport>prompt</ErrorReport>
    <WarningLevel>4</WarningLevel>
    <DocumentationFile>bin\Umbraco.Web.UI.xml</DocumentationFile>
    <Prefer32Bit>false</Prefer32Bit>
    <IntermediateOutputPath>..\bin\Release\</IntermediateOutputPath>
    <LangVersion>latest</LangVersion>
  </PropertyGroup>
  <ItemGroup>
    <Reference Include="Microsoft.CSharp" />
    <Reference Include="System.ComponentModel" />
    <Reference Include="System.Data" />
    <Reference Include="System.Drawing" />
    <Reference Include="System.Drawing.Design" />
    <Reference Include="System.IdentityModel" />
    <Reference Include="System.Runtime.Serialization" />
    <Reference Include="System" />
    <Reference Include="System.ComponentModel.Composition" />
    <Reference Include="System.ComponentModel.DataAnnotations" />
    <Reference Include="System.Web" />
    <Reference Include="System.Web.Abstractions" />
    <Reference Include="System.Web.ApplicationServices" />
    <Reference Include="System.Web.Entity" />
    <Reference Include="System.Web.Extensions" />
    <Reference Include="System.Web.Services" />
    <Reference Include="System.Xml" />
  </ItemGroup>
  <ItemGroup>
    <Folder Include="App_Data\" />
    <Folder Include="App_Plugins\" />
    <Folder Include="Views\MacroPartials\" />
  </ItemGroup>
  <ItemGroup>
    <PackageReference Include="CSharpTest.Net.Collections" Version="14.906.1403.1082" />
    <PackageReference Include="ClientDependency" Version="1.9.8" />
    <PackageReference Include="ClientDependency-Mvc5" Version="1.9.3" />
    <PackageReference Include="Examine" Version="1.0.2" />
    <PackageReference Include="ImageProcessor.Web" Version="4.10.0.100" />
    <PackageReference Include="ImageProcessor.Web.Config" Version="2.5.0.100" />
    <PackageReference Include="Microsoft.AspNet.Identity.Owin" Version="2.2.2" />
    <PackageReference Include="Microsoft.AspNet.Mvc" Version="5.2.7" />
    <PackageReference Include="Microsoft.AspNet.WebApi" Version="5.2.7" />
    <PackageReference Include="Microsoft.CodeAnalysis.CSharp" Version="2.10.0" />
    <PackageReference Include="Microsoft.CodeDom.Providers.DotNetCompilerPlatform" Version="2.0.1" />
    <PackageReference Include="Microsoft.Owin.Host.SystemWeb" Version="4.0.1" />
    <PackageReference Include="Microsoft.Owin.Security.Cookies" Version="4.0.1" />
    <PackageReference Include="Microsoft.Owin.Security.OAuth" Version="4.0.1" />
    <PackageReference Include="Microsoft.SourceLink.GitHub">
      <Version>1.0.0-beta2-19324-01</Version>
      <IncludeAssets>runtime; build; native; contentfiles; analyzers; buildtransitive</IncludeAssets>
      <PrivateAssets>all</PrivateAssets>
    </PackageReference>
    <PackageReference Include="MiniProfiler" Version="4.0.138" />
    <PackageReference Include="Newtonsoft.Json" Version="12.0.1" />
    <PackageReference Include="SecurityCodeScan">
      <Version>3.3.0</Version>
      <IncludeAssets>runtime; build; native; contentfiles; analyzers</IncludeAssets>
      <PrivateAssets>all</PrivateAssets>
    </PackageReference>
    <PackageReference Include="Umbraco.SqlServerCE" Version="4.0.0.1" />
  </ItemGroup>
  <ItemGroup>
    <ProjectReference Include="..\Umbraco.Core\Umbraco.Core.csproj">
      <Project>{31785bc3-256c-4613-b2f5-a1b0bdded8c1}</Project>
      <Name>Umbraco.Core</Name>
    </ProjectReference>
    <ProjectReference Include="..\Umbraco.Examine\Umbraco.Examine.csproj">
      <Name>Umbraco.Examine</Name>
      <Project>{07FBC26B-2927-4A22-8D96-D644C667FECC}</Project>
    </ProjectReference>
    <ProjectReference Include="..\Umbraco.ModelsBuilder.Embedded\Umbraco.ModelsBuilder.Embedded.csproj">
      <Project>{52ac0ba8-a60e-4e36-897b-e8b97a54ed1c}</Project>
      <Name>Umbraco.ModelsBuilder.Embedded</Name>
    </ProjectReference>
    <ProjectReference Include="..\Umbraco.Web\Umbraco.Web.csproj">
      <Project>{651e1350-91b6-44b7-bd60-7207006d7003}</Project>
      <Name>Umbraco.Web</Name>
    </ProjectReference>
  </ItemGroup>
  <ItemGroup>
    <Compile Include="..\SolutionInfo.cs">
      <Link>Properties\SolutionInfo.cs</Link>
    </Compile>
    <Compile Include="Config\splashes\NoNodes.aspx.cs">
      <DependentUpon>noNodes.aspx</DependentUpon>
      <SubType>ASPXCodeBehind</SubType>
    </Compile>
    <Compile Include="Config\splashes\NoNodes.aspx.designer.cs">
      <DependentUpon>noNodes.aspx</DependentUpon>
    </Compile>
    <Compile Include="Properties\AssemblyInfo.cs" />
    <Compile Include="Properties\Settings.Designer.cs">
      <AutoGen>True</AutoGen>
      <DesignTimeSharedInput>True</DesignTimeSharedInput>
      <DependentUpon>Settings.settings</DependentUpon>
    </Compile>
    <Content Include="Config\grid.editors.config.js" />
    <Content Include="Config\Lang\cs-CZ.user.xml" />
    <Content Include="Config\Lang\da-DK.user.xml" />
    <Content Include="Config\Lang\de-DE.user.xml" />
    <Content Include="Config\Lang\en-GB.user.xml" />
    <Content Include="Config\Lang\en-US.user.xml" />
    <Content Include="Config\Lang\es-ES.user.xml" />
    <Content Include="Config\Lang\fr-FR.user.xml" />
    <Content Include="Config\Lang\he-IL.user.xml" />
    <Content Include="Config\Lang\it-IT.user.xml" />
    <Content Include="Config\Lang\ja-JP.user.xml" />
    <Content Include="Config\Lang\ko-KR.user.xml" />
    <Content Include="Config\Lang\nl-NL.user.xml" />
    <Content Include="Config\Lang\nb-NO.user.xml" />
    <Content Include="Config\Lang\pl-PL.user.xml" />
    <Content Include="Config\Lang\pt-BR.user.xml" />
    <Content Include="Config\Lang\ru-RU.user.xml" />
    <Content Include="Config\Lang\sv-SE.user.xml" />
    <Content Include="Config\Lang\zh-CN.user.xml" />
    <Content Include="Config\splashes\noNodes.aspx" />
    <Content Include="Umbraco\Config\Lang\cs.xml" />
    <Content Include="Umbraco\Config\Lang\tr.xml" />
    <Content Include="Umbraco\Config\Lang\zh_tw.xml" />
    <Content Include="Config\Splashes\noNodes.aspx" />
    <Content Include="Umbraco\Install\Views\Web.config" />
    <None Include="Config\ClientDependency.Release.config">
      <DependentUpon>ClientDependency.config</DependentUpon>
      <SubType>Designer</SubType>
    </None>
    <Content Include="Config\imageprocessor\security.config" />
    <Content Include="Config\imageprocessor\processing.config" />
    <Content Include="Config\imageprocessor\cache.config">
      <SubType>Designer</SubType>
    </Content>
    <Content Include="Config\HealthChecks.config">
      <SubType>Designer</SubType>
    </Content>
    <None Include="Config\HealthChecks.Release.config">
      <DependentUpon>HealthChecks.config</DependentUpon>
      <SubType>Designer</SubType>
    </None>
    <Content Include="Config\serilog.user.config">
      <SubType>Designer</SubType>
    </Content>
    <None Include="Config\serilog.user.Release.config">
      <DependentUpon>serilog.user.config</DependentUpon>
      <SubType>Designer</SubType>
    </None>
    <Content Include="Config\serilog.config">
      <SubType>Designer</SubType>
    </Content>
    <None Include="Config\serilog.Release.config">
      <DependentUpon>serilog.config</DependentUpon>
      <SubType>Designer</SubType>
    </None>
    <Content Include="Config\logviewer.searches.config.js" />
    <None Include="Config\umbracoSettings.Release.config">
      <DependentUpon>umbracoSettings.config</DependentUpon>
      <SubType>Designer</SubType>
    </None>
    <None Include="Config\tinyMceConfig.Release.config">
      <DependentUpon>tinyMceConfig.config</DependentUpon>
      <SubType>Designer</SubType>
    </None>
    <Content Include="Umbraco\Install\Views\Index.cshtml" />
    <Content Include="Media\Web.config" />
    <Content Include="Properties\Settings.settings">
      <Generator>SettingsSingleFileGenerator</Generator>
      <LastGenOutput>Settings.Designer.cs</LastGenOutput>
    </Content>
    <Content Include="Global.asax" />
    <Content Include="Umbraco\Config\Lang\en_us.xml">
      <SubType>Designer</SubType>
    </Content>
    <Content Include="Umbraco\Config\Lang\he.xml" />
    <Content Include="Umbraco\Config\Lang\ja.xml" />
    <Content Include="Umbraco\Config\Lang\pl.xml" />
    <Content Include="Umbraco\Config\Lang\pt.xml" />
    <Content Include="Umbraco\Config\Lang\ru.xml" />
    <Content Include="Umbraco\Config\Lang\zh.xml" />
    <Content Include="Umbraco\Config\Lang\ko.xml" />
    <Content Include="Umbraco\Config\Lang\da.xml">
      <SubType>Designer</SubType>
    </Content>
    <Content Include="Umbraco\Config\Lang\de.xml" />
    <Content Include="Umbraco\Config\Lang\es.xml" />
    <Content Include="Umbraco\Config\Lang\fr.xml" />
    <Content Include="Umbraco\Config\Lang\it.xml" />
    <Content Include="Umbraco\Config\Lang\nl.xml" />
    <Content Include="Umbraco\Config\Lang\nb.xml" />
    <Content Include="Umbraco\Config\Lang\sv.xml" />
    <Content Include="Umbraco\Config\Lang\en.xml">
      <SubType>Designer</SubType>
    </Content>
    <Content Include="Umbraco\Js\UmbracoSpeechBubbleBackEnd.js" />
    <Content Include="Config\ClientDependency.config">
      <SubType>Designer</SubType>
    </Content>
    <Content Include="Umbraco\Views\Default.cshtml" />
    <Content Include="Umbraco\PartialViewMacros\Templates\EditProfile.cshtml" />
    <Content Include="Umbraco\PartialViewMacros\Templates\Empty.cshtml" />
    <Content Include="Umbraco\PartialViewMacros\Templates\Login.cshtml" />
    <Content Include="Umbraco\PartialViewMacros\Templates\LoginStatus.cshtml" />
    <Content Include="Umbraco\PartialViewMacros\Templates\RegisterMember.cshtml" />
    <Content Include="Umbraco\PartialViewMacros\Templates\ListAncestorsFromCurrentPage.cshtml" />
    <Content Include="Umbraco\PartialViewMacros\Templates\Breadcrumb.cshtml" />
    <Content Include="Umbraco\PartialViewMacros\Templates\Gallery.cshtml" />
    <Content Include="Umbraco\PartialViewMacros\Templates\ListChildPagesFromChangeableSource.cshtml" />
    <Content Include="Umbraco\PartialViewMacros\Templates\ListChildPagesFromCurrentPage.cshtml">
      <SubType>Code</SubType>
    </Content>
    <Content Include="Umbraco\PartialViewMacros\Templates\ListChildPagesOrderedByDate.cshtml" />
    <Content Include="Umbraco\PartialViewMacros\Templates\ListChildPagesOrderedByName.cshtml" />
    <Content Include="Umbraco\PartialViewMacros\Templates\ListChildPagesOrderedByProperty.cshtml" />
    <Content Include="Umbraco\PartialViewMacros\Templates\ListChildPagesWithDoctype.cshtml" />
    <Content Include="Umbraco\PartialViewMacros\Templates\ListDescendantsFromCurrentPage.cshtml" />
    <Content Include="Umbraco\PartialViewMacros\Templates\ListImagesFromMediaFolder.cshtml" />
    <Content Include="Umbraco\PartialViewMacros\Templates\MultinodeTree-picker.cshtml" />
    <Content Include="Umbraco\PartialViewMacros\Templates\Navigation.cshtml" />
    <Content Include="Umbraco\PartialViewMacros\Templates\SiteMap.cshtml" />
    <Content Include="Umbraco\Views\AuthorizeUpgrade.cshtml" />
    <Content Include="Views\Web.config">
      <SubType>Designer</SubType>
    </Content>
    <Content Include="Web.config">
      <SubType>Designer</SubType>
    </Content>
    <Content Include="Views\Partials\Grid\Bootstrap3.cshtml" />
    <Content Include="Views\Partials\Grid\Editors\Embed.cshtml" />
    <Content Include="Views\Partials\Grid\Editors\Macro.cshtml" />
    <Content Include="Views\Partials\Grid\Editors\Media.cshtml" />
    <Content Include="Views\Partials\Grid\Editors\Rte.cshtml" />
    <Content Include="Views\Partials\Grid\Editors\Textstring.cshtml" />
    <Content Include="Views\Partials\Grid\Editors\Base.cshtml" />
    <Content Include="Views\Partials\Grid\Bootstrap3-Fluid.cshtml" />
    <Content Include="Umbraco\Views\Preview\Index.cshtml" />
    <Content Include="Umbraco\Views\web.config" />
    <None Include="Web.Debug.config.transformed" />
    <None Include="web.Template.Debug.config">
      <DependentUpon>Web.Template.config</DependentUpon>
      <SubType>Designer</SubType>
    </None>
    <None Include="web.Template.Release.config">
      <DependentUpon>Web.Template.config</DependentUpon>
      <SubType>Designer</SubType>
    </None>
    <Content Include="Umbraco\Js\dualSelectBox.js" />
    <Content Include="Umbraco\Js\guiFunctions.js" />
    <Content Include="Umbraco\Js\umbracoCheckKeys.js" />
    <!--<Content Include="Umbraco\users\PermissionEditor.aspx" />-->
    <None Include="web.Template.config">
      <SubType>Designer</SubType>
    </None>
    <Content Include="Config\tinyMceConfig.config">
      <SubType>Designer</SubType>
    </Content>
    <Content Include="Config\umbracoSettings.config">
      <SubType>Designer</SubType>
    </Content>
    <Content Include="Config\BackOfficeTours\getting-started.json" />
  </ItemGroup>
  <!-- determine VSToolsPath -->
  <PropertyGroup>
    <VisualStudioVersion Condition="'$(VisualStudioVersion)' == ''">11.0</VisualStudioVersion>
    <VSToolsPath Condition="exists('$(MSBuildExtensionsPath32)\Microsoft\VisualStudio\v11.0\WebApplications\Microsoft.WebApplication.targets')">$(MSBuildExtensionsPath32)\Microsoft\VisualStudio\v11.0</VSToolsPath>
    <VSToolsPath Condition="exists('$(MSBuildExtensionsPath32)\Microsoft\VisualStudio\v12.0\WebApplications\Microsoft.WebApplication.targets')">$(MSBuildExtensionsPath32)\Microsoft\VisualStudio\v12.0</VSToolsPath>
    <VSToolsPath Condition="exists('$(MSBuildExtensionsPath32)\Microsoft\VisualStudio\v14.0\WebApplications\Microsoft.WebApplication.targets')">$(MSBuildExtensionsPath32)\Microsoft\VisualStudio\v14.0</VSToolsPath>
    <VSToolsPath Condition="exists('$(MSBuildExtensionsPath32)\Microsoft\VisualStudio\v15.0\WebApplications\Microsoft.WebApplication.targets')">$(MSBuildExtensionsPath32)\Microsoft\VisualStudio\v15.0</VSToolsPath>
    <VSToolsPath Condition="exists('$(MSBuildExtensionsPath32)\Microsoft\VisualStudio\v16.0\WebApplications\Microsoft.WebApplication.targets')">$(MSBuildExtensionsPath32)\Microsoft\VisualStudio\v16.0</VSToolsPath>
  </PropertyGroup>
  <!-- determine WebPublishingTasks -->
  <PropertyGroup>
    <WebPublishingTasks Condition="exists('$(MSBuildExtensionsPath)\Microsoft\VisualStudio\v10.0\Web\Microsoft.Web.Publishing.Tasks.dll')">$(MSBuildExtensionsPath)\Microsoft\VisualStudio\v10.0\Web\Microsoft.Web.Publishing.Tasks.dll</WebPublishingTasks>
    <WebPublishingTasks Condition="exists('$(MSBuildExtensionsPath)\Microsoft\VisualStudio\v11.0\Web\Microsoft.Web.Publishing.Tasks.dll')">$(MSBuildExtensionsPath)\Microsoft\VisualStudio\v11.0\Web\Microsoft.Web.Publishing.Tasks.dll</WebPublishingTasks>
    <WebPublishingTasks Condition="exists('$(MSBuildExtensionsPath)\Microsoft\VisualStudio\v12.0\Web\Microsoft.Web.Publishing.Tasks.dll')">$(MSBuildExtensionsPath)\Microsoft\VisualStudio\v12.0\Web\Microsoft.Web.Publishing.Tasks.dll</WebPublishingTasks>
    <WebPublishingTasks Condition="exists('$(MSBuildExtensionsPath)\Microsoft\VisualStudio\v14.0\Web\Microsoft.Web.Publishing.Tasks.dll')">$(MSBuildExtensionsPath)\Microsoft\VisualStudio\v14.0\Web\Microsoft.Web.Publishing.Tasks.dll</WebPublishingTasks>
    <WebPublishingTasks Condition="exists('$(MSBuildExtensionsPath)\Microsoft\VisualStudio\v15.0\Web\Microsoft.Web.Publishing.Tasks.dll')">$(MSBuildExtensionsPath)\Microsoft\VisualStudio\v15.0\Web\Microsoft.Web.Publishing.Tasks.dll</WebPublishingTasks>
    <WebPublishingTasks Condition="exists('$(MSBuildExtensionsPath)\Microsoft\VisualStudio\v16.0\Web\Microsoft.Web.Publishing.Tasks.dll')">$(MSBuildExtensionsPath)\Microsoft\VisualStudio\v16.0\Web\Microsoft.Web.Publishing.Tasks.dll</WebPublishingTasks>
    <!-- Temporary addition for the VS2019 preview - can be removed when VS2019 final is released, then v16 above will be used -->
    <WebPublishingTasks Condition="exists('$(ProgramFiles32)\Microsoft Visual Studio\2019\Preview\MSBuild\Microsoft\VisualStudio\v16.0\Web\Microsoft.Web.Publishing.Tasks.dll')">$(ProgramFiles32)\Microsoft Visual Studio\2019\Preview\MSBuild\Microsoft\VisualStudio\v16.0\Web\Microsoft.Web.Publishing.Tasks.dll</WebPublishingTasks>
  </PropertyGroup>
  <!-- get TransformXml task from WebPublishingtasks -->
  <UsingTask TaskName="TransformXml" AssemblyFile="$(WebPublishingTasks)" Condition="'$(WebPublishingTasks)' != ''" />
  <!-- get NuGet packages directory -->
  <PropertyGroup>
    <NuGetPackages>$(NuGetPackageFolders.Split(';')[0])</NuGetPackages>
  </PropertyGroup>
  <!-- import targets -->
  <Import Project="$(MSBuildBinPath)\Microsoft.CSharp.targets" />
  <Import Project="$(VSToolsPath)\WebApplications\Microsoft.WebApplication.targets" Condition="'$(VSToolsPath)' != ''" />
  <!-- web project -->
  <ProjectExtensions>
    <VisualStudio>
      <FlavorProperties GUID="{349c5851-65df-11da-9384-00065b846f21}">
        <WebProjectProperties>
          <UseIIS>False</UseIIS>
          <AutoAssignPort>True</AutoAssignPort>
<<<<<<< HEAD
          <DevelopmentServerPort>8600</DevelopmentServerPort>
          <DevelopmentServerVPath>/</DevelopmentServerVPath>
          <IISUrl>http://localhost:8600</IISUrl>
=======
          <DevelopmentServerPort>8510</DevelopmentServerPort>
          <DevelopmentServerVPath>/</DevelopmentServerVPath>
          <IISUrl>http://localhost:8510</IISUrl>
>>>>>>> 55160f8e
          <NTLMAuthentication>False</NTLMAuthentication>
          <UseCustomServer>False</UseCustomServer>
          <CustomServerUrl>
          </CustomServerUrl>
          <SaveServerSettingsInUserFile>False</SaveServerSettingsInUserFile>
        </WebProjectProperties>
      </FlavorProperties>
    </VisualStudio>
  </ProjectExtensions>
  <Target Name="BeforeBuild">
    <Message Text="-BeforeBuild-" Importance="high" />
    <Message Text="MSBuildExtensionsPath: $(MSBuildExtensionsPath)" Importance="high" />
    <Message Text="WebPublishingTasks:    $(WebPublishingTasks)" Importance="high" />
    <Message Text="NuGetPackageFolders:   $(NuGetPackageFolders)" Importance="high" />
    <Message Text="NuGetPackages:         $(NuGetPackages)" Importance="high" />
    <!-- Create web.config file from Template if it doesn't exist -->
    <Message Text="Copy Web.Template.config to Web.config" Importance="high" Condition="!Exists('$(ProjectDir)Web.config')" />
    <Copy SourceFiles="$(ProjectDir)web.Template.config" DestinationFiles="$(ProjectDir)Web.config" OverwriteReadOnlyFiles="true" SkipUnchangedFiles="false" Condition="!Exists('$(ProjectDir)Web.config')" />
    <!-- Transform the local Web.config file in Visual Studio -->
    <Message Text="Transform Web.config with web.Template.$(Configuration).config into Web.$(Configuration).config.transformed (this is Visual Studio)" Importance="high" Condition="$(BuildingInsideVisualStudio) == true" />
    <TransformXml Source="$(ProjectDir)Web.config" Transform="$(ProjectDir)web.Template.$(Configuration).config" Destination="$(ProjectDir)Web.$(Configuration).config.transformed" Condition="$(BuildingInsideVisualStudio) == true" />
    <!-- Always transform the Template file when not in VS (ie: build.bat) -->
    <Message Text="Transform Web.Template.config with web.Template.$(Configuration).config into Web.$(Configuration).config.transformed (this is not Visual Studio)" Importance="high" Condition="$(BuildingInsideVisualStudio) != true" />
    <TransformXml Source="$(ProjectDir)Web.Template.config" Transform="$(ProjectDir)web.Template.$(Configuration).config" Destination="Web.$(Configuration).config.transformed" Condition="$(BuildingInsideVisualStudio) != true" />
    <!-- Create ClientDependency.config file from Template if it doesn't exist -->
    <Message Text="Copy ClientDependency.$(Configuration).config to ClientDependency.config" Importance="high" Condition="!Exists('$(ProjectDir)Config\ClientDependency.config')" />
    <Copy SourceFiles="$(ProjectDir)Config\ClientDependency.Release.config" DestinationFiles="$(ProjectDir)Config\ClientDependency.config" OverwriteReadOnlyFiles="true" SkipUnchangedFiles="false" Condition="!Exists('$(ProjectDir)Config\ClientDependency.config')" />
    <!-- Create Serilog.config & serilog.user.config file from Templates if it doesn't exist -->
    <Message Text="Copy serilog.$(Configuration).config to serilog.config" Importance="high" Condition="!Exists('$(ProjectDir)Config\serilog.config')" />
    <Copy SourceFiles="$(ProjectDir)Config\serilog.Release.config" DestinationFiles="$(ProjectDir)Config\serilog.config" OverwriteReadOnlyFiles="true" SkipUnchangedFiles="false" Condition="!Exists('$(ProjectDir)Config\serilog.config')" />
    <Message Text="Copy serilog.user.$(Configuration).config to serilog.user.config" Importance="high" Condition="!Exists('$(ProjectDir)Config\serilog.user.config')" />
    <Copy SourceFiles="$(ProjectDir)Config\serilog.user.Release.config" DestinationFiles="$(ProjectDir)Config\serilog.user.config" OverwriteReadOnlyFiles="true" SkipUnchangedFiles="false" Condition="!Exists('$(ProjectDir)Config\serilog.user.config')" />
    <!-- Build Belle, if building is Visual Studio and the build folder does not exist yet -->
    <Message Text="Skip Belle because UmbracoBuild is '$(UmbracoBuild)' (this is not Visual Studio)." Importance="High" Condition="'$(UmbracoBuild)' != ''" />
    <Message Text="Skip Belle because $(ProjectDir)Umbraco\lib exists." Importance="High" Condition="Exists('$(ProjectDir)Umbraco\lib')" />
    <Message Text="Build Belle because UmbracoBuild is empty (this is Visual Studio), and $(ProjectDir)Umbraco\lib does not exist." Importance="High" Condition="!Exists('$(ProjectDir)Umbraco\lib') and '$(UmbracoBuild)' == ''" />
    <CallTarget Targets="BelleBuild" Condition="!Exists('$(ProjectDir)Umbraco\lib') and '$(UmbracoBuild)' == ''" />
  </Target>
  <!-- clean Belle when cleaning and rebuilding, but only in Visual Studio -->
  <Target Name="CleanBelle" AfterTargets="Clean" Condition="'$(UmbracoBuild)' == ''">
    <Message Text="-CleanBelle-" Importance="high" />
    <Message Text="Nothing to clean, as $(ProjectDir)Umbraco\lib does not exist." Importance="High" Condition="!Exists('$(ProjectDir)Umbraco\lib')" />
    <Message Text="Not cleaning (found src/preserve.belle)." Importance="High" Condition="Exists('$(ProjectDir)Umbraco\lib') and Exists('$(SolutionDir)preserve.belle')" />
    <Message Text="Remove $(ProjectDir)Umbraco\lib." Importance="High" Condition="Exists('$(ProjectDir)Umbraco\lib') and !Exists('$(SolutionDir)preserve.belle')" />
    <ItemGroup>
      <BelleLib Include="$(ProjectDir)Umbraco\lib" />
    </ItemGroup>
    <RemoveDir Directories="@(BelleLib)" Condition="Exists('$(ProjectDir)Umbraco\lib') and !Exists('$(SolutionDir)preserve.belle')" />
  </Target>
  <Target Name="AfterBuild">
    <Message Text="-AfterBuild-" Importance="high" />
    <Message Text="Copy Web.$(Configuration).config.transformed over to Web.config (this is Visual Studio)" Importance="high" Condition="$(BuildingInsideVisualStudio) == true" />
    <Copy SourceFiles="$(ProjectDir)Web.$(Configuration).config.transformed" DestinationFiles="$(ProjectDir)Web.config" OverwriteReadOnlyFiles="true" SkipUnchangedFiles="false" Condition="$(BuildingInsideVisualStudio) == true" />
  </Target>
  <Target Name="BelleBuild">
    <Exec WorkingDirectory="$(ProjectDir)\..\..\" Command="powershell -ExecutionPolicy RemoteSigned -Command &quot;&amp;{ $ubuild = &amp;&quot;$pwd\build\build.ps1&quot; -get ; $ubuild.CompileBelle() }&quot;" />
  </Target>
  <Target Name="ResetConfigFiles" Condition="'$(WebProjectOutputDir)' != ''" BeforeTargets="Build;Rebuild" Inputs="@(ConfigFiles)" Outputs="%(Identity).Dummy">
    <ItemGroup>
      <!-- every *.config (recursive) files xcept web[.*].config -->
      <!-- beware! includes any rogue git-ignored or temp config file -->
      <ConfigFiles Include="$(ProjectDir)**\*.config" Exclude="$(ProjectDir)web.config;$(ProjectDir)web.*.config" />
      <!-- and the UI file -->
      <ConfigFiles Include="$(ProjectDir)umbraco\config\create\UI.xml" />
    </ItemGroup>
    <PropertyGroup>
      <!-- the original file eg src/.../umbracoSettings.config -->
      <OriginalFileName>@(ConfigFiles)</OriginalFileName>
      <!-- the configuration version of the original file eg src/.../umbracoSettings.Release.config -->
      <ModifiedFileName>$(OriginalFileName.Replace("%(ConfigFiles.Extension)",".$(Configuration)%(ConfigFiles.Extension)"))</ModifiedFileName>
      <!-- the target file eg webapp/.../umbracoSettings.config -->
      <OutputFileName>$(OriginalFileName.Replace("$(ProjectDir)", "$(WebProjectOutputDir)"))</OutputFileName>
    </PropertyGroup>
    <!--
      for each whatever.config file,
      if there is a whatever.(Release|Debug).config file,
      copy it over as whatever.config
    -->
    <Message Text="ConfigFile: $(OriginalFileName) -&gt; $(OutputFileName)" Importance="high" Condition="Exists('$(ModifiedFileName)')" />
    <Copy SourceFiles="$(ModifiedFileName)" DestinationFiles="$(OutputFileName)" OverwriteReadOnlyFiles="true" SkipUnchangedFiles="false" Condition="Exists('$(ModifiedFileName)')" />
  </Target>
</Project><|MERGE_RESOLUTION|>--- conflicted
+++ resolved
@@ -345,15 +345,9 @@
         <WebProjectProperties>
           <UseIIS>False</UseIIS>
           <AutoAssignPort>True</AutoAssignPort>
-<<<<<<< HEAD
           <DevelopmentServerPort>8600</DevelopmentServerPort>
           <DevelopmentServerVPath>/</DevelopmentServerVPath>
           <IISUrl>http://localhost:8600</IISUrl>
-=======
-          <DevelopmentServerPort>8510</DevelopmentServerPort>
-          <DevelopmentServerVPath>/</DevelopmentServerVPath>
-          <IISUrl>http://localhost:8510</IISUrl>
->>>>>>> 55160f8e
           <NTLMAuthentication>False</NTLMAuthentication>
           <UseCustomServer>False</UseCustomServer>
           <CustomServerUrl>
