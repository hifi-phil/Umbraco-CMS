﻿<?xml version="1.0" encoding="utf-8"?>
<Project ToolsVersion="15.0">
  <Import Project="$(MSBuildExtensionsPath)\$(MSBuildToolsVersion)\Microsoft.Common.props" Condition="Exists('$(MSBuildExtensionsPath)\$(MSBuildToolsVersion)\Microsoft.Common.props')" />
  <PropertyGroup>
    <TargetFrameworkVersion>v4.7.2</TargetFrameworkVersion>
    <EnableDefaultCompileItems>false</EnableDefaultCompileItems>
    <ProjectGuid>{4C4C194C-B5E4-4991-8F87-4373E24CC19F}</ProjectGuid>
    <OutputType>Library</OutputType>
    <AssemblyName>Umbraco.Web.UI</AssemblyName>
    <RootNamespace>Umbraco.Web.UI</RootNamespace>
    <SolutionDir Condition="$(SolutionDir) == '' Or $(SolutionDir) == '*Undefined*'">..\</SolutionDir>
    <ProjectTypeGuids>{349c5851-65df-11da-9384-00065b846f21};{fae04ec0-301f-11d3-bf4b-00c04f79efbc}</ProjectTypeGuids>
    <RunPostBuildEvent>OnBuildSuccess</RunPostBuildEvent>
    <UseIISExpress>true</UseIISExpress>
    <IISExpressSSLPort>44331</IISExpressSSLPort>
    <IISExpressAnonymousAuthentication>enabled</IISExpressAnonymousAuthentication>
    <IISExpressWindowsAuthentication>disabled</IISExpressWindowsAuthentication>
    <IISExpressUseClassicPipelineMode>false</IISExpressUseClassicPipelineMode>
    <UseGlobalApplicationHostFile />
    <NuGetPackageImportStamp>
    </NuGetPackageImportStamp>
    <Use64BitIISExpress />
    <TargetFrameworkProfile />
    <!--
      for some weird reason, and because Web.config is created only during BeforeBuild,
      the web.config configuration file would not be picked, and the build system would
      try to use a traditional app.config, thus missing all the binding redirects.

      this ensures that the build system things that the config file is web.config.

      (see FindAppConfigFile target in detailed build output)
    -->
    <AppConfig>Web.config</AppConfig>
    <AdditionalFileItemNames>$(AdditionalFileItemNames);Content</AdditionalFileItemNames>
  </PropertyGroup>
  <PropertyGroup Condition=" '$(Configuration)|$(Platform)' == 'Debug|AnyCPU' ">
    <DebugSymbols>true</DebugSymbols>
    <DebugType>full</DebugType>
    <Optimize>false</Optimize>
    <OutputPath>bin\</OutputPath>
    <DefineConstants>TRACE;DEBUG</DefineConstants>
    <ErrorReport>prompt</ErrorReport>
    <WarningLevel>4</WarningLevel>
    <Prefer32Bit>false</Prefer32Bit>
    <IntermediateOutputPath>..\bin\Debug\</IntermediateOutputPath>
    <PackageAsSingleFile>true</PackageAsSingleFile>
    <DesktopBuildPackageLocation>..\Package\Umbraco.Web.UI.zip</DesktopBuildPackageLocation>
    <LangVersion>latest</LangVersion>
  </PropertyGroup>
  <PropertyGroup Condition=" '$(Configuration)|$(Platform)' == 'Release|AnyCPU' ">
    <DebugSymbols>true</DebugSymbols>
    <DebugType>pdbonly</DebugType>
    <Optimize>true</Optimize>
    <OutputPath>bin\</OutputPath>
    <DefineConstants>TRACE</DefineConstants>
    <ErrorReport>prompt</ErrorReport>
    <WarningLevel>4</WarningLevel>
    <DocumentationFile>bin\Umbraco.Web.UI.xml</DocumentationFile>
    <Prefer32Bit>false</Prefer32Bit>
    <IntermediateOutputPath>..\bin\Release\</IntermediateOutputPath>
    <LangVersion>latest</LangVersion>
  </PropertyGroup>
  <ItemGroup>
    <Reference Include="Microsoft.CSharp" />
    <Reference Include="System.ComponentModel" />
    <Reference Include="System.Data" />
    <Reference Include="System.Drawing" />
    <Reference Include="System.Drawing.Design" />
    <Reference Include="System.IdentityModel" />
    <Reference Include="System.Runtime.Serialization" />
    <Reference Include="System" />
    <Reference Include="System.ComponentModel.Composition" />
    <Reference Include="System.Web" />
    <Reference Include="System.Web.Abstractions" />
    <Reference Include="System.Web.ApplicationServices" />
    <Reference Include="System.Web.Entity" />
    <Reference Include="System.Web.Extensions" />
    <Reference Include="System.Web.Services" />
    <Reference Include="System.Xml" />
  </ItemGroup>
  <ItemGroup>
    <Folder Include="App_Data\" />
    <Folder Include="Views\MacroPartials\" />
  </ItemGroup>
  <ItemGroup>
    <PackageReference Include="CSharpTest.Net.Collections" Version="14.906.1403.1082" />
    <PackageReference Include="ClientDependency" Version="1.9.9" />
    <PackageReference Include="ClientDependency-Mvc5" Version="1.9.3" />
    <PackageReference Include="ImageProcessor.Web" Version="4.10.0.100" />
    <PackageReference Include="ImageProcessor.Web.Config" Version="2.5.0.100" />
    <PackageReference Include="Microsoft.AspNet.Identity.Owin" Version="2.2.2" />
    <PackageReference Include="Microsoft.AspNet.Mvc" Version="5.2.7" />
    <PackageReference Include="Microsoft.AspNet.WebApi" Version="5.2.7" />
    <PackageReference Include="Microsoft.CodeAnalysis.CSharp" Version="2.10.0" />
    <PackageReference Include="Microsoft.CodeDom.Providers.DotNetCompilerPlatform" Version="2.0.1" />
    <PackageReference Include="Microsoft.Owin.Host.SystemWeb" Version="4.0.1" />
    <PackageReference Include="Microsoft.Owin.Security.Cookies" Version="4.0.1" />
    <PackageReference Include="Microsoft.Owin.Security.OAuth" Version="4.0.1" />
    <PackageReference Include="Microsoft.SourceLink.GitHub">
      <Version>1.0.0</Version>
      <IncludeAssets>runtime; build; native; contentfiles; analyzers; buildtransitive</IncludeAssets>
      <PrivateAssets>all</PrivateAssets>
    </PackageReference>
    <PackageReference Include="MiniProfiler" Version="4.1.0" />
    <PackageReference Include="Newtonsoft.Json" Version="12.0.3" />
    <PackageReference Include="SecurityCodeScan">
      <Version>3.4.0</Version>
      <IncludeAssets>runtime; build; native; contentfiles; analyzers</IncludeAssets>
      <PrivateAssets>all</PrivateAssets>
    </PackageReference>
    <PackageReference Include="System.ComponentModel.Annotations" Version="4.6.0" />
    <PackageReference Include="Umbraco.SqlServerCE" Version="4.0.0.1" />
  </ItemGroup>
  <ItemGroup>
    <ProjectReference Include="..\Umbraco.Core\Umbraco.Core.csproj">
      <Project>{29aa69d9-b597-4395-8d42-43b1263c240a}</Project>
      <Name>Umbraco.Core</Name>
    </ProjectReference>
    <ProjectReference Include="..\Umbraco.Examine.Lucene\Umbraco.Examine.Lucene.csproj">
      <Project>{0fad7d2a-d7dd-45b1-91fd-488bb6cdacea}</Project>
      <Name>Umbraco.Examine.Lucene</Name>
    </ProjectReference>
    <ProjectReference Include="..\Umbraco.ModelsBuilder.Embedded\Umbraco.ModelsBuilder.Embedded.csproj">
      <Project>{52ac0ba8-a60e-4e36-897b-e8b97a54ed1c}</Project>
      <Name>Umbraco.ModelsBuilder.Embedded</Name>
    </ProjectReference>
    <ProjectReference Include="..\Umbraco.PublishedCache.NuCache\Umbraco.PublishedCache.NuCache.csproj">
      <Project>{f6de8da0-07cc-4ef2-8a59-2bc81dbb3830}</Project>
      <Name>Umbraco.PublishedCache.NuCache</Name>
    </ProjectReference>
    <ProjectReference Include="..\Umbraco.Web\Umbraco.Web.csproj">
      <Project>{651e1350-91b6-44b7-bd60-7207006d7003}</Project>
      <Name>Umbraco.Web</Name>
    </ProjectReference>
  </ItemGroup>
  <ItemGroup>
    <Compile Include="..\SolutionInfo.cs">
      <Link>Properties\SolutionInfo.cs</Link>
    </Compile>
    <Compile Include="Properties\AssemblyInfo.cs" />
    <Compile Include="Properties\Settings.Designer.cs">
      <AutoGen>True</AutoGen>
      <DesignTimeSharedInput>True</DesignTimeSharedInput>
      <DependentUpon>Settings.settings</DependentUpon>
    </Compile>
    <Content Include="Config\grid.editors.config.js" />
    <Content Include="Config\Lang\cs-CZ.user.xml" />
    <Content Include="Config\Lang\da-DK.user.xml" />
    <Content Include="Config\Lang\de-DE.user.xml" />
    <Content Include="Config\Lang\en-GB.user.xml" />
    <Content Include="Config\Lang\en-US.user.xml" />
    <Content Include="Config\Lang\es-ES.user.xml" />
    <Content Include="Config\Lang\fr-FR.user.xml" />
    <Content Include="Config\Lang\he-IL.user.xml" />
    <Content Include="Config\Lang\it-IT.user.xml" />
    <Content Include="Config\Lang\ja-JP.user.xml" />
    <Content Include="Config\Lang\ko-KR.user.xml" />
    <Content Include="Config\Lang\nl-NL.user.xml" />
    <Content Include="Config\Lang\nb-NO.user.xml" />
    <Content Include="Config\Lang\pl-PL.user.xml" />
    <Content Include="Config\Lang\pt-BR.user.xml" />
    <Content Include="Config\Lang\ru-RU.user.xml" />
    <Content Include="Config\Lang\sv-SE.user.xml" />
    <Content Include="Config\Lang\zh-CN.user.xml" />
    <None Include="Config\splashes\NoNodes.cshtml" />
    <Content Include="Umbraco\Config\Lang\cs.xml" />
    <Content Include="Umbraco\Config\Lang\tr.xml" />
    <Content Include="Umbraco\Config\Lang\zh_tw.xml" />
    <Content Include="Umbraco\Install\Views\Web.config" />
    <None Include="Config\ClientDependency.Release.config">
      <DependentUpon>ClientDependency.config</DependentUpon>
      <SubType>Designer</SubType>
    </None>
    <Content Include="Config\imageprocessor\security.config" />
    <Content Include="Config\imageprocessor\processing.config" />
    <Content Include="Config\imageprocessor\cache.config">
      <SubType>Designer</SubType>
    </Content>
    <Content Include="Config\HealthChecks.config">
      <SubType>Designer</SubType>
    </Content>
    <None Include="Config\HealthChecks.Release.config">
      <DependentUpon>HealthChecks.config</DependentUpon>
      <SubType>Designer</SubType>
    </None>
    <Content Include="Config\serilog.user.config">
      <SubType>Designer</SubType>
    </Content>
    <None Include="Config\serilog.user.Release.config">
      <DependentUpon>serilog.user.config</DependentUpon>
      <SubType>Designer</SubType>
    </None>
    <Content Include="Config\serilog.config">
      <SubType>Designer</SubType>
    </Content>
    <None Include="Config\serilog.Release.config">
      <DependentUpon>serilog.config</DependentUpon>
      <SubType>Designer</SubType>
    </None>
    <Content Include="Config\logviewer.searches.config.js" />
    <None Include="Config\umbracoSettings.Release.config">
      <DependentUpon>umbracoSettings.config</DependentUpon>
      <SubType>Designer</SubType>
    </None>
    <None Include="Config\tinyMceConfig.Release.config">
      <DependentUpon>tinyMceConfig.config</DependentUpon>
      <SubType>Designer</SubType>
    </None>
    <Content Include="Umbraco\Install\Views\Index.cshtml" />
    <Content Include="Media\Web.config" />
    <Content Include="Properties\Settings.settings">
      <Generator>SettingsSingleFileGenerator</Generator>
      <LastGenOutput>Settings.Designer.cs</LastGenOutput>
    </Content>
    <Content Include="Global.asax" />
    <Content Include="Umbraco\Config\Lang\en_us.xml">
      <SubType>Designer</SubType>
    </Content>
    <Content Include="Umbraco\Config\Lang\he.xml" />
    <Content Include="Umbraco\Config\Lang\ja.xml" />
    <Content Include="Umbraco\Config\Lang\pl.xml" />
    <Content Include="Umbraco\Config\Lang\pt.xml" />
    <Content Include="Umbraco\Config\Lang\ru.xml" />
    <Content Include="Umbraco\Config\Lang\zh.xml" />
    <Content Include="Umbraco\Config\Lang\ko.xml" />
    <Content Include="Umbraco\Config\Lang\da.xml">
      <SubType>Designer</SubType>
    </Content>
    <Content Include="Umbraco\Config\Lang\de.xml" />
    <Content Include="Umbraco\Config\Lang\es.xml" />
    <Content Include="Umbraco\Config\Lang\fr.xml" />
    <Content Include="Umbraco\Config\Lang\it.xml" />
    <Content Include="Umbraco\Config\Lang\nl.xml" />
    <Content Include="Umbraco\Config\Lang\nb.xml" />
    <Content Include="Umbraco\Config\Lang\sv.xml" />
    <Content Include="Umbraco\Config\Lang\en.xml">
      <SubType>Designer</SubType>
    </Content>
    <Content Include="Umbraco\Js\UmbracoSpeechBubbleBackEnd.js" />
    <Content Include="Config\ClientDependency.config">
      <SubType>Designer</SubType>
    </Content>
    <Content Include="Umbraco\Views\Default.cshtml" />
    <Content Include="Umbraco\PartialViewMacros\Templates\EditProfile.cshtml" />
    <Content Include="Umbraco\PartialViewMacros\Templates\Empty.cshtml" />
    <Content Include="Umbraco\PartialViewMacros\Templates\Login.cshtml" />
    <Content Include="Umbraco\PartialViewMacros\Templates\LoginStatus.cshtml" />
    <Content Include="Umbraco\PartialViewMacros\Templates\RegisterMember.cshtml" />
    <Content Include="Umbraco\PartialViewMacros\Templates\ListAncestorsFromCurrentPage.cshtml" />
    <Content Include="Umbraco\PartialViewMacros\Templates\Breadcrumb.cshtml" />
    <Content Include="Umbraco\PartialViewMacros\Templates\Gallery.cshtml" />
    <Content Include="Umbraco\PartialViewMacros\Templates\ListChildPagesFromChangeableSource.cshtml" />
    <Content Include="Umbraco\PartialViewMacros\Templates\ListChildPagesFromCurrentPage.cshtml">
      <SubType>Code</SubType>
    </Content>
    <Content Include="Umbraco\PartialViewMacros\Templates\ListChildPagesOrderedByDate.cshtml" />
    <Content Include="Umbraco\PartialViewMacros\Templates\ListChildPagesOrderedByName.cshtml" />
    <Content Include="Umbraco\PartialViewMacros\Templates\ListChildPagesOrderedByProperty.cshtml" />
    <Content Include="Umbraco\PartialViewMacros\Templates\ListChildPagesWithDoctype.cshtml" />
    <Content Include="Umbraco\PartialViewMacros\Templates\ListDescendantsFromCurrentPage.cshtml" />
    <Content Include="Umbraco\PartialViewMacros\Templates\ListImagesFromMediaFolder.cshtml" />
    <Content Include="Umbraco\PartialViewMacros\Templates\MultinodeTree-picker.cshtml" />
    <Content Include="Umbraco\PartialViewMacros\Templates\Navigation.cshtml" />
    <Content Include="Umbraco\PartialViewMacros\Templates\SiteMap.cshtml" />
    <Content Include="Umbraco\Views\AuthorizeUpgrade.cshtml" />
    <Content Include="Views\Web.config">
      <SubType>Designer</SubType>
    </Content>
    <Content Include="Web.config">
      <SubType>Designer</SubType>
    </Content>
    <Content Include="Views\Partials\Grid\Bootstrap3.cshtml" />
    <Content Include="Views\Partials\Grid\Editors\Embed.cshtml" />
    <Content Include="Views\Partials\Grid\Editors\Macro.cshtml" />
    <Content Include="Views\Partials\Grid\Editors\Media.cshtml" />
    <Content Include="Views\Partials\Grid\Editors\Rte.cshtml" />
    <Content Include="Views\Partials\Grid\Editors\Textstring.cshtml" />
    <Content Include="Views\Partials\Grid\Editors\Base.cshtml" />
    <Content Include="Views\Partials\Grid\Bootstrap3-Fluid.cshtml" />
    <Content Include="Umbraco\Views\Preview\Index.cshtml" />
    <Content Include="Umbraco\Views\web.config" />
    <None Include="Web.Debug.config.transformed" />
    <None Include="web.Template.Debug.config">
      <DependentUpon>Web.Template.config</DependentUpon>
      <SubType>Designer</SubType>
    </None>
    <None Include="web.Template.Release.config">
      <DependentUpon>Web.Template.config</DependentUpon>
      <SubType>Designer</SubType>
    </None>
    <Content Include="Umbraco\Js\dualSelectBox.js" />
    <Content Include="Umbraco\Js\guiFunctions.js" />
    <Content Include="Umbraco\Js\umbracoCheckKeys.js" />
    <!--<Content Include="Umbraco\users\PermissionEditor.aspx" />-->
    <None Include="web.Template.config">
      <SubType>Designer</SubType>
    </None>
    <Content Include="Config\tinyMceConfig.config">
      <SubType>Designer</SubType>
    </Content>
    <Content Include="Config\umbracoSettings.config">
      <SubType>Designer</SubType>
    </Content>
    <Content Include="Config\BackOfficeTours\getting-started.json" />
  </ItemGroup>
  <!-- determine VSToolsPath -->
  <PropertyGroup>
    <VisualStudioVersion Condition="'$(VisualStudioVersion)' == ''">11.0</VisualStudioVersion>
    <VSToolsPath Condition="exists('$(MSBuildExtensionsPath32)\Microsoft\VisualStudio\v11.0\WebApplications\Microsoft.WebApplication.targets')">$(MSBuildExtensionsPath32)\Microsoft\VisualStudio\v11.0</VSToolsPath>
    <VSToolsPath Condition="exists('$(MSBuildExtensionsPath32)\Microsoft\VisualStudio\v12.0\WebApplications\Microsoft.WebApplication.targets')">$(MSBuildExtensionsPath32)\Microsoft\VisualStudio\v12.0</VSToolsPath>
    <VSToolsPath Condition="exists('$(MSBuildExtensionsPath32)\Microsoft\VisualStudio\v14.0\WebApplications\Microsoft.WebApplication.targets')">$(MSBuildExtensionsPath32)\Microsoft\VisualStudio\v14.0</VSToolsPath>
    <VSToolsPath Condition="exists('$(MSBuildExtensionsPath32)\Microsoft\VisualStudio\v15.0\WebApplications\Microsoft.WebApplication.targets')">$(MSBuildExtensionsPath32)\Microsoft\VisualStudio\v15.0</VSToolsPath>
    <VSToolsPath Condition="exists('$(MSBuildExtensionsPath32)\Microsoft\VisualStudio\v16.0\WebApplications\Microsoft.WebApplication.targets')">$(MSBuildExtensionsPath32)\Microsoft\VisualStudio\v16.0</VSToolsPath>
  </PropertyGroup>
  <!-- determine WebPublishingTasks -->
  <PropertyGroup>
    <WebPublishingTasks Condition="exists('$(MSBuildExtensionsPath)\Microsoft\VisualStudio\v10.0\Web\Microsoft.Web.Publishing.Tasks.dll')">$(MSBuildExtensionsPath)\Microsoft\VisualStudio\v10.0\Web\Microsoft.Web.Publishing.Tasks.dll</WebPublishingTasks>
    <WebPublishingTasks Condition="exists('$(MSBuildExtensionsPath)\Microsoft\VisualStudio\v11.0\Web\Microsoft.Web.Publishing.Tasks.dll')">$(MSBuildExtensionsPath)\Microsoft\VisualStudio\v11.0\Web\Microsoft.Web.Publishing.Tasks.dll</WebPublishingTasks>
    <WebPublishingTasks Condition="exists('$(MSBuildExtensionsPath)\Microsoft\VisualStudio\v12.0\Web\Microsoft.Web.Publishing.Tasks.dll')">$(MSBuildExtensionsPath)\Microsoft\VisualStudio\v12.0\Web\Microsoft.Web.Publishing.Tasks.dll</WebPublishingTasks>
    <WebPublishingTasks Condition="exists('$(MSBuildExtensionsPath)\Microsoft\VisualStudio\v14.0\Web\Microsoft.Web.Publishing.Tasks.dll')">$(MSBuildExtensionsPath)\Microsoft\VisualStudio\v14.0\Web\Microsoft.Web.Publishing.Tasks.dll</WebPublishingTasks>
    <WebPublishingTasks Condition="exists('$(MSBuildExtensionsPath)\Microsoft\VisualStudio\v15.0\Web\Microsoft.Web.Publishing.Tasks.dll')">$(MSBuildExtensionsPath)\Microsoft\VisualStudio\v15.0\Web\Microsoft.Web.Publishing.Tasks.dll</WebPublishingTasks>
    <WebPublishingTasks Condition="exists('$(MSBuildExtensionsPath)\Microsoft\VisualStudio\v16.0\Web\Microsoft.Web.Publishing.Tasks.dll')">$(MSBuildExtensionsPath)\Microsoft\VisualStudio\v16.0\Web\Microsoft.Web.Publishing.Tasks.dll</WebPublishingTasks>
    <!-- Temporary addition for the VS2019 preview - can be removed when VS2019 final is released, then v16 above will be used -->
    <WebPublishingTasks Condition="exists('$(ProgramFiles32)\Microsoft Visual Studio\2019\Preview\MSBuild\Microsoft\VisualStudio\v16.0\Web\Microsoft.Web.Publishing.Tasks.dll')">$(ProgramFiles32)\Microsoft Visual Studio\2019\Preview\MSBuild\Microsoft\VisualStudio\v16.0\Web\Microsoft.Web.Publishing.Tasks.dll</WebPublishingTasks>
  </PropertyGroup>
  <!-- get TransformXml task from WebPublishingtasks -->
  <UsingTask TaskName="TransformXml" AssemblyFile="$(WebPublishingTasks)" Condition="'$(WebPublishingTasks)' != ''" />
  <!-- get NuGet packages directory -->
  <PropertyGroup>
    <NuGetPackages>$(NuGetPackageFolders.Split(';')[0])</NuGetPackages>
  </PropertyGroup>
  <!-- import targets -->
  <Import Project="$(MSBuildBinPath)\Microsoft.CSharp.targets" />
  <Import Project="$(VSToolsPath)\WebApplications\Microsoft.WebApplication.targets" Condition="'$(VSToolsPath)' != ''" />
  <!-- web project -->
  <ProjectExtensions>
    <VisualStudio>
      <FlavorProperties GUID="{349c5851-65df-11da-9384-00065b846f21}">
        <WebProjectProperties>
          <UseIIS>False</UseIIS>
          <AutoAssignPort>True</AutoAssignPort>
          <DevelopmentServerPort>9000</DevelopmentServerPort>
          <DevelopmentServerVPath>/</DevelopmentServerVPath>
<<<<<<< HEAD
          <IISUrl>http://localhost:9000/</IISUrl>
          <IISUrl>http://localhost:8700</IISUrl>
          <DevelopmentServerPort>8610</DevelopmentServerPort>
          <DevelopmentServerVPath>/</DevelopmentServerVPath>
          <IISUrl>http://localhost:8610</IISUrl>
=======
          <IISUrl>http://localhost:8700</IISUrl>          
>>>>>>> 75655fd1
          <NTLMAuthentication>False</NTLMAuthentication>
          <UseCustomServer>False</UseCustomServer>
          <CustomServerUrl>
          </CustomServerUrl>
          <SaveServerSettingsInUserFile>False</SaveServerSettingsInUserFile>
        </WebProjectProperties>
      </FlavorProperties>
    </VisualStudio>
  </ProjectExtensions>
  <Target Name="BeforeBuild">
    <Message Text="-BeforeBuild-" Importance="high" />
    <Message Text="MSBuildExtensionsPath: $(MSBuildExtensionsPath)" Importance="high" />
    <Message Text="WebPublishingTasks:    $(WebPublishingTasks)" Importance="high" />
    <Message Text="NuGetPackageFolders:   $(NuGetPackageFolders)" Importance="high" />
    <Message Text="NuGetPackages:         $(NuGetPackages)" Importance="high" />
    <!-- Create web.config file from Template if it doesn't exist -->
    <Message Text="Copy Web.Template.config to Web.config" Importance="high" Condition="!Exists('$(ProjectDir)Web.config')" />
    <Copy SourceFiles="$(ProjectDir)web.Template.config" DestinationFiles="$(ProjectDir)Web.config" OverwriteReadOnlyFiles="true" SkipUnchangedFiles="false" Condition="!Exists('$(ProjectDir)Web.config')" />
    <!-- Transform the local Web.config file in Visual Studio -->
    <Message Text="Transform Web.config with web.Template.$(Configuration).config into Web.$(Configuration).config.transformed (this is Visual Studio)" Importance="high" Condition="$(BuildingInsideVisualStudio) == true" />
    <TransformXml Source="$(ProjectDir)Web.config" Transform="$(ProjectDir)web.Template.$(Configuration).config" Destination="$(ProjectDir)Web.$(Configuration).config.transformed" Condition="$(BuildingInsideVisualStudio) == true" />
    <!-- Always transform the Template file when not in VS (ie: build.bat) -->
    <Message Text="Transform Web.Template.config with web.Template.$(Configuration).config into Web.$(Configuration).config.transformed (this is not Visual Studio)" Importance="high" Condition="$(BuildingInsideVisualStudio) != true" />
    <TransformXml Source="$(ProjectDir)Web.Template.config" Transform="$(ProjectDir)web.Template.$(Configuration).config" Destination="Web.$(Configuration).config.transformed" Condition="$(BuildingInsideVisualStudio) != true" />
    <!-- Create ClientDependency.config file from Template if it doesn't exist -->
    <Message Text="Copy ClientDependency.$(Configuration).config to ClientDependency.config" Importance="high" Condition="!Exists('$(ProjectDir)Config\ClientDependency.config')" />
    <Copy SourceFiles="$(ProjectDir)Config\ClientDependency.Release.config" DestinationFiles="$(ProjectDir)Config\ClientDependency.config" OverwriteReadOnlyFiles="true" SkipUnchangedFiles="false" Condition="!Exists('$(ProjectDir)Config\ClientDependency.config')" />
    <!-- Create Serilog.config & serilog.user.config file from Templates if it doesn't exist -->
    <Message Text="Copy serilog.$(Configuration).config to serilog.config" Importance="high" Condition="!Exists('$(ProjectDir)Config\serilog.config')" />
    <Copy SourceFiles="$(ProjectDir)Config\serilog.Release.config" DestinationFiles="$(ProjectDir)Config\serilog.config" OverwriteReadOnlyFiles="true" SkipUnchangedFiles="false" Condition="!Exists('$(ProjectDir)Config\serilog.config')" />
    <Message Text="Copy serilog.user.$(Configuration).config to serilog.user.config" Importance="high" Condition="!Exists('$(ProjectDir)Config\serilog.user.config')" />
    <Copy SourceFiles="$(ProjectDir)Config\serilog.user.Release.config" DestinationFiles="$(ProjectDir)Config\serilog.user.config" OverwriteReadOnlyFiles="true" SkipUnchangedFiles="false" Condition="!Exists('$(ProjectDir)Config\serilog.user.config')" />
    <!-- Build Belle, if building is Visual Studio and the build folder does not exist yet -->
    <Message Text="Skip Belle because UmbracoBuild is '$(UmbracoBuild)' (this is not Visual Studio)." Importance="High" Condition="'$(UmbracoBuild)' != ''" />
    <Message Text="Skip Belle because $(ProjectDir)Umbraco\lib exists." Importance="High" Condition="Exists('$(ProjectDir)Umbraco\lib')" />
    <Message Text="Build Belle because UmbracoBuild is empty (this is Visual Studio), and $(ProjectDir)Umbraco\lib does not exist." Importance="High" Condition="!Exists('$(ProjectDir)Umbraco\lib') and '$(UmbracoBuild)' == ''" />
    <CallTarget Targets="BelleBuild" Condition="!Exists('$(ProjectDir)Umbraco\lib') and '$(UmbracoBuild)' == ''" />
  </Target>
  <!-- clean Belle when cleaning and rebuilding, but only in Visual Studio -->
  <Target Name="CleanBelle" AfterTargets="Clean" Condition="'$(UmbracoBuild)' == ''">
    <Message Text="-CleanBelle-" Importance="high" />
    <Message Text="Nothing to clean, as $(ProjectDir)Umbraco\lib does not exist." Importance="High" Condition="!Exists('$(ProjectDir)Umbraco\lib')" />
    <Message Text="Not cleaning (found src/preserve.belle)." Importance="High" Condition="Exists('$(ProjectDir)Umbraco\lib') and Exists('$(SolutionDir)preserve.belle')" />
    <Message Text="Remove $(ProjectDir)Umbraco\lib." Importance="High" Condition="Exists('$(ProjectDir)Umbraco\lib') and !Exists('$(SolutionDir)preserve.belle')" />
    <ItemGroup>
      <BelleLib Include="$(ProjectDir)Umbraco\lib" />
    </ItemGroup>
    <RemoveDir Directories="@(BelleLib)" Condition="Exists('$(ProjectDir)Umbraco\lib') and !Exists('$(SolutionDir)preserve.belle')" />
  </Target>
  <Target Name="AfterBuild">
    <Message Text="-AfterBuild-" Importance="high" />
    <Message Text="Copy Web.$(Configuration).config.transformed over to Web.config (this is Visual Studio)" Importance="high" Condition="$(BuildingInsideVisualStudio) == true" />
    <Copy SourceFiles="$(ProjectDir)Web.$(Configuration).config.transformed" DestinationFiles="$(ProjectDir)Web.config" OverwriteReadOnlyFiles="true" SkipUnchangedFiles="false" Condition="$(BuildingInsideVisualStudio) == true" />
  </Target>
  <Target Name="BelleBuild">
    <Exec WorkingDirectory="$(ProjectDir)\..\..\" Command="powershell -ExecutionPolicy RemoteSigned -Command &quot;&amp;{ $ubuild = &amp;&quot;$pwd\build\build.ps1&quot; -get ; $ubuild.CompileBelle() }&quot;" />
  </Target>
  <Target Name="ResetConfigFiles" Condition="'$(WebProjectOutputDir)' != ''" BeforeTargets="Build;Rebuild" Inputs="@(ConfigFiles)" Outputs="%(Identity).Dummy">
    <ItemGroup>
      <!-- every *.config (recursive) files xcept web[.*].config -->
      <!-- beware! includes any rogue git-ignored or temp config file -->
      <ConfigFiles Include="$(ProjectDir)**\*.config" Exclude="$(ProjectDir)web.config;$(ProjectDir)web.*.config" />
      <!-- and the UI file -->
      <ConfigFiles Include="$(ProjectDir)umbraco\config\create\UI.xml" />
    </ItemGroup>
    <PropertyGroup>
      <!-- the original file eg src/.../umbracoSettings.config -->
      <OriginalFileName>@(ConfigFiles)</OriginalFileName>
      <!-- the configuration version of the original file eg src/.../umbracoSettings.Release.config -->
      <ModifiedFileName>$(OriginalFileName.Replace("%(ConfigFiles.Extension)",".$(Configuration)%(ConfigFiles.Extension)"))</ModifiedFileName>
      <!-- the target file eg webapp/.../umbracoSettings.config -->
      <OutputFileName>$(OriginalFileName.Replace("$(ProjectDir)", "$(WebProjectOutputDir)"))</OutputFileName>
    </PropertyGroup>
    <!--
      for each whatever.config file,
      if there is a whatever.(Release|Debug).config file,
      copy it over as whatever.config
    -->
    <Message Text="ConfigFile: $(OriginalFileName) -&gt; $(OutputFileName)" Importance="high" Condition="Exists('$(ModifiedFileName)')" />
    <Copy SourceFiles="$(ModifiedFileName)" DestinationFiles="$(OutputFileName)" OverwriteReadOnlyFiles="true" SkipUnchangedFiles="false" Condition="Exists('$(ModifiedFileName)')" />
  </Target>
</Project><|MERGE_RESOLUTION|>--- conflicted
+++ resolved
@@ -341,15 +341,12 @@
           <AutoAssignPort>True</AutoAssignPort>
           <DevelopmentServerPort>9000</DevelopmentServerPort>
           <DevelopmentServerVPath>/</DevelopmentServerVPath>
-<<<<<<< HEAD
           <IISUrl>http://localhost:9000/</IISUrl>
           <IISUrl>http://localhost:8700</IISUrl>
           <DevelopmentServerPort>8610</DevelopmentServerPort>
           <DevelopmentServerVPath>/</DevelopmentServerVPath>
           <IISUrl>http://localhost:8610</IISUrl>
-=======
           <IISUrl>http://localhost:8700</IISUrl>          
->>>>>>> 75655fd1
           <NTLMAuthentication>False</NTLMAuthentication>
           <UseCustomServer>False</UseCustomServer>
           <CustomServerUrl>
