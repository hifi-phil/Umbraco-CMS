﻿<?xml version="1.0" encoding="utf-8"?>
<Project DefaultTargets="Build" xmlns="http://schemas.microsoft.com/developer/msbuild/2003" ToolsVersion="12.0">
  <Import Project="$(MSBuildExtensionsPath)\$(MSBuildToolsVersion)\Microsoft.Common.props" Condition="Exists('$(MSBuildExtensionsPath)\$(MSBuildToolsVersion)\Microsoft.Common.props')" />
  <PropertyGroup>
    <ProductVersion>9.0.30729</ProductVersion>
    <SchemaVersion>2.0</SchemaVersion>
    <ProjectGuid>{4C4C194C-B5E4-4991-8F87-4373E24CC19F}</ProjectGuid>
    <ProjectTypeGuids>{349c5851-65df-11da-9384-00065b846f21};{fae04ec0-301f-11d3-bf4b-00c04f79efbc}</ProjectTypeGuids>
    <Configuration Condition=" '$(Configuration)' == '' ">Debug</Configuration>
    <Platform Condition=" '$(Platform)' == '' ">AnyCPU</Platform>
    <ApplicationIcon>
    </ApplicationIcon>
    <AssemblyKeyContainerName>
    </AssemblyKeyContainerName>
    <AssemblyName>Umbraco.Web.UI</AssemblyName>
    <AssemblyOriginatorKeyFile>
    </AssemblyOriginatorKeyFile>
    <DefaultClientScript>JScript</DefaultClientScript>
    <DefaultHTMLPageLayout>Grid</DefaultHTMLPageLayout>
    <DefaultTargetSchema>IE50</DefaultTargetSchema>
    <DelaySign>false</DelaySign>
    <OutputType>Library</OutputType>
    <RootNamespace>Umbraco.Web.UI</RootNamespace>
    <RunPostBuildEvent>OnBuildSuccess</RunPostBuildEvent>
    <StartupObject>
    </StartupObject>
    <FileUpgradeFlags>
    </FileUpgradeFlags>
    <UpgradeBackupLocation>
    </UpgradeBackupLocation>
    <SccProjectName>
    </SccProjectName>
    <SccLocalPath>
    </SccLocalPath>
    <SccAuxPath>
    </SccAuxPath>
    <SccProvider>
    </SccProvider>
    <OldToolsVersion>4.0</OldToolsVersion>
    <TargetFrameworkVersion>v4.5</TargetFrameworkVersion>
    <TargetFrameworkProfile />
    <UseIISExpress>true</UseIISExpress>
    <IISExpressSSLPort>
    </IISExpressSSLPort>
    <IISExpressAnonymousAuthentication>enabled</IISExpressAnonymousAuthentication>
    <IISExpressWindowsAuthentication>disabled</IISExpressWindowsAuthentication>
    <IISExpressUseClassicPipelineMode>false</IISExpressUseClassicPipelineMode>
    <SolutionDir Condition="$(SolutionDir) == '' Or $(SolutionDir) == '*Undefined*'">..\</SolutionDir>
    <RestorePackages>true</RestorePackages>
    <MvcProjectUpgradeChecked>true</MvcProjectUpgradeChecked>
    <UseGlobalApplicationHostFile />
  </PropertyGroup>
  <PropertyGroup Condition=" '$(Configuration)|$(Platform)' == 'Debug|AnyCPU' ">
    <OutputPath>bin\</OutputPath>
    <AllowUnsafeBlocks>false</AllowUnsafeBlocks>
    <BaseAddress>285212672</BaseAddress>
    <CheckForOverflowUnderflow>false</CheckForOverflowUnderflow>
    <ConfigurationOverrideFile>
    </ConfigurationOverrideFile>
    <DefineConstants>TRACE;DEBUG</DefineConstants>
    <DocumentationFile>
    </DocumentationFile>
    <DebugSymbols>true</DebugSymbols>
    <FileAlignment>4096</FileAlignment>
    <NoStdLib>false</NoStdLib>
    <NoWarn>
    </NoWarn>
    <Optimize>false</Optimize>
    <RegisterForComInterop>false</RegisterForComInterop>
    <RemoveIntegerChecks>false</RemoveIntegerChecks>
    <TreatWarningsAsErrors>false</TreatWarningsAsErrors>
    <WarningLevel>4</WarningLevel>
    <DebugType>full</DebugType>
    <ErrorReport>prompt</ErrorReport>
    <CodeAnalysisRuleSet>AllRules.ruleset</CodeAnalysisRuleSet>
    <Prefer32Bit>false</Prefer32Bit>
    <IntermediateOutputPath>..\bin\Debug\</IntermediateOutputPath>
    <PackageAsSingleFile>true</PackageAsSingleFile>
    <DesktopBuildPackageLocation>..\Package\Umbraco.Web.UI.zip</DesktopBuildPackageLocation>
  </PropertyGroup>
  <PropertyGroup Condition=" '$(Configuration)|$(Platform)' == 'Release|AnyCPU' ">
    <OutputPath>bin\</OutputPath>
    <AllowUnsafeBlocks>false</AllowUnsafeBlocks>
    <BaseAddress>285212672</BaseAddress>
    <CheckForOverflowUnderflow>false</CheckForOverflowUnderflow>
    <ConfigurationOverrideFile>
    </ConfigurationOverrideFile>
    <DefineConstants>TRACE</DefineConstants>
    <DocumentationFile>bin\Umbraco.Web.UI.XML</DocumentationFile>
    <DebugSymbols>true</DebugSymbols>
    <FileAlignment>4096</FileAlignment>
    <NoStdLib>false</NoStdLib>
    <NoWarn>
    </NoWarn>
    <Optimize>true</Optimize>
    <RegisterForComInterop>false</RegisterForComInterop>
    <RemoveIntegerChecks>false</RemoveIntegerChecks>
    <TreatWarningsAsErrors>false</TreatWarningsAsErrors>
    <WarningLevel>4</WarningLevel>
    <DebugType>pdbonly</DebugType>
    <ErrorReport>prompt</ErrorReport>
    <CodeAnalysisRuleSet>AllRules.ruleset</CodeAnalysisRuleSet>
    <Prefer32Bit>false</Prefer32Bit>
    <IntermediateOutputPath>..\bin\Release\</IntermediateOutputPath>
  </PropertyGroup>
  <ItemGroup>
    <ProjectReference Include="..\UmbracoExamine\UmbracoExamine.csproj">
      <Project>{07fbc26b-2927-4a22-8d96-d644c667fecc}</Project>
      <Name>UmbracoExamine</Name>
    </ProjectReference>
    <Reference Include="AutoMapper, Version=3.3.1.0, Culture=neutral, PublicKeyToken=be96cd2c38ef1005, processorArchitecture=MSIL">
      <HintPath>..\packages\AutoMapper.3.3.1\lib\net40\AutoMapper.dll</HintPath>
      <Private>True</Private>
    </Reference>
    <Reference Include="AutoMapper.Net4, Version=3.3.1.0, Culture=neutral, PublicKeyToken=be96cd2c38ef1005, processorArchitecture=MSIL">
      <HintPath>..\packages\AutoMapper.3.3.1\lib\net40\AutoMapper.Net4.dll</HintPath>
      <Private>True</Private>
    </Reference>
    <Reference Include="ClientDependency.Core, Version=1.9.2.0, Culture=neutral, processorArchitecture=MSIL">
      <HintPath>..\packages\ClientDependency.1.9.2\lib\net45\ClientDependency.Core.dll</HintPath>
      <Private>True</Private>
    </Reference>
    <Reference Include="ClientDependency.Core.Mvc, Version=1.8.0.0, Culture=neutral, processorArchitecture=MSIL">
      <HintPath>..\packages\ClientDependency-Mvc5.1.8.0.0\lib\net45\ClientDependency.Core.Mvc.dll</HintPath>
      <Private>True</Private>
    </Reference>
    <Reference Include="dotless.Core, Version=1.5.2.0, Culture=neutral, PublicKeyToken=96b446c9e63eae34, processorArchitecture=MSIL">
      <HintPath>..\packages\dotless.1.5.2\lib\dotless.Core.dll</HintPath>
    </Reference>
    <Reference Include="Examine, Version=0.1.89.0, Culture=neutral, processorArchitecture=MSIL">
      <HintPath>..\packages\Examine.0.1.89\lib\net45\Examine.dll</HintPath>
    </Reference>
    <Reference Include="ICSharpCode.SharpZipLib, Version=0.86.0.518, Culture=neutral, PublicKeyToken=1b03e6acf1164f73, processorArchitecture=MSIL">
      <HintPath>..\packages\SharpZipLib.0.86.0\lib\20\ICSharpCode.SharpZipLib.dll</HintPath>
    </Reference>
    <Reference Include="ImageProcessor, Version=2.5.6.0, Culture=neutral, processorArchitecture=MSIL">
      <HintPath>..\packages\ImageProcessor.2.5.6\lib\net45\ImageProcessor.dll</HintPath>
    </Reference>
    <Reference Include="ImageProcessor.Web, Version=4.8.7.0, Culture=neutral, processorArchitecture=MSIL">
      <HintPath>..\packages\ImageProcessor.Web.4.8.7\lib\net45\ImageProcessor.Web.dll</HintPath>
    </Reference>
    <Reference Include="log4net, Version=2.0.8.0, Culture=neutral, PublicKeyToken=669e0ddf0bb1aa2a, processorArchitecture=MSIL">
      <HintPath>..\packages\log4net.2.0.8\lib\net45-full\log4net.dll</HintPath>
    </Reference>
    <Reference Include="Lucene.Net, Version=2.9.4.1, Culture=neutral, PublicKeyToken=85089178b9ac3181, processorArchitecture=MSIL">
      <HintPath>..\packages\Lucene.Net.2.9.4.1\lib\net40\Lucene.Net.dll</HintPath>
    </Reference>
    <Reference Include="Microsoft.AspNet.Identity.Core">
      <HintPath>..\packages\Microsoft.AspNet.Identity.Core.2.2.1\lib\net45\Microsoft.AspNet.Identity.Core.dll</HintPath>
      <Private>True</Private>
    </Reference>
    <Reference Include="Microsoft.AspNet.Identity.Owin, Version=2.0.0.0, Culture=neutral, PublicKeyToken=31bf3856ad364e35, processorArchitecture=MSIL">
      <SpecificVersion>False</SpecificVersion>
      <HintPath>..\packages\Microsoft.AspNet.Identity.Owin.2.2.1\lib\net45\Microsoft.AspNet.Identity.Owin.dll</HintPath>
    </Reference>
    <Reference Include="Microsoft.CodeAnalysis, Version=1.0.0.0, Culture=neutral, PublicKeyToken=31bf3856ad364e35, processorArchitecture=MSIL">
      <HintPath>..\packages\Microsoft.CodeAnalysis.Common.1.0.0\lib\net45\Microsoft.CodeAnalysis.dll</HintPath>
    </Reference>
    <Reference Include="Microsoft.CodeAnalysis.CSharp, Version=1.0.0.0, Culture=neutral, PublicKeyToken=31bf3856ad364e35, processorArchitecture=MSIL">
      <HintPath>..\packages\Microsoft.CodeAnalysis.CSharp.1.0.0\lib\net45\Microsoft.CodeAnalysis.CSharp.dll</HintPath>
    </Reference>
    <Reference Include="Microsoft.CSharp" />
    <Reference Include="Microsoft.IO.RecyclableMemoryStream, Version=1.2.2.0, Culture=neutral, PublicKeyToken=31bf3856ad364e35, processorArchitecture=MSIL">
      <HintPath>..\packages\Microsoft.IO.RecyclableMemoryStream.1.2.2\lib\net45\Microsoft.IO.RecyclableMemoryStream.dll</HintPath>
    </Reference>
    <Reference Include="Microsoft.Owin, Version=3.1.0.0, Culture=neutral, PublicKeyToken=31bf3856ad364e35, processorArchitecture=MSIL">
      <HintPath>..\packages\Microsoft.Owin.3.1.0\lib\net45\Microsoft.Owin.dll</HintPath>
    </Reference>
    <Reference Include="Microsoft.Owin.Host.SystemWeb, Version=3.1.0.0, Culture=neutral, PublicKeyToken=31bf3856ad364e35, processorArchitecture=MSIL">
      <HintPath>..\packages\Microsoft.Owin.Host.SystemWeb.3.1.0\lib\net45\Microsoft.Owin.Host.SystemWeb.dll</HintPath>
    </Reference>
    <Reference Include="Microsoft.Owin.Security, Version=3.1.0.0, Culture=neutral, PublicKeyToken=31bf3856ad364e35, processorArchitecture=MSIL">
      <HintPath>..\packages\Microsoft.Owin.Security.3.1.0\lib\net45\Microsoft.Owin.Security.dll</HintPath>
    </Reference>
    <Reference Include="Microsoft.Owin.Security.Cookies, Version=3.1.0.0, Culture=neutral, PublicKeyToken=31bf3856ad364e35, processorArchitecture=MSIL">
      <HintPath>..\packages\Microsoft.Owin.Security.Cookies.3.1.0\lib\net45\Microsoft.Owin.Security.Cookies.dll</HintPath>
    </Reference>
    <Reference Include="Microsoft.Owin.Security.OAuth, Version=3.1.0.0, Culture=neutral, PublicKeyToken=31bf3856ad364e35, processorArchitecture=MSIL">
      <HintPath>..\packages\Microsoft.Owin.Security.OAuth.3.1.0\lib\net45\Microsoft.Owin.Security.OAuth.dll</HintPath>
    </Reference>
    <Reference Include="Microsoft.Web.Infrastructure, Version=1.0.0.0, Culture=neutral, PublicKeyToken=31bf3856ad364e35, processorArchitecture=MSIL">
      <Private>True</Private>
      <HintPath>..\packages\Microsoft.Web.Infrastructure.1.0.0.0\lib\net40\Microsoft.Web.Infrastructure.dll</HintPath>
    </Reference>
    <Reference Include="MiniProfiler, Version=2.1.0.0, Culture=neutral, PublicKeyToken=b44f9351044011a3, processorArchitecture=MSIL">
      <SpecificVersion>False</SpecificVersion>
      <HintPath>..\packages\MiniProfiler.2.1.0\lib\net40\MiniProfiler.dll</HintPath>
    </Reference>
    <Reference Include="MySql.Data, Version=6.9.9.0, Culture=neutral, PublicKeyToken=c5687fc88969c44d, processorArchitecture=MSIL">
      <HintPath>..\packages\MySql.Data.6.9.9\lib\net45\MySql.Data.dll</HintPath>
    </Reference>
    <Reference Include="Newtonsoft.Json, Version=10.0.0.0, Culture=neutral, PublicKeyToken=30ad4fe6b2a6aeed, processorArchitecture=MSIL">
      <HintPath>..\packages\Newtonsoft.Json.10.0.2\lib\net45\Newtonsoft.Json.dll</HintPath>
    </Reference>
    <Reference Include="Owin">
      <HintPath>..\packages\Owin.1.0\lib\net40\Owin.dll</HintPath>
      <Private>True</Private>
    </Reference>
    <Reference Include="System">
      <Name>System</Name>
    </Reference>
    <Reference Include="System.Collections.Immutable, Version=1.1.36.0, Culture=neutral, PublicKeyToken=b03f5f7f11d50a3a, processorArchitecture=MSIL">
      <HintPath>..\packages\System.Collections.Immutable.1.1.36\lib\portable-net45+win8+wp8+wpa81\System.Collections.Immutable.dll</HintPath>
    </Reference>
    <Reference Include="System.ComponentModel.DataAnnotations" />
    <Reference Include="System.configuration" />
    <Reference Include="System.Data">
      <Name>System.Data</Name>
    </Reference>
    <Reference Include="System.Data.DataSetExtensions" />
    <Reference Include="System.Data.SqlServerCe, Version=4.0.0.1, Culture=neutral, PublicKeyToken=89845dcd8080cc91, processorArchitecture=MSIL">
      <HintPath>..\packages\SqlServerCE.4.0.0.1\lib\System.Data.SqlServerCe.dll</HintPath>
      <Private>True</Private>
    </Reference>
    <Reference Include="System.Data.SqlServerCe.Entity, Version=4.0.0.1, Culture=neutral, PublicKeyToken=89845dcd8080cc91, processorArchitecture=MSIL">
      <HintPath>..\packages\SqlServerCE.4.0.0.1\lib\System.Data.SqlServerCe.Entity.dll</HintPath>
      <Private>True</Private>
    </Reference>
    <Reference Include="System.Drawing" />
    <Reference Include="System.EnterpriseServices" />
    <Reference Include="System.IdentityModel" />
    <Reference Include="System.Net" />
    <Reference Include="System.Net.Http, Version=4.0.0.0, Culture=neutral, PublicKeyToken=b03f5f7f11d50a3a, processorArchitecture=MSIL">
      <SpecificVersion>False</SpecificVersion>
      <Private>False</Private>
    </Reference>
    <Reference Include="System.Net.Http.Formatting, Version=5.2.3.0, Culture=neutral, PublicKeyToken=31bf3856ad364e35, processorArchitecture=MSIL">
      <SpecificVersion>False</SpecificVersion>
      <HintPath>..\packages\Microsoft.AspNet.WebApi.Client.5.2.3\lib\net45\System.Net.Http.Formatting.dll</HintPath>
    </Reference>
    <Reference Include="System.Net.Http.WebRequest, Version=4.0.0.0, Culture=neutral, PublicKeyToken=b03f5f7f11d50a3a, processorArchitecture=MSIL">
      <SpecificVersion>False</SpecificVersion>
      <Private>False</Private>
    </Reference>
    <Reference Include="System.Reflection.Metadata, Version=1.0.21.0, Culture=neutral, PublicKeyToken=b03f5f7f11d50a3a, processorArchitecture=MSIL">
      <HintPath>..\packages\System.Reflection.Metadata.1.0.21\lib\portable-net45+win8\System.Reflection.Metadata.dll</HintPath>
    </Reference>
    <Reference Include="System.Runtime.Serialization" />
    <Reference Include="System.ServiceModel" />
    <Reference Include="System.Web">
      <Name>System.Web</Name>
    </Reference>
    <Reference Include="System.Web.Abstractions">
      <RequiredTargetFramework>3.5</RequiredTargetFramework>
    </Reference>
    <Reference Include="System.Web.ApplicationServices" />
    <Reference Include="System.Web.DynamicData" />
    <Reference Include="System.Web.Entity" />
    <Reference Include="System.Web.Extensions" />
    <Reference Include="System.Web.Extensions.Design" />
    <Reference Include="System.Web.Helpers, Version=3.0.0.0, Culture=neutral, PublicKeyToken=31bf3856ad364e35, processorArchitecture=MSIL">
      <HintPath>..\packages\Microsoft.AspNet.WebPages.3.2.3\lib\net45\System.Web.Helpers.dll</HintPath>
      <Private>True</Private>
    </Reference>
    <Reference Include="System.Web.Http, Version=5.2.3.0, Culture=neutral, PublicKeyToken=31bf3856ad364e35, processorArchitecture=MSIL">
      <SpecificVersion>False</SpecificVersion>
      <HintPath>..\packages\Microsoft.AspNet.WebApi.Core.5.2.3\lib\net45\System.Web.Http.dll</HintPath>
    </Reference>
    <Reference Include="System.Web.Http.WebHost, Version=5.2.3.0, Culture=neutral, PublicKeyToken=31bf3856ad364e35, processorArchitecture=MSIL">
      <SpecificVersion>False</SpecificVersion>
      <HintPath>..\packages\Microsoft.AspNet.WebApi.WebHost.5.2.3\lib\net45\System.Web.Http.WebHost.dll</HintPath>
    </Reference>
    <Reference Include="System.Web.Mvc, Version=5.2.3.0, Culture=neutral, PublicKeyToken=31bf3856ad364e35, processorArchitecture=MSIL">
      <HintPath>..\packages\Microsoft.AspNet.Mvc.5.2.3\lib\net45\System.Web.Mvc.dll</HintPath>
      <Private>True</Private>
    </Reference>
    <Reference Include="System.Web.Razor, Version=3.0.0.0, Culture=neutral, PublicKeyToken=31bf3856ad364e35, processorArchitecture=MSIL">
      <HintPath>..\packages\Microsoft.AspNet.Razor.3.2.3\lib\net45\System.Web.Razor.dll</HintPath>
      <Private>True</Private>
    </Reference>
    <Reference Include="System.Web.Services">
      <Name>System.Web.Services</Name>
    </Reference>
    <Reference Include="System.Web.WebPages, Version=3.0.0.0, Culture=neutral, PublicKeyToken=31bf3856ad364e35, processorArchitecture=MSIL">
      <HintPath>..\packages\Microsoft.AspNet.WebPages.3.2.3\lib\net45\System.Web.WebPages.dll</HintPath>
      <Private>True</Private>
    </Reference>
    <Reference Include="System.Web.WebPages.Deployment, Version=3.0.0.0, Culture=neutral, PublicKeyToken=31bf3856ad364e35, processorArchitecture=MSIL">
      <HintPath>..\packages\Microsoft.AspNet.WebPages.3.2.3\lib\net45\System.Web.WebPages.Deployment.dll</HintPath>
      <Private>True</Private>
    </Reference>
    <Reference Include="System.Web.WebPages.Razor, Version=3.0.0.0, Culture=neutral, PublicKeyToken=31bf3856ad364e35, processorArchitecture=MSIL">
      <HintPath>..\packages\Microsoft.AspNet.WebPages.3.2.3\lib\net45\System.Web.WebPages.Razor.dll</HintPath>
      <Private>True</Private>
    </Reference>
    <Reference Include="System.Xml">
      <Name>System.XML</Name>
    </Reference>
    <ProjectReference Include="..\SQLCE4Umbraco\SqlCE4Umbraco.csproj">
      <Project>{5BA5425F-27A7-4677-865E-82246498AA2E}</Project>
      <Name>SqlCE4Umbraco</Name>
    </ProjectReference>
    <ProjectReference Include="..\Umbraco.Core\Umbraco.Core.csproj">
      <Project>{31785bc3-256c-4613-b2f5-a1b0bdded8c1}</Project>
      <Name>Umbraco.Core</Name>
    </ProjectReference>
    <ProjectReference Include="..\umbraco.editorControls\umbraco.editorControls.csproj">
      <Project>{255F5DF1-4E43-4758-AC05-7A0B68EB021B}</Project>
      <Name>umbraco.editorControls</Name>
    </ProjectReference>
    <ProjectReference Include="..\umbraco.MacroEngines\umbraco.MacroEngines.csproj">
      <Project>{89C09045-1064-466B-B94A-DB3AFE2A5853}</Project>
      <Name>umbraco.MacroEngines</Name>
    </ProjectReference>
    <ProjectReference Include="..\umbraco.controls\umbraco.controls.csproj">
      <Project>{6EDD2061-82F2-461B-BB6E-879245A832DE}</Project>
      <Name>umbraco.controls</Name>
    </ProjectReference>
    <ProjectReference Include="..\umbraco.businesslogic\umbraco.businesslogic.csproj">
      <Name>umbraco.businesslogic</Name>
      <Project>{E469A9CE-1BEC-423F-AC44-713CD72457EA}</Project>
      <Package>{FAE04EC0-301F-11D3-BF4B-00C04F79EFBC}</Package>
    </ProjectReference>
    <ProjectReference Include="..\umbraco.cms\umbraco.cms.csproj">
      <Project>{CCD75EC3-63DB-4184-B49D-51C1DD337230}</Project>
      <Name>umbraco.cms</Name>
    </ProjectReference>
    <ProjectReference Include="..\umbraco.datalayer\umbraco.datalayer.csproj">
      <Project>{C7CB79F0-1C97-4B33-BFA7-00731B579AE2}</Project>
      <Name>umbraco.datalayer</Name>
    </ProjectReference>
    <ProjectReference Include="..\umbraco.interfaces\umbraco.interfaces.csproj">
      <Name>umbraco.interfaces</Name>
      <Project>{511F6D8D-7717-440A-9A57-A507E9A8B27F}</Project>
      <Package>{FAE04EC0-301F-11D3-BF4B-00C04F79EFBC}</Package>
    </ProjectReference>
    <ProjectReference Include="..\Umbraco.Web\Umbraco.Web.csproj">
      <Project>{651E1350-91B6-44B7-BD60-7207006D7003}</Project>
      <Name>Umbraco.Web</Name>
    </ProjectReference>
    <ProjectReference Include="..\umbraco.providers\umbraco.providers.csproj">
      <Project>{D7636876-0756-43CB-A192-138C6F0D5E42}</Project>
      <Name>umbraco.providers</Name>
    </ProjectReference>
    <Reference Include="System.Xml.Linq" />
    <Reference Include="Umbraco.ModelsBuilder, Version=3.0.8.100, Culture=neutral, processorArchitecture=MSIL">
      <HintPath>..\packages\Umbraco.ModelsBuilder.3.0.8\lib\Umbraco.ModelsBuilder.dll</HintPath>
    </Reference>
  </ItemGroup>
  <ItemGroup>
    <Compile Include="..\SolutionInfo.cs">
      <Link>Properties\SolutionInfo.cs</Link>
    </Compile>
    <Compile Include="Config\splashes\NoNodes.aspx.cs">
      <DependentUpon>noNodes.aspx</DependentUpon>
      <SubType>ASPXCodeBehind</SubType>
    </Compile>
    <Compile Include="Config\splashes\NoNodes.aspx.designer.cs">
      <DependentUpon>noNodes.aspx</DependentUpon>
      <SubType>ASPXCodeBehind</SubType>
    </Compile>
    <Compile Include="Properties\AssemblyInfo.cs" />
    <Compile Include="Properties\Settings.Designer.cs">
      <AutoGen>True</AutoGen>
      <DesignTimeSharedInput>True</DesignTimeSharedInput>
      <DependentUpon>Settings.settings</DependentUpon>
    </Compile>
    <Compile Include="Umbraco\Create.aspx.cs">
      <DependentUpon>create.aspx</DependentUpon>
      <SubType>ASPXCodeBehind</SubType>
    </Compile>
    <Compile Include="Umbraco\Create.aspx.designer.cs">
      <DependentUpon>create.aspx</DependentUpon>
    </Compile>
    <Compile Include="Umbraco\Create\xslt.ascx.cs">
      <DependentUpon>xslt.ascx</DependentUpon>
      <SubType>ASPXCodeBehind</SubType>
    </Compile>
    <Compile Include="Umbraco\Create\xslt.ascx.designer.cs">
      <DependentUpon>xslt.ascx</DependentUpon>
    </Compile>
    <Compile Include="Umbraco\Dashboard\UserControlProxy.aspx.cs">
      <DependentUpon>UserControlProxy.aspx</DependentUpon>
      <SubType>ASPXCodeBehind</SubType>
    </Compile>
    <Compile Include="Umbraco\Dashboard\UserControlProxy.aspx.designer.cs">
      <DependentUpon>UserControlProxy.aspx</DependentUpon>
    </Compile>
    <Compile Include="Umbraco\Developer\Macros\EditMacro.aspx.cs">
      <DependentUpon>editMacro.aspx</DependentUpon>
      <SubType>ASPXCodeBehind</SubType>
    </Compile>
    <Compile Include="Umbraco\Developer\Macros\EditMacro.aspx.designer.cs">
      <DependentUpon>editMacro.aspx</DependentUpon>
    </Compile>
    <Compile Include="Umbraco\Developer\Packages\DirectoryBrowser.aspx.cs">
      <DependentUpon>directoryBrowser.aspx</DependentUpon>
      <SubType>ASPXCodeBehind</SubType>
    </Compile>
    <Compile Include="Umbraco\Developer\Packages\DirectoryBrowser.aspx.designer.cs">
      <DependentUpon>directoryBrowser.aspx</DependentUpon>
    </Compile>
    <Compile Include="Umbraco\Dialogs\ChangeDocType.aspx.cs">
      <DependentUpon>ChangeDocType.aspx</DependentUpon>
      <SubType>ASPXCodeBehind</SubType>
    </Compile>
    <Compile Include="Umbraco\Dialogs\ChangeDocType.aspx.designer.cs">
      <DependentUpon>ChangeDocType.aspx</DependentUpon>
    </Compile>
    <Compile Include="Umbraco\Dialogs\EditMacro.aspx.cs">
      <DependentUpon>EditMacro.aspx</DependentUpon>
      <SubType>ASPXCodeBehind</SubType>
    </Compile>
    <Compile Include="Umbraco\dialogs\Sort.aspx.cs">
      <DependentUpon>sort.aspx</DependentUpon>
      <SubType>ASPXCodeBehind</SubType>
    </Compile>
    <Compile Include="Umbraco\dialogs\Sort.aspx.designer.cs">
      <DependentUpon>sort.aspx</DependentUpon>
      <SubType>ASPXCodeBehind</SubType>
    </Compile>
    <Compile Include="Umbraco\Dialogs\EditMacro.aspx.designer.cs">
      <DependentUpon>EditMacro.aspx</DependentUpon>
    </Compile>
    <Compile Include="Umbraco\Dialogs\Publish.aspx.cs">
      <DependentUpon>publish.aspx</DependentUpon>
      <SubType>ASPXCodeBehind</SubType>
    </Compile>
    <Compile Include="Umbraco\Dialogs\Publish.aspx.designer.cs">
      <DependentUpon>publish.aspx</DependentUpon>
    </Compile>
    <Compile Include="Umbraco\Masterpages\Default.Master.cs">
      <DependentUpon>default.Master</DependentUpon>
      <SubType>ASPXCodeBehind</SubType>
    </Compile>
    <Compile Include="Umbraco\Masterpages\Default.Master.designer.cs">
      <DependentUpon>default.Master</DependentUpon>
    </Compile>
    <Compile Include="Umbraco\Masterpages\UmbracoDialog.master.cs">
      <SubType>ASPXCodeBehind</SubType>
    </Compile>
    <Compile Include="Umbraco\Masterpages\UmbracoDialog.master.designer.cs">
      <DependentUpon>umbracoDialog.Master</DependentUpon>
    </Compile>
    <Compile Include="Umbraco\Masterpages\UmbracoPage.master.cs">
      <SubType>ASPXCodeBehind</SubType>
    </Compile>
    <Compile Include="Umbraco\Masterpages\UmbracoPage.master.designer.cs">
      <DependentUpon>umbracoPage.Master</DependentUpon>
    </Compile>
    <Compile Include="Umbraco\Search\QuickSearch.ascx.cs">
      <DependentUpon>QuickSearch.ascx</DependentUpon>
      <SubType>ASPXCodeBehind</SubType>
    </Compile>
    <Compile Include="Umbraco\Search\QuickSearch.ascx.designer.cs">
      <DependentUpon>QuickSearch.ascx</DependentUpon>
    </Compile>
    <Compile Include="Umbraco\Settings\Stylesheet\editstylesheet.aspx.cs">
      <DependentUpon>editstylesheet.aspx</DependentUpon>
      <SubType>ASPXCodeBehind</SubType>
    </Compile>
    <Compile Include="Umbraco\Settings\Stylesheet\editstylesheet.aspx.designer.cs">
      <DependentUpon>editstylesheet.aspx</DependentUpon>
    </Compile>
    <Compile Include="Umbraco\Settings\Stylesheet\Property\EditStyleSheetProperty.aspx.cs">
      <DependentUpon>EditStyleSheetProperty.aspx</DependentUpon>
      <SubType>ASPXCodeBehind</SubType>
    </Compile>
    <Compile Include="Umbraco\Settings\Stylesheet\Property\EditStyleSheetProperty.aspx.designer.cs">
      <DependentUpon>EditStyleSheetProperty.aspx</DependentUpon>
    </Compile>
    <Compile Include="Umbraco\TreeInit.aspx.cs">
      <DependentUpon>treeInit.aspx</DependentUpon>
      <SubType>ASPXCodeBehind</SubType>
    </Compile>
    <Compile Include="Umbraco\TreeInit.aspx.designer.cs">
      <DependentUpon>treeInit.aspx</DependentUpon>
    </Compile>
    <Content Include="App_Plugins\ModelsBuilder\modelsbuilder.controller.js" />
    <Content Include="App_Plugins\ModelsBuilder\modelsbuilder.htm" />
    <Content Include="App_Plugins\ModelsBuilder\modelsbuilder.resource.js" />
    <Content Include="Config\grid.editors.config.js" />
    <Content Include="Config\Lang\cs-CZ.user.xml" />
    <Content Include="Config\Lang\da-DK.user.xml" />
    <Content Include="Config\Lang\de-DE.user.xml" />
    <Content Include="Config\Lang\en-GB.user.xml" />
    <Content Include="Config\Lang\en-US.user.xml" />
    <Content Include="Config\Lang\es-ES.user.xml" />
    <Content Include="Config\Lang\fr-FR.user.xml" />
    <Content Include="Config\Lang\he-IL.user.xml" />
    <Content Include="Config\Lang\it-IT.user.xml" />
    <Content Include="Config\Lang\ja-JP.user.xml" />
    <Content Include="Config\Lang\ko-KR.user.xml" />
    <Content Include="Config\Lang\nl-NL.user.xml" />
    <Content Include="Config\Lang\nb-NO.user.xml" />
    <Content Include="Config\Lang\pl-PL.user.xml" />
    <Content Include="Config\Lang\pt-BR.user.xml" />
    <Content Include="Config\Lang\ru-RU.user.xml" />
    <Content Include="Config\Lang\sv-SE.user.xml" />
    <Content Include="Config\Lang\zh-CN.user.xml" />
    <Content Include="Umbraco\Config\Lang\cs.xml" />
    <Content Include="Umbraco\ClientRedirect.aspx" />
    <Content Include="Umbraco\Config\Lang\tr.xml" />
    <Content Include="Umbraco\Config\Lang\zh_tw.xml" />
    <Content Include="Umbraco\create.aspx" />
    <Content Include="Umbraco\Developer\Packages\installer.aspx" />
    <Content Include="Umbraco\Logout.aspx" />
    <Content Include="Umbraco\umbraco.aspx" />
    <Content Include="Umbraco_Client\Application\JQuery\jquery.unobtrusive-ajax.min.js" />
    <Compile Include="Umbraco\umbraco.aspx.cs">
      <DependentUpon>umbraco.aspx</DependentUpon>
      <SubType>ASPXCodeBehind</SubType>
    </Compile>
    <Compile Include="Umbraco\umbraco.aspx.designer.cs">
      <DependentUpon>umbraco.aspx</DependentUpon>
    </Compile>
    <Content Include="Config\Splashes\booting.aspx" />
    <Content Include="Config\Splashes\noNodes.aspx" />
    <Content Include="Umbraco\Dashboard\UserControlProxy.aspx" />
    <Content Include="Umbraco\Xslt\Web.config">
      <SubType>
      </SubType>
    </Content>
    <Content Include="Umbraco\Install\Views\Web.config" />
    <Content Include="App_Plugins\ModelsBuilder\package.manifest" />
    <None Include="Config\404handlers.Release.config">
      <DependentUpon>404handlers.config</DependentUpon>
    </None>
    <Content Include="Config\BackOfficeTours\getting-started.json" />
    <None Include="Config\ClientDependency.Release.config">
      <DependentUpon>ClientDependency.config</DependentUpon>
      <SubType>Designer</SubType>
    </None>
    <Content Include="Config\BaseRestExtensions.config">
      <SubType>Designer</SubType>
    </Content>
    <None Include="Config\BaseRestExtensions.Release.config">
      <DependentUpon>BaseRestExtensions.config</DependentUpon>
    </None>
    <Content Include="Config\imageprocessor\security.config" />
    <Content Include="Config\imageprocessor\processing.config" />
    <Content Include="Config\imageprocessor\cache.config">
      <SubType>Designer</SubType>
    </Content>
    <None Include="Config\log4net.Release.config">
      <DependentUpon>log4net.config</DependentUpon>
    </None>
    <None Include="Config\FileSystemProviders.Release.config">
      <DependentUpon>FileSystemProviders.config</DependentUpon>
    </None>
    <None Include="Config\EmbeddedMedia.Release.config">
      <DependentUpon>EmbeddedMedia.config</DependentUpon>
    </None>
    <Content Include="Config\HealthChecks.config">
      <SubType>Designer</SubType>
    </Content>
    <None Include="Config\HealthChecks.Release.config">
      <DependentUpon>HealthChecks.config</DependentUpon>
      <SubType>Designer</SubType>
    </None>
    <None Include="Config\umbracoSettings.Release.config">
      <DependentUpon>umbracoSettings.config</DependentUpon>
      <SubType>Designer</SubType>
    </None>
    <None Include="Config\trees.Release.config">
      <DependentUpon>trees.config</DependentUpon>
    </None>
    <None Include="Config\tinyMceConfig.Release.config">
      <DependentUpon>tinyMceConfig.config</DependentUpon>
      <SubType>Designer</SubType>
    </None>
    <None Include="Config\scripting.Release.config">
      <DependentUpon>scripting.config</DependentUpon>
    </None>
    <None Include="Config\metablogConfig.Release.config">
      <DependentUpon>metablogConfig.config</DependentUpon>
    </None>
    <None Include="Config\ExamineSettings.Release.config">
      <DependentUpon>ExamineSettings.config</DependentUpon>
    </None>
    <None Include="Config\feedProxy.Release.config">
      <DependentUpon>feedProxy.config</DependentUpon>
    </None>
    <None Include="Config\ExamineIndex.Release.config">
      <DependentUpon>ExamineIndex.config</DependentUpon>
      <SubType>Designer</SubType>
    </None>
    <None Include="Config\Dashboard.Release.config">
      <DependentUpon>Dashboard.config</DependentUpon>
      <SubType>Designer</SubType>
    </None>
    <Content Include="Umbraco\Install\Views\Index.cshtml" />
    <Content Include="Media\Web.config" />
    <None Include="packages.config">
      <SubType>Designer</SubType>
    </None>
    <Content Include="Properties\Settings.settings">
      <Generator>SettingsSingleFileGenerator</Generator>
      <LastGenOutput>Settings.Designer.cs</LastGenOutput>
    </Content>
    <None Include="Umbraco\Config\Create\UI.Release.xml">
      <DependentUpon>UI.xml</DependentUpon>
    </None>
    <Content Include="Global.asax" />
    <Content Include="Umbraco\Config\Lang\en_us.xml" />
    <Content Include="Umbraco\Config\Lang\he.xml" />
    <Content Include="Umbraco\Config\Lang\ja.xml" />
    <Content Include="Umbraco\Config\Lang\pl.xml" />
    <Content Include="Umbraco\Config\Lang\pt.xml" />
    <Content Include="Umbraco\Config\Lang\ru.xml" />
    <Content Include="Umbraco\Config\Lang\zh.xml" />
    <Content Include="Umbraco\Controls\Tree\CustomTreeService.asmx" />
    <Content Include="Umbraco\Developer\RelationTypes\EditRelationType.aspx" />
    <Content Include="Umbraco\Developer\RelationTypes\Images\Bidirectional.png" />
    <Content Include="Umbraco\Developer\RelationTypes\Images\ParentToChild.png" />
    <Content Include="Umbraco\Developer\RelationTypes\Images\Refresh.gif" />
    <Content Include="Umbraco\Developer\RelationTypes\NewRelationType.aspx" />
    <Content Include="Umbraco\Developer\RelationTypes\RelationTypesWebService.asmx" />
    <Content Include="Umbraco\Developer\RelationTypes\TreeMenu\ActionDeleteRelationType.js" />
    <Content Include="Umbraco\Developer\RelationTypes\TreeMenu\ActionNewRelationType.js" />
    <Content Include="Umbraco\Dialogs\AssignDomain2.aspx" />
    <Content Include="Umbraco\Dialogs\ChangeDocType.aspx">
      <SubType>ASPXCodeBehind</SubType>
    </Content>
    <Content Include="Umbraco\Dialogs\EditMacro.aspx" />
    <Content Include="Umbraco_Client\Application\Extensions.js" />
    <Content Include="Umbraco_Client\Application\JQuery\jquery.validate.min.js" />
    <Content Include="Umbraco_Client\Application\JQuery\jquery.validate.unobtrusive.min.js" />
    <Content Include="Umbraco_Client\ContextMenu\Css\jquery.contextMenu.css" />
    <Content Include="Umbraco_Client\ContextMenu\Js\jquery.contextMenu.js" />
    <Content Include="Umbraco_Client\Dialogs\SortDialog.css" />
    <Content Include="Umbraco_client\Dialogs\SortDialog.js" />
    <Content Include="Umbraco_Client\Dialogs\AssignDomain2.js" />
    <Content Include="Umbraco_Client\Dialogs\AssignDomain2.css" />
    <Content Include="Umbraco_Client\Dialogs\CreateDialog.css" />
    <Content Include="Umbraco_Client\Dialogs\EditMacro.css" />
    <Content Include="Umbraco_Client\Dialogs\EditMacro.js" />
    <Content Include="Umbraco_Client\Dialogs\PublishDialog.css" />
    <Content Include="Umbraco_Client\Dialogs\PublishDialog.js" />
    <Content Include="Umbraco_Client\Dialogs\UmbracoField.js" />
    <Content Include="Umbraco_Client\Editors\EditXslt.css" />
    <Content Include="Umbraco_Client\Editors\EditXslt.js" />
    <Content Include="Umbraco_Client\Editors\DirectoryBrowser.css" />
    <Content Include="Umbraco_Client\Editors\EditMacro.css" />
    <Content Include="Umbraco_Client\Editors\EditStyleSheet.js" />
    <Content Include="Umbraco_Client\Editors\EditTemplate.js" />
    <Content Include="Umbraco_Client\Editors\EditView.js" />
    <Content Include="Umbraco_Client\FileUploader\Js\jquery.fileUploader.js" />
    <Content Include="Umbraco_Client\FolderBrowser\Css\folderbrowser.css" />
    <Content Include="Umbraco_Client\FolderBrowser\Js\folderbrowser.js" />
    <Content Include="Umbraco_Client\PunyCode\punycode.min.js" />
    <Content Include="Umbraco_Client\Splitbutton\InsertMacroSplitButton.js" />
    <Content Include="Umbraco_Client\Tablesorting\img\asc.gif" />
    <Content Include="Umbraco_Client\Tablesorting\img\desc.gif" />
    <Content Include="Umbraco_Client\Tablesorting\jquery.tablesorter.min.js" />
    <Content Include="Umbraco_Client\Splitbutton\jquery.splitbutton.js" />
    <Content Include="Umbraco_Client\Application\JQuery\jquery.hotkeys.js" />
    <Content Include="Umbraco_Client\MaskedInput\jquery.maskedinput-1.3.min.js" />
    <Content Include="Umbraco_Client\Splitbutton\Images\splitbutton_hover.png" />
    <Content Include="Umbraco_Client\Splitbutton\Images\splitbutton_downarrow.png" />
    <Content Include="Umbraco_Client\Splitbutton\splitbutton.css" />
    <Content Include="Umbraco_Client\Modal\jquery.simplemodal.1.4.1.custom.js" />
    <Content Include="Umbraco\Config\Lang\ko.xml" />
    <Content Include="Umbraco\Dashboard\FeedProxy.aspx" />
    <Content Include="Umbraco\Members\MemberSearch.ascx" />
    <Content Include="Umbraco_Client\Application\JQuery\jquery.idle-timer.js" />
    <Content Include="Umbraco_Client\MacroContainer\macroContainer.css" />
    <Content Include="Umbraco_Client\Ui\base2.js" />
    <Content Include="Umbraco_Client\Ui\jquery.alphanumeric.js" />
    <Content Include="Umbraco_Client\Ui\jquery.tooltip.min.js" />
    <Content Include="Umbraco_Client\Ui\json2.js" />
    <Content Include="Umbraco_Client\Ui\knockout.js" />
    <Content Include="Umbraco_Client\Ui\knockout.mapping.js" />
    <Content Include="Umbraco\endPreview.aspx" />
    <Content Include="Umbraco_Client\Application\HistoryManager.js" />
    <Content Include="Umbraco_Client\Application\JQuery\jquery.ba-bbq.min.js" />
    <Content Include="Umbraco_Client\Preview\previewModeBadge.png" />
    <Content Include="Umbraco_Client\Preview\umbracoPreview.css" />
    <Content Include="Umbraco_Client\Tree\Themes\Umbraco\arrows.png" />
    <Content Include="Umbraco_Client\Ui\dd.css" />
    <Content Include="Umbraco_Client\Ui\dd_arrow.gif" />
    <Content Include="Umbraco_Client\Ui\jquery.dd.js" />
    <Content Include="Umbraco\Xslt\Templates\Schema2\Breadcrumb.xslt" />
    <Content Include="Umbraco\Xslt\Templates\Schema2\Clean.xslt" />
    <Content Include="Umbraco\Xslt\Templates\Schema2\ListSubPagesAsThumbnails.xslt" />
    <Content Include="Umbraco\Xslt\Templates\Schema2\ListSubPagesByDateAndLimit.xslt" />
    <Content Include="Umbraco\Xslt\Templates\Schema2\ListSubPagesByDocumentType.xslt" />
    <Content Include="Umbraco\Xslt\Templates\Schema2\ListSubPagesByLevel.xslt" />
    <Content Include="Umbraco\Xslt\Templates\Schema2\ListSubPagesFromAChangableSource.xslt" />
    <Content Include="Umbraco\Xslt\Templates\Schema2\ListSubPagesFromCurrentPage.xslt" />
    <Content Include="Umbraco\Xslt\Templates\Schema2\ListThumbnailsFromCurrentPage.xslt" />
    <Content Include="Umbraco\Xslt\Templates\Schema2\ListWholeStructureFromCurrentPage.xslt" />
    <Content Include="Umbraco\Xslt\Templates\Schema2\NavigationPrototype.xslt" />
    <Content Include="Umbraco\Xslt\Templates\Schema2\RelatedLinks.xslt" />
    <Content Include="Umbraco\Xslt\Templates\Schema2\RSSFeed.xslt" />
    <Content Include="Umbraco\Xslt\Templates\Schema2\Sitemap.xslt" />
    <Content Include="Umbraco\Xslt\Templates\Schema2\TablePrototype.xslt" />
    <Content Include="Umbraco\Dialogs\Preview.aspx" />
    <Content Include="Umbraco_Client\DateTimePicker\Images\calSprite.png" />
    <Content Include="Umbraco_Client\DateTimePicker\Images\ui-icons_666666_256x240.png" />
    <Content Include="Umbraco_Client\DateTimePicker\Images\ui-icons_999999_256x240.png" />
    <Content Include="Umbraco_Client\DateTimePicker\umbDateTimePicker.js" />
    <Content Include="Umbraco\Controls\ProgressBar.ascx" />
    <Content Include="Umbraco_Client\DateTimePicker\datetimepicker.css" />
    <Content Include="Umbraco_Client\DateTimePicker\timepicker.js" />
    <Content Include="Umbraco_Client\Tree\sprites.png" />
    <Content Include="Umbraco\Controls\Tree\TreeControl.ascx" />
    <Content Include="Umbraco\Js\UmbracoSpeechBubbleInit.js" />
    <Content Include="Umbraco\Search\QuickSearch.ascx" />
    <Content Include="Umbraco_Client\Application\JQuery\jquery.noconflict-invoke.js" />
    <Content Include="Umbraco_Client\Application\JQuery\VerticalAlign.js" />
    <Content Include="Umbraco_Client\Application\UrlEncoder.js" />
    <Content Include="Umbraco_Client\CodeArea\UmbracoEditor.js" />
    <Content Include="Umbraco_Client\Tree\UmbracoContext.js" />
    <Content Include="Umbraco_Client\Tree\jquery.tree.checkbox.js" />
    <Content Include="Umbraco_Client\Tree\jquery.tree.contextmenu.js" />
    <Content Include="Umbraco_Client\Tree\jquery.tree.js" />
    <Content Include="Umbraco_Client\Tree\jquery.tree.metadata.js" />
    <Content Include="Umbraco_Client\Tree\Themes\Default\dot_for_ie.gif" />
    <Content Include="Umbraco_Client\Tree\Themes\Default\icons.png" />
    <Content Include="Umbraco_Client\Tree\Themes\Umbraco\icons.png" />
    <Content Include="default.aspx" />
    <Content Include="Umbraco\Actions\delete.aspx" />
    <Content Include="Umbraco\Actions\editContent.aspx" />
    <Content Include="Umbraco\Actions\preview.aspx" />
    <Content Include="Umbraco\Actions\publish.aspx" />
    <Content Include="Umbraco\Config\Lang\da.xml" />
    <Content Include="Umbraco\Config\Lang\de.xml" />
    <Content Include="Umbraco\Config\Lang\es.xml" />
    <Content Include="Umbraco\Config\Lang\fr.xml" />
    <Content Include="Umbraco\Config\Lang\it.xml" />
    <Content Include="Umbraco\Config\Lang\nl.xml" />
    <Content Include="Umbraco\Config\Lang\nb.xml" />
    <Content Include="Umbraco\Config\Lang\sv.xml" />
    <Content Include="Umbraco\Webservices\MacroContainerService.asmx" />
    <Content Include="Umbraco_Client\Application\JQuery\jquery.cookie.js" />
    <Content Include="Umbraco_Client\Tablesorting\Img\bg.gif" />
    <Content Include="Umbraco_Client\Tree\menuIcons.css" />
    <Content Include="Umbraco_Client\Tree\Themes\Default\style.css" />
    <Content Include="Umbraco_Client\Tree\Themes\Default\throbber.gif" />
    <Content Include="Umbraco_Client\Tree\Themes\Umbraco\check_0.png" />
    <Content Include="Umbraco_Client\Tree\Themes\Umbraco\check_1.png" />
    <Content Include="Umbraco_Client\Tree\Themes\Umbraco\check_2.png" />
    <Content Include="Umbraco_Client\Tree\Themes\Umbraco\style.css" />
    <Content Include="Umbraco_Client\Tree\Themes\Umbraco\throbber.gif" />
    <Content Include="Umbraco\Developer\Xslt\xsltVisualize.aspx" />
    <Content Include="Umbraco\Dialogs\empty.htm" />
    <Content Include="Umbraco\Dialogs\republish.aspx" />
    <Content Include="Umbraco\Dialogs\search.aspx" />
    <Content Include="Umbraco\Dialogs\SendPublish.aspx" />
    <Content Include="Umbraco_Client\Tree\treeIcons.css" />
    <Content Include="Umbraco_Client\Tree\Themes\Umbraco\contextMenuBg.gif" />
    <Content Include="Umbraco_Client\Application\JQuery\jquery-fieldselection.js" />
    <Content Include="Umbraco_Client\Application\JQuery\jquery.metadata.min.js" />
    <Content Include="Umbraco_Client\Application\UmbracoUtils.js" />
    <Content Include="Umbraco_Client\Application\UmbracoApplicationActions.js" />
    <Content Include="Umbraco_Client\Tree\NodeDefinition.js" />
    <Content Include="Umbraco_Client\Tree\UmbracoTree.js" />
    <Content Include="Umbraco_Client\Application\UmbracoClientManager.js" />
    <Content Include="Umbraco\Webservices\TreeClientService.asmx" />
    <Content Include="Umbraco_Client\Application\NamespaceManager.js" />
    <Content Include="Umbraco_Client\Ui\jQueryWresize.js" />
    <Content Include="Umbraco\Search\quickSearch.js" />
    <Content Include="Umbraco\Members\search.aspx" />
    <Content Include="Umbraco\Translation\details.aspx" />
    <Content Include="Umbraco_Client\Modal\modalBackground.gif" />
    <Content Include="Umbraco_Client\Modal\modalGradiant.gif" />
    <Content Include="Umbraco_Client\Application\JQuery\jquery.autocomplete.js" />
    <Content Include="Umbraco\Developer\Packages\directoryBrowser.aspx" />
    <Content Include="Umbraco\Developer\Packages\editPackage.aspx" />
    <Content Include="Umbraco\Dialogs\create.aspx" />
    <Content Include="Umbraco\Dialogs\exportDocumenttype.aspx" />
    <Content Include="Umbraco\Dialogs\importDocumenttype.aspx" />
    <Content Include="Umbraco\Dialogs\notifications.aspx" />
    <Content Include="Umbraco\Dialogs\protectPage.aspx" />
    <Content Include="Umbraco\Dialogs\publish.aspx" />
    <Content Include="Umbraco\Dialogs\rollBack.aspx" />
    <Content Include="Umbraco\Dialogs\sendToTranslation.aspx" />
    <Content Include="Umbraco\Dialogs\treePicker.aspx" />
    <Content Include="Umbraco\Dialogs\umbracoField.aspx" />
    <Content Include="Umbraco\Dialogs\viewAuditTrail.aspx" />
    <Content Include="Umbraco\Config\Create\UI.xml" />
    <Content Include="Umbraco\Config\Lang\en.xml">
      <SubType>Designer</SubType>
    </Content>
    <Content Include="Umbraco\Js\UmbracoSpeechBubble.js" />
    <Content Include="Umbraco\Js\UmbracoSpeechBubbleBackEnd.js" />
    <Content Include="Umbraco\Js\umbracoUpgradeChecker.js" />
    <Content Include="Umbraco\Members\ViewMembers.aspx" />
    <Content Include="Umbraco\Plugins\Tinymce3\tinymce3tinymceCompress.aspx" />
    <Content Include="Config\ClientDependency.config">
      <SubType>Designer</SubType>
    </Content>
    <Content Include="Config\ExamineSettings.config" />
    <Content Include="Config\ExamineIndex.config">
      <SubType>Designer</SubType>
    </Content>
    <Content Include="Config\scripting.config" />
    <Content Include="Config\feedProxy.config" />
    <Content Include="Config\applications.config" />
    <Content Include="Config\trees.config">
      <SubType>Designer</SubType>
    </Content>
    <None Include="Config\applications.Release.config">
      <DependentUpon>applications.config</DependentUpon>
      <SubType>Designer</SubType>
    </None>
    <Content Include="Umbraco\Views\Default.cshtml" />
    <Content Include="Umbraco\PartialViewMacros\Templates\EditProfile.cshtml" />
    <Content Include="Umbraco\PartialViewMacros\Templates\Empty.cshtml" />
    <Content Include="Umbraco\PartialViewMacros\Templates\Login.cshtml" />
    <Content Include="Umbraco\PartialViewMacros\Templates\LoginStatus.cshtml" />
    <Content Include="Umbraco\PartialViewMacros\Templates\RegisterMember.cshtml" />
    <Content Include="Umbraco\PartialViewMacros\Templates\Empty %28ForUseWithCustomViews%29.cshtml">
      <SubType>Code</SubType>
    </Content>
    <Content Include="Umbraco\PartialViewMacros\Templates\ListAncestorsFromCurrentPage.cshtml" />
    <Content Include="Umbraco\PartialViewMacros\Templates\Breadcrumb.cshtml" />
    <Content Include="Umbraco\PartialViewMacros\Templates\Gallery.cshtml" />
    <Content Include="Umbraco\PartialViewMacros\Templates\ListChildPagesFromChangeableSource.cshtml" />
    <Content Include="Umbraco\PartialViewMacros\Templates\ListChildPagesFromCurrentPage.cshtml">
      <SubType>Code</SubType>
    </Content>
    <Content Include="Umbraco\PartialViewMacros\Templates\ListChildPagesOrderedByDate.cshtml" />
    <Content Include="Umbraco\PartialViewMacros\Templates\ListChildPagesOrderedByName.cshtml" />
    <Content Include="Umbraco\PartialViewMacros\Templates\ListChildPagesOrderedByProperty.cshtml" />
    <Content Include="Umbraco\PartialViewMacros\Templates\ListChildPagesWithDoctype.cshtml" />
    <Content Include="Umbraco\PartialViewMacros\Templates\ListDescendantsFromCurrentPage.cshtml" />
    <Content Include="Umbraco\PartialViewMacros\Templates\ListImagesFromMediaFolder.cshtml" />
    <Content Include="Umbraco\PartialViewMacros\Templates\MultinodeTree-picker.cshtml" />
    <Content Include="Umbraco\PartialViewMacros\Templates\Navigation.cshtml" />
    <Content Include="Umbraco\PartialViewMacros\Templates\SiteMap.cshtml" />
    <Content Include="Umbraco\Views\AuthorizeUpgrade.cshtml" />
    <Content Include="Umbraco\Translation\translationTasks.dtd" />
    <Content Include="Views\Web.config">
      <SubType>Designer</SubType>
    </Content>
    <Content Include="Web.config">
      <SubType>Designer</SubType>
    </Content>
    <Content Include="Views\Partials\Grid\Bootstrap3.cshtml" />
    <Content Include="Views\Partials\Grid\Editors\Embed.cshtml" />
    <Content Include="Views\Partials\Grid\Editors\Macro.cshtml" />
    <Content Include="Views\Partials\Grid\Editors\Media.cshtml" />
    <Content Include="Views\Partials\Grid\Editors\Rte.cshtml" />
    <Content Include="Views\Partials\Grid\Editors\Textstring.cshtml" />
    <Content Include="Views\Partials\Grid\Bootstrap2.cshtml" />
    <Content Include="Views\Partials\Grid\Editors\Base.cshtml" />
    <Content Include="Views\Partials\Grid\Bootstrap3-Fluid.cshtml" />
    <Content Include="Views\Partials\Grid\Bootstrap2-Fluid.cshtml" />
    <None Include="Web.Debug.config.transformed" />
    <None Include="web.Template.Debug.config">
      <DependentUpon>Web.Template.config</DependentUpon>
      <SubType>Designer</SubType>
    </None>
    <None Include="web.Template.Release.config">
      <DependentUpon>Web.Template.config</DependentUpon>
      <SubType>Designer</SubType>
    </None>
    <Content Include="Umbraco\Masterpages\umbracoPage.Master" />
    <Content Include="Umbraco\Masterpages\umbracoDialog.Master" />
    <Content Include="Umbraco\Search\QuickSearchHandler.ashx" />
    <Content Include="Umbraco\Webservices\CheckForUpgrade.asmx" />
    <Content Include="Umbraco\Xslt\searchResult.xslt" />
    <Content Include="Umbraco\Xslt\Templates\RelatedLinks.xslt" />
    <Content Include="Umbraco\Xslt\Templates\RSSFeed.xslt" />
    <Content Include="Umbraco_Client\Images\progressbar.gif" />
    <Content Include="Umbraco\Settings\DictionaryItemList.aspx" />
    <Content Include="Umbraco\Translation\default.aspx" />
    <Content Include="Umbraco\Translation\preview.aspx" />
    <Content Include="Umbraco\Translation\xml.aspx" />
    <Content Include="Umbraco\Create\language.ascx">
      <SubType>UserControl</SubType>
    </Content>
    <Content Include="Umbraco\Create\simple.ascx" />
    <Content Include="Umbraco\Create\xslt.ascx">
      <SubType>UserControl</SubType>
    </Content>
    <Content Include="Umbraco\Developer\Macros\assemblyBrowser.aspx" />
    <Content Include="Umbraco\Developer\Macros\editMacro.aspx" />
    <Content Include="Umbraco\Developer\Xslt\editXslt.aspx" />
    <Content Include="Umbraco\Developer\Xslt\getXsltStatus.asmx" />
    <Content Include="Umbraco\Developer\Xslt\xsltChooseExtension.aspx" />
    <Content Include="Umbraco\Developer\Xslt\xsltInsertValueOf.aspx" />
    <Content Include="Umbraco_Client\Tree\Themes\Umbraco\newVersion_overlay.png" />
    <Content Include="Umbraco_Client\Tree\Themes\Umbraco\protect_overlay.gif" />
    <Content Include="Umbraco\Js\dualSelectBox.js" />
    <Content Include="Umbraco\Js\guiFunctions.js" />
    <Content Include="Umbraco\Js\umbracoCheckKeys.js" />
    <Content Include="Umbraco\Js\xmlextras.js" />
    <Content Include="Umbraco\Js\xmlRequest.js" />
    <Content Include="Umbraco\macroResultWrapper.aspx">
      <SubType>Form</SubType>
    </Content>
    <Content Include="Umbraco\Members\EditMemberGroup.aspx">
      <SubType>Form</SubType>
    </Content>
    <Content Include="Umbraco\ping.aspx">
      <SubType>Form</SubType>
    </Content>
    <Content Include="Umbraco\publishStatus.aspx" />
    <Content Include="Umbraco\Settings\EditDictionaryItem.aspx" />
    <Content Include="Umbraco\Settings\editLanguage.aspx" />
    <Content Include="Umbraco\Settings\Modals\ShowUmbracoTags.aspx" />
    <Content Include="Umbraco\Settings\Stylesheet\editstylesheet.aspx" />
    <Content Include="Umbraco\Settings\Stylesheet\Property\EditStyleSheetProperty.aspx" />
    <Content Include="Umbraco\Dialogs\sort.aspx" />
    <Content Include="Umbraco\tree.aspx" />
    <Content Include="Umbraco\treeInit.aspx" />
    <!--<Content Include="Umbraco\users\PermissionEditor.aspx" />-->
    <Content Include="Umbraco\Webservices\ajax.js" />
    <Content Include="Umbraco\Webservices\CacheRefresher.asmx">
      <SubType>Form</SubType>
    </Content>
    <Content Include="Umbraco\Webservices\CMSNode.asmx" />
    <Content Include="Umbraco\Webservices\codeEditorSave.asmx" />
    <Content Include="Umbraco\Webservices\legacyAjaxCalls.asmx" />
    <Content Include="Umbraco\Webservices\nodeSorter.asmx" />
    <Content Include="Umbraco\Webservices\progressStatus.asmx">
      <SubType>Form</SubType>
    </Content>
    <Content Include="Umbraco\Webservices\publication.asmx" />
    <Content Include="Umbraco\Webservices\wsdl.xslt" />
    <Content Include="Umbraco\Xslt\macroGetCurrent.xsl" />
    <Content Include="Umbraco\Xslt\macroGetSubs.xsl" />
    <Content Include="Umbraco\Xslt\sqlNodeHierachy.xslt" />
    <Content Include="Umbraco\Xslt\Templates\Breadcrumb.xslt" />
    <Content Include="Umbraco\Xslt\Templates\Clean.xslt" />
    <Content Include="Umbraco\Xslt\Templates\ListSubPagesAsThumbnails.xslt" />
    <Content Include="Umbraco\Xslt\Templates\ListSubPagesByDateAndLimit.xslt" />
    <Content Include="Umbraco\Xslt\Templates\ListSubPagesByDocumentType.xslt" />
    <Content Include="Umbraco\Xslt\Templates\ListSubPagesByLevel.xslt" />
    <Content Include="Umbraco\Xslt\Templates\ListSubPagesFromAChangableSource.xslt" />
    <Content Include="Umbraco\Xslt\Templates\ListSubPagesFromCurrentPage.xslt" />
    <Content Include="Umbraco\Xslt\Templates\ListThumbnailsFromCurrentPage.xslt" />
    <Content Include="Umbraco\Xslt\Templates\ListWholeStructureFromCurrentPage.xslt" />
    <Content Include="Umbraco\Xslt\Templates\NavigationPrototype.xslt" />
    <Content Include="Umbraco\Xslt\Templates\Sitemap.xslt" />
    <Content Include="Umbraco\Xslt\Templates\TablePrototype.xslt" />
    <Content Include="Umbraco_Client\CodeArea\javascript.js" />
    <Content Include="Umbraco_Client\CodeArea\styles.css" />
    <Content Include="Umbraco_Client\Datepicker\Aqua\theme.css" />
    <Content Include="Umbraco_Client\Menuicon\Images\buttonbg.gif" />
    <Content Include="Umbraco_Client\Menuicon\Images\buttonbgdown.gif" />
    <Content Include="Umbraco_Client\Menuicon\Images\split.gif" />
    <Content Include="Umbraco_Client\Menuicon\style.css" />
    <Content Include="Umbraco_Client\Modal\modal.js" />
    <Content Include="Umbraco_Client\Modal\style.css" />
    <Content Include="Umbraco_Client\Panel\Images\panel_bg.gif" />
    <Content Include="Umbraco_Client\Panel\Images\panel_boxfooter_bg.gif" />
    <Content Include="Umbraco_Client\Panel\Images\panel_boxfooter_statusBar_bg.gif" />
    <Content Include="Umbraco_Client\Panel\Images\panel_boxfooter_statusBar_h2_bg.gif" />
    <Content Include="Umbraco_Client\Panel\Images\panel_boxhead_bg.gif" />
    <Content Include="Umbraco_Client\Panel\Images\panel_boxhead_h2_bg.gif" />
    <Content Include="Umbraco_Client\Panel\javascript.js" />
    <Content Include="Umbraco_Client\Panel\style.css" />
    <Content Include="Umbraco_Client\ProgressBar\Images\container_left.gif" />
    <Content Include="Umbraco_Client\ProgressBar\Images\container_right.gif" />
    <Content Include="Umbraco_Client\ProgressBar\Images\indicator.gif" />
    <Content Include="Umbraco_Client\ProgressBar\javascript.js" />
    <Content Include="Umbraco_Client\ProgressBar\style.css" />
    <Content Include="Umbraco_Client\Propertypane\Images\propertyBackground.gif" />
    <Content Include="Umbraco_Client\Propertypane\style.css" />
    <Content Include="Umbraco_Client\Scrollingmenu\javascript.js" />
    <Content Include="Umbraco_Client\Scrollingmenu\style.css" />
    <Content Include="Umbraco_Client\Tablesorting\tableDragAndDrop.js" />
    <Content Include="Umbraco_Client\Tablesorting\tableFilterUtill.js" />
    <Content Include="Umbraco_Client\Tablesorting\tableFilter.js" />
    <Content Include="Umbraco_Client\Tabview\Images\background.gif" />
    <Content Include="Umbraco_Client\Tabview\Images\bg.gif" />
    <Content Include="Umbraco_Client\Tabview\Images\footer_bg.gif" />
    <Content Include="Umbraco_Client\Tabview\Images\footer_statusBar_bg.gif" />
    <Content Include="Umbraco_Client\Tabview\Images\footer_statusBar_h2_bg.gif" />
    <Content Include="Umbraco_Client\Tabview\Images\left_both.gif" />
    <Content Include="Umbraco_Client\Tabview\Images\right_both.gif" />
    <Content Include="Umbraco_Client\Tabview\javascript.js" />
    <Content Include="Umbraco_Client\Tabview\oldstyle.css" />
    <Content Include="Umbraco_Client\Tabview\style.css" />
    <Content Include="Umbraco_Client\Ui\default.css" />
    <Content Include="Umbraco_Client\Ui\default.js" />
    <Content Include="Umbraco_Client\Ui\jquery.js" />
    <Content Include="Umbraco_Client\Ui\jqueryui.js" />
    <Content Include="App_Browsers\w3cvalidator.browser" />
    <Content Include="App_Browsers\Form.browser" />
    <Content Include="Umbraco\Masterpages\default.Master" />
    <Content Include="Umbraco\Webservices\TreeDataService.ashx" />
    <Content Include="Umbraco\Webservices\TagsAutoCompleteHandler.ashx" />
    <Content Include="Umbraco\Webservices\MediaUploader.ashx" />
    <None Include="web.Template.config">
      <SubType>Designer</SubType>
    </None>
    <Content Include="Config\404handlers.config" />
    <Content Include="Config\Dashboard.config">
      <SubType>Designer</SubType>
    </Content>
    <Content Include="Config\metablogConfig.config" />
    <Content Include="Config\tinyMceConfig.config">
      <SubType>Designer</SubType>
    </Content>
    <Content Include="Config\umbracoSettings.config">
      <SubType>Designer</SubType>
    </Content>
    <Content Include="Config\log4net.config" />
    <Content Include="Config\FileSystemProviders.config" />
    <Content Include="Config\EmbeddedMedia.config" />
  </ItemGroup>
  <ItemGroup>
    <Folder Include="App_Data\" />
    <Folder Include="Umbraco\preview\" />
    <Folder Include="Views\MacroPartials\" />
  </ItemGroup>
  <ItemGroup>
    <Analyzer Include="..\packages\Microsoft.CodeAnalysis.Analyzers.1.0.0\analyzers\dotnet\cs\Microsoft.CodeAnalysis.Analyzers.dll" />
    <Analyzer Include="..\packages\Microsoft.CodeAnalysis.Analyzers.1.0.0\analyzers\dotnet\cs\Microsoft.CodeAnalysis.CSharp.Analyzers.dll" />
  </ItemGroup>
  <PropertyGroup>
    <VisualStudioVersion Condition="'$(VisualStudioVersion)' == ''">11.0</VisualStudioVersion>
    <VSToolsPath Condition="exists('$(MSBuildExtensionsPath32)\Microsoft\VisualStudio\v11.0\WebApplications\Microsoft.WebApplication.targets')">$(MSBuildExtensionsPath32)\Microsoft\VisualStudio\v11.0</VSToolsPath>
    <VSToolsPath Condition="exists('$(MSBuildExtensionsPath32)\Microsoft\VisualStudio\v12.0\WebApplications\Microsoft.WebApplication.targets')">$(MSBuildExtensionsPath32)\Microsoft\VisualStudio\v12.0</VSToolsPath>
    <VSToolsPath Condition="exists('$(MSBuildExtensionsPath32)\Microsoft\VisualStudio\v14.0\WebApplications\Microsoft.WebApplication.targets')">$(MSBuildExtensionsPath32)\Microsoft\VisualStudio\v14.0</VSToolsPath>
    <VSToolsPath Condition="exists('$(MSBuildExtensionsPath32)\Microsoft\VisualStudio\v15.0\WebApplications\Microsoft.WebApplication.targets')">$(MSBuildExtensionsPath32)\Microsoft\VisualStudio\v15.0</VSToolsPath>
  </PropertyGroup>
  <Import Project="$(MSBuildBinPath)\Microsoft.CSharp.targets" />
  <PropertyGroup>
    <PreBuildEvent>xcopy "$(ProjectDir)"..\packages\SqlServerCE.4.0.0.1\amd64\*.* "$(TargetDir)amd64\" /Y /F /E /I /C /D
xcopy "$(ProjectDir)"..\packages\SqlServerCE.4.0.0.1\x86\*.* "$(TargetDir)x86\" /Y /F /E /I /C /D</PreBuildEvent>
    <PostBuildEvent>
    </PostBuildEvent>
  </PropertyGroup>
  <Import Project="$(VSToolsPath)\WebApplications\Microsoft.WebApplication.targets" Condition="'$(VSToolsPath)' != ''" />
  <Import Project="$(MSBuildExtensionsPath32)\Microsoft\VisualStudio\v10.0\WebApplications\Microsoft.WebApplication.targets" Condition="false" />
  <ProjectExtensions>
    <VisualStudio>
      <FlavorProperties GUID="{349c5851-65df-11da-9384-00065b846f21}">
        <WebProjectProperties>
          <UseIIS>True</UseIIS>
          <AutoAssignPort>True</AutoAssignPort>
<<<<<<< HEAD
          <DevelopmentServerPort>7800</DevelopmentServerPort>
          <DevelopmentServerVPath>/</DevelopmentServerVPath>
          <IISUrl>http://localhost:7800</IISUrl>
=======
          <DevelopmentServerPort>7780</DevelopmentServerPort>
          <DevelopmentServerVPath>/</DevelopmentServerVPath>
          <IISUrl>http://localhost:7780</IISUrl>
>>>>>>> 4c9be2cc
          <NTLMAuthentication>False</NTLMAuthentication>
          <UseCustomServer>False</UseCustomServer>
          <CustomServerUrl>
          </CustomServerUrl>
          <SaveServerSettingsInUserFile>False</SaveServerSettingsInUserFile>
        </WebProjectProperties>
      </FlavorProperties>
    </VisualStudio>
  </ProjectExtensions>
  <Import Project="$(MSBuildProjectDirectory)\..\umbraco.presentation.targets" Condition="$(BuildingInsideVisualStudio) != true" />
  <Import Project="$(SolutionDir)umbraco.presentation.targets" Condition="$(BuildingInsideVisualStudio) == true" />
  <PropertyGroup Condition="$(WebPublishingTasks) == '' and Exists('$(MSBuildExtensionsPath)\Microsoft\VisualStudio\v15.0\Web\Microsoft.Web.Publishing.Tasks.dll')">
    <WebPublishingTasks>$(MSBuildExtensionsPath)\Microsoft\VisualStudio\v15.0\Web\Microsoft.Web.Publishing.Tasks.dll</WebPublishingTasks>
  </PropertyGroup>
  <PropertyGroup Condition="$(WebPublishingTasks) == '' and Exists('$(MSBuildExtensionsPath)\Microsoft\VisualStudio\v14.0\Web\Microsoft.Web.Publishing.Tasks.dll')">
    <WebPublishingTasks>$(MSBuildExtensionsPath)\Microsoft\VisualStudio\v14.0\Web\Microsoft.Web.Publishing.Tasks.dll</WebPublishingTasks>
  </PropertyGroup>
  <PropertyGroup Condition="$(WebPublishingTasks) == '' and Exists('$(MSBuildExtensionsPath)\Microsoft\VisualStudio\v12.0\Web\Microsoft.Web.Publishing.Tasks.dll')">
    <WebPublishingTasks>$(MSBuildExtensionsPath)\Microsoft\VisualStudio\v12.0\Web\Microsoft.Web.Publishing.Tasks.dll</WebPublishingTasks>
  </PropertyGroup>
  <PropertyGroup Condition="$(WebPublishingTasks) == '' and Exists('$(MSBuildExtensionsPath)\Microsoft\VisualStudio\v11.0\Web\Microsoft.Web.Publishing.Tasks.dll')">
    <WebPublishingTasks>$(MSBuildExtensionsPath)\Microsoft\VisualStudio\v11.0\Web\Microsoft.Web.Publishing.Tasks.dll</WebPublishingTasks>
  </PropertyGroup>
  <PropertyGroup Condition="$(WebPublishingTasks) == '' and Exists('$(MSBuildExtensionsPath)\Microsoft\VisualStudio\v10.0\Web\Microsoft.Web.Publishing.Tasks.dll')">
    <WebPublishingTasks>$(MSBuildExtensionsPath)\Microsoft\VisualStudio\v10.0\Web\Microsoft.Web.Publishing.Tasks.dll</WebPublishingTasks>
  </PropertyGroup>
  <UsingTask TaskName="TransformXml" AssemblyFile="$(WebPublishingTasks)" Condition="'$(WebPublishingTasks)' != ''" />
  <UsingTask TaskName="TransformXml" AssemblyFile="$(VSWherePath)\Microsoft\VisualStudio\v15.0\Web\Microsoft.Web.Publishing.Tasks.dll" Condition="'$(VSWherePath)' != ''" />
  <Target Name="BeforeBuild">
    <Message Text="WebPublishingTasks: $(WebPublishingTasks)" Importance="high" />
    <Message Text="VSWherePath: $(VSWherePath)" Importance="high" />
    <!-- Create web.config file from Template if it doesn't exist -->
    <Copy SourceFiles="$(ProjectDir)web.Template.config" DestinationFiles="$(ProjectDir)Web.config" OverwriteReadOnlyFiles="true" SkipUnchangedFiles="false" Condition="!Exists('$(ProjectDir)Web.config')" />
    <!-- Transform the local Web.config file in Visual Studio -->
    <TransformXml Source="$(ProjectDir)Web.config" Transform="$(ProjectDir)web.Template.$(Configuration).config" Destination="$(ProjectDir)Web.$(Configuration).config.transformed" Condition="$(BuildingInsideVisualStudio) == true" />
    <!-- Always transform the Template file when not in VS (ie: build.bat) -->
    <TransformXml Source="$(ProjectDir)Web.Template.config" Transform="$(ProjectDir)web.Template.$(Configuration).config" Destination="Web.$(Configuration).config.transformed" Condition="$(BuildingInsideVisualStudio) != true" />
    <!-- Create ClientDependency.config file from Template if it doesn't exist -->
    <Copy SourceFiles="$(ProjectDir)Config\ClientDependency.Release.config" DestinationFiles="$(ProjectDir)Config\ClientDependency.config" OverwriteReadOnlyFiles="true" SkipUnchangedFiles="false" Condition="!Exists('$(ProjectDir)Config\ClientDependency.config')" />
    <!-- Only runs if the Belle build folder doesn't yet exist -->
    <Message Text="Skipping BelleBuild because UmbracoBuild is '$(UmbracoBuild)', " Importance="High" Condition="'$(UmbracoBuild)' != ''" />
    <Message Text="Running BelleBuild because $(ProjectDir)\..\Umbraco.Web.UI\Umbraco\lib does not exist" Importance="High" Condition="!Exists('$(ProjectDir)\..\Umbraco.Web.UI\Umbraco\lib')" />
    <CallTarget Targets="BelleBuild" Condition="!Exists('$(ProjectDir)\..\Umbraco.Web.UI\Umbraco\lib') and '$(UmbracoBuild)' == ''" />
    <Message Text="Skipping BelleBuild because $(ProjectDir)\..\Umbraco.Web.UI\Umbraco\lib exists or UmbracoBuild is not set" Importance="High" Condition="Exists('$(ProjectDir)\..\Umbraco.Web.UI\Umbraco\lib') and '$(UmbracoBuild)' == ''" />
  </Target>
  <Target Name="AfterBuild">
    <Copy SourceFiles="$(ProjectDir)Web.$(Configuration).config.transformed" DestinationFiles="$(ProjectDir)Web.config" OverwriteReadOnlyFiles="true" SkipUnchangedFiles="false" Condition="$(BuildingInsideVisualStudio) == true" />
  </Target>
  <Target Name="BelleBuild" BeforeTargets="Rebuild" Condition="'$(UmbracoBuild)' == ''">
    <Exec WorkingDirectory="$(ProjectDir)\..\..\" Command="powershell -ExecutionPolicy RemoteSigned -Command &quot;&amp;{ $env:PSModulePath = \&quot;$pwd\build\Modules\;$env:PSModulePath\&quot; ; Import-Module Umbraco.Build -Force -DisableNameChecking ; build-umbraco compile-belle }&quot;" />
  </Target>
  <Import Project="..\packages\AutoMapper.3.3.1\tools\AutoMapper.targets" Condition="Exists('..\packages\AutoMapper.3.3.1\tools\AutoMapper.targets')" />
</Project><|MERGE_RESOLUTION|>--- conflicted
+++ resolved
@@ -1,1089 +1,1083 @@
-﻿<?xml version="1.0" encoding="utf-8"?>
-<Project DefaultTargets="Build" xmlns="http://schemas.microsoft.com/developer/msbuild/2003" ToolsVersion="12.0">
-  <Import Project="$(MSBuildExtensionsPath)\$(MSBuildToolsVersion)\Microsoft.Common.props" Condition="Exists('$(MSBuildExtensionsPath)\$(MSBuildToolsVersion)\Microsoft.Common.props')" />
-  <PropertyGroup>
-    <ProductVersion>9.0.30729</ProductVersion>
-    <SchemaVersion>2.0</SchemaVersion>
-    <ProjectGuid>{4C4C194C-B5E4-4991-8F87-4373E24CC19F}</ProjectGuid>
-    <ProjectTypeGuids>{349c5851-65df-11da-9384-00065b846f21};{fae04ec0-301f-11d3-bf4b-00c04f79efbc}</ProjectTypeGuids>
-    <Configuration Condition=" '$(Configuration)' == '' ">Debug</Configuration>
-    <Platform Condition=" '$(Platform)' == '' ">AnyCPU</Platform>
-    <ApplicationIcon>
-    </ApplicationIcon>
-    <AssemblyKeyContainerName>
-    </AssemblyKeyContainerName>
-    <AssemblyName>Umbraco.Web.UI</AssemblyName>
-    <AssemblyOriginatorKeyFile>
-    </AssemblyOriginatorKeyFile>
-    <DefaultClientScript>JScript</DefaultClientScript>
-    <DefaultHTMLPageLayout>Grid</DefaultHTMLPageLayout>
-    <DefaultTargetSchema>IE50</DefaultTargetSchema>
-    <DelaySign>false</DelaySign>
-    <OutputType>Library</OutputType>
-    <RootNamespace>Umbraco.Web.UI</RootNamespace>
-    <RunPostBuildEvent>OnBuildSuccess</RunPostBuildEvent>
-    <StartupObject>
-    </StartupObject>
-    <FileUpgradeFlags>
-    </FileUpgradeFlags>
-    <UpgradeBackupLocation>
-    </UpgradeBackupLocation>
-    <SccProjectName>
-    </SccProjectName>
-    <SccLocalPath>
-    </SccLocalPath>
-    <SccAuxPath>
-    </SccAuxPath>
-    <SccProvider>
-    </SccProvider>
-    <OldToolsVersion>4.0</OldToolsVersion>
-    <TargetFrameworkVersion>v4.5</TargetFrameworkVersion>
-    <TargetFrameworkProfile />
-    <UseIISExpress>true</UseIISExpress>
-    <IISExpressSSLPort>
-    </IISExpressSSLPort>
-    <IISExpressAnonymousAuthentication>enabled</IISExpressAnonymousAuthentication>
-    <IISExpressWindowsAuthentication>disabled</IISExpressWindowsAuthentication>
-    <IISExpressUseClassicPipelineMode>false</IISExpressUseClassicPipelineMode>
-    <SolutionDir Condition="$(SolutionDir) == '' Or $(SolutionDir) == '*Undefined*'">..\</SolutionDir>
-    <RestorePackages>true</RestorePackages>
-    <MvcProjectUpgradeChecked>true</MvcProjectUpgradeChecked>
-    <UseGlobalApplicationHostFile />
-  </PropertyGroup>
-  <PropertyGroup Condition=" '$(Configuration)|$(Platform)' == 'Debug|AnyCPU' ">
-    <OutputPath>bin\</OutputPath>
-    <AllowUnsafeBlocks>false</AllowUnsafeBlocks>
-    <BaseAddress>285212672</BaseAddress>
-    <CheckForOverflowUnderflow>false</CheckForOverflowUnderflow>
-    <ConfigurationOverrideFile>
-    </ConfigurationOverrideFile>
-    <DefineConstants>TRACE;DEBUG</DefineConstants>
-    <DocumentationFile>
-    </DocumentationFile>
-    <DebugSymbols>true</DebugSymbols>
-    <FileAlignment>4096</FileAlignment>
-    <NoStdLib>false</NoStdLib>
-    <NoWarn>
-    </NoWarn>
-    <Optimize>false</Optimize>
-    <RegisterForComInterop>false</RegisterForComInterop>
-    <RemoveIntegerChecks>false</RemoveIntegerChecks>
-    <TreatWarningsAsErrors>false</TreatWarningsAsErrors>
-    <WarningLevel>4</WarningLevel>
-    <DebugType>full</DebugType>
-    <ErrorReport>prompt</ErrorReport>
-    <CodeAnalysisRuleSet>AllRules.ruleset</CodeAnalysisRuleSet>
-    <Prefer32Bit>false</Prefer32Bit>
-    <IntermediateOutputPath>..\bin\Debug\</IntermediateOutputPath>
-    <PackageAsSingleFile>true</PackageAsSingleFile>
-    <DesktopBuildPackageLocation>..\Package\Umbraco.Web.UI.zip</DesktopBuildPackageLocation>
-  </PropertyGroup>
-  <PropertyGroup Condition=" '$(Configuration)|$(Platform)' == 'Release|AnyCPU' ">
-    <OutputPath>bin\</OutputPath>
-    <AllowUnsafeBlocks>false</AllowUnsafeBlocks>
-    <BaseAddress>285212672</BaseAddress>
-    <CheckForOverflowUnderflow>false</CheckForOverflowUnderflow>
-    <ConfigurationOverrideFile>
-    </ConfigurationOverrideFile>
-    <DefineConstants>TRACE</DefineConstants>
-    <DocumentationFile>bin\Umbraco.Web.UI.XML</DocumentationFile>
-    <DebugSymbols>true</DebugSymbols>
-    <FileAlignment>4096</FileAlignment>
-    <NoStdLib>false</NoStdLib>
-    <NoWarn>
-    </NoWarn>
-    <Optimize>true</Optimize>
-    <RegisterForComInterop>false</RegisterForComInterop>
-    <RemoveIntegerChecks>false</RemoveIntegerChecks>
-    <TreatWarningsAsErrors>false</TreatWarningsAsErrors>
-    <WarningLevel>4</WarningLevel>
-    <DebugType>pdbonly</DebugType>
-    <ErrorReport>prompt</ErrorReport>
-    <CodeAnalysisRuleSet>AllRules.ruleset</CodeAnalysisRuleSet>
-    <Prefer32Bit>false</Prefer32Bit>
-    <IntermediateOutputPath>..\bin\Release\</IntermediateOutputPath>
-  </PropertyGroup>
-  <ItemGroup>
-    <ProjectReference Include="..\UmbracoExamine\UmbracoExamine.csproj">
-      <Project>{07fbc26b-2927-4a22-8d96-d644c667fecc}</Project>
-      <Name>UmbracoExamine</Name>
-    </ProjectReference>
-    <Reference Include="AutoMapper, Version=3.3.1.0, Culture=neutral, PublicKeyToken=be96cd2c38ef1005, processorArchitecture=MSIL">
-      <HintPath>..\packages\AutoMapper.3.3.1\lib\net40\AutoMapper.dll</HintPath>
-      <Private>True</Private>
-    </Reference>
-    <Reference Include="AutoMapper.Net4, Version=3.3.1.0, Culture=neutral, PublicKeyToken=be96cd2c38ef1005, processorArchitecture=MSIL">
-      <HintPath>..\packages\AutoMapper.3.3.1\lib\net40\AutoMapper.Net4.dll</HintPath>
-      <Private>True</Private>
-    </Reference>
-    <Reference Include="ClientDependency.Core, Version=1.9.2.0, Culture=neutral, processorArchitecture=MSIL">
-      <HintPath>..\packages\ClientDependency.1.9.2\lib\net45\ClientDependency.Core.dll</HintPath>
-      <Private>True</Private>
-    </Reference>
-    <Reference Include="ClientDependency.Core.Mvc, Version=1.8.0.0, Culture=neutral, processorArchitecture=MSIL">
-      <HintPath>..\packages\ClientDependency-Mvc5.1.8.0.0\lib\net45\ClientDependency.Core.Mvc.dll</HintPath>
-      <Private>True</Private>
-    </Reference>
-    <Reference Include="dotless.Core, Version=1.5.2.0, Culture=neutral, PublicKeyToken=96b446c9e63eae34, processorArchitecture=MSIL">
-      <HintPath>..\packages\dotless.1.5.2\lib\dotless.Core.dll</HintPath>
-    </Reference>
-    <Reference Include="Examine, Version=0.1.89.0, Culture=neutral, processorArchitecture=MSIL">
-      <HintPath>..\packages\Examine.0.1.89\lib\net45\Examine.dll</HintPath>
-    </Reference>
-    <Reference Include="ICSharpCode.SharpZipLib, Version=0.86.0.518, Culture=neutral, PublicKeyToken=1b03e6acf1164f73, processorArchitecture=MSIL">
-      <HintPath>..\packages\SharpZipLib.0.86.0\lib\20\ICSharpCode.SharpZipLib.dll</HintPath>
-    </Reference>
-    <Reference Include="ImageProcessor, Version=2.5.6.0, Culture=neutral, processorArchitecture=MSIL">
-      <HintPath>..\packages\ImageProcessor.2.5.6\lib\net45\ImageProcessor.dll</HintPath>
-    </Reference>
-    <Reference Include="ImageProcessor.Web, Version=4.8.7.0, Culture=neutral, processorArchitecture=MSIL">
-      <HintPath>..\packages\ImageProcessor.Web.4.8.7\lib\net45\ImageProcessor.Web.dll</HintPath>
-    </Reference>
-    <Reference Include="log4net, Version=2.0.8.0, Culture=neutral, PublicKeyToken=669e0ddf0bb1aa2a, processorArchitecture=MSIL">
-      <HintPath>..\packages\log4net.2.0.8\lib\net45-full\log4net.dll</HintPath>
-    </Reference>
-    <Reference Include="Lucene.Net, Version=2.9.4.1, Culture=neutral, PublicKeyToken=85089178b9ac3181, processorArchitecture=MSIL">
-      <HintPath>..\packages\Lucene.Net.2.9.4.1\lib\net40\Lucene.Net.dll</HintPath>
-    </Reference>
-    <Reference Include="Microsoft.AspNet.Identity.Core">
-      <HintPath>..\packages\Microsoft.AspNet.Identity.Core.2.2.1\lib\net45\Microsoft.AspNet.Identity.Core.dll</HintPath>
-      <Private>True</Private>
-    </Reference>
-    <Reference Include="Microsoft.AspNet.Identity.Owin, Version=2.0.0.0, Culture=neutral, PublicKeyToken=31bf3856ad364e35, processorArchitecture=MSIL">
-      <SpecificVersion>False</SpecificVersion>
-      <HintPath>..\packages\Microsoft.AspNet.Identity.Owin.2.2.1\lib\net45\Microsoft.AspNet.Identity.Owin.dll</HintPath>
-    </Reference>
-    <Reference Include="Microsoft.CodeAnalysis, Version=1.0.0.0, Culture=neutral, PublicKeyToken=31bf3856ad364e35, processorArchitecture=MSIL">
-      <HintPath>..\packages\Microsoft.CodeAnalysis.Common.1.0.0\lib\net45\Microsoft.CodeAnalysis.dll</HintPath>
-    </Reference>
-    <Reference Include="Microsoft.CodeAnalysis.CSharp, Version=1.0.0.0, Culture=neutral, PublicKeyToken=31bf3856ad364e35, processorArchitecture=MSIL">
-      <HintPath>..\packages\Microsoft.CodeAnalysis.CSharp.1.0.0\lib\net45\Microsoft.CodeAnalysis.CSharp.dll</HintPath>
-    </Reference>
-    <Reference Include="Microsoft.CSharp" />
-    <Reference Include="Microsoft.IO.RecyclableMemoryStream, Version=1.2.2.0, Culture=neutral, PublicKeyToken=31bf3856ad364e35, processorArchitecture=MSIL">
-      <HintPath>..\packages\Microsoft.IO.RecyclableMemoryStream.1.2.2\lib\net45\Microsoft.IO.RecyclableMemoryStream.dll</HintPath>
-    </Reference>
-    <Reference Include="Microsoft.Owin, Version=3.1.0.0, Culture=neutral, PublicKeyToken=31bf3856ad364e35, processorArchitecture=MSIL">
-      <HintPath>..\packages\Microsoft.Owin.3.1.0\lib\net45\Microsoft.Owin.dll</HintPath>
-    </Reference>
-    <Reference Include="Microsoft.Owin.Host.SystemWeb, Version=3.1.0.0, Culture=neutral, PublicKeyToken=31bf3856ad364e35, processorArchitecture=MSIL">
-      <HintPath>..\packages\Microsoft.Owin.Host.SystemWeb.3.1.0\lib\net45\Microsoft.Owin.Host.SystemWeb.dll</HintPath>
-    </Reference>
-    <Reference Include="Microsoft.Owin.Security, Version=3.1.0.0, Culture=neutral, PublicKeyToken=31bf3856ad364e35, processorArchitecture=MSIL">
-      <HintPath>..\packages\Microsoft.Owin.Security.3.1.0\lib\net45\Microsoft.Owin.Security.dll</HintPath>
-    </Reference>
-    <Reference Include="Microsoft.Owin.Security.Cookies, Version=3.1.0.0, Culture=neutral, PublicKeyToken=31bf3856ad364e35, processorArchitecture=MSIL">
-      <HintPath>..\packages\Microsoft.Owin.Security.Cookies.3.1.0\lib\net45\Microsoft.Owin.Security.Cookies.dll</HintPath>
-    </Reference>
-    <Reference Include="Microsoft.Owin.Security.OAuth, Version=3.1.0.0, Culture=neutral, PublicKeyToken=31bf3856ad364e35, processorArchitecture=MSIL">
-      <HintPath>..\packages\Microsoft.Owin.Security.OAuth.3.1.0\lib\net45\Microsoft.Owin.Security.OAuth.dll</HintPath>
-    </Reference>
-    <Reference Include="Microsoft.Web.Infrastructure, Version=1.0.0.0, Culture=neutral, PublicKeyToken=31bf3856ad364e35, processorArchitecture=MSIL">
-      <Private>True</Private>
-      <HintPath>..\packages\Microsoft.Web.Infrastructure.1.0.0.0\lib\net40\Microsoft.Web.Infrastructure.dll</HintPath>
-    </Reference>
-    <Reference Include="MiniProfiler, Version=2.1.0.0, Culture=neutral, PublicKeyToken=b44f9351044011a3, processorArchitecture=MSIL">
-      <SpecificVersion>False</SpecificVersion>
-      <HintPath>..\packages\MiniProfiler.2.1.0\lib\net40\MiniProfiler.dll</HintPath>
-    </Reference>
-    <Reference Include="MySql.Data, Version=6.9.9.0, Culture=neutral, PublicKeyToken=c5687fc88969c44d, processorArchitecture=MSIL">
-      <HintPath>..\packages\MySql.Data.6.9.9\lib\net45\MySql.Data.dll</HintPath>
-    </Reference>
-    <Reference Include="Newtonsoft.Json, Version=10.0.0.0, Culture=neutral, PublicKeyToken=30ad4fe6b2a6aeed, processorArchitecture=MSIL">
-      <HintPath>..\packages\Newtonsoft.Json.10.0.2\lib\net45\Newtonsoft.Json.dll</HintPath>
-    </Reference>
-    <Reference Include="Owin">
-      <HintPath>..\packages\Owin.1.0\lib\net40\Owin.dll</HintPath>
-      <Private>True</Private>
-    </Reference>
-    <Reference Include="System">
-      <Name>System</Name>
-    </Reference>
-    <Reference Include="System.Collections.Immutable, Version=1.1.36.0, Culture=neutral, PublicKeyToken=b03f5f7f11d50a3a, processorArchitecture=MSIL">
-      <HintPath>..\packages\System.Collections.Immutable.1.1.36\lib\portable-net45+win8+wp8+wpa81\System.Collections.Immutable.dll</HintPath>
-    </Reference>
-    <Reference Include="System.ComponentModel.DataAnnotations" />
-    <Reference Include="System.configuration" />
-    <Reference Include="System.Data">
-      <Name>System.Data</Name>
-    </Reference>
-    <Reference Include="System.Data.DataSetExtensions" />
-    <Reference Include="System.Data.SqlServerCe, Version=4.0.0.1, Culture=neutral, PublicKeyToken=89845dcd8080cc91, processorArchitecture=MSIL">
-      <HintPath>..\packages\SqlServerCE.4.0.0.1\lib\System.Data.SqlServerCe.dll</HintPath>
-      <Private>True</Private>
-    </Reference>
-    <Reference Include="System.Data.SqlServerCe.Entity, Version=4.0.0.1, Culture=neutral, PublicKeyToken=89845dcd8080cc91, processorArchitecture=MSIL">
-      <HintPath>..\packages\SqlServerCE.4.0.0.1\lib\System.Data.SqlServerCe.Entity.dll</HintPath>
-      <Private>True</Private>
-    </Reference>
-    <Reference Include="System.Drawing" />
-    <Reference Include="System.EnterpriseServices" />
-    <Reference Include="System.IdentityModel" />
-    <Reference Include="System.Net" />
-    <Reference Include="System.Net.Http, Version=4.0.0.0, Culture=neutral, PublicKeyToken=b03f5f7f11d50a3a, processorArchitecture=MSIL">
-      <SpecificVersion>False</SpecificVersion>
-      <Private>False</Private>
-    </Reference>
-    <Reference Include="System.Net.Http.Formatting, Version=5.2.3.0, Culture=neutral, PublicKeyToken=31bf3856ad364e35, processorArchitecture=MSIL">
-      <SpecificVersion>False</SpecificVersion>
-      <HintPath>..\packages\Microsoft.AspNet.WebApi.Client.5.2.3\lib\net45\System.Net.Http.Formatting.dll</HintPath>
-    </Reference>
-    <Reference Include="System.Net.Http.WebRequest, Version=4.0.0.0, Culture=neutral, PublicKeyToken=b03f5f7f11d50a3a, processorArchitecture=MSIL">
-      <SpecificVersion>False</SpecificVersion>
-      <Private>False</Private>
-    </Reference>
-    <Reference Include="System.Reflection.Metadata, Version=1.0.21.0, Culture=neutral, PublicKeyToken=b03f5f7f11d50a3a, processorArchitecture=MSIL">
-      <HintPath>..\packages\System.Reflection.Metadata.1.0.21\lib\portable-net45+win8\System.Reflection.Metadata.dll</HintPath>
-    </Reference>
-    <Reference Include="System.Runtime.Serialization" />
-    <Reference Include="System.ServiceModel" />
-    <Reference Include="System.Web">
-      <Name>System.Web</Name>
-    </Reference>
-    <Reference Include="System.Web.Abstractions">
-      <RequiredTargetFramework>3.5</RequiredTargetFramework>
-    </Reference>
-    <Reference Include="System.Web.ApplicationServices" />
-    <Reference Include="System.Web.DynamicData" />
-    <Reference Include="System.Web.Entity" />
-    <Reference Include="System.Web.Extensions" />
-    <Reference Include="System.Web.Extensions.Design" />
-    <Reference Include="System.Web.Helpers, Version=3.0.0.0, Culture=neutral, PublicKeyToken=31bf3856ad364e35, processorArchitecture=MSIL">
-      <HintPath>..\packages\Microsoft.AspNet.WebPages.3.2.3\lib\net45\System.Web.Helpers.dll</HintPath>
-      <Private>True</Private>
-    </Reference>
-    <Reference Include="System.Web.Http, Version=5.2.3.0, Culture=neutral, PublicKeyToken=31bf3856ad364e35, processorArchitecture=MSIL">
-      <SpecificVersion>False</SpecificVersion>
-      <HintPath>..\packages\Microsoft.AspNet.WebApi.Core.5.2.3\lib\net45\System.Web.Http.dll</HintPath>
-    </Reference>
-    <Reference Include="System.Web.Http.WebHost, Version=5.2.3.0, Culture=neutral, PublicKeyToken=31bf3856ad364e35, processorArchitecture=MSIL">
-      <SpecificVersion>False</SpecificVersion>
-      <HintPath>..\packages\Microsoft.AspNet.WebApi.WebHost.5.2.3\lib\net45\System.Web.Http.WebHost.dll</HintPath>
-    </Reference>
-    <Reference Include="System.Web.Mvc, Version=5.2.3.0, Culture=neutral, PublicKeyToken=31bf3856ad364e35, processorArchitecture=MSIL">
-      <HintPath>..\packages\Microsoft.AspNet.Mvc.5.2.3\lib\net45\System.Web.Mvc.dll</HintPath>
-      <Private>True</Private>
-    </Reference>
-    <Reference Include="System.Web.Razor, Version=3.0.0.0, Culture=neutral, PublicKeyToken=31bf3856ad364e35, processorArchitecture=MSIL">
-      <HintPath>..\packages\Microsoft.AspNet.Razor.3.2.3\lib\net45\System.Web.Razor.dll</HintPath>
-      <Private>True</Private>
-    </Reference>
-    <Reference Include="System.Web.Services">
-      <Name>System.Web.Services</Name>
-    </Reference>
-    <Reference Include="System.Web.WebPages, Version=3.0.0.0, Culture=neutral, PublicKeyToken=31bf3856ad364e35, processorArchitecture=MSIL">
-      <HintPath>..\packages\Microsoft.AspNet.WebPages.3.2.3\lib\net45\System.Web.WebPages.dll</HintPath>
-      <Private>True</Private>
-    </Reference>
-    <Reference Include="System.Web.WebPages.Deployment, Version=3.0.0.0, Culture=neutral, PublicKeyToken=31bf3856ad364e35, processorArchitecture=MSIL">
-      <HintPath>..\packages\Microsoft.AspNet.WebPages.3.2.3\lib\net45\System.Web.WebPages.Deployment.dll</HintPath>
-      <Private>True</Private>
-    </Reference>
-    <Reference Include="System.Web.WebPages.Razor, Version=3.0.0.0, Culture=neutral, PublicKeyToken=31bf3856ad364e35, processorArchitecture=MSIL">
-      <HintPath>..\packages\Microsoft.AspNet.WebPages.3.2.3\lib\net45\System.Web.WebPages.Razor.dll</HintPath>
-      <Private>True</Private>
-    </Reference>
-    <Reference Include="System.Xml">
-      <Name>System.XML</Name>
-    </Reference>
-    <ProjectReference Include="..\SQLCE4Umbraco\SqlCE4Umbraco.csproj">
-      <Project>{5BA5425F-27A7-4677-865E-82246498AA2E}</Project>
-      <Name>SqlCE4Umbraco</Name>
-    </ProjectReference>
-    <ProjectReference Include="..\Umbraco.Core\Umbraco.Core.csproj">
-      <Project>{31785bc3-256c-4613-b2f5-a1b0bdded8c1}</Project>
-      <Name>Umbraco.Core</Name>
-    </ProjectReference>
-    <ProjectReference Include="..\umbraco.editorControls\umbraco.editorControls.csproj">
-      <Project>{255F5DF1-4E43-4758-AC05-7A0B68EB021B}</Project>
-      <Name>umbraco.editorControls</Name>
-    </ProjectReference>
-    <ProjectReference Include="..\umbraco.MacroEngines\umbraco.MacroEngines.csproj">
-      <Project>{89C09045-1064-466B-B94A-DB3AFE2A5853}</Project>
-      <Name>umbraco.MacroEngines</Name>
-    </ProjectReference>
-    <ProjectReference Include="..\umbraco.controls\umbraco.controls.csproj">
-      <Project>{6EDD2061-82F2-461B-BB6E-879245A832DE}</Project>
-      <Name>umbraco.controls</Name>
-    </ProjectReference>
-    <ProjectReference Include="..\umbraco.businesslogic\umbraco.businesslogic.csproj">
-      <Name>umbraco.businesslogic</Name>
-      <Project>{E469A9CE-1BEC-423F-AC44-713CD72457EA}</Project>
-      <Package>{FAE04EC0-301F-11D3-BF4B-00C04F79EFBC}</Package>
-    </ProjectReference>
-    <ProjectReference Include="..\umbraco.cms\umbraco.cms.csproj">
-      <Project>{CCD75EC3-63DB-4184-B49D-51C1DD337230}</Project>
-      <Name>umbraco.cms</Name>
-    </ProjectReference>
-    <ProjectReference Include="..\umbraco.datalayer\umbraco.datalayer.csproj">
-      <Project>{C7CB79F0-1C97-4B33-BFA7-00731B579AE2}</Project>
-      <Name>umbraco.datalayer</Name>
-    </ProjectReference>
-    <ProjectReference Include="..\umbraco.interfaces\umbraco.interfaces.csproj">
-      <Name>umbraco.interfaces</Name>
-      <Project>{511F6D8D-7717-440A-9A57-A507E9A8B27F}</Project>
-      <Package>{FAE04EC0-301F-11D3-BF4B-00C04F79EFBC}</Package>
-    </ProjectReference>
-    <ProjectReference Include="..\Umbraco.Web\Umbraco.Web.csproj">
-      <Project>{651E1350-91B6-44B7-BD60-7207006D7003}</Project>
-      <Name>Umbraco.Web</Name>
-    </ProjectReference>
-    <ProjectReference Include="..\umbraco.providers\umbraco.providers.csproj">
-      <Project>{D7636876-0756-43CB-A192-138C6F0D5E42}</Project>
-      <Name>umbraco.providers</Name>
-    </ProjectReference>
-    <Reference Include="System.Xml.Linq" />
-    <Reference Include="Umbraco.ModelsBuilder, Version=3.0.8.100, Culture=neutral, processorArchitecture=MSIL">
-      <HintPath>..\packages\Umbraco.ModelsBuilder.3.0.8\lib\Umbraco.ModelsBuilder.dll</HintPath>
-    </Reference>
-  </ItemGroup>
-  <ItemGroup>
-    <Compile Include="..\SolutionInfo.cs">
-      <Link>Properties\SolutionInfo.cs</Link>
-    </Compile>
-    <Compile Include="Config\splashes\NoNodes.aspx.cs">
-      <DependentUpon>noNodes.aspx</DependentUpon>
-      <SubType>ASPXCodeBehind</SubType>
-    </Compile>
-    <Compile Include="Config\splashes\NoNodes.aspx.designer.cs">
-      <DependentUpon>noNodes.aspx</DependentUpon>
-      <SubType>ASPXCodeBehind</SubType>
-    </Compile>
-    <Compile Include="Properties\AssemblyInfo.cs" />
-    <Compile Include="Properties\Settings.Designer.cs">
-      <AutoGen>True</AutoGen>
-      <DesignTimeSharedInput>True</DesignTimeSharedInput>
-      <DependentUpon>Settings.settings</DependentUpon>
-    </Compile>
-    <Compile Include="Umbraco\Create.aspx.cs">
-      <DependentUpon>create.aspx</DependentUpon>
-      <SubType>ASPXCodeBehind</SubType>
-    </Compile>
-    <Compile Include="Umbraco\Create.aspx.designer.cs">
-      <DependentUpon>create.aspx</DependentUpon>
-    </Compile>
-    <Compile Include="Umbraco\Create\xslt.ascx.cs">
-      <DependentUpon>xslt.ascx</DependentUpon>
-      <SubType>ASPXCodeBehind</SubType>
-    </Compile>
-    <Compile Include="Umbraco\Create\xslt.ascx.designer.cs">
-      <DependentUpon>xslt.ascx</DependentUpon>
-    </Compile>
-    <Compile Include="Umbraco\Dashboard\UserControlProxy.aspx.cs">
-      <DependentUpon>UserControlProxy.aspx</DependentUpon>
-      <SubType>ASPXCodeBehind</SubType>
-    </Compile>
-    <Compile Include="Umbraco\Dashboard\UserControlProxy.aspx.designer.cs">
-      <DependentUpon>UserControlProxy.aspx</DependentUpon>
-    </Compile>
-    <Compile Include="Umbraco\Developer\Macros\EditMacro.aspx.cs">
-      <DependentUpon>editMacro.aspx</DependentUpon>
-      <SubType>ASPXCodeBehind</SubType>
-    </Compile>
-    <Compile Include="Umbraco\Developer\Macros\EditMacro.aspx.designer.cs">
-      <DependentUpon>editMacro.aspx</DependentUpon>
-    </Compile>
-    <Compile Include="Umbraco\Developer\Packages\DirectoryBrowser.aspx.cs">
-      <DependentUpon>directoryBrowser.aspx</DependentUpon>
-      <SubType>ASPXCodeBehind</SubType>
-    </Compile>
-    <Compile Include="Umbraco\Developer\Packages\DirectoryBrowser.aspx.designer.cs">
-      <DependentUpon>directoryBrowser.aspx</DependentUpon>
-    </Compile>
-    <Compile Include="Umbraco\Dialogs\ChangeDocType.aspx.cs">
-      <DependentUpon>ChangeDocType.aspx</DependentUpon>
-      <SubType>ASPXCodeBehind</SubType>
-    </Compile>
-    <Compile Include="Umbraco\Dialogs\ChangeDocType.aspx.designer.cs">
-      <DependentUpon>ChangeDocType.aspx</DependentUpon>
-    </Compile>
-    <Compile Include="Umbraco\Dialogs\EditMacro.aspx.cs">
-      <DependentUpon>EditMacro.aspx</DependentUpon>
-      <SubType>ASPXCodeBehind</SubType>
-    </Compile>
-    <Compile Include="Umbraco\dialogs\Sort.aspx.cs">
-      <DependentUpon>sort.aspx</DependentUpon>
-      <SubType>ASPXCodeBehind</SubType>
-    </Compile>
-    <Compile Include="Umbraco\dialogs\Sort.aspx.designer.cs">
-      <DependentUpon>sort.aspx</DependentUpon>
-      <SubType>ASPXCodeBehind</SubType>
-    </Compile>
-    <Compile Include="Umbraco\Dialogs\EditMacro.aspx.designer.cs">
-      <DependentUpon>EditMacro.aspx</DependentUpon>
-    </Compile>
-    <Compile Include="Umbraco\Dialogs\Publish.aspx.cs">
-      <DependentUpon>publish.aspx</DependentUpon>
-      <SubType>ASPXCodeBehind</SubType>
-    </Compile>
-    <Compile Include="Umbraco\Dialogs\Publish.aspx.designer.cs">
-      <DependentUpon>publish.aspx</DependentUpon>
-    </Compile>
-    <Compile Include="Umbraco\Masterpages\Default.Master.cs">
-      <DependentUpon>default.Master</DependentUpon>
-      <SubType>ASPXCodeBehind</SubType>
-    </Compile>
-    <Compile Include="Umbraco\Masterpages\Default.Master.designer.cs">
-      <DependentUpon>default.Master</DependentUpon>
-    </Compile>
-    <Compile Include="Umbraco\Masterpages\UmbracoDialog.master.cs">
-      <SubType>ASPXCodeBehind</SubType>
-    </Compile>
-    <Compile Include="Umbraco\Masterpages\UmbracoDialog.master.designer.cs">
-      <DependentUpon>umbracoDialog.Master</DependentUpon>
-    </Compile>
-    <Compile Include="Umbraco\Masterpages\UmbracoPage.master.cs">
-      <SubType>ASPXCodeBehind</SubType>
-    </Compile>
-    <Compile Include="Umbraco\Masterpages\UmbracoPage.master.designer.cs">
-      <DependentUpon>umbracoPage.Master</DependentUpon>
-    </Compile>
-    <Compile Include="Umbraco\Search\QuickSearch.ascx.cs">
-      <DependentUpon>QuickSearch.ascx</DependentUpon>
-      <SubType>ASPXCodeBehind</SubType>
-    </Compile>
-    <Compile Include="Umbraco\Search\QuickSearch.ascx.designer.cs">
-      <DependentUpon>QuickSearch.ascx</DependentUpon>
-    </Compile>
-    <Compile Include="Umbraco\Settings\Stylesheet\editstylesheet.aspx.cs">
-      <DependentUpon>editstylesheet.aspx</DependentUpon>
-      <SubType>ASPXCodeBehind</SubType>
-    </Compile>
-    <Compile Include="Umbraco\Settings\Stylesheet\editstylesheet.aspx.designer.cs">
-      <DependentUpon>editstylesheet.aspx</DependentUpon>
-    </Compile>
-    <Compile Include="Umbraco\Settings\Stylesheet\Property\EditStyleSheetProperty.aspx.cs">
-      <DependentUpon>EditStyleSheetProperty.aspx</DependentUpon>
-      <SubType>ASPXCodeBehind</SubType>
-    </Compile>
-    <Compile Include="Umbraco\Settings\Stylesheet\Property\EditStyleSheetProperty.aspx.designer.cs">
-      <DependentUpon>EditStyleSheetProperty.aspx</DependentUpon>
-    </Compile>
-    <Compile Include="Umbraco\TreeInit.aspx.cs">
-      <DependentUpon>treeInit.aspx</DependentUpon>
-      <SubType>ASPXCodeBehind</SubType>
-    </Compile>
-    <Compile Include="Umbraco\TreeInit.aspx.designer.cs">
-      <DependentUpon>treeInit.aspx</DependentUpon>
-    </Compile>
-    <Content Include="App_Plugins\ModelsBuilder\modelsbuilder.controller.js" />
-    <Content Include="App_Plugins\ModelsBuilder\modelsbuilder.htm" />
-    <Content Include="App_Plugins\ModelsBuilder\modelsbuilder.resource.js" />
-    <Content Include="Config\grid.editors.config.js" />
-    <Content Include="Config\Lang\cs-CZ.user.xml" />
-    <Content Include="Config\Lang\da-DK.user.xml" />
-    <Content Include="Config\Lang\de-DE.user.xml" />
-    <Content Include="Config\Lang\en-GB.user.xml" />
-    <Content Include="Config\Lang\en-US.user.xml" />
-    <Content Include="Config\Lang\es-ES.user.xml" />
-    <Content Include="Config\Lang\fr-FR.user.xml" />
-    <Content Include="Config\Lang\he-IL.user.xml" />
-    <Content Include="Config\Lang\it-IT.user.xml" />
-    <Content Include="Config\Lang\ja-JP.user.xml" />
-    <Content Include="Config\Lang\ko-KR.user.xml" />
-    <Content Include="Config\Lang\nl-NL.user.xml" />
-    <Content Include="Config\Lang\nb-NO.user.xml" />
-    <Content Include="Config\Lang\pl-PL.user.xml" />
-    <Content Include="Config\Lang\pt-BR.user.xml" />
-    <Content Include="Config\Lang\ru-RU.user.xml" />
-    <Content Include="Config\Lang\sv-SE.user.xml" />
-    <Content Include="Config\Lang\zh-CN.user.xml" />
-    <Content Include="Umbraco\Config\Lang\cs.xml" />
-    <Content Include="Umbraco\ClientRedirect.aspx" />
-    <Content Include="Umbraco\Config\Lang\tr.xml" />
-    <Content Include="Umbraco\Config\Lang\zh_tw.xml" />
-    <Content Include="Umbraco\create.aspx" />
-    <Content Include="Umbraco\Developer\Packages\installer.aspx" />
-    <Content Include="Umbraco\Logout.aspx" />
-    <Content Include="Umbraco\umbraco.aspx" />
-    <Content Include="Umbraco_Client\Application\JQuery\jquery.unobtrusive-ajax.min.js" />
-    <Compile Include="Umbraco\umbraco.aspx.cs">
-      <DependentUpon>umbraco.aspx</DependentUpon>
-      <SubType>ASPXCodeBehind</SubType>
-    </Compile>
-    <Compile Include="Umbraco\umbraco.aspx.designer.cs">
-      <DependentUpon>umbraco.aspx</DependentUpon>
-    </Compile>
-    <Content Include="Config\Splashes\booting.aspx" />
-    <Content Include="Config\Splashes\noNodes.aspx" />
-    <Content Include="Umbraco\Dashboard\UserControlProxy.aspx" />
-    <Content Include="Umbraco\Xslt\Web.config">
-      <SubType>
-      </SubType>
-    </Content>
-    <Content Include="Umbraco\Install\Views\Web.config" />
-    <Content Include="App_Plugins\ModelsBuilder\package.manifest" />
-    <None Include="Config\404handlers.Release.config">
-      <DependentUpon>404handlers.config</DependentUpon>
-    </None>
-    <Content Include="Config\BackOfficeTours\getting-started.json" />
-    <None Include="Config\ClientDependency.Release.config">
-      <DependentUpon>ClientDependency.config</DependentUpon>
-      <SubType>Designer</SubType>
-    </None>
-    <Content Include="Config\BaseRestExtensions.config">
-      <SubType>Designer</SubType>
-    </Content>
-    <None Include="Config\BaseRestExtensions.Release.config">
-      <DependentUpon>BaseRestExtensions.config</DependentUpon>
-    </None>
-    <Content Include="Config\imageprocessor\security.config" />
-    <Content Include="Config\imageprocessor\processing.config" />
-    <Content Include="Config\imageprocessor\cache.config">
-      <SubType>Designer</SubType>
-    </Content>
-    <None Include="Config\log4net.Release.config">
-      <DependentUpon>log4net.config</DependentUpon>
-    </None>
-    <None Include="Config\FileSystemProviders.Release.config">
-      <DependentUpon>FileSystemProviders.config</DependentUpon>
-    </None>
-    <None Include="Config\EmbeddedMedia.Release.config">
-      <DependentUpon>EmbeddedMedia.config</DependentUpon>
-    </None>
-    <Content Include="Config\HealthChecks.config">
-      <SubType>Designer</SubType>
-    </Content>
-    <None Include="Config\HealthChecks.Release.config">
-      <DependentUpon>HealthChecks.config</DependentUpon>
-      <SubType>Designer</SubType>
-    </None>
-    <None Include="Config\umbracoSettings.Release.config">
-      <DependentUpon>umbracoSettings.config</DependentUpon>
-      <SubType>Designer</SubType>
-    </None>
-    <None Include="Config\trees.Release.config">
-      <DependentUpon>trees.config</DependentUpon>
-    </None>
-    <None Include="Config\tinyMceConfig.Release.config">
-      <DependentUpon>tinyMceConfig.config</DependentUpon>
-      <SubType>Designer</SubType>
-    </None>
-    <None Include="Config\scripting.Release.config">
-      <DependentUpon>scripting.config</DependentUpon>
-    </None>
-    <None Include="Config\metablogConfig.Release.config">
-      <DependentUpon>metablogConfig.config</DependentUpon>
-    </None>
-    <None Include="Config\ExamineSettings.Release.config">
-      <DependentUpon>ExamineSettings.config</DependentUpon>
-    </None>
-    <None Include="Config\feedProxy.Release.config">
-      <DependentUpon>feedProxy.config</DependentUpon>
-    </None>
-    <None Include="Config\ExamineIndex.Release.config">
-      <DependentUpon>ExamineIndex.config</DependentUpon>
-      <SubType>Designer</SubType>
-    </None>
-    <None Include="Config\Dashboard.Release.config">
-      <DependentUpon>Dashboard.config</DependentUpon>
-      <SubType>Designer</SubType>
-    </None>
-    <Content Include="Umbraco\Install\Views\Index.cshtml" />
-    <Content Include="Media\Web.config" />
-    <None Include="packages.config">
-      <SubType>Designer</SubType>
-    </None>
-    <Content Include="Properties\Settings.settings">
-      <Generator>SettingsSingleFileGenerator</Generator>
-      <LastGenOutput>Settings.Designer.cs</LastGenOutput>
-    </Content>
-    <None Include="Umbraco\Config\Create\UI.Release.xml">
-      <DependentUpon>UI.xml</DependentUpon>
-    </None>
-    <Content Include="Global.asax" />
-    <Content Include="Umbraco\Config\Lang\en_us.xml" />
-    <Content Include="Umbraco\Config\Lang\he.xml" />
-    <Content Include="Umbraco\Config\Lang\ja.xml" />
-    <Content Include="Umbraco\Config\Lang\pl.xml" />
-    <Content Include="Umbraco\Config\Lang\pt.xml" />
-    <Content Include="Umbraco\Config\Lang\ru.xml" />
-    <Content Include="Umbraco\Config\Lang\zh.xml" />
-    <Content Include="Umbraco\Controls\Tree\CustomTreeService.asmx" />
-    <Content Include="Umbraco\Developer\RelationTypes\EditRelationType.aspx" />
-    <Content Include="Umbraco\Developer\RelationTypes\Images\Bidirectional.png" />
-    <Content Include="Umbraco\Developer\RelationTypes\Images\ParentToChild.png" />
-    <Content Include="Umbraco\Developer\RelationTypes\Images\Refresh.gif" />
-    <Content Include="Umbraco\Developer\RelationTypes\NewRelationType.aspx" />
-    <Content Include="Umbraco\Developer\RelationTypes\RelationTypesWebService.asmx" />
-    <Content Include="Umbraco\Developer\RelationTypes\TreeMenu\ActionDeleteRelationType.js" />
-    <Content Include="Umbraco\Developer\RelationTypes\TreeMenu\ActionNewRelationType.js" />
-    <Content Include="Umbraco\Dialogs\AssignDomain2.aspx" />
-    <Content Include="Umbraco\Dialogs\ChangeDocType.aspx">
-      <SubType>ASPXCodeBehind</SubType>
-    </Content>
-    <Content Include="Umbraco\Dialogs\EditMacro.aspx" />
-    <Content Include="Umbraco_Client\Application\Extensions.js" />
-    <Content Include="Umbraco_Client\Application\JQuery\jquery.validate.min.js" />
-    <Content Include="Umbraco_Client\Application\JQuery\jquery.validate.unobtrusive.min.js" />
-    <Content Include="Umbraco_Client\ContextMenu\Css\jquery.contextMenu.css" />
-    <Content Include="Umbraco_Client\ContextMenu\Js\jquery.contextMenu.js" />
-    <Content Include="Umbraco_Client\Dialogs\SortDialog.css" />
-    <Content Include="Umbraco_client\Dialogs\SortDialog.js" />
-    <Content Include="Umbraco_Client\Dialogs\AssignDomain2.js" />
-    <Content Include="Umbraco_Client\Dialogs\AssignDomain2.css" />
-    <Content Include="Umbraco_Client\Dialogs\CreateDialog.css" />
-    <Content Include="Umbraco_Client\Dialogs\EditMacro.css" />
-    <Content Include="Umbraco_Client\Dialogs\EditMacro.js" />
-    <Content Include="Umbraco_Client\Dialogs\PublishDialog.css" />
-    <Content Include="Umbraco_Client\Dialogs\PublishDialog.js" />
-    <Content Include="Umbraco_Client\Dialogs\UmbracoField.js" />
-    <Content Include="Umbraco_Client\Editors\EditXslt.css" />
-    <Content Include="Umbraco_Client\Editors\EditXslt.js" />
-    <Content Include="Umbraco_Client\Editors\DirectoryBrowser.css" />
-    <Content Include="Umbraco_Client\Editors\EditMacro.css" />
-    <Content Include="Umbraco_Client\Editors\EditStyleSheet.js" />
-    <Content Include="Umbraco_Client\Editors\EditTemplate.js" />
-    <Content Include="Umbraco_Client\Editors\EditView.js" />
-    <Content Include="Umbraco_Client\FileUploader\Js\jquery.fileUploader.js" />
-    <Content Include="Umbraco_Client\FolderBrowser\Css\folderbrowser.css" />
-    <Content Include="Umbraco_Client\FolderBrowser\Js\folderbrowser.js" />
-    <Content Include="Umbraco_Client\PunyCode\punycode.min.js" />
-    <Content Include="Umbraco_Client\Splitbutton\InsertMacroSplitButton.js" />
-    <Content Include="Umbraco_Client\Tablesorting\img\asc.gif" />
-    <Content Include="Umbraco_Client\Tablesorting\img\desc.gif" />
-    <Content Include="Umbraco_Client\Tablesorting\jquery.tablesorter.min.js" />
-    <Content Include="Umbraco_Client\Splitbutton\jquery.splitbutton.js" />
-    <Content Include="Umbraco_Client\Application\JQuery\jquery.hotkeys.js" />
-    <Content Include="Umbraco_Client\MaskedInput\jquery.maskedinput-1.3.min.js" />
-    <Content Include="Umbraco_Client\Splitbutton\Images\splitbutton_hover.png" />
-    <Content Include="Umbraco_Client\Splitbutton\Images\splitbutton_downarrow.png" />
-    <Content Include="Umbraco_Client\Splitbutton\splitbutton.css" />
-    <Content Include="Umbraco_Client\Modal\jquery.simplemodal.1.4.1.custom.js" />
-    <Content Include="Umbraco\Config\Lang\ko.xml" />
-    <Content Include="Umbraco\Dashboard\FeedProxy.aspx" />
-    <Content Include="Umbraco\Members\MemberSearch.ascx" />
-    <Content Include="Umbraco_Client\Application\JQuery\jquery.idle-timer.js" />
-    <Content Include="Umbraco_Client\MacroContainer\macroContainer.css" />
-    <Content Include="Umbraco_Client\Ui\base2.js" />
-    <Content Include="Umbraco_Client\Ui\jquery.alphanumeric.js" />
-    <Content Include="Umbraco_Client\Ui\jquery.tooltip.min.js" />
-    <Content Include="Umbraco_Client\Ui\json2.js" />
-    <Content Include="Umbraco_Client\Ui\knockout.js" />
-    <Content Include="Umbraco_Client\Ui\knockout.mapping.js" />
-    <Content Include="Umbraco\endPreview.aspx" />
-    <Content Include="Umbraco_Client\Application\HistoryManager.js" />
-    <Content Include="Umbraco_Client\Application\JQuery\jquery.ba-bbq.min.js" />
-    <Content Include="Umbraco_Client\Preview\previewModeBadge.png" />
-    <Content Include="Umbraco_Client\Preview\umbracoPreview.css" />
-    <Content Include="Umbraco_Client\Tree\Themes\Umbraco\arrows.png" />
-    <Content Include="Umbraco_Client\Ui\dd.css" />
-    <Content Include="Umbraco_Client\Ui\dd_arrow.gif" />
-    <Content Include="Umbraco_Client\Ui\jquery.dd.js" />
-    <Content Include="Umbraco\Xslt\Templates\Schema2\Breadcrumb.xslt" />
-    <Content Include="Umbraco\Xslt\Templates\Schema2\Clean.xslt" />
-    <Content Include="Umbraco\Xslt\Templates\Schema2\ListSubPagesAsThumbnails.xslt" />
-    <Content Include="Umbraco\Xslt\Templates\Schema2\ListSubPagesByDateAndLimit.xslt" />
-    <Content Include="Umbraco\Xslt\Templates\Schema2\ListSubPagesByDocumentType.xslt" />
-    <Content Include="Umbraco\Xslt\Templates\Schema2\ListSubPagesByLevel.xslt" />
-    <Content Include="Umbraco\Xslt\Templates\Schema2\ListSubPagesFromAChangableSource.xslt" />
-    <Content Include="Umbraco\Xslt\Templates\Schema2\ListSubPagesFromCurrentPage.xslt" />
-    <Content Include="Umbraco\Xslt\Templates\Schema2\ListThumbnailsFromCurrentPage.xslt" />
-    <Content Include="Umbraco\Xslt\Templates\Schema2\ListWholeStructureFromCurrentPage.xslt" />
-    <Content Include="Umbraco\Xslt\Templates\Schema2\NavigationPrototype.xslt" />
-    <Content Include="Umbraco\Xslt\Templates\Schema2\RelatedLinks.xslt" />
-    <Content Include="Umbraco\Xslt\Templates\Schema2\RSSFeed.xslt" />
-    <Content Include="Umbraco\Xslt\Templates\Schema2\Sitemap.xslt" />
-    <Content Include="Umbraco\Xslt\Templates\Schema2\TablePrototype.xslt" />
-    <Content Include="Umbraco\Dialogs\Preview.aspx" />
-    <Content Include="Umbraco_Client\DateTimePicker\Images\calSprite.png" />
-    <Content Include="Umbraco_Client\DateTimePicker\Images\ui-icons_666666_256x240.png" />
-    <Content Include="Umbraco_Client\DateTimePicker\Images\ui-icons_999999_256x240.png" />
-    <Content Include="Umbraco_Client\DateTimePicker\umbDateTimePicker.js" />
-    <Content Include="Umbraco\Controls\ProgressBar.ascx" />
-    <Content Include="Umbraco_Client\DateTimePicker\datetimepicker.css" />
-    <Content Include="Umbraco_Client\DateTimePicker\timepicker.js" />
-    <Content Include="Umbraco_Client\Tree\sprites.png" />
-    <Content Include="Umbraco\Controls\Tree\TreeControl.ascx" />
-    <Content Include="Umbraco\Js\UmbracoSpeechBubbleInit.js" />
-    <Content Include="Umbraco\Search\QuickSearch.ascx" />
-    <Content Include="Umbraco_Client\Application\JQuery\jquery.noconflict-invoke.js" />
-    <Content Include="Umbraco_Client\Application\JQuery\VerticalAlign.js" />
-    <Content Include="Umbraco_Client\Application\UrlEncoder.js" />
-    <Content Include="Umbraco_Client\CodeArea\UmbracoEditor.js" />
-    <Content Include="Umbraco_Client\Tree\UmbracoContext.js" />
-    <Content Include="Umbraco_Client\Tree\jquery.tree.checkbox.js" />
-    <Content Include="Umbraco_Client\Tree\jquery.tree.contextmenu.js" />
-    <Content Include="Umbraco_Client\Tree\jquery.tree.js" />
-    <Content Include="Umbraco_Client\Tree\jquery.tree.metadata.js" />
-    <Content Include="Umbraco_Client\Tree\Themes\Default\dot_for_ie.gif" />
-    <Content Include="Umbraco_Client\Tree\Themes\Default\icons.png" />
-    <Content Include="Umbraco_Client\Tree\Themes\Umbraco\icons.png" />
-    <Content Include="default.aspx" />
-    <Content Include="Umbraco\Actions\delete.aspx" />
-    <Content Include="Umbraco\Actions\editContent.aspx" />
-    <Content Include="Umbraco\Actions\preview.aspx" />
-    <Content Include="Umbraco\Actions\publish.aspx" />
-    <Content Include="Umbraco\Config\Lang\da.xml" />
-    <Content Include="Umbraco\Config\Lang\de.xml" />
-    <Content Include="Umbraco\Config\Lang\es.xml" />
-    <Content Include="Umbraco\Config\Lang\fr.xml" />
-    <Content Include="Umbraco\Config\Lang\it.xml" />
-    <Content Include="Umbraco\Config\Lang\nl.xml" />
-    <Content Include="Umbraco\Config\Lang\nb.xml" />
-    <Content Include="Umbraco\Config\Lang\sv.xml" />
-    <Content Include="Umbraco\Webservices\MacroContainerService.asmx" />
-    <Content Include="Umbraco_Client\Application\JQuery\jquery.cookie.js" />
-    <Content Include="Umbraco_Client\Tablesorting\Img\bg.gif" />
-    <Content Include="Umbraco_Client\Tree\menuIcons.css" />
-    <Content Include="Umbraco_Client\Tree\Themes\Default\style.css" />
-    <Content Include="Umbraco_Client\Tree\Themes\Default\throbber.gif" />
-    <Content Include="Umbraco_Client\Tree\Themes\Umbraco\check_0.png" />
-    <Content Include="Umbraco_Client\Tree\Themes\Umbraco\check_1.png" />
-    <Content Include="Umbraco_Client\Tree\Themes\Umbraco\check_2.png" />
-    <Content Include="Umbraco_Client\Tree\Themes\Umbraco\style.css" />
-    <Content Include="Umbraco_Client\Tree\Themes\Umbraco\throbber.gif" />
-    <Content Include="Umbraco\Developer\Xslt\xsltVisualize.aspx" />
-    <Content Include="Umbraco\Dialogs\empty.htm" />
-    <Content Include="Umbraco\Dialogs\republish.aspx" />
-    <Content Include="Umbraco\Dialogs\search.aspx" />
-    <Content Include="Umbraco\Dialogs\SendPublish.aspx" />
-    <Content Include="Umbraco_Client\Tree\treeIcons.css" />
-    <Content Include="Umbraco_Client\Tree\Themes\Umbraco\contextMenuBg.gif" />
-    <Content Include="Umbraco_Client\Application\JQuery\jquery-fieldselection.js" />
-    <Content Include="Umbraco_Client\Application\JQuery\jquery.metadata.min.js" />
-    <Content Include="Umbraco_Client\Application\UmbracoUtils.js" />
-    <Content Include="Umbraco_Client\Application\UmbracoApplicationActions.js" />
-    <Content Include="Umbraco_Client\Tree\NodeDefinition.js" />
-    <Content Include="Umbraco_Client\Tree\UmbracoTree.js" />
-    <Content Include="Umbraco_Client\Application\UmbracoClientManager.js" />
-    <Content Include="Umbraco\Webservices\TreeClientService.asmx" />
-    <Content Include="Umbraco_Client\Application\NamespaceManager.js" />
-    <Content Include="Umbraco_Client\Ui\jQueryWresize.js" />
-    <Content Include="Umbraco\Search\quickSearch.js" />
-    <Content Include="Umbraco\Members\search.aspx" />
-    <Content Include="Umbraco\Translation\details.aspx" />
-    <Content Include="Umbraco_Client\Modal\modalBackground.gif" />
-    <Content Include="Umbraco_Client\Modal\modalGradiant.gif" />
-    <Content Include="Umbraco_Client\Application\JQuery\jquery.autocomplete.js" />
-    <Content Include="Umbraco\Developer\Packages\directoryBrowser.aspx" />
-    <Content Include="Umbraco\Developer\Packages\editPackage.aspx" />
-    <Content Include="Umbraco\Dialogs\create.aspx" />
-    <Content Include="Umbraco\Dialogs\exportDocumenttype.aspx" />
-    <Content Include="Umbraco\Dialogs\importDocumenttype.aspx" />
-    <Content Include="Umbraco\Dialogs\notifications.aspx" />
-    <Content Include="Umbraco\Dialogs\protectPage.aspx" />
-    <Content Include="Umbraco\Dialogs\publish.aspx" />
-    <Content Include="Umbraco\Dialogs\rollBack.aspx" />
-    <Content Include="Umbraco\Dialogs\sendToTranslation.aspx" />
-    <Content Include="Umbraco\Dialogs\treePicker.aspx" />
-    <Content Include="Umbraco\Dialogs\umbracoField.aspx" />
-    <Content Include="Umbraco\Dialogs\viewAuditTrail.aspx" />
-    <Content Include="Umbraco\Config\Create\UI.xml" />
-    <Content Include="Umbraco\Config\Lang\en.xml">
-      <SubType>Designer</SubType>
-    </Content>
-    <Content Include="Umbraco\Js\UmbracoSpeechBubble.js" />
-    <Content Include="Umbraco\Js\UmbracoSpeechBubbleBackEnd.js" />
-    <Content Include="Umbraco\Js\umbracoUpgradeChecker.js" />
-    <Content Include="Umbraco\Members\ViewMembers.aspx" />
-    <Content Include="Umbraco\Plugins\Tinymce3\tinymce3tinymceCompress.aspx" />
-    <Content Include="Config\ClientDependency.config">
-      <SubType>Designer</SubType>
-    </Content>
-    <Content Include="Config\ExamineSettings.config" />
-    <Content Include="Config\ExamineIndex.config">
-      <SubType>Designer</SubType>
-    </Content>
-    <Content Include="Config\scripting.config" />
-    <Content Include="Config\feedProxy.config" />
-    <Content Include="Config\applications.config" />
-    <Content Include="Config\trees.config">
-      <SubType>Designer</SubType>
-    </Content>
-    <None Include="Config\applications.Release.config">
-      <DependentUpon>applications.config</DependentUpon>
-      <SubType>Designer</SubType>
-    </None>
-    <Content Include="Umbraco\Views\Default.cshtml" />
-    <Content Include="Umbraco\PartialViewMacros\Templates\EditProfile.cshtml" />
-    <Content Include="Umbraco\PartialViewMacros\Templates\Empty.cshtml" />
-    <Content Include="Umbraco\PartialViewMacros\Templates\Login.cshtml" />
-    <Content Include="Umbraco\PartialViewMacros\Templates\LoginStatus.cshtml" />
-    <Content Include="Umbraco\PartialViewMacros\Templates\RegisterMember.cshtml" />
-    <Content Include="Umbraco\PartialViewMacros\Templates\Empty %28ForUseWithCustomViews%29.cshtml">
-      <SubType>Code</SubType>
-    </Content>
-    <Content Include="Umbraco\PartialViewMacros\Templates\ListAncestorsFromCurrentPage.cshtml" />
-    <Content Include="Umbraco\PartialViewMacros\Templates\Breadcrumb.cshtml" />
-    <Content Include="Umbraco\PartialViewMacros\Templates\Gallery.cshtml" />
-    <Content Include="Umbraco\PartialViewMacros\Templates\ListChildPagesFromChangeableSource.cshtml" />
-    <Content Include="Umbraco\PartialViewMacros\Templates\ListChildPagesFromCurrentPage.cshtml">
-      <SubType>Code</SubType>
-    </Content>
-    <Content Include="Umbraco\PartialViewMacros\Templates\ListChildPagesOrderedByDate.cshtml" />
-    <Content Include="Umbraco\PartialViewMacros\Templates\ListChildPagesOrderedByName.cshtml" />
-    <Content Include="Umbraco\PartialViewMacros\Templates\ListChildPagesOrderedByProperty.cshtml" />
-    <Content Include="Umbraco\PartialViewMacros\Templates\ListChildPagesWithDoctype.cshtml" />
-    <Content Include="Umbraco\PartialViewMacros\Templates\ListDescendantsFromCurrentPage.cshtml" />
-    <Content Include="Umbraco\PartialViewMacros\Templates\ListImagesFromMediaFolder.cshtml" />
-    <Content Include="Umbraco\PartialViewMacros\Templates\MultinodeTree-picker.cshtml" />
-    <Content Include="Umbraco\PartialViewMacros\Templates\Navigation.cshtml" />
-    <Content Include="Umbraco\PartialViewMacros\Templates\SiteMap.cshtml" />
-    <Content Include="Umbraco\Views\AuthorizeUpgrade.cshtml" />
-    <Content Include="Umbraco\Translation\translationTasks.dtd" />
-    <Content Include="Views\Web.config">
-      <SubType>Designer</SubType>
-    </Content>
-    <Content Include="Web.config">
-      <SubType>Designer</SubType>
-    </Content>
-    <Content Include="Views\Partials\Grid\Bootstrap3.cshtml" />
-    <Content Include="Views\Partials\Grid\Editors\Embed.cshtml" />
-    <Content Include="Views\Partials\Grid\Editors\Macro.cshtml" />
-    <Content Include="Views\Partials\Grid\Editors\Media.cshtml" />
-    <Content Include="Views\Partials\Grid\Editors\Rte.cshtml" />
-    <Content Include="Views\Partials\Grid\Editors\Textstring.cshtml" />
-    <Content Include="Views\Partials\Grid\Bootstrap2.cshtml" />
-    <Content Include="Views\Partials\Grid\Editors\Base.cshtml" />
-    <Content Include="Views\Partials\Grid\Bootstrap3-Fluid.cshtml" />
-    <Content Include="Views\Partials\Grid\Bootstrap2-Fluid.cshtml" />
-    <None Include="Web.Debug.config.transformed" />
-    <None Include="web.Template.Debug.config">
-      <DependentUpon>Web.Template.config</DependentUpon>
-      <SubType>Designer</SubType>
-    </None>
-    <None Include="web.Template.Release.config">
-      <DependentUpon>Web.Template.config</DependentUpon>
-      <SubType>Designer</SubType>
-    </None>
-    <Content Include="Umbraco\Masterpages\umbracoPage.Master" />
-    <Content Include="Umbraco\Masterpages\umbracoDialog.Master" />
-    <Content Include="Umbraco\Search\QuickSearchHandler.ashx" />
-    <Content Include="Umbraco\Webservices\CheckForUpgrade.asmx" />
-    <Content Include="Umbraco\Xslt\searchResult.xslt" />
-    <Content Include="Umbraco\Xslt\Templates\RelatedLinks.xslt" />
-    <Content Include="Umbraco\Xslt\Templates\RSSFeed.xslt" />
-    <Content Include="Umbraco_Client\Images\progressbar.gif" />
-    <Content Include="Umbraco\Settings\DictionaryItemList.aspx" />
-    <Content Include="Umbraco\Translation\default.aspx" />
-    <Content Include="Umbraco\Translation\preview.aspx" />
-    <Content Include="Umbraco\Translation\xml.aspx" />
-    <Content Include="Umbraco\Create\language.ascx">
-      <SubType>UserControl</SubType>
-    </Content>
-    <Content Include="Umbraco\Create\simple.ascx" />
-    <Content Include="Umbraco\Create\xslt.ascx">
-      <SubType>UserControl</SubType>
-    </Content>
-    <Content Include="Umbraco\Developer\Macros\assemblyBrowser.aspx" />
-    <Content Include="Umbraco\Developer\Macros\editMacro.aspx" />
-    <Content Include="Umbraco\Developer\Xslt\editXslt.aspx" />
-    <Content Include="Umbraco\Developer\Xslt\getXsltStatus.asmx" />
-    <Content Include="Umbraco\Developer\Xslt\xsltChooseExtension.aspx" />
-    <Content Include="Umbraco\Developer\Xslt\xsltInsertValueOf.aspx" />
-    <Content Include="Umbraco_Client\Tree\Themes\Umbraco\newVersion_overlay.png" />
-    <Content Include="Umbraco_Client\Tree\Themes\Umbraco\protect_overlay.gif" />
-    <Content Include="Umbraco\Js\dualSelectBox.js" />
-    <Content Include="Umbraco\Js\guiFunctions.js" />
-    <Content Include="Umbraco\Js\umbracoCheckKeys.js" />
-    <Content Include="Umbraco\Js\xmlextras.js" />
-    <Content Include="Umbraco\Js\xmlRequest.js" />
-    <Content Include="Umbraco\macroResultWrapper.aspx">
-      <SubType>Form</SubType>
-    </Content>
-    <Content Include="Umbraco\Members\EditMemberGroup.aspx">
-      <SubType>Form</SubType>
-    </Content>
-    <Content Include="Umbraco\ping.aspx">
-      <SubType>Form</SubType>
-    </Content>
-    <Content Include="Umbraco\publishStatus.aspx" />
-    <Content Include="Umbraco\Settings\EditDictionaryItem.aspx" />
-    <Content Include="Umbraco\Settings\editLanguage.aspx" />
-    <Content Include="Umbraco\Settings\Modals\ShowUmbracoTags.aspx" />
-    <Content Include="Umbraco\Settings\Stylesheet\editstylesheet.aspx" />
-    <Content Include="Umbraco\Settings\Stylesheet\Property\EditStyleSheetProperty.aspx" />
-    <Content Include="Umbraco\Dialogs\sort.aspx" />
-    <Content Include="Umbraco\tree.aspx" />
-    <Content Include="Umbraco\treeInit.aspx" />
-    <!--<Content Include="Umbraco\users\PermissionEditor.aspx" />-->
-    <Content Include="Umbraco\Webservices\ajax.js" />
-    <Content Include="Umbraco\Webservices\CacheRefresher.asmx">
-      <SubType>Form</SubType>
-    </Content>
-    <Content Include="Umbraco\Webservices\CMSNode.asmx" />
-    <Content Include="Umbraco\Webservices\codeEditorSave.asmx" />
-    <Content Include="Umbraco\Webservices\legacyAjaxCalls.asmx" />
-    <Content Include="Umbraco\Webservices\nodeSorter.asmx" />
-    <Content Include="Umbraco\Webservices\progressStatus.asmx">
-      <SubType>Form</SubType>
-    </Content>
-    <Content Include="Umbraco\Webservices\publication.asmx" />
-    <Content Include="Umbraco\Webservices\wsdl.xslt" />
-    <Content Include="Umbraco\Xslt\macroGetCurrent.xsl" />
-    <Content Include="Umbraco\Xslt\macroGetSubs.xsl" />
-    <Content Include="Umbraco\Xslt\sqlNodeHierachy.xslt" />
-    <Content Include="Umbraco\Xslt\Templates\Breadcrumb.xslt" />
-    <Content Include="Umbraco\Xslt\Templates\Clean.xslt" />
-    <Content Include="Umbraco\Xslt\Templates\ListSubPagesAsThumbnails.xslt" />
-    <Content Include="Umbraco\Xslt\Templates\ListSubPagesByDateAndLimit.xslt" />
-    <Content Include="Umbraco\Xslt\Templates\ListSubPagesByDocumentType.xslt" />
-    <Content Include="Umbraco\Xslt\Templates\ListSubPagesByLevel.xslt" />
-    <Content Include="Umbraco\Xslt\Templates\ListSubPagesFromAChangableSource.xslt" />
-    <Content Include="Umbraco\Xslt\Templates\ListSubPagesFromCurrentPage.xslt" />
-    <Content Include="Umbraco\Xslt\Templates\ListThumbnailsFromCurrentPage.xslt" />
-    <Content Include="Umbraco\Xslt\Templates\ListWholeStructureFromCurrentPage.xslt" />
-    <Content Include="Umbraco\Xslt\Templates\NavigationPrototype.xslt" />
-    <Content Include="Umbraco\Xslt\Templates\Sitemap.xslt" />
-    <Content Include="Umbraco\Xslt\Templates\TablePrototype.xslt" />
-    <Content Include="Umbraco_Client\CodeArea\javascript.js" />
-    <Content Include="Umbraco_Client\CodeArea\styles.css" />
-    <Content Include="Umbraco_Client\Datepicker\Aqua\theme.css" />
-    <Content Include="Umbraco_Client\Menuicon\Images\buttonbg.gif" />
-    <Content Include="Umbraco_Client\Menuicon\Images\buttonbgdown.gif" />
-    <Content Include="Umbraco_Client\Menuicon\Images\split.gif" />
-    <Content Include="Umbraco_Client\Menuicon\style.css" />
-    <Content Include="Umbraco_Client\Modal\modal.js" />
-    <Content Include="Umbraco_Client\Modal\style.css" />
-    <Content Include="Umbraco_Client\Panel\Images\panel_bg.gif" />
-    <Content Include="Umbraco_Client\Panel\Images\panel_boxfooter_bg.gif" />
-    <Content Include="Umbraco_Client\Panel\Images\panel_boxfooter_statusBar_bg.gif" />
-    <Content Include="Umbraco_Client\Panel\Images\panel_boxfooter_statusBar_h2_bg.gif" />
-    <Content Include="Umbraco_Client\Panel\Images\panel_boxhead_bg.gif" />
-    <Content Include="Umbraco_Client\Panel\Images\panel_boxhead_h2_bg.gif" />
-    <Content Include="Umbraco_Client\Panel\javascript.js" />
-    <Content Include="Umbraco_Client\Panel\style.css" />
-    <Content Include="Umbraco_Client\ProgressBar\Images\container_left.gif" />
-    <Content Include="Umbraco_Client\ProgressBar\Images\container_right.gif" />
-    <Content Include="Umbraco_Client\ProgressBar\Images\indicator.gif" />
-    <Content Include="Umbraco_Client\ProgressBar\javascript.js" />
-    <Content Include="Umbraco_Client\ProgressBar\style.css" />
-    <Content Include="Umbraco_Client\Propertypane\Images\propertyBackground.gif" />
-    <Content Include="Umbraco_Client\Propertypane\style.css" />
-    <Content Include="Umbraco_Client\Scrollingmenu\javascript.js" />
-    <Content Include="Umbraco_Client\Scrollingmenu\style.css" />
-    <Content Include="Umbraco_Client\Tablesorting\tableDragAndDrop.js" />
-    <Content Include="Umbraco_Client\Tablesorting\tableFilterUtill.js" />
-    <Content Include="Umbraco_Client\Tablesorting\tableFilter.js" />
-    <Content Include="Umbraco_Client\Tabview\Images\background.gif" />
-    <Content Include="Umbraco_Client\Tabview\Images\bg.gif" />
-    <Content Include="Umbraco_Client\Tabview\Images\footer_bg.gif" />
-    <Content Include="Umbraco_Client\Tabview\Images\footer_statusBar_bg.gif" />
-    <Content Include="Umbraco_Client\Tabview\Images\footer_statusBar_h2_bg.gif" />
-    <Content Include="Umbraco_Client\Tabview\Images\left_both.gif" />
-    <Content Include="Umbraco_Client\Tabview\Images\right_both.gif" />
-    <Content Include="Umbraco_Client\Tabview\javascript.js" />
-    <Content Include="Umbraco_Client\Tabview\oldstyle.css" />
-    <Content Include="Umbraco_Client\Tabview\style.css" />
-    <Content Include="Umbraco_Client\Ui\default.css" />
-    <Content Include="Umbraco_Client\Ui\default.js" />
-    <Content Include="Umbraco_Client\Ui\jquery.js" />
-    <Content Include="Umbraco_Client\Ui\jqueryui.js" />
-    <Content Include="App_Browsers\w3cvalidator.browser" />
-    <Content Include="App_Browsers\Form.browser" />
-    <Content Include="Umbraco\Masterpages\default.Master" />
-    <Content Include="Umbraco\Webservices\TreeDataService.ashx" />
-    <Content Include="Umbraco\Webservices\TagsAutoCompleteHandler.ashx" />
-    <Content Include="Umbraco\Webservices\MediaUploader.ashx" />
-    <None Include="web.Template.config">
-      <SubType>Designer</SubType>
-    </None>
-    <Content Include="Config\404handlers.config" />
-    <Content Include="Config\Dashboard.config">
-      <SubType>Designer</SubType>
-    </Content>
-    <Content Include="Config\metablogConfig.config" />
-    <Content Include="Config\tinyMceConfig.config">
-      <SubType>Designer</SubType>
-    </Content>
-    <Content Include="Config\umbracoSettings.config">
-      <SubType>Designer</SubType>
-    </Content>
-    <Content Include="Config\log4net.config" />
-    <Content Include="Config\FileSystemProviders.config" />
-    <Content Include="Config\EmbeddedMedia.config" />
-  </ItemGroup>
-  <ItemGroup>
-    <Folder Include="App_Data\" />
-    <Folder Include="Umbraco\preview\" />
-    <Folder Include="Views\MacroPartials\" />
-  </ItemGroup>
-  <ItemGroup>
-    <Analyzer Include="..\packages\Microsoft.CodeAnalysis.Analyzers.1.0.0\analyzers\dotnet\cs\Microsoft.CodeAnalysis.Analyzers.dll" />
-    <Analyzer Include="..\packages\Microsoft.CodeAnalysis.Analyzers.1.0.0\analyzers\dotnet\cs\Microsoft.CodeAnalysis.CSharp.Analyzers.dll" />
-  </ItemGroup>
-  <PropertyGroup>
-    <VisualStudioVersion Condition="'$(VisualStudioVersion)' == ''">11.0</VisualStudioVersion>
-    <VSToolsPath Condition="exists('$(MSBuildExtensionsPath32)\Microsoft\VisualStudio\v11.0\WebApplications\Microsoft.WebApplication.targets')">$(MSBuildExtensionsPath32)\Microsoft\VisualStudio\v11.0</VSToolsPath>
-    <VSToolsPath Condition="exists('$(MSBuildExtensionsPath32)\Microsoft\VisualStudio\v12.0\WebApplications\Microsoft.WebApplication.targets')">$(MSBuildExtensionsPath32)\Microsoft\VisualStudio\v12.0</VSToolsPath>
-    <VSToolsPath Condition="exists('$(MSBuildExtensionsPath32)\Microsoft\VisualStudio\v14.0\WebApplications\Microsoft.WebApplication.targets')">$(MSBuildExtensionsPath32)\Microsoft\VisualStudio\v14.0</VSToolsPath>
-    <VSToolsPath Condition="exists('$(MSBuildExtensionsPath32)\Microsoft\VisualStudio\v15.0\WebApplications\Microsoft.WebApplication.targets')">$(MSBuildExtensionsPath32)\Microsoft\VisualStudio\v15.0</VSToolsPath>
-  </PropertyGroup>
-  <Import Project="$(MSBuildBinPath)\Microsoft.CSharp.targets" />
-  <PropertyGroup>
-    <PreBuildEvent>xcopy "$(ProjectDir)"..\packages\SqlServerCE.4.0.0.1\amd64\*.* "$(TargetDir)amd64\" /Y /F /E /I /C /D
-xcopy "$(ProjectDir)"..\packages\SqlServerCE.4.0.0.1\x86\*.* "$(TargetDir)x86\" /Y /F /E /I /C /D</PreBuildEvent>
-    <PostBuildEvent>
-    </PostBuildEvent>
-  </PropertyGroup>
-  <Import Project="$(VSToolsPath)\WebApplications\Microsoft.WebApplication.targets" Condition="'$(VSToolsPath)' != ''" />
-  <Import Project="$(MSBuildExtensionsPath32)\Microsoft\VisualStudio\v10.0\WebApplications\Microsoft.WebApplication.targets" Condition="false" />
-  <ProjectExtensions>
-    <VisualStudio>
-      <FlavorProperties GUID="{349c5851-65df-11da-9384-00065b846f21}">
-        <WebProjectProperties>
-          <UseIIS>True</UseIIS>
-          <AutoAssignPort>True</AutoAssignPort>
-<<<<<<< HEAD
-          <DevelopmentServerPort>7800</DevelopmentServerPort>
-          <DevelopmentServerVPath>/</DevelopmentServerVPath>
-          <IISUrl>http://localhost:7800</IISUrl>
-=======
-          <DevelopmentServerPort>7780</DevelopmentServerPort>
-          <DevelopmentServerVPath>/</DevelopmentServerVPath>
-          <IISUrl>http://localhost:7780</IISUrl>
->>>>>>> 4c9be2cc
-          <NTLMAuthentication>False</NTLMAuthentication>
-          <UseCustomServer>False</UseCustomServer>
-          <CustomServerUrl>
-          </CustomServerUrl>
-          <SaveServerSettingsInUserFile>False</SaveServerSettingsInUserFile>
-        </WebProjectProperties>
-      </FlavorProperties>
-    </VisualStudio>
-  </ProjectExtensions>
-  <Import Project="$(MSBuildProjectDirectory)\..\umbraco.presentation.targets" Condition="$(BuildingInsideVisualStudio) != true" />
-  <Import Project="$(SolutionDir)umbraco.presentation.targets" Condition="$(BuildingInsideVisualStudio) == true" />
-  <PropertyGroup Condition="$(WebPublishingTasks) == '' and Exists('$(MSBuildExtensionsPath)\Microsoft\VisualStudio\v15.0\Web\Microsoft.Web.Publishing.Tasks.dll')">
-    <WebPublishingTasks>$(MSBuildExtensionsPath)\Microsoft\VisualStudio\v15.0\Web\Microsoft.Web.Publishing.Tasks.dll</WebPublishingTasks>
-  </PropertyGroup>
-  <PropertyGroup Condition="$(WebPublishingTasks) == '' and Exists('$(MSBuildExtensionsPath)\Microsoft\VisualStudio\v14.0\Web\Microsoft.Web.Publishing.Tasks.dll')">
-    <WebPublishingTasks>$(MSBuildExtensionsPath)\Microsoft\VisualStudio\v14.0\Web\Microsoft.Web.Publishing.Tasks.dll</WebPublishingTasks>
-  </PropertyGroup>
-  <PropertyGroup Condition="$(WebPublishingTasks) == '' and Exists('$(MSBuildExtensionsPath)\Microsoft\VisualStudio\v12.0\Web\Microsoft.Web.Publishing.Tasks.dll')">
-    <WebPublishingTasks>$(MSBuildExtensionsPath)\Microsoft\VisualStudio\v12.0\Web\Microsoft.Web.Publishing.Tasks.dll</WebPublishingTasks>
-  </PropertyGroup>
-  <PropertyGroup Condition="$(WebPublishingTasks) == '' and Exists('$(MSBuildExtensionsPath)\Microsoft\VisualStudio\v11.0\Web\Microsoft.Web.Publishing.Tasks.dll')">
-    <WebPublishingTasks>$(MSBuildExtensionsPath)\Microsoft\VisualStudio\v11.0\Web\Microsoft.Web.Publishing.Tasks.dll</WebPublishingTasks>
-  </PropertyGroup>
-  <PropertyGroup Condition="$(WebPublishingTasks) == '' and Exists('$(MSBuildExtensionsPath)\Microsoft\VisualStudio\v10.0\Web\Microsoft.Web.Publishing.Tasks.dll')">
-    <WebPublishingTasks>$(MSBuildExtensionsPath)\Microsoft\VisualStudio\v10.0\Web\Microsoft.Web.Publishing.Tasks.dll</WebPublishingTasks>
-  </PropertyGroup>
-  <UsingTask TaskName="TransformXml" AssemblyFile="$(WebPublishingTasks)" Condition="'$(WebPublishingTasks)' != ''" />
-  <UsingTask TaskName="TransformXml" AssemblyFile="$(VSWherePath)\Microsoft\VisualStudio\v15.0\Web\Microsoft.Web.Publishing.Tasks.dll" Condition="'$(VSWherePath)' != ''" />
-  <Target Name="BeforeBuild">
-    <Message Text="WebPublishingTasks: $(WebPublishingTasks)" Importance="high" />
-    <Message Text="VSWherePath: $(VSWherePath)" Importance="high" />
-    <!-- Create web.config file from Template if it doesn't exist -->
-    <Copy SourceFiles="$(ProjectDir)web.Template.config" DestinationFiles="$(ProjectDir)Web.config" OverwriteReadOnlyFiles="true" SkipUnchangedFiles="false" Condition="!Exists('$(ProjectDir)Web.config')" />
-    <!-- Transform the local Web.config file in Visual Studio -->
-    <TransformXml Source="$(ProjectDir)Web.config" Transform="$(ProjectDir)web.Template.$(Configuration).config" Destination="$(ProjectDir)Web.$(Configuration).config.transformed" Condition="$(BuildingInsideVisualStudio) == true" />
-    <!-- Always transform the Template file when not in VS (ie: build.bat) -->
-    <TransformXml Source="$(ProjectDir)Web.Template.config" Transform="$(ProjectDir)web.Template.$(Configuration).config" Destination="Web.$(Configuration).config.transformed" Condition="$(BuildingInsideVisualStudio) != true" />
-    <!-- Create ClientDependency.config file from Template if it doesn't exist -->
-    <Copy SourceFiles="$(ProjectDir)Config\ClientDependency.Release.config" DestinationFiles="$(ProjectDir)Config\ClientDependency.config" OverwriteReadOnlyFiles="true" SkipUnchangedFiles="false" Condition="!Exists('$(ProjectDir)Config\ClientDependency.config')" />
-    <!-- Only runs if the Belle build folder doesn't yet exist -->
-    <Message Text="Skipping BelleBuild because UmbracoBuild is '$(UmbracoBuild)', " Importance="High" Condition="'$(UmbracoBuild)' != ''" />
-    <Message Text="Running BelleBuild because $(ProjectDir)\..\Umbraco.Web.UI\Umbraco\lib does not exist" Importance="High" Condition="!Exists('$(ProjectDir)\..\Umbraco.Web.UI\Umbraco\lib')" />
-    <CallTarget Targets="BelleBuild" Condition="!Exists('$(ProjectDir)\..\Umbraco.Web.UI\Umbraco\lib') and '$(UmbracoBuild)' == ''" />
-    <Message Text="Skipping BelleBuild because $(ProjectDir)\..\Umbraco.Web.UI\Umbraco\lib exists or UmbracoBuild is not set" Importance="High" Condition="Exists('$(ProjectDir)\..\Umbraco.Web.UI\Umbraco\lib') and '$(UmbracoBuild)' == ''" />
-  </Target>
-  <Target Name="AfterBuild">
-    <Copy SourceFiles="$(ProjectDir)Web.$(Configuration).config.transformed" DestinationFiles="$(ProjectDir)Web.config" OverwriteReadOnlyFiles="true" SkipUnchangedFiles="false" Condition="$(BuildingInsideVisualStudio) == true" />
-  </Target>
-  <Target Name="BelleBuild" BeforeTargets="Rebuild" Condition="'$(UmbracoBuild)' == ''">
-    <Exec WorkingDirectory="$(ProjectDir)\..\..\" Command="powershell -ExecutionPolicy RemoteSigned -Command &quot;&amp;{ $env:PSModulePath = \&quot;$pwd\build\Modules\;$env:PSModulePath\&quot; ; Import-Module Umbraco.Build -Force -DisableNameChecking ; build-umbraco compile-belle }&quot;" />
-  </Target>
-  <Import Project="..\packages\AutoMapper.3.3.1\tools\AutoMapper.targets" Condition="Exists('..\packages\AutoMapper.3.3.1\tools\AutoMapper.targets')" />
+﻿<?xml version="1.0" encoding="utf-8"?>
+<Project DefaultTargets="Build" xmlns="http://schemas.microsoft.com/developer/msbuild/2003" ToolsVersion="12.0">
+  <Import Project="$(MSBuildExtensionsPath)\$(MSBuildToolsVersion)\Microsoft.Common.props" Condition="Exists('$(MSBuildExtensionsPath)\$(MSBuildToolsVersion)\Microsoft.Common.props')" />
+  <PropertyGroup>
+    <ProductVersion>9.0.30729</ProductVersion>
+    <SchemaVersion>2.0</SchemaVersion>
+    <ProjectGuid>{4C4C194C-B5E4-4991-8F87-4373E24CC19F}</ProjectGuid>
+    <ProjectTypeGuids>{349c5851-65df-11da-9384-00065b846f21};{fae04ec0-301f-11d3-bf4b-00c04f79efbc}</ProjectTypeGuids>
+    <Configuration Condition=" '$(Configuration)' == '' ">Debug</Configuration>
+    <Platform Condition=" '$(Platform)' == '' ">AnyCPU</Platform>
+    <ApplicationIcon>
+    </ApplicationIcon>
+    <AssemblyKeyContainerName>
+    </AssemblyKeyContainerName>
+    <AssemblyName>Umbraco.Web.UI</AssemblyName>
+    <AssemblyOriginatorKeyFile>
+    </AssemblyOriginatorKeyFile>
+    <DefaultClientScript>JScript</DefaultClientScript>
+    <DefaultHTMLPageLayout>Grid</DefaultHTMLPageLayout>
+    <DefaultTargetSchema>IE50</DefaultTargetSchema>
+    <DelaySign>false</DelaySign>
+    <OutputType>Library</OutputType>
+    <RootNamespace>Umbraco.Web.UI</RootNamespace>
+    <RunPostBuildEvent>OnBuildSuccess</RunPostBuildEvent>
+    <StartupObject>
+    </StartupObject>
+    <FileUpgradeFlags>
+    </FileUpgradeFlags>
+    <UpgradeBackupLocation>
+    </UpgradeBackupLocation>
+    <SccProjectName>
+    </SccProjectName>
+    <SccLocalPath>
+    </SccLocalPath>
+    <SccAuxPath>
+    </SccAuxPath>
+    <SccProvider>
+    </SccProvider>
+    <OldToolsVersion>4.0</OldToolsVersion>
+    <TargetFrameworkVersion>v4.5</TargetFrameworkVersion>
+    <TargetFrameworkProfile />
+    <UseIISExpress>true</UseIISExpress>
+    <IISExpressSSLPort>
+    </IISExpressSSLPort>
+    <IISExpressAnonymousAuthentication>enabled</IISExpressAnonymousAuthentication>
+    <IISExpressWindowsAuthentication>disabled</IISExpressWindowsAuthentication>
+    <IISExpressUseClassicPipelineMode>false</IISExpressUseClassicPipelineMode>
+    <SolutionDir Condition="$(SolutionDir) == '' Or $(SolutionDir) == '*Undefined*'">..\</SolutionDir>
+    <RestorePackages>true</RestorePackages>
+    <MvcProjectUpgradeChecked>true</MvcProjectUpgradeChecked>
+    <UseGlobalApplicationHostFile />
+  </PropertyGroup>
+  <PropertyGroup Condition=" '$(Configuration)|$(Platform)' == 'Debug|AnyCPU' ">
+    <OutputPath>bin\</OutputPath>
+    <AllowUnsafeBlocks>false</AllowUnsafeBlocks>
+    <BaseAddress>285212672</BaseAddress>
+    <CheckForOverflowUnderflow>false</CheckForOverflowUnderflow>
+    <ConfigurationOverrideFile>
+    </ConfigurationOverrideFile>
+    <DefineConstants>TRACE;DEBUG</DefineConstants>
+    <DocumentationFile>
+    </DocumentationFile>
+    <DebugSymbols>true</DebugSymbols>
+    <FileAlignment>4096</FileAlignment>
+    <NoStdLib>false</NoStdLib>
+    <NoWarn>
+    </NoWarn>
+    <Optimize>false</Optimize>
+    <RegisterForComInterop>false</RegisterForComInterop>
+    <RemoveIntegerChecks>false</RemoveIntegerChecks>
+    <TreatWarningsAsErrors>false</TreatWarningsAsErrors>
+    <WarningLevel>4</WarningLevel>
+    <DebugType>full</DebugType>
+    <ErrorReport>prompt</ErrorReport>
+    <CodeAnalysisRuleSet>AllRules.ruleset</CodeAnalysisRuleSet>
+    <Prefer32Bit>false</Prefer32Bit>
+    <IntermediateOutputPath>..\bin\Debug\</IntermediateOutputPath>
+    <PackageAsSingleFile>true</PackageAsSingleFile>
+    <DesktopBuildPackageLocation>..\Package\Umbraco.Web.UI.zip</DesktopBuildPackageLocation>
+  </PropertyGroup>
+  <PropertyGroup Condition=" '$(Configuration)|$(Platform)' == 'Release|AnyCPU' ">
+    <OutputPath>bin\</OutputPath>
+    <AllowUnsafeBlocks>false</AllowUnsafeBlocks>
+    <BaseAddress>285212672</BaseAddress>
+    <CheckForOverflowUnderflow>false</CheckForOverflowUnderflow>
+    <ConfigurationOverrideFile>
+    </ConfigurationOverrideFile>
+    <DefineConstants>TRACE</DefineConstants>
+    <DocumentationFile>bin\Umbraco.Web.UI.XML</DocumentationFile>
+    <DebugSymbols>true</DebugSymbols>
+    <FileAlignment>4096</FileAlignment>
+    <NoStdLib>false</NoStdLib>
+    <NoWarn>
+    </NoWarn>
+    <Optimize>true</Optimize>
+    <RegisterForComInterop>false</RegisterForComInterop>
+    <RemoveIntegerChecks>false</RemoveIntegerChecks>
+    <TreatWarningsAsErrors>false</TreatWarningsAsErrors>
+    <WarningLevel>4</WarningLevel>
+    <DebugType>pdbonly</DebugType>
+    <ErrorReport>prompt</ErrorReport>
+    <CodeAnalysisRuleSet>AllRules.ruleset</CodeAnalysisRuleSet>
+    <Prefer32Bit>false</Prefer32Bit>
+    <IntermediateOutputPath>..\bin\Release\</IntermediateOutputPath>
+  </PropertyGroup>
+  <ItemGroup>
+    <ProjectReference Include="..\UmbracoExamine\UmbracoExamine.csproj">
+      <Project>{07fbc26b-2927-4a22-8d96-d644c667fecc}</Project>
+      <Name>UmbracoExamine</Name>
+    </ProjectReference>
+    <Reference Include="AutoMapper, Version=3.3.1.0, Culture=neutral, PublicKeyToken=be96cd2c38ef1005, processorArchitecture=MSIL">
+      <HintPath>..\packages\AutoMapper.3.3.1\lib\net40\AutoMapper.dll</HintPath>
+      <Private>True</Private>
+    </Reference>
+    <Reference Include="AutoMapper.Net4, Version=3.3.1.0, Culture=neutral, PublicKeyToken=be96cd2c38ef1005, processorArchitecture=MSIL">
+      <HintPath>..\packages\AutoMapper.3.3.1\lib\net40\AutoMapper.Net4.dll</HintPath>
+      <Private>True</Private>
+    </Reference>
+    <Reference Include="ClientDependency.Core, Version=1.9.2.0, Culture=neutral, processorArchitecture=MSIL">
+      <HintPath>..\packages\ClientDependency.1.9.2\lib\net45\ClientDependency.Core.dll</HintPath>
+      <Private>True</Private>
+    </Reference>
+    <Reference Include="ClientDependency.Core.Mvc, Version=1.8.0.0, Culture=neutral, processorArchitecture=MSIL">
+      <HintPath>..\packages\ClientDependency-Mvc5.1.8.0.0\lib\net45\ClientDependency.Core.Mvc.dll</HintPath>
+      <Private>True</Private>
+    </Reference>
+    <Reference Include="dotless.Core, Version=1.5.2.0, Culture=neutral, PublicKeyToken=96b446c9e63eae34, processorArchitecture=MSIL">
+      <HintPath>..\packages\dotless.1.5.2\lib\dotless.Core.dll</HintPath>
+    </Reference>
+    <Reference Include="Examine, Version=0.1.89.0, Culture=neutral, processorArchitecture=MSIL">
+      <HintPath>..\packages\Examine.0.1.89\lib\net45\Examine.dll</HintPath>
+    </Reference>
+    <Reference Include="ICSharpCode.SharpZipLib, Version=0.86.0.518, Culture=neutral, PublicKeyToken=1b03e6acf1164f73, processorArchitecture=MSIL">
+      <HintPath>..\packages\SharpZipLib.0.86.0\lib\20\ICSharpCode.SharpZipLib.dll</HintPath>
+    </Reference>
+    <Reference Include="ImageProcessor, Version=2.5.6.0, Culture=neutral, processorArchitecture=MSIL">
+      <HintPath>..\packages\ImageProcessor.2.5.6\lib\net45\ImageProcessor.dll</HintPath>
+    </Reference>
+    <Reference Include="ImageProcessor.Web, Version=4.8.7.0, Culture=neutral, processorArchitecture=MSIL">
+      <HintPath>..\packages\ImageProcessor.Web.4.8.7\lib\net45\ImageProcessor.Web.dll</HintPath>
+    </Reference>
+    <Reference Include="log4net, Version=2.0.8.0, Culture=neutral, PublicKeyToken=669e0ddf0bb1aa2a, processorArchitecture=MSIL">
+      <HintPath>..\packages\log4net.2.0.8\lib\net45-full\log4net.dll</HintPath>
+    </Reference>
+    <Reference Include="Lucene.Net, Version=2.9.4.1, Culture=neutral, PublicKeyToken=85089178b9ac3181, processorArchitecture=MSIL">
+      <HintPath>..\packages\Lucene.Net.2.9.4.1\lib\net40\Lucene.Net.dll</HintPath>
+    </Reference>
+    <Reference Include="Microsoft.AspNet.Identity.Core">
+      <HintPath>..\packages\Microsoft.AspNet.Identity.Core.2.2.1\lib\net45\Microsoft.AspNet.Identity.Core.dll</HintPath>
+      <Private>True</Private>
+    </Reference>
+    <Reference Include="Microsoft.AspNet.Identity.Owin, Version=2.0.0.0, Culture=neutral, PublicKeyToken=31bf3856ad364e35, processorArchitecture=MSIL">
+      <SpecificVersion>False</SpecificVersion>
+      <HintPath>..\packages\Microsoft.AspNet.Identity.Owin.2.2.1\lib\net45\Microsoft.AspNet.Identity.Owin.dll</HintPath>
+    </Reference>
+    <Reference Include="Microsoft.CodeAnalysis, Version=1.0.0.0, Culture=neutral, PublicKeyToken=31bf3856ad364e35, processorArchitecture=MSIL">
+      <HintPath>..\packages\Microsoft.CodeAnalysis.Common.1.0.0\lib\net45\Microsoft.CodeAnalysis.dll</HintPath>
+    </Reference>
+    <Reference Include="Microsoft.CodeAnalysis.CSharp, Version=1.0.0.0, Culture=neutral, PublicKeyToken=31bf3856ad364e35, processorArchitecture=MSIL">
+      <HintPath>..\packages\Microsoft.CodeAnalysis.CSharp.1.0.0\lib\net45\Microsoft.CodeAnalysis.CSharp.dll</HintPath>
+    </Reference>
+    <Reference Include="Microsoft.CSharp" />
+    <Reference Include="Microsoft.IO.RecyclableMemoryStream, Version=1.2.2.0, Culture=neutral, PublicKeyToken=31bf3856ad364e35, processorArchitecture=MSIL">
+      <HintPath>..\packages\Microsoft.IO.RecyclableMemoryStream.1.2.2\lib\net45\Microsoft.IO.RecyclableMemoryStream.dll</HintPath>
+    </Reference>
+    <Reference Include="Microsoft.Owin, Version=3.1.0.0, Culture=neutral, PublicKeyToken=31bf3856ad364e35, processorArchitecture=MSIL">
+      <HintPath>..\packages\Microsoft.Owin.3.1.0\lib\net45\Microsoft.Owin.dll</HintPath>
+    </Reference>
+    <Reference Include="Microsoft.Owin.Host.SystemWeb, Version=3.1.0.0, Culture=neutral, PublicKeyToken=31bf3856ad364e35, processorArchitecture=MSIL">
+      <HintPath>..\packages\Microsoft.Owin.Host.SystemWeb.3.1.0\lib\net45\Microsoft.Owin.Host.SystemWeb.dll</HintPath>
+    </Reference>
+    <Reference Include="Microsoft.Owin.Security, Version=3.1.0.0, Culture=neutral, PublicKeyToken=31bf3856ad364e35, processorArchitecture=MSIL">
+      <HintPath>..\packages\Microsoft.Owin.Security.3.1.0\lib\net45\Microsoft.Owin.Security.dll</HintPath>
+    </Reference>
+    <Reference Include="Microsoft.Owin.Security.Cookies, Version=3.1.0.0, Culture=neutral, PublicKeyToken=31bf3856ad364e35, processorArchitecture=MSIL">
+      <HintPath>..\packages\Microsoft.Owin.Security.Cookies.3.1.0\lib\net45\Microsoft.Owin.Security.Cookies.dll</HintPath>
+    </Reference>
+    <Reference Include="Microsoft.Owin.Security.OAuth, Version=3.1.0.0, Culture=neutral, PublicKeyToken=31bf3856ad364e35, processorArchitecture=MSIL">
+      <HintPath>..\packages\Microsoft.Owin.Security.OAuth.3.1.0\lib\net45\Microsoft.Owin.Security.OAuth.dll</HintPath>
+    </Reference>
+    <Reference Include="Microsoft.Web.Infrastructure, Version=1.0.0.0, Culture=neutral, PublicKeyToken=31bf3856ad364e35, processorArchitecture=MSIL">
+      <Private>True</Private>
+      <HintPath>..\packages\Microsoft.Web.Infrastructure.1.0.0.0\lib\net40\Microsoft.Web.Infrastructure.dll</HintPath>
+    </Reference>
+    <Reference Include="MiniProfiler, Version=2.1.0.0, Culture=neutral, PublicKeyToken=b44f9351044011a3, processorArchitecture=MSIL">
+      <SpecificVersion>False</SpecificVersion>
+      <HintPath>..\packages\MiniProfiler.2.1.0\lib\net40\MiniProfiler.dll</HintPath>
+    </Reference>
+    <Reference Include="MySql.Data, Version=6.9.9.0, Culture=neutral, PublicKeyToken=c5687fc88969c44d, processorArchitecture=MSIL">
+      <HintPath>..\packages\MySql.Data.6.9.9\lib\net45\MySql.Data.dll</HintPath>
+    </Reference>
+    <Reference Include="Newtonsoft.Json, Version=10.0.0.0, Culture=neutral, PublicKeyToken=30ad4fe6b2a6aeed, processorArchitecture=MSIL">
+      <HintPath>..\packages\Newtonsoft.Json.10.0.2\lib\net45\Newtonsoft.Json.dll</HintPath>
+    </Reference>
+    <Reference Include="Owin">
+      <HintPath>..\packages\Owin.1.0\lib\net40\Owin.dll</HintPath>
+      <Private>True</Private>
+    </Reference>
+    <Reference Include="System">
+      <Name>System</Name>
+    </Reference>
+    <Reference Include="System.Collections.Immutable, Version=1.1.36.0, Culture=neutral, PublicKeyToken=b03f5f7f11d50a3a, processorArchitecture=MSIL">
+      <HintPath>..\packages\System.Collections.Immutable.1.1.36\lib\portable-net45+win8+wp8+wpa81\System.Collections.Immutable.dll</HintPath>
+    </Reference>
+    <Reference Include="System.ComponentModel.DataAnnotations" />
+    <Reference Include="System.configuration" />
+    <Reference Include="System.Data">
+      <Name>System.Data</Name>
+    </Reference>
+    <Reference Include="System.Data.DataSetExtensions" />
+    <Reference Include="System.Data.SqlServerCe, Version=4.0.0.1, Culture=neutral, PublicKeyToken=89845dcd8080cc91, processorArchitecture=MSIL">
+      <HintPath>..\packages\SqlServerCE.4.0.0.1\lib\System.Data.SqlServerCe.dll</HintPath>
+      <Private>True</Private>
+    </Reference>
+    <Reference Include="System.Data.SqlServerCe.Entity, Version=4.0.0.1, Culture=neutral, PublicKeyToken=89845dcd8080cc91, processorArchitecture=MSIL">
+      <HintPath>..\packages\SqlServerCE.4.0.0.1\lib\System.Data.SqlServerCe.Entity.dll</HintPath>
+      <Private>True</Private>
+    </Reference>
+    <Reference Include="System.Drawing" />
+    <Reference Include="System.EnterpriseServices" />
+    <Reference Include="System.IdentityModel" />
+    <Reference Include="System.Net" />
+    <Reference Include="System.Net.Http, Version=4.0.0.0, Culture=neutral, PublicKeyToken=b03f5f7f11d50a3a, processorArchitecture=MSIL">
+      <SpecificVersion>False</SpecificVersion>
+      <Private>False</Private>
+    </Reference>
+    <Reference Include="System.Net.Http.Formatting, Version=5.2.3.0, Culture=neutral, PublicKeyToken=31bf3856ad364e35, processorArchitecture=MSIL">
+      <SpecificVersion>False</SpecificVersion>
+      <HintPath>..\packages\Microsoft.AspNet.WebApi.Client.5.2.3\lib\net45\System.Net.Http.Formatting.dll</HintPath>
+    </Reference>
+    <Reference Include="System.Net.Http.WebRequest, Version=4.0.0.0, Culture=neutral, PublicKeyToken=b03f5f7f11d50a3a, processorArchitecture=MSIL">
+      <SpecificVersion>False</SpecificVersion>
+      <Private>False</Private>
+    </Reference>
+    <Reference Include="System.Reflection.Metadata, Version=1.0.21.0, Culture=neutral, PublicKeyToken=b03f5f7f11d50a3a, processorArchitecture=MSIL">
+      <HintPath>..\packages\System.Reflection.Metadata.1.0.21\lib\portable-net45+win8\System.Reflection.Metadata.dll</HintPath>
+    </Reference>
+    <Reference Include="System.Runtime.Serialization" />
+    <Reference Include="System.ServiceModel" />
+    <Reference Include="System.Web">
+      <Name>System.Web</Name>
+    </Reference>
+    <Reference Include="System.Web.Abstractions">
+      <RequiredTargetFramework>3.5</RequiredTargetFramework>
+    </Reference>
+    <Reference Include="System.Web.ApplicationServices" />
+    <Reference Include="System.Web.DynamicData" />
+    <Reference Include="System.Web.Entity" />
+    <Reference Include="System.Web.Extensions" />
+    <Reference Include="System.Web.Extensions.Design" />
+    <Reference Include="System.Web.Helpers, Version=3.0.0.0, Culture=neutral, PublicKeyToken=31bf3856ad364e35, processorArchitecture=MSIL">
+      <HintPath>..\packages\Microsoft.AspNet.WebPages.3.2.3\lib\net45\System.Web.Helpers.dll</HintPath>
+      <Private>True</Private>
+    </Reference>
+    <Reference Include="System.Web.Http, Version=5.2.3.0, Culture=neutral, PublicKeyToken=31bf3856ad364e35, processorArchitecture=MSIL">
+      <SpecificVersion>False</SpecificVersion>
+      <HintPath>..\packages\Microsoft.AspNet.WebApi.Core.5.2.3\lib\net45\System.Web.Http.dll</HintPath>
+    </Reference>
+    <Reference Include="System.Web.Http.WebHost, Version=5.2.3.0, Culture=neutral, PublicKeyToken=31bf3856ad364e35, processorArchitecture=MSIL">
+      <SpecificVersion>False</SpecificVersion>
+      <HintPath>..\packages\Microsoft.AspNet.WebApi.WebHost.5.2.3\lib\net45\System.Web.Http.WebHost.dll</HintPath>
+    </Reference>
+    <Reference Include="System.Web.Mvc, Version=5.2.3.0, Culture=neutral, PublicKeyToken=31bf3856ad364e35, processorArchitecture=MSIL">
+      <HintPath>..\packages\Microsoft.AspNet.Mvc.5.2.3\lib\net45\System.Web.Mvc.dll</HintPath>
+      <Private>True</Private>
+    </Reference>
+    <Reference Include="System.Web.Razor, Version=3.0.0.0, Culture=neutral, PublicKeyToken=31bf3856ad364e35, processorArchitecture=MSIL">
+      <HintPath>..\packages\Microsoft.AspNet.Razor.3.2.3\lib\net45\System.Web.Razor.dll</HintPath>
+      <Private>True</Private>
+    </Reference>
+    <Reference Include="System.Web.Services">
+      <Name>System.Web.Services</Name>
+    </Reference>
+    <Reference Include="System.Web.WebPages, Version=3.0.0.0, Culture=neutral, PublicKeyToken=31bf3856ad364e35, processorArchitecture=MSIL">
+      <HintPath>..\packages\Microsoft.AspNet.WebPages.3.2.3\lib\net45\System.Web.WebPages.dll</HintPath>
+      <Private>True</Private>
+    </Reference>
+    <Reference Include="System.Web.WebPages.Deployment, Version=3.0.0.0, Culture=neutral, PublicKeyToken=31bf3856ad364e35, processorArchitecture=MSIL">
+      <HintPath>..\packages\Microsoft.AspNet.WebPages.3.2.3\lib\net45\System.Web.WebPages.Deployment.dll</HintPath>
+      <Private>True</Private>
+    </Reference>
+    <Reference Include="System.Web.WebPages.Razor, Version=3.0.0.0, Culture=neutral, PublicKeyToken=31bf3856ad364e35, processorArchitecture=MSIL">
+      <HintPath>..\packages\Microsoft.AspNet.WebPages.3.2.3\lib\net45\System.Web.WebPages.Razor.dll</HintPath>
+      <Private>True</Private>
+    </Reference>
+    <Reference Include="System.Xml">
+      <Name>System.XML</Name>
+    </Reference>
+    <ProjectReference Include="..\SQLCE4Umbraco\SqlCE4Umbraco.csproj">
+      <Project>{5BA5425F-27A7-4677-865E-82246498AA2E}</Project>
+      <Name>SqlCE4Umbraco</Name>
+    </ProjectReference>
+    <ProjectReference Include="..\Umbraco.Core\Umbraco.Core.csproj">
+      <Project>{31785bc3-256c-4613-b2f5-a1b0bdded8c1}</Project>
+      <Name>Umbraco.Core</Name>
+    </ProjectReference>
+    <ProjectReference Include="..\umbraco.editorControls\umbraco.editorControls.csproj">
+      <Project>{255F5DF1-4E43-4758-AC05-7A0B68EB021B}</Project>
+      <Name>umbraco.editorControls</Name>
+    </ProjectReference>
+    <ProjectReference Include="..\umbraco.MacroEngines\umbraco.MacroEngines.csproj">
+      <Project>{89C09045-1064-466B-B94A-DB3AFE2A5853}</Project>
+      <Name>umbraco.MacroEngines</Name>
+    </ProjectReference>
+    <ProjectReference Include="..\umbraco.controls\umbraco.controls.csproj">
+      <Project>{6EDD2061-82F2-461B-BB6E-879245A832DE}</Project>
+      <Name>umbraco.controls</Name>
+    </ProjectReference>
+    <ProjectReference Include="..\umbraco.businesslogic\umbraco.businesslogic.csproj">
+      <Name>umbraco.businesslogic</Name>
+      <Project>{E469A9CE-1BEC-423F-AC44-713CD72457EA}</Project>
+      <Package>{FAE04EC0-301F-11D3-BF4B-00C04F79EFBC}</Package>
+    </ProjectReference>
+    <ProjectReference Include="..\umbraco.cms\umbraco.cms.csproj">
+      <Project>{CCD75EC3-63DB-4184-B49D-51C1DD337230}</Project>
+      <Name>umbraco.cms</Name>
+    </ProjectReference>
+    <ProjectReference Include="..\umbraco.datalayer\umbraco.datalayer.csproj">
+      <Project>{C7CB79F0-1C97-4B33-BFA7-00731B579AE2}</Project>
+      <Name>umbraco.datalayer</Name>
+    </ProjectReference>
+    <ProjectReference Include="..\umbraco.interfaces\umbraco.interfaces.csproj">
+      <Name>umbraco.interfaces</Name>
+      <Project>{511F6D8D-7717-440A-9A57-A507E9A8B27F}</Project>
+      <Package>{FAE04EC0-301F-11D3-BF4B-00C04F79EFBC}</Package>
+    </ProjectReference>
+    <ProjectReference Include="..\Umbraco.Web\Umbraco.Web.csproj">
+      <Project>{651E1350-91B6-44B7-BD60-7207006D7003}</Project>
+      <Name>Umbraco.Web</Name>
+    </ProjectReference>
+    <ProjectReference Include="..\umbraco.providers\umbraco.providers.csproj">
+      <Project>{D7636876-0756-43CB-A192-138C6F0D5E42}</Project>
+      <Name>umbraco.providers</Name>
+    </ProjectReference>
+    <Reference Include="System.Xml.Linq" />
+    <Reference Include="Umbraco.ModelsBuilder, Version=3.0.8.100, Culture=neutral, processorArchitecture=MSIL">
+      <HintPath>..\packages\Umbraco.ModelsBuilder.3.0.8\lib\Umbraco.ModelsBuilder.dll</HintPath>
+    </Reference>
+  </ItemGroup>
+  <ItemGroup>
+    <Compile Include="..\SolutionInfo.cs">
+      <Link>Properties\SolutionInfo.cs</Link>
+    </Compile>
+    <Compile Include="Config\splashes\NoNodes.aspx.cs">
+      <DependentUpon>noNodes.aspx</DependentUpon>
+      <SubType>ASPXCodeBehind</SubType>
+    </Compile>
+    <Compile Include="Config\splashes\NoNodes.aspx.designer.cs">
+      <DependentUpon>noNodes.aspx</DependentUpon>
+      <SubType>ASPXCodeBehind</SubType>
+    </Compile>
+    <Compile Include="Properties\AssemblyInfo.cs" />
+    <Compile Include="Properties\Settings.Designer.cs">
+      <AutoGen>True</AutoGen>
+      <DesignTimeSharedInput>True</DesignTimeSharedInput>
+      <DependentUpon>Settings.settings</DependentUpon>
+    </Compile>
+    <Compile Include="Umbraco\Create.aspx.cs">
+      <DependentUpon>create.aspx</DependentUpon>
+      <SubType>ASPXCodeBehind</SubType>
+    </Compile>
+    <Compile Include="Umbraco\Create.aspx.designer.cs">
+      <DependentUpon>create.aspx</DependentUpon>
+    </Compile>
+    <Compile Include="Umbraco\Create\xslt.ascx.cs">
+      <DependentUpon>xslt.ascx</DependentUpon>
+      <SubType>ASPXCodeBehind</SubType>
+    </Compile>
+    <Compile Include="Umbraco\Create\xslt.ascx.designer.cs">
+      <DependentUpon>xslt.ascx</DependentUpon>
+    </Compile>
+    <Compile Include="Umbraco\Dashboard\UserControlProxy.aspx.cs">
+      <DependentUpon>UserControlProxy.aspx</DependentUpon>
+      <SubType>ASPXCodeBehind</SubType>
+    </Compile>
+    <Compile Include="Umbraco\Dashboard\UserControlProxy.aspx.designer.cs">
+      <DependentUpon>UserControlProxy.aspx</DependentUpon>
+    </Compile>
+    <Compile Include="Umbraco\Developer\Macros\EditMacro.aspx.cs">
+      <DependentUpon>editMacro.aspx</DependentUpon>
+      <SubType>ASPXCodeBehind</SubType>
+    </Compile>
+    <Compile Include="Umbraco\Developer\Macros\EditMacro.aspx.designer.cs">
+      <DependentUpon>editMacro.aspx</DependentUpon>
+    </Compile>
+    <Compile Include="Umbraco\Developer\Packages\DirectoryBrowser.aspx.cs">
+      <DependentUpon>directoryBrowser.aspx</DependentUpon>
+      <SubType>ASPXCodeBehind</SubType>
+    </Compile>
+    <Compile Include="Umbraco\Developer\Packages\DirectoryBrowser.aspx.designer.cs">
+      <DependentUpon>directoryBrowser.aspx</DependentUpon>
+    </Compile>
+    <Compile Include="Umbraco\Dialogs\ChangeDocType.aspx.cs">
+      <DependentUpon>ChangeDocType.aspx</DependentUpon>
+      <SubType>ASPXCodeBehind</SubType>
+    </Compile>
+    <Compile Include="Umbraco\Dialogs\ChangeDocType.aspx.designer.cs">
+      <DependentUpon>ChangeDocType.aspx</DependentUpon>
+    </Compile>
+    <Compile Include="Umbraco\Dialogs\EditMacro.aspx.cs">
+      <DependentUpon>EditMacro.aspx</DependentUpon>
+      <SubType>ASPXCodeBehind</SubType>
+    </Compile>
+    <Compile Include="Umbraco\dialogs\Sort.aspx.cs">
+      <DependentUpon>sort.aspx</DependentUpon>
+      <SubType>ASPXCodeBehind</SubType>
+    </Compile>
+    <Compile Include="Umbraco\dialogs\Sort.aspx.designer.cs">
+      <DependentUpon>sort.aspx</DependentUpon>
+      <SubType>ASPXCodeBehind</SubType>
+    </Compile>
+    <Compile Include="Umbraco\Dialogs\EditMacro.aspx.designer.cs">
+      <DependentUpon>EditMacro.aspx</DependentUpon>
+    </Compile>
+    <Compile Include="Umbraco\Dialogs\Publish.aspx.cs">
+      <DependentUpon>publish.aspx</DependentUpon>
+      <SubType>ASPXCodeBehind</SubType>
+    </Compile>
+    <Compile Include="Umbraco\Dialogs\Publish.aspx.designer.cs">
+      <DependentUpon>publish.aspx</DependentUpon>
+    </Compile>
+    <Compile Include="Umbraco\Masterpages\Default.Master.cs">
+      <DependentUpon>default.Master</DependentUpon>
+      <SubType>ASPXCodeBehind</SubType>
+    </Compile>
+    <Compile Include="Umbraco\Masterpages\Default.Master.designer.cs">
+      <DependentUpon>default.Master</DependentUpon>
+    </Compile>
+    <Compile Include="Umbraco\Masterpages\UmbracoDialog.master.cs">
+      <SubType>ASPXCodeBehind</SubType>
+    </Compile>
+    <Compile Include="Umbraco\Masterpages\UmbracoDialog.master.designer.cs">
+      <DependentUpon>umbracoDialog.Master</DependentUpon>
+    </Compile>
+    <Compile Include="Umbraco\Masterpages\UmbracoPage.master.cs">
+      <SubType>ASPXCodeBehind</SubType>
+    </Compile>
+    <Compile Include="Umbraco\Masterpages\UmbracoPage.master.designer.cs">
+      <DependentUpon>umbracoPage.Master</DependentUpon>
+    </Compile>
+    <Compile Include="Umbraco\Search\QuickSearch.ascx.cs">
+      <DependentUpon>QuickSearch.ascx</DependentUpon>
+      <SubType>ASPXCodeBehind</SubType>
+    </Compile>
+    <Compile Include="Umbraco\Search\QuickSearch.ascx.designer.cs">
+      <DependentUpon>QuickSearch.ascx</DependentUpon>
+    </Compile>
+    <Compile Include="Umbraco\Settings\Stylesheet\editstylesheet.aspx.cs">
+      <DependentUpon>editstylesheet.aspx</DependentUpon>
+      <SubType>ASPXCodeBehind</SubType>
+    </Compile>
+    <Compile Include="Umbraco\Settings\Stylesheet\editstylesheet.aspx.designer.cs">
+      <DependentUpon>editstylesheet.aspx</DependentUpon>
+    </Compile>
+    <Compile Include="Umbraco\Settings\Stylesheet\Property\EditStyleSheetProperty.aspx.cs">
+      <DependentUpon>EditStyleSheetProperty.aspx</DependentUpon>
+      <SubType>ASPXCodeBehind</SubType>
+    </Compile>
+    <Compile Include="Umbraco\Settings\Stylesheet\Property\EditStyleSheetProperty.aspx.designer.cs">
+      <DependentUpon>EditStyleSheetProperty.aspx</DependentUpon>
+    </Compile>
+    <Compile Include="Umbraco\TreeInit.aspx.cs">
+      <DependentUpon>treeInit.aspx</DependentUpon>
+      <SubType>ASPXCodeBehind</SubType>
+    </Compile>
+    <Compile Include="Umbraco\TreeInit.aspx.designer.cs">
+      <DependentUpon>treeInit.aspx</DependentUpon>
+    </Compile>
+    <Content Include="App_Plugins\ModelsBuilder\modelsbuilder.controller.js" />
+    <Content Include="App_Plugins\ModelsBuilder\modelsbuilder.htm" />
+    <Content Include="App_Plugins\ModelsBuilder\modelsbuilder.resource.js" />
+    <Content Include="Config\grid.editors.config.js" />
+    <Content Include="Config\Lang\cs-CZ.user.xml" />
+    <Content Include="Config\Lang\da-DK.user.xml" />
+    <Content Include="Config\Lang\de-DE.user.xml" />
+    <Content Include="Config\Lang\en-GB.user.xml" />
+    <Content Include="Config\Lang\en-US.user.xml" />
+    <Content Include="Config\Lang\es-ES.user.xml" />
+    <Content Include="Config\Lang\fr-FR.user.xml" />
+    <Content Include="Config\Lang\he-IL.user.xml" />
+    <Content Include="Config\Lang\it-IT.user.xml" />
+    <Content Include="Config\Lang\ja-JP.user.xml" />
+    <Content Include="Config\Lang\ko-KR.user.xml" />
+    <Content Include="Config\Lang\nl-NL.user.xml" />
+    <Content Include="Config\Lang\nb-NO.user.xml" />
+    <Content Include="Config\Lang\pl-PL.user.xml" />
+    <Content Include="Config\Lang\pt-BR.user.xml" />
+    <Content Include="Config\Lang\ru-RU.user.xml" />
+    <Content Include="Config\Lang\sv-SE.user.xml" />
+    <Content Include="Config\Lang\zh-CN.user.xml" />
+    <Content Include="Umbraco\Config\Lang\cs.xml" />
+    <Content Include="Umbraco\ClientRedirect.aspx" />
+    <Content Include="Umbraco\Config\Lang\tr.xml" />
+    <Content Include="Umbraco\Config\Lang\zh_tw.xml" />
+    <Content Include="Umbraco\create.aspx" />
+    <Content Include="Umbraco\Developer\Packages\installer.aspx" />
+    <Content Include="Umbraco\Logout.aspx" />
+    <Content Include="Umbraco\umbraco.aspx" />
+    <Content Include="Umbraco_Client\Application\JQuery\jquery.unobtrusive-ajax.min.js" />
+    <Compile Include="Umbraco\umbraco.aspx.cs">
+      <DependentUpon>umbraco.aspx</DependentUpon>
+      <SubType>ASPXCodeBehind</SubType>
+    </Compile>
+    <Compile Include="Umbraco\umbraco.aspx.designer.cs">
+      <DependentUpon>umbraco.aspx</DependentUpon>
+    </Compile>
+    <Content Include="Config\Splashes\booting.aspx" />
+    <Content Include="Config\Splashes\noNodes.aspx" />
+    <Content Include="Umbraco\Dashboard\UserControlProxy.aspx" />
+    <Content Include="Umbraco\Xslt\Web.config">
+      <SubType>
+      </SubType>
+    </Content>
+    <Content Include="Umbraco\Install\Views\Web.config" />
+    <Content Include="App_Plugins\ModelsBuilder\package.manifest" />
+    <None Include="Config\404handlers.Release.config">
+      <DependentUpon>404handlers.config</DependentUpon>
+    </None>
+    <Content Include="Config\BackOfficeTours\getting-started.json" />
+    <None Include="Config\ClientDependency.Release.config">
+      <DependentUpon>ClientDependency.config</DependentUpon>
+      <SubType>Designer</SubType>
+    </None>
+    <Content Include="Config\BaseRestExtensions.config">
+      <SubType>Designer</SubType>
+    </Content>
+    <None Include="Config\BaseRestExtensions.Release.config">
+      <DependentUpon>BaseRestExtensions.config</DependentUpon>
+    </None>
+    <Content Include="Config\imageprocessor\security.config" />
+    <Content Include="Config\imageprocessor\processing.config" />
+    <Content Include="Config\imageprocessor\cache.config">
+      <SubType>Designer</SubType>
+    </Content>
+    <None Include="Config\log4net.Release.config">
+      <DependentUpon>log4net.config</DependentUpon>
+    </None>
+    <None Include="Config\FileSystemProviders.Release.config">
+      <DependentUpon>FileSystemProviders.config</DependentUpon>
+    </None>
+    <None Include="Config\EmbeddedMedia.Release.config">
+      <DependentUpon>EmbeddedMedia.config</DependentUpon>
+    </None>
+    <Content Include="Config\HealthChecks.config">
+      <SubType>Designer</SubType>
+    </Content>
+    <None Include="Config\HealthChecks.Release.config">
+      <DependentUpon>HealthChecks.config</DependentUpon>
+      <SubType>Designer</SubType>
+    </None>
+    <None Include="Config\umbracoSettings.Release.config">
+      <DependentUpon>umbracoSettings.config</DependentUpon>
+      <SubType>Designer</SubType>
+    </None>
+    <None Include="Config\trees.Release.config">
+      <DependentUpon>trees.config</DependentUpon>
+    </None>
+    <None Include="Config\tinyMceConfig.Release.config">
+      <DependentUpon>tinyMceConfig.config</DependentUpon>
+      <SubType>Designer</SubType>
+    </None>
+    <None Include="Config\scripting.Release.config">
+      <DependentUpon>scripting.config</DependentUpon>
+    </None>
+    <None Include="Config\metablogConfig.Release.config">
+      <DependentUpon>metablogConfig.config</DependentUpon>
+    </None>
+    <None Include="Config\ExamineSettings.Release.config">
+      <DependentUpon>ExamineSettings.config</DependentUpon>
+    </None>
+    <None Include="Config\feedProxy.Release.config">
+      <DependentUpon>feedProxy.config</DependentUpon>
+    </None>
+    <None Include="Config\ExamineIndex.Release.config">
+      <DependentUpon>ExamineIndex.config</DependentUpon>
+      <SubType>Designer</SubType>
+    </None>
+    <None Include="Config\Dashboard.Release.config">
+      <DependentUpon>Dashboard.config</DependentUpon>
+      <SubType>Designer</SubType>
+    </None>
+    <Content Include="Umbraco\Install\Views\Index.cshtml" />
+    <Content Include="Media\Web.config" />
+    <None Include="packages.config">
+      <SubType>Designer</SubType>
+    </None>
+    <Content Include="Properties\Settings.settings">
+      <Generator>SettingsSingleFileGenerator</Generator>
+      <LastGenOutput>Settings.Designer.cs</LastGenOutput>
+    </Content>
+    <None Include="Umbraco\Config\Create\UI.Release.xml">
+      <DependentUpon>UI.xml</DependentUpon>
+    </None>
+    <Content Include="Global.asax" />
+    <Content Include="Umbraco\Config\Lang\en_us.xml" />
+    <Content Include="Umbraco\Config\Lang\he.xml" />
+    <Content Include="Umbraco\Config\Lang\ja.xml" />
+    <Content Include="Umbraco\Config\Lang\pl.xml" />
+    <Content Include="Umbraco\Config\Lang\pt.xml" />
+    <Content Include="Umbraco\Config\Lang\ru.xml" />
+    <Content Include="Umbraco\Config\Lang\zh.xml" />
+    <Content Include="Umbraco\Controls\Tree\CustomTreeService.asmx" />
+    <Content Include="Umbraco\Developer\RelationTypes\EditRelationType.aspx" />
+    <Content Include="Umbraco\Developer\RelationTypes\Images\Bidirectional.png" />
+    <Content Include="Umbraco\Developer\RelationTypes\Images\ParentToChild.png" />
+    <Content Include="Umbraco\Developer\RelationTypes\Images\Refresh.gif" />
+    <Content Include="Umbraco\Developer\RelationTypes\NewRelationType.aspx" />
+    <Content Include="Umbraco\Developer\RelationTypes\RelationTypesWebService.asmx" />
+    <Content Include="Umbraco\Developer\RelationTypes\TreeMenu\ActionDeleteRelationType.js" />
+    <Content Include="Umbraco\Developer\RelationTypes\TreeMenu\ActionNewRelationType.js" />
+    <Content Include="Umbraco\Dialogs\AssignDomain2.aspx" />
+    <Content Include="Umbraco\Dialogs\ChangeDocType.aspx">
+      <SubType>ASPXCodeBehind</SubType>
+    </Content>
+    <Content Include="Umbraco\Dialogs\EditMacro.aspx" />
+    <Content Include="Umbraco_Client\Application\Extensions.js" />
+    <Content Include="Umbraco_Client\Application\JQuery\jquery.validate.min.js" />
+    <Content Include="Umbraco_Client\Application\JQuery\jquery.validate.unobtrusive.min.js" />
+    <Content Include="Umbraco_Client\ContextMenu\Css\jquery.contextMenu.css" />
+    <Content Include="Umbraco_Client\ContextMenu\Js\jquery.contextMenu.js" />
+    <Content Include="Umbraco_Client\Dialogs\SortDialog.css" />
+    <Content Include="Umbraco_client\Dialogs\SortDialog.js" />
+    <Content Include="Umbraco_Client\Dialogs\AssignDomain2.js" />
+    <Content Include="Umbraco_Client\Dialogs\AssignDomain2.css" />
+    <Content Include="Umbraco_Client\Dialogs\CreateDialog.css" />
+    <Content Include="Umbraco_Client\Dialogs\EditMacro.css" />
+    <Content Include="Umbraco_Client\Dialogs\EditMacro.js" />
+    <Content Include="Umbraco_Client\Dialogs\PublishDialog.css" />
+    <Content Include="Umbraco_Client\Dialogs\PublishDialog.js" />
+    <Content Include="Umbraco_Client\Dialogs\UmbracoField.js" />
+    <Content Include="Umbraco_Client\Editors\EditXslt.css" />
+    <Content Include="Umbraco_Client\Editors\EditXslt.js" />
+    <Content Include="Umbraco_Client\Editors\DirectoryBrowser.css" />
+    <Content Include="Umbraco_Client\Editors\EditMacro.css" />
+    <Content Include="Umbraco_Client\Editors\EditStyleSheet.js" />
+    <Content Include="Umbraco_Client\Editors\EditTemplate.js" />
+    <Content Include="Umbraco_Client\Editors\EditView.js" />
+    <Content Include="Umbraco_Client\FileUploader\Js\jquery.fileUploader.js" />
+    <Content Include="Umbraco_Client\FolderBrowser\Css\folderbrowser.css" />
+    <Content Include="Umbraco_Client\FolderBrowser\Js\folderbrowser.js" />
+    <Content Include="Umbraco_Client\PunyCode\punycode.min.js" />
+    <Content Include="Umbraco_Client\Splitbutton\InsertMacroSplitButton.js" />
+    <Content Include="Umbraco_Client\Tablesorting\img\asc.gif" />
+    <Content Include="Umbraco_Client\Tablesorting\img\desc.gif" />
+    <Content Include="Umbraco_Client\Tablesorting\jquery.tablesorter.min.js" />
+    <Content Include="Umbraco_Client\Splitbutton\jquery.splitbutton.js" />
+    <Content Include="Umbraco_Client\Application\JQuery\jquery.hotkeys.js" />
+    <Content Include="Umbraco_Client\MaskedInput\jquery.maskedinput-1.3.min.js" />
+    <Content Include="Umbraco_Client\Splitbutton\Images\splitbutton_hover.png" />
+    <Content Include="Umbraco_Client\Splitbutton\Images\splitbutton_downarrow.png" />
+    <Content Include="Umbraco_Client\Splitbutton\splitbutton.css" />
+    <Content Include="Umbraco_Client\Modal\jquery.simplemodal.1.4.1.custom.js" />
+    <Content Include="Umbraco\Config\Lang\ko.xml" />
+    <Content Include="Umbraco\Dashboard\FeedProxy.aspx" />
+    <Content Include="Umbraco\Members\MemberSearch.ascx" />
+    <Content Include="Umbraco_Client\Application\JQuery\jquery.idle-timer.js" />
+    <Content Include="Umbraco_Client\MacroContainer\macroContainer.css" />
+    <Content Include="Umbraco_Client\Ui\base2.js" />
+    <Content Include="Umbraco_Client\Ui\jquery.alphanumeric.js" />
+    <Content Include="Umbraco_Client\Ui\jquery.tooltip.min.js" />
+    <Content Include="Umbraco_Client\Ui\json2.js" />
+    <Content Include="Umbraco_Client\Ui\knockout.js" />
+    <Content Include="Umbraco_Client\Ui\knockout.mapping.js" />
+    <Content Include="Umbraco\endPreview.aspx" />
+    <Content Include="Umbraco_Client\Application\HistoryManager.js" />
+    <Content Include="Umbraco_Client\Application\JQuery\jquery.ba-bbq.min.js" />
+    <Content Include="Umbraco_Client\Preview\previewModeBadge.png" />
+    <Content Include="Umbraco_Client\Preview\umbracoPreview.css" />
+    <Content Include="Umbraco_Client\Tree\Themes\Umbraco\arrows.png" />
+    <Content Include="Umbraco_Client\Ui\dd.css" />
+    <Content Include="Umbraco_Client\Ui\dd_arrow.gif" />
+    <Content Include="Umbraco_Client\Ui\jquery.dd.js" />
+    <Content Include="Umbraco\Xslt\Templates\Schema2\Breadcrumb.xslt" />
+    <Content Include="Umbraco\Xslt\Templates\Schema2\Clean.xslt" />
+    <Content Include="Umbraco\Xslt\Templates\Schema2\ListSubPagesAsThumbnails.xslt" />
+    <Content Include="Umbraco\Xslt\Templates\Schema2\ListSubPagesByDateAndLimit.xslt" />
+    <Content Include="Umbraco\Xslt\Templates\Schema2\ListSubPagesByDocumentType.xslt" />
+    <Content Include="Umbraco\Xslt\Templates\Schema2\ListSubPagesByLevel.xslt" />
+    <Content Include="Umbraco\Xslt\Templates\Schema2\ListSubPagesFromAChangableSource.xslt" />
+    <Content Include="Umbraco\Xslt\Templates\Schema2\ListSubPagesFromCurrentPage.xslt" />
+    <Content Include="Umbraco\Xslt\Templates\Schema2\ListThumbnailsFromCurrentPage.xslt" />
+    <Content Include="Umbraco\Xslt\Templates\Schema2\ListWholeStructureFromCurrentPage.xslt" />
+    <Content Include="Umbraco\Xslt\Templates\Schema2\NavigationPrototype.xslt" />
+    <Content Include="Umbraco\Xslt\Templates\Schema2\RelatedLinks.xslt" />
+    <Content Include="Umbraco\Xslt\Templates\Schema2\RSSFeed.xslt" />
+    <Content Include="Umbraco\Xslt\Templates\Schema2\Sitemap.xslt" />
+    <Content Include="Umbraco\Xslt\Templates\Schema2\TablePrototype.xslt" />
+    <Content Include="Umbraco\Dialogs\Preview.aspx" />
+    <Content Include="Umbraco_Client\DateTimePicker\Images\calSprite.png" />
+    <Content Include="Umbraco_Client\DateTimePicker\Images\ui-icons_666666_256x240.png" />
+    <Content Include="Umbraco_Client\DateTimePicker\Images\ui-icons_999999_256x240.png" />
+    <Content Include="Umbraco_Client\DateTimePicker\umbDateTimePicker.js" />
+    <Content Include="Umbraco\Controls\ProgressBar.ascx" />
+    <Content Include="Umbraco_Client\DateTimePicker\datetimepicker.css" />
+    <Content Include="Umbraco_Client\DateTimePicker\timepicker.js" />
+    <Content Include="Umbraco_Client\Tree\sprites.png" />
+    <Content Include="Umbraco\Controls\Tree\TreeControl.ascx" />
+    <Content Include="Umbraco\Js\UmbracoSpeechBubbleInit.js" />
+    <Content Include="Umbraco\Search\QuickSearch.ascx" />
+    <Content Include="Umbraco_Client\Application\JQuery\jquery.noconflict-invoke.js" />
+    <Content Include="Umbraco_Client\Application\JQuery\VerticalAlign.js" />
+    <Content Include="Umbraco_Client\Application\UrlEncoder.js" />
+    <Content Include="Umbraco_Client\CodeArea\UmbracoEditor.js" />
+    <Content Include="Umbraco_Client\Tree\UmbracoContext.js" />
+    <Content Include="Umbraco_Client\Tree\jquery.tree.checkbox.js" />
+    <Content Include="Umbraco_Client\Tree\jquery.tree.contextmenu.js" />
+    <Content Include="Umbraco_Client\Tree\jquery.tree.js" />
+    <Content Include="Umbraco_Client\Tree\jquery.tree.metadata.js" />
+    <Content Include="Umbraco_Client\Tree\Themes\Default\dot_for_ie.gif" />
+    <Content Include="Umbraco_Client\Tree\Themes\Default\icons.png" />
+    <Content Include="Umbraco_Client\Tree\Themes\Umbraco\icons.png" />
+    <Content Include="default.aspx" />
+    <Content Include="Umbraco\Actions\delete.aspx" />
+    <Content Include="Umbraco\Actions\editContent.aspx" />
+    <Content Include="Umbraco\Actions\preview.aspx" />
+    <Content Include="Umbraco\Actions\publish.aspx" />
+    <Content Include="Umbraco\Config\Lang\da.xml" />
+    <Content Include="Umbraco\Config\Lang\de.xml" />
+    <Content Include="Umbraco\Config\Lang\es.xml" />
+    <Content Include="Umbraco\Config\Lang\fr.xml" />
+    <Content Include="Umbraco\Config\Lang\it.xml" />
+    <Content Include="Umbraco\Config\Lang\nl.xml" />
+    <Content Include="Umbraco\Config\Lang\nb.xml" />
+    <Content Include="Umbraco\Config\Lang\sv.xml" />
+    <Content Include="Umbraco\Webservices\MacroContainerService.asmx" />
+    <Content Include="Umbraco_Client\Application\JQuery\jquery.cookie.js" />
+    <Content Include="Umbraco_Client\Tablesorting\Img\bg.gif" />
+    <Content Include="Umbraco_Client\Tree\menuIcons.css" />
+    <Content Include="Umbraco_Client\Tree\Themes\Default\style.css" />
+    <Content Include="Umbraco_Client\Tree\Themes\Default\throbber.gif" />
+    <Content Include="Umbraco_Client\Tree\Themes\Umbraco\check_0.png" />
+    <Content Include="Umbraco_Client\Tree\Themes\Umbraco\check_1.png" />
+    <Content Include="Umbraco_Client\Tree\Themes\Umbraco\check_2.png" />
+    <Content Include="Umbraco_Client\Tree\Themes\Umbraco\style.css" />
+    <Content Include="Umbraco_Client\Tree\Themes\Umbraco\throbber.gif" />
+    <Content Include="Umbraco\Developer\Xslt\xsltVisualize.aspx" />
+    <Content Include="Umbraco\Dialogs\empty.htm" />
+    <Content Include="Umbraco\Dialogs\republish.aspx" />
+    <Content Include="Umbraco\Dialogs\search.aspx" />
+    <Content Include="Umbraco\Dialogs\SendPublish.aspx" />
+    <Content Include="Umbraco_Client\Tree\treeIcons.css" />
+    <Content Include="Umbraco_Client\Tree\Themes\Umbraco\contextMenuBg.gif" />
+    <Content Include="Umbraco_Client\Application\JQuery\jquery-fieldselection.js" />
+    <Content Include="Umbraco_Client\Application\JQuery\jquery.metadata.min.js" />
+    <Content Include="Umbraco_Client\Application\UmbracoUtils.js" />
+    <Content Include="Umbraco_Client\Application\UmbracoApplicationActions.js" />
+    <Content Include="Umbraco_Client\Tree\NodeDefinition.js" />
+    <Content Include="Umbraco_Client\Tree\UmbracoTree.js" />
+    <Content Include="Umbraco_Client\Application\UmbracoClientManager.js" />
+    <Content Include="Umbraco\Webservices\TreeClientService.asmx" />
+    <Content Include="Umbraco_Client\Application\NamespaceManager.js" />
+    <Content Include="Umbraco_Client\Ui\jQueryWresize.js" />
+    <Content Include="Umbraco\Search\quickSearch.js" />
+    <Content Include="Umbraco\Members\search.aspx" />
+    <Content Include="Umbraco\Translation\details.aspx" />
+    <Content Include="Umbraco_Client\Modal\modalBackground.gif" />
+    <Content Include="Umbraco_Client\Modal\modalGradiant.gif" />
+    <Content Include="Umbraco_Client\Application\JQuery\jquery.autocomplete.js" />
+    <Content Include="Umbraco\Developer\Packages\directoryBrowser.aspx" />
+    <Content Include="Umbraco\Developer\Packages\editPackage.aspx" />
+    <Content Include="Umbraco\Dialogs\create.aspx" />
+    <Content Include="Umbraco\Dialogs\exportDocumenttype.aspx" />
+    <Content Include="Umbraco\Dialogs\importDocumenttype.aspx" />
+    <Content Include="Umbraco\Dialogs\notifications.aspx" />
+    <Content Include="Umbraco\Dialogs\protectPage.aspx" />
+    <Content Include="Umbraco\Dialogs\publish.aspx" />
+    <Content Include="Umbraco\Dialogs\rollBack.aspx" />
+    <Content Include="Umbraco\Dialogs\sendToTranslation.aspx" />
+    <Content Include="Umbraco\Dialogs\treePicker.aspx" />
+    <Content Include="Umbraco\Dialogs\umbracoField.aspx" />
+    <Content Include="Umbraco\Dialogs\viewAuditTrail.aspx" />
+    <Content Include="Umbraco\Config\Create\UI.xml" />
+    <Content Include="Umbraco\Config\Lang\en.xml">
+      <SubType>Designer</SubType>
+    </Content>
+    <Content Include="Umbraco\Js\UmbracoSpeechBubble.js" />
+    <Content Include="Umbraco\Js\UmbracoSpeechBubbleBackEnd.js" />
+    <Content Include="Umbraco\Js\umbracoUpgradeChecker.js" />
+    <Content Include="Umbraco\Members\ViewMembers.aspx" />
+    <Content Include="Umbraco\Plugins\Tinymce3\tinymce3tinymceCompress.aspx" />
+    <Content Include="Config\ClientDependency.config">
+      <SubType>Designer</SubType>
+    </Content>
+    <Content Include="Config\ExamineSettings.config" />
+    <Content Include="Config\ExamineIndex.config">
+      <SubType>Designer</SubType>
+    </Content>
+    <Content Include="Config\scripting.config" />
+    <Content Include="Config\feedProxy.config" />
+    <Content Include="Config\applications.config" />
+    <Content Include="Config\trees.config">
+      <SubType>Designer</SubType>
+    </Content>
+    <None Include="Config\applications.Release.config">
+      <DependentUpon>applications.config</DependentUpon>
+      <SubType>Designer</SubType>
+    </None>
+    <Content Include="Umbraco\Views\Default.cshtml" />
+    <Content Include="Umbraco\PartialViewMacros\Templates\EditProfile.cshtml" />
+    <Content Include="Umbraco\PartialViewMacros\Templates\Empty.cshtml" />
+    <Content Include="Umbraco\PartialViewMacros\Templates\Login.cshtml" />
+    <Content Include="Umbraco\PartialViewMacros\Templates\LoginStatus.cshtml" />
+    <Content Include="Umbraco\PartialViewMacros\Templates\RegisterMember.cshtml" />
+    <Content Include="Umbraco\PartialViewMacros\Templates\Empty %28ForUseWithCustomViews%29.cshtml">
+      <SubType>Code</SubType>
+    </Content>
+    <Content Include="Umbraco\PartialViewMacros\Templates\ListAncestorsFromCurrentPage.cshtml" />
+    <Content Include="Umbraco\PartialViewMacros\Templates\Breadcrumb.cshtml" />
+    <Content Include="Umbraco\PartialViewMacros\Templates\Gallery.cshtml" />
+    <Content Include="Umbraco\PartialViewMacros\Templates\ListChildPagesFromChangeableSource.cshtml" />
+    <Content Include="Umbraco\PartialViewMacros\Templates\ListChildPagesFromCurrentPage.cshtml">
+      <SubType>Code</SubType>
+    </Content>
+    <Content Include="Umbraco\PartialViewMacros\Templates\ListChildPagesOrderedByDate.cshtml" />
+    <Content Include="Umbraco\PartialViewMacros\Templates\ListChildPagesOrderedByName.cshtml" />
+    <Content Include="Umbraco\PartialViewMacros\Templates\ListChildPagesOrderedByProperty.cshtml" />
+    <Content Include="Umbraco\PartialViewMacros\Templates\ListChildPagesWithDoctype.cshtml" />
+    <Content Include="Umbraco\PartialViewMacros\Templates\ListDescendantsFromCurrentPage.cshtml" />
+    <Content Include="Umbraco\PartialViewMacros\Templates\ListImagesFromMediaFolder.cshtml" />
+    <Content Include="Umbraco\PartialViewMacros\Templates\MultinodeTree-picker.cshtml" />
+    <Content Include="Umbraco\PartialViewMacros\Templates\Navigation.cshtml" />
+    <Content Include="Umbraco\PartialViewMacros\Templates\SiteMap.cshtml" />
+    <Content Include="Umbraco\Views\AuthorizeUpgrade.cshtml" />
+    <Content Include="Umbraco\Translation\translationTasks.dtd" />
+    <Content Include="Views\Web.config">
+      <SubType>Designer</SubType>
+    </Content>
+    <Content Include="Web.config">
+      <SubType>Designer</SubType>
+    </Content>
+    <Content Include="Views\Partials\Grid\Bootstrap3.cshtml" />
+    <Content Include="Views\Partials\Grid\Editors\Embed.cshtml" />
+    <Content Include="Views\Partials\Grid\Editors\Macro.cshtml" />
+    <Content Include="Views\Partials\Grid\Editors\Media.cshtml" />
+    <Content Include="Views\Partials\Grid\Editors\Rte.cshtml" />
+    <Content Include="Views\Partials\Grid\Editors\Textstring.cshtml" />
+    <Content Include="Views\Partials\Grid\Bootstrap2.cshtml" />
+    <Content Include="Views\Partials\Grid\Editors\Base.cshtml" />
+    <Content Include="Views\Partials\Grid\Bootstrap3-Fluid.cshtml" />
+    <Content Include="Views\Partials\Grid\Bootstrap2-Fluid.cshtml" />
+    <None Include="Web.Debug.config.transformed" />
+    <None Include="web.Template.Debug.config">
+      <DependentUpon>Web.Template.config</DependentUpon>
+      <SubType>Designer</SubType>
+    </None>
+    <None Include="web.Template.Release.config">
+      <DependentUpon>Web.Template.config</DependentUpon>
+      <SubType>Designer</SubType>
+    </None>
+    <Content Include="Umbraco\Masterpages\umbracoPage.Master" />
+    <Content Include="Umbraco\Masterpages\umbracoDialog.Master" />
+    <Content Include="Umbraco\Search\QuickSearchHandler.ashx" />
+    <Content Include="Umbraco\Webservices\CheckForUpgrade.asmx" />
+    <Content Include="Umbraco\Xslt\searchResult.xslt" />
+    <Content Include="Umbraco\Xslt\Templates\RelatedLinks.xslt" />
+    <Content Include="Umbraco\Xslt\Templates\RSSFeed.xslt" />
+    <Content Include="Umbraco_Client\Images\progressbar.gif" />
+    <Content Include="Umbraco\Settings\DictionaryItemList.aspx" />
+    <Content Include="Umbraco\Translation\default.aspx" />
+    <Content Include="Umbraco\Translation\preview.aspx" />
+    <Content Include="Umbraco\Translation\xml.aspx" />
+    <Content Include="Umbraco\Create\language.ascx">
+      <SubType>UserControl</SubType>
+    </Content>
+    <Content Include="Umbraco\Create\simple.ascx" />
+    <Content Include="Umbraco\Create\xslt.ascx">
+      <SubType>UserControl</SubType>
+    </Content>
+    <Content Include="Umbraco\Developer\Macros\assemblyBrowser.aspx" />
+    <Content Include="Umbraco\Developer\Macros\editMacro.aspx" />
+    <Content Include="Umbraco\Developer\Xslt\editXslt.aspx" />
+    <Content Include="Umbraco\Developer\Xslt\getXsltStatus.asmx" />
+    <Content Include="Umbraco\Developer\Xslt\xsltChooseExtension.aspx" />
+    <Content Include="Umbraco\Developer\Xslt\xsltInsertValueOf.aspx" />
+    <Content Include="Umbraco_Client\Tree\Themes\Umbraco\newVersion_overlay.png" />
+    <Content Include="Umbraco_Client\Tree\Themes\Umbraco\protect_overlay.gif" />
+    <Content Include="Umbraco\Js\dualSelectBox.js" />
+    <Content Include="Umbraco\Js\guiFunctions.js" />
+    <Content Include="Umbraco\Js\umbracoCheckKeys.js" />
+    <Content Include="Umbraco\Js\xmlextras.js" />
+    <Content Include="Umbraco\Js\xmlRequest.js" />
+    <Content Include="Umbraco\macroResultWrapper.aspx">
+      <SubType>Form</SubType>
+    </Content>
+    <Content Include="Umbraco\Members\EditMemberGroup.aspx">
+      <SubType>Form</SubType>
+    </Content>
+    <Content Include="Umbraco\ping.aspx">
+      <SubType>Form</SubType>
+    </Content>
+    <Content Include="Umbraco\publishStatus.aspx" />
+    <Content Include="Umbraco\Settings\EditDictionaryItem.aspx" />
+    <Content Include="Umbraco\Settings\editLanguage.aspx" />
+    <Content Include="Umbraco\Settings\Modals\ShowUmbracoTags.aspx" />
+    <Content Include="Umbraco\Settings\Stylesheet\editstylesheet.aspx" />
+    <Content Include="Umbraco\Settings\Stylesheet\Property\EditStyleSheetProperty.aspx" />
+    <Content Include="Umbraco\Dialogs\sort.aspx" />
+    <Content Include="Umbraco\tree.aspx" />
+    <Content Include="Umbraco\treeInit.aspx" />
+    <!--<Content Include="Umbraco\users\PermissionEditor.aspx" />-->
+    <Content Include="Umbraco\Webservices\ajax.js" />
+    <Content Include="Umbraco\Webservices\CacheRefresher.asmx">
+      <SubType>Form</SubType>
+    </Content>
+    <Content Include="Umbraco\Webservices\CMSNode.asmx" />
+    <Content Include="Umbraco\Webservices\codeEditorSave.asmx" />
+    <Content Include="Umbraco\Webservices\legacyAjaxCalls.asmx" />
+    <Content Include="Umbraco\Webservices\nodeSorter.asmx" />
+    <Content Include="Umbraco\Webservices\progressStatus.asmx">
+      <SubType>Form</SubType>
+    </Content>
+    <Content Include="Umbraco\Webservices\publication.asmx" />
+    <Content Include="Umbraco\Webservices\wsdl.xslt" />
+    <Content Include="Umbraco\Xslt\macroGetCurrent.xsl" />
+    <Content Include="Umbraco\Xslt\macroGetSubs.xsl" />
+    <Content Include="Umbraco\Xslt\sqlNodeHierachy.xslt" />
+    <Content Include="Umbraco\Xslt\Templates\Breadcrumb.xslt" />
+    <Content Include="Umbraco\Xslt\Templates\Clean.xslt" />
+    <Content Include="Umbraco\Xslt\Templates\ListSubPagesAsThumbnails.xslt" />
+    <Content Include="Umbraco\Xslt\Templates\ListSubPagesByDateAndLimit.xslt" />
+    <Content Include="Umbraco\Xslt\Templates\ListSubPagesByDocumentType.xslt" />
+    <Content Include="Umbraco\Xslt\Templates\ListSubPagesByLevel.xslt" />
+    <Content Include="Umbraco\Xslt\Templates\ListSubPagesFromAChangableSource.xslt" />
+    <Content Include="Umbraco\Xslt\Templates\ListSubPagesFromCurrentPage.xslt" />
+    <Content Include="Umbraco\Xslt\Templates\ListThumbnailsFromCurrentPage.xslt" />
+    <Content Include="Umbraco\Xslt\Templates\ListWholeStructureFromCurrentPage.xslt" />
+    <Content Include="Umbraco\Xslt\Templates\NavigationPrototype.xslt" />
+    <Content Include="Umbraco\Xslt\Templates\Sitemap.xslt" />
+    <Content Include="Umbraco\Xslt\Templates\TablePrototype.xslt" />
+    <Content Include="Umbraco_Client\CodeArea\javascript.js" />
+    <Content Include="Umbraco_Client\CodeArea\styles.css" />
+    <Content Include="Umbraco_Client\Datepicker\Aqua\theme.css" />
+    <Content Include="Umbraco_Client\Menuicon\Images\buttonbg.gif" />
+    <Content Include="Umbraco_Client\Menuicon\Images\buttonbgdown.gif" />
+    <Content Include="Umbraco_Client\Menuicon\Images\split.gif" />
+    <Content Include="Umbraco_Client\Menuicon\style.css" />
+    <Content Include="Umbraco_Client\Modal\modal.js" />
+    <Content Include="Umbraco_Client\Modal\style.css" />
+    <Content Include="Umbraco_Client\Panel\Images\panel_bg.gif" />
+    <Content Include="Umbraco_Client\Panel\Images\panel_boxfooter_bg.gif" />
+    <Content Include="Umbraco_Client\Panel\Images\panel_boxfooter_statusBar_bg.gif" />
+    <Content Include="Umbraco_Client\Panel\Images\panel_boxfooter_statusBar_h2_bg.gif" />
+    <Content Include="Umbraco_Client\Panel\Images\panel_boxhead_bg.gif" />
+    <Content Include="Umbraco_Client\Panel\Images\panel_boxhead_h2_bg.gif" />
+    <Content Include="Umbraco_Client\Panel\javascript.js" />
+    <Content Include="Umbraco_Client\Panel\style.css" />
+    <Content Include="Umbraco_Client\ProgressBar\Images\container_left.gif" />
+    <Content Include="Umbraco_Client\ProgressBar\Images\container_right.gif" />
+    <Content Include="Umbraco_Client\ProgressBar\Images\indicator.gif" />
+    <Content Include="Umbraco_Client\ProgressBar\javascript.js" />
+    <Content Include="Umbraco_Client\ProgressBar\style.css" />
+    <Content Include="Umbraco_Client\Propertypane\Images\propertyBackground.gif" />
+    <Content Include="Umbraco_Client\Propertypane\style.css" />
+    <Content Include="Umbraco_Client\Scrollingmenu\javascript.js" />
+    <Content Include="Umbraco_Client\Scrollingmenu\style.css" />
+    <Content Include="Umbraco_Client\Tablesorting\tableDragAndDrop.js" />
+    <Content Include="Umbraco_Client\Tablesorting\tableFilterUtill.js" />
+    <Content Include="Umbraco_Client\Tablesorting\tableFilter.js" />
+    <Content Include="Umbraco_Client\Tabview\Images\background.gif" />
+    <Content Include="Umbraco_Client\Tabview\Images\bg.gif" />
+    <Content Include="Umbraco_Client\Tabview\Images\footer_bg.gif" />
+    <Content Include="Umbraco_Client\Tabview\Images\footer_statusBar_bg.gif" />
+    <Content Include="Umbraco_Client\Tabview\Images\footer_statusBar_h2_bg.gif" />
+    <Content Include="Umbraco_Client\Tabview\Images\left_both.gif" />
+    <Content Include="Umbraco_Client\Tabview\Images\right_both.gif" />
+    <Content Include="Umbraco_Client\Tabview\javascript.js" />
+    <Content Include="Umbraco_Client\Tabview\oldstyle.css" />
+    <Content Include="Umbraco_Client\Tabview\style.css" />
+    <Content Include="Umbraco_Client\Ui\default.css" />
+    <Content Include="Umbraco_Client\Ui\default.js" />
+    <Content Include="Umbraco_Client\Ui\jquery.js" />
+    <Content Include="Umbraco_Client\Ui\jqueryui.js" />
+    <Content Include="App_Browsers\w3cvalidator.browser" />
+    <Content Include="App_Browsers\Form.browser" />
+    <Content Include="Umbraco\Masterpages\default.Master" />
+    <Content Include="Umbraco\Webservices\TreeDataService.ashx" />
+    <Content Include="Umbraco\Webservices\TagsAutoCompleteHandler.ashx" />
+    <Content Include="Umbraco\Webservices\MediaUploader.ashx" />
+    <None Include="web.Template.config">
+      <SubType>Designer</SubType>
+    </None>
+    <Content Include="Config\404handlers.config" />
+    <Content Include="Config\Dashboard.config">
+      <SubType>Designer</SubType>
+    </Content>
+    <Content Include="Config\metablogConfig.config" />
+    <Content Include="Config\tinyMceConfig.config">
+      <SubType>Designer</SubType>
+    </Content>
+    <Content Include="Config\umbracoSettings.config">
+      <SubType>Designer</SubType>
+    </Content>
+    <Content Include="Config\log4net.config" />
+    <Content Include="Config\FileSystemProviders.config" />
+    <Content Include="Config\EmbeddedMedia.config" />
+  </ItemGroup>
+  <ItemGroup>
+    <Folder Include="App_Data\" />
+    <Folder Include="Umbraco\preview\" />
+    <Folder Include="Views\MacroPartials\" />
+  </ItemGroup>
+  <ItemGroup>
+    <Analyzer Include="..\packages\Microsoft.CodeAnalysis.Analyzers.1.0.0\analyzers\dotnet\cs\Microsoft.CodeAnalysis.Analyzers.dll" />
+    <Analyzer Include="..\packages\Microsoft.CodeAnalysis.Analyzers.1.0.0\analyzers\dotnet\cs\Microsoft.CodeAnalysis.CSharp.Analyzers.dll" />
+  </ItemGroup>
+  <PropertyGroup>
+    <VisualStudioVersion Condition="'$(VisualStudioVersion)' == ''">11.0</VisualStudioVersion>
+    <VSToolsPath Condition="exists('$(MSBuildExtensionsPath32)\Microsoft\VisualStudio\v11.0\WebApplications\Microsoft.WebApplication.targets')">$(MSBuildExtensionsPath32)\Microsoft\VisualStudio\v11.0</VSToolsPath>
+    <VSToolsPath Condition="exists('$(MSBuildExtensionsPath32)\Microsoft\VisualStudio\v12.0\WebApplications\Microsoft.WebApplication.targets')">$(MSBuildExtensionsPath32)\Microsoft\VisualStudio\v12.0</VSToolsPath>
+    <VSToolsPath Condition="exists('$(MSBuildExtensionsPath32)\Microsoft\VisualStudio\v14.0\WebApplications\Microsoft.WebApplication.targets')">$(MSBuildExtensionsPath32)\Microsoft\VisualStudio\v14.0</VSToolsPath>
+    <VSToolsPath Condition="exists('$(MSBuildExtensionsPath32)\Microsoft\VisualStudio\v15.0\WebApplications\Microsoft.WebApplication.targets')">$(MSBuildExtensionsPath32)\Microsoft\VisualStudio\v15.0</VSToolsPath>
+  </PropertyGroup>
+  <Import Project="$(MSBuildBinPath)\Microsoft.CSharp.targets" />
+  <PropertyGroup>
+    <PreBuildEvent>xcopy "$(ProjectDir)"..\packages\SqlServerCE.4.0.0.1\amd64\*.* "$(TargetDir)amd64\" /Y /F /E /I /C /D
+xcopy "$(ProjectDir)"..\packages\SqlServerCE.4.0.0.1\x86\*.* "$(TargetDir)x86\" /Y /F /E /I /C /D</PreBuildEvent>
+    <PostBuildEvent>
+    </PostBuildEvent>
+  </PropertyGroup>
+  <Import Project="$(VSToolsPath)\WebApplications\Microsoft.WebApplication.targets" Condition="'$(VSToolsPath)' != ''" />
+  <Import Project="$(MSBuildExtensionsPath32)\Microsoft\VisualStudio\v10.0\WebApplications\Microsoft.WebApplication.targets" Condition="false" />
+  <ProjectExtensions>
+    <VisualStudio>
+      <FlavorProperties GUID="{349c5851-65df-11da-9384-00065b846f21}">
+        <WebProjectProperties>
+          <UseIIS>True</UseIIS>
+          <AutoAssignPort>True</AutoAssignPort>
+          <DevelopmentServerPort>7800</DevelopmentServerPort>
+          <DevelopmentServerVPath>/</DevelopmentServerVPath>
+          <IISUrl>http://localhost:7800</IISUrl>
+          <NTLMAuthentication>False</NTLMAuthentication>
+          <UseCustomServer>False</UseCustomServer>
+          <CustomServerUrl>
+          </CustomServerUrl>
+          <SaveServerSettingsInUserFile>False</SaveServerSettingsInUserFile>
+        </WebProjectProperties>
+      </FlavorProperties>
+    </VisualStudio>
+  </ProjectExtensions>
+  <Import Project="$(MSBuildProjectDirectory)\..\umbraco.presentation.targets" Condition="$(BuildingInsideVisualStudio) != true" />
+  <Import Project="$(SolutionDir)umbraco.presentation.targets" Condition="$(BuildingInsideVisualStudio) == true" />
+  <PropertyGroup Condition="$(WebPublishingTasks) == '' and Exists('$(MSBuildExtensionsPath)\Microsoft\VisualStudio\v15.0\Web\Microsoft.Web.Publishing.Tasks.dll')">
+    <WebPublishingTasks>$(MSBuildExtensionsPath)\Microsoft\VisualStudio\v15.0\Web\Microsoft.Web.Publishing.Tasks.dll</WebPublishingTasks>
+  </PropertyGroup>
+  <PropertyGroup Condition="$(WebPublishingTasks) == '' and Exists('$(MSBuildExtensionsPath)\Microsoft\VisualStudio\v14.0\Web\Microsoft.Web.Publishing.Tasks.dll')">
+    <WebPublishingTasks>$(MSBuildExtensionsPath)\Microsoft\VisualStudio\v14.0\Web\Microsoft.Web.Publishing.Tasks.dll</WebPublishingTasks>
+  </PropertyGroup>
+  <PropertyGroup Condition="$(WebPublishingTasks) == '' and Exists('$(MSBuildExtensionsPath)\Microsoft\VisualStudio\v12.0\Web\Microsoft.Web.Publishing.Tasks.dll')">
+    <WebPublishingTasks>$(MSBuildExtensionsPath)\Microsoft\VisualStudio\v12.0\Web\Microsoft.Web.Publishing.Tasks.dll</WebPublishingTasks>
+  </PropertyGroup>
+  <PropertyGroup Condition="$(WebPublishingTasks) == '' and Exists('$(MSBuildExtensionsPath)\Microsoft\VisualStudio\v11.0\Web\Microsoft.Web.Publishing.Tasks.dll')">
+    <WebPublishingTasks>$(MSBuildExtensionsPath)\Microsoft\VisualStudio\v11.0\Web\Microsoft.Web.Publishing.Tasks.dll</WebPublishingTasks>
+  </PropertyGroup>
+  <PropertyGroup Condition="$(WebPublishingTasks) == '' and Exists('$(MSBuildExtensionsPath)\Microsoft\VisualStudio\v10.0\Web\Microsoft.Web.Publishing.Tasks.dll')">
+    <WebPublishingTasks>$(MSBuildExtensionsPath)\Microsoft\VisualStudio\v10.0\Web\Microsoft.Web.Publishing.Tasks.dll</WebPublishingTasks>
+  </PropertyGroup>
+  <UsingTask TaskName="TransformXml" AssemblyFile="$(WebPublishingTasks)" Condition="'$(WebPublishingTasks)' != ''" />
+  <UsingTask TaskName="TransformXml" AssemblyFile="$(VSWherePath)\Microsoft\VisualStudio\v15.0\Web\Microsoft.Web.Publishing.Tasks.dll" Condition="'$(VSWherePath)' != ''" />
+  <Target Name="BeforeBuild">
+    <Message Text="WebPublishingTasks: $(WebPublishingTasks)" Importance="high" />
+    <Message Text="VSWherePath: $(VSWherePath)" Importance="high" />
+    <!-- Create web.config file from Template if it doesn't exist -->
+    <Copy SourceFiles="$(ProjectDir)web.Template.config" DestinationFiles="$(ProjectDir)Web.config" OverwriteReadOnlyFiles="true" SkipUnchangedFiles="false" Condition="!Exists('$(ProjectDir)Web.config')" />
+    <!-- Transform the local Web.config file in Visual Studio -->
+    <TransformXml Source="$(ProjectDir)Web.config" Transform="$(ProjectDir)web.Template.$(Configuration).config" Destination="$(ProjectDir)Web.$(Configuration).config.transformed" Condition="$(BuildingInsideVisualStudio) == true" />
+    <!-- Always transform the Template file when not in VS (ie: build.bat) -->
+    <TransformXml Source="$(ProjectDir)Web.Template.config" Transform="$(ProjectDir)web.Template.$(Configuration).config" Destination="Web.$(Configuration).config.transformed" Condition="$(BuildingInsideVisualStudio) != true" />
+    <!-- Create ClientDependency.config file from Template if it doesn't exist -->
+    <Copy SourceFiles="$(ProjectDir)Config\ClientDependency.Release.config" DestinationFiles="$(ProjectDir)Config\ClientDependency.config" OverwriteReadOnlyFiles="true" SkipUnchangedFiles="false" Condition="!Exists('$(ProjectDir)Config\ClientDependency.config')" />
+    <!-- Only runs if the Belle build folder doesn't yet exist -->
+    <Message Text="Skipping BelleBuild because UmbracoBuild is '$(UmbracoBuild)', " Importance="High" Condition="'$(UmbracoBuild)' != ''" />
+    <Message Text="Running BelleBuild because $(ProjectDir)\..\Umbraco.Web.UI\Umbraco\lib does not exist" Importance="High" Condition="!Exists('$(ProjectDir)\..\Umbraco.Web.UI\Umbraco\lib')" />
+    <CallTarget Targets="BelleBuild" Condition="!Exists('$(ProjectDir)\..\Umbraco.Web.UI\Umbraco\lib') and '$(UmbracoBuild)' == ''" />
+    <Message Text="Skipping BelleBuild because $(ProjectDir)\..\Umbraco.Web.UI\Umbraco\lib exists or UmbracoBuild is not set" Importance="High" Condition="Exists('$(ProjectDir)\..\Umbraco.Web.UI\Umbraco\lib') and '$(UmbracoBuild)' == ''" />
+  </Target>
+  <Target Name="AfterBuild">
+    <Copy SourceFiles="$(ProjectDir)Web.$(Configuration).config.transformed" DestinationFiles="$(ProjectDir)Web.config" OverwriteReadOnlyFiles="true" SkipUnchangedFiles="false" Condition="$(BuildingInsideVisualStudio) == true" />
+  </Target>
+  <Target Name="BelleBuild" BeforeTargets="Rebuild" Condition="'$(UmbracoBuild)' == ''">
+    <Exec WorkingDirectory="$(ProjectDir)\..\..\" Command="powershell -ExecutionPolicy RemoteSigned -Command &quot;&amp;{ $env:PSModulePath = \&quot;$pwd\build\Modules\;$env:PSModulePath\&quot; ; Import-Module Umbraco.Build -Force -DisableNameChecking ; build-umbraco compile-belle }&quot;" />
+  </Target>
+  <Import Project="..\packages\AutoMapper.3.3.1\tools\AutoMapper.targets" Condition="Exists('..\packages\AutoMapper.3.3.1\tools\AutoMapper.targets')" />
 </Project>