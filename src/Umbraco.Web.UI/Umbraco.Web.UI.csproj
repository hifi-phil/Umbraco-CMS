--- conflicted
+++ resolved
@@ -347,14 +347,11 @@
         <WebProjectProperties>
           <UseIIS>False</UseIIS>
           <AutoAssignPort>True</AutoAssignPort>
-<<<<<<< HEAD
           <DevelopmentServerPort>8300</DevelopmentServerPort>
           <DevelopmentServerVPath>/</DevelopmentServerVPath>
           <IISUrl>http://localhost:8300/</IISUrl>
           <DevelopmentServerPort>8210</DevelopmentServerPort>
-=======
           <DevelopmentServerPort>8220</DevelopmentServerPort>
->>>>>>> 0aa1eb84
           <DevelopmentServerVPath>/</DevelopmentServerVPath>
           <IISUrl>http://localhost:8220/</IISUrl>
           <NTLMAuthentication>False</NTLMAuthentication>
