﻿<?xml version="1.0" encoding="utf-8"?>
<Project ToolsVersion="15.0">
  <Import Project="$(MSBuildExtensionsPath)\$(MSBuildToolsVersion)\Microsoft.Common.props" Condition="Exists('$(MSBuildExtensionsPath)\$(MSBuildToolsVersion)\Microsoft.Common.props')" />
  <PropertyGroup>
    <TargetFrameworkVersion>v4.7.2</TargetFrameworkVersion>
    <EnableDefaultCompileItems>false</EnableDefaultCompileItems>
    <ProjectGuid>{4C4C194C-B5E4-4991-8F87-4373E24CC19F}</ProjectGuid>
    <OutputType>Library</OutputType>
    <AssemblyName>Umbraco.Web.UI</AssemblyName>
    <RootNamespace>Umbraco.Web.UI</RootNamespace>
    <SolutionDir Condition="$(SolutionDir) == '' Or $(SolutionDir) == '*Undefined*'">..\</SolutionDir>
    <ProjectTypeGuids>{349c5851-65df-11da-9384-00065b846f21};{fae04ec0-301f-11d3-bf4b-00c04f79efbc}</ProjectTypeGuids>
    <RunPostBuildEvent>OnBuildSuccess</RunPostBuildEvent>
    <UseIISExpress>true</UseIISExpress>
    <IISExpressSSLPort>44331</IISExpressSSLPort>
    <IISExpressAnonymousAuthentication>enabled</IISExpressAnonymousAuthentication>
    <IISExpressWindowsAuthentication>disabled</IISExpressWindowsAuthentication>
    <IISExpressUseClassicPipelineMode>false</IISExpressUseClassicPipelineMode>
    <UseGlobalApplicationHostFile />
    <NuGetPackageImportStamp>
    </NuGetPackageImportStamp>
    <Use64BitIISExpress />
    <TargetFrameworkProfile />
    <!--
      for some weird reason, and because Web.config is created only during BeforeBuild,
      the web.config configuration file would not be picked, and the build system would
      try to use a traditional app.config, thus missing all the binding redirects.

      this ensures that the build system things that the config file is web.config.

      (see FindAppConfigFile target in detailed build output)
    -->
    <AppConfig>Web.config</AppConfig>
    <AdditionalFileItemNames>$(AdditionalFileItemNames);Content</AdditionalFileItemNames>
  </PropertyGroup>
  <PropertyGroup Condition=" '$(Configuration)|$(Platform)' == 'Debug|AnyCPU' ">
    <DebugSymbols>true</DebugSymbols>
    <DebugType>full</DebugType>
    <Optimize>false</Optimize>
    <OutputPath>bin\</OutputPath>
    <DefineConstants>TRACE;DEBUG</DefineConstants>
    <ErrorReport>prompt</ErrorReport>
    <WarningLevel>4</WarningLevel>
    <Prefer32Bit>false</Prefer32Bit>
    <IntermediateOutputPath>..\bin\Debug\</IntermediateOutputPath>
    <PackageAsSingleFile>true</PackageAsSingleFile>
    <DesktopBuildPackageLocation>..\Package\Umbraco.Web.UI.zip</DesktopBuildPackageLocation>
    <LangVersion>latest</LangVersion>
  </PropertyGroup>
  <PropertyGroup Condition=" '$(Configuration)|$(Platform)' == 'Release|AnyCPU' ">
    <DebugSymbols>true</DebugSymbols>
    <DebugType>pdbonly</DebugType>
    <Optimize>true</Optimize>
    <OutputPath>bin\</OutputPath>
    <DefineConstants>TRACE</DefineConstants>
    <ErrorReport>prompt</ErrorReport>
    <WarningLevel>4</WarningLevel>
    <DocumentationFile>bin\Umbraco.Web.UI.xml</DocumentationFile>
    <Prefer32Bit>false</Prefer32Bit>
    <IntermediateOutputPath>..\bin\Release\</IntermediateOutputPath>
    <LangVersion>latest</LangVersion>
  </PropertyGroup>
  <ItemGroup>
    <Reference Include="Microsoft.CSharp" />
    <Reference Include="System.ComponentModel" />
    <Reference Include="System.Data" />
    <Reference Include="System.Drawing" />
    <Reference Include="System.Drawing.Design" />
    <Reference Include="System.IdentityModel" />
    <Reference Include="System.Runtime.Serialization" />
    <Reference Include="System" />
    <Reference Include="System.ComponentModel.Composition" />
    <Reference Include="System.Web" />
    <Reference Include="System.Web.Abstractions" />
    <Reference Include="System.Web.ApplicationServices" />
    <Reference Include="System.Web.Entity" />
    <Reference Include="System.Web.Extensions" />
    <Reference Include="System.Web.Services" />
    <Reference Include="System.Xml" />
  </ItemGroup>
  <ItemGroup />
  <ItemGroup>
    <PackageReference Include="CSharpTest.Net.Collections" Version="14.906.1403.1082" />
    <PackageReference Include="ClientDependency" Version="1.9.9" />
    <PackageReference Include="ClientDependency-Mvc5" Version="1.9.3" />
<<<<<<< HEAD
    <PackageReference Include="ImageProcessor.Web" Version="4.12.1" />
=======
    <PackageReference Include="Examine" Version="1.2.0" />
    <PackageReference Include="ImageProcessor.Web" Version="4.10.0.100" />
>>>>>>> e19a5989
    <PackageReference Include="ImageProcessor.Web.Config" Version="2.5.0.100" />
    <PackageReference Include="Microsoft.AspNet.Mvc" Version="5.2.7" />
    <PackageReference Include="Microsoft.AspNet.WebApi" Version="5.2.7" />
    <PackageReference Include="Microsoft.CodeAnalysis.CSharp" Version="2.10.0" />
    <PackageReference Include="Microsoft.CodeDom.Providers.DotNetCompilerPlatform" Version="2.0.1" />
    <PackageReference Include="Microsoft.Owin.Host.SystemWeb" Version="4.1.1" />
    <PackageReference Include="Microsoft.Owin.Security.Cookies" Version="4.1.1" />
    <PackageReference Include="Microsoft.Owin.Security.OAuth" Version="4.1.1" />
    <PackageReference Include="Microsoft.SourceLink.GitHub">
      <Version>1.0.0</Version>
      <IncludeAssets>runtime; build; native; contentfiles; analyzers; buildtransitive</IncludeAssets>
      <PrivateAssets>all</PrivateAssets>
    </PackageReference>
    <PackageReference Include="MiniProfiler" Version="4.2.22" />
    <PackageReference Include="Newtonsoft.Json" Version="12.0.3" />
    <PackageReference Include="SecurityCodeScan">
      <Version>3.5.3</Version>
      <IncludeAssets>runtime; build; native; contentfiles; analyzers</IncludeAssets>
      <PrivateAssets>all</PrivateAssets>
    </PackageReference>
    <PackageReference Include="System.ComponentModel.Annotations" Version="5.0.0" />
    <PackageReference Include="System.Text.Encoding.CodePages" Version="4.7.1" />
    <PackageReference Include="Umbraco.SqlServerCE" Version="4.0.0.1" />
  </ItemGroup>
  <ItemGroup>
    <ProjectReference Include="..\Umbraco.Core\Umbraco.Core.csproj">
      <Project>{29aa69d9-b597-4395-8d42-43b1263c240a}</Project>
      <Name>Umbraco.Core</Name>
    </ProjectReference>
    <ProjectReference Include="..\Umbraco.Examine.Lucene\Umbraco.Examine.Lucene.csproj">
      <Project>{0fad7d2a-d7dd-45b1-91fd-488bb6cdacea}</Project>
      <Name>Umbraco.Examine.Lucene</Name>
    </ProjectReference>
    <ProjectReference Include="..\Umbraco.PublishedCache.NuCache\Umbraco.PublishedCache.NuCache.csproj">
      <Project>{f6de8da0-07cc-4ef2-8a59-2bc81dbb3830}</Project>
      <Name>Umbraco.PublishedCache.NuCache</Name>
    </ProjectReference>
    <ProjectReference Include="..\Umbraco.Web\Umbraco.Web.csproj">
      <Project>{651e1350-91b6-44b7-bd60-7207006d7003}</Project>
      <Name>Umbraco.Web</Name>
    </ProjectReference>
  </ItemGroup>
  <ItemGroup>
    <Compile Include="Properties\AssemblyInfo.cs" />
    <Compile Include="Properties\Settings.Designer.cs">
      <AutoGen>True</AutoGen>
      <DesignTimeSharedInput>True</DesignTimeSharedInput>
      <DependentUpon>Settings.settings</DependentUpon>
    </Compile>
    <Content Include="Umbraco\Config\Lang\cy.xml" />
    <None Include="Config\ClientDependency.Release.config">
      <DependentUpon>ClientDependency.config</DependentUpon>
      <SubType>Designer</SubType>
    </None>
    <Content Include="Config\imageprocessor\security.config" />
    <Content Include="Config\imageprocessor\processing.config" />
    <Content Include="Config\imageprocessor\cache.config">
      <SubType>Designer</SubType>
    </Content>
    <Content Include="Config\HealthChecks.config">
      <SubType>Designer</SubType>
    </Content>
    <None Include="Config\HealthChecks.Release.config">
      <DependentUpon>HealthChecks.config</DependentUpon>
      <SubType>Designer</SubType>
    </None>
    <Content Include="Config\serilog.user.config">
      <SubType>Designer</SubType>
    </Content>
    <None Include="Config\serilog.user.Release.config">
      <DependentUpon>serilog.user.config</DependentUpon>
      <SubType>Designer</SubType>
    </None>
    <Content Include="Config\serilog.config">
      <SubType>Designer</SubType>
    </Content>
    <None Include="Config\serilog.Release.config">
      <DependentUpon>serilog.config</DependentUpon>
      <SubType>Designer</SubType>
    </None>
    <Content Include="Media\Web.config" />
    <Content Include="Properties\Settings.settings">
      <Generator>SettingsSingleFileGenerator</Generator>
      <LastGenOutput>Settings.Designer.cs</LastGenOutput>
    </Content>
    <Content Include="Global.asax" />
    <Content Include="Umbraco\Js\UmbracoSpeechBubbleBackEnd.js" />
    <Content Include="Config\ClientDependency.config">
      <SubType>Designer</SubType>
    </Content>
    <Content Include="Views\Web.config">
      <SubType>Designer</SubType>
    </Content>
    <Content Include="Web.config">
      <SubType>Designer</SubType>
    </Content>
    <None Include="web.Template.Debug.config">
      <DependentUpon>Web.Template.config</DependentUpon>
      <SubType>Designer</SubType>
    </None>
    <None Include="web.Template.Release.config">
      <DependentUpon>Web.Template.config</DependentUpon>
      <SubType>Designer</SubType>
    </None>
    <!--<Content Include="Umbraco\users\PermissionEditor.aspx" />-->
    <None Include="web.Template.config">
      <SubType>Designer</SubType>
    </None>
  </ItemGroup>
  <!-- determine VSToolsPath -->
  <PropertyGroup>
    <VisualStudioVersion Condition="'$(VisualStudioVersion)' == ''">11.0</VisualStudioVersion>
    <VSToolsPath Condition="exists('$(MSBuildExtensionsPath32)\Microsoft\VisualStudio\v11.0\WebApplications\Microsoft.WebApplication.targets')">$(MSBuildExtensionsPath32)\Microsoft\VisualStudio\v11.0</VSToolsPath>
    <VSToolsPath Condition="exists('$(MSBuildExtensionsPath32)\Microsoft\VisualStudio\v12.0\WebApplications\Microsoft.WebApplication.targets')">$(MSBuildExtensionsPath32)\Microsoft\VisualStudio\v12.0</VSToolsPath>
    <VSToolsPath Condition="exists('$(MSBuildExtensionsPath32)\Microsoft\VisualStudio\v14.0\WebApplications\Microsoft.WebApplication.targets')">$(MSBuildExtensionsPath32)\Microsoft\VisualStudio\v14.0</VSToolsPath>
    <VSToolsPath Condition="exists('$(MSBuildExtensionsPath32)\Microsoft\VisualStudio\v15.0\WebApplications\Microsoft.WebApplication.targets')">$(MSBuildExtensionsPath32)\Microsoft\VisualStudio\v15.0</VSToolsPath>
    <VSToolsPath Condition="exists('$(MSBuildExtensionsPath32)\Microsoft\VisualStudio\v16.0\WebApplications\Microsoft.WebApplication.targets')">$(MSBuildExtensionsPath32)\Microsoft\VisualStudio\v16.0</VSToolsPath>
  </PropertyGroup>
  <!-- determine WebPublishingTasks -->
  <PropertyGroup>
    <WebPublishingTasks Condition="exists('$(MSBuildExtensionsPath)\Microsoft\VisualStudio\v10.0\Web\Microsoft.Web.Publishing.Tasks.dll')">$(MSBuildExtensionsPath)\Microsoft\VisualStudio\v10.0\Web\Microsoft.Web.Publishing.Tasks.dll</WebPublishingTasks>
    <WebPublishingTasks Condition="exists('$(MSBuildExtensionsPath)\Microsoft\VisualStudio\v11.0\Web\Microsoft.Web.Publishing.Tasks.dll')">$(MSBuildExtensionsPath)\Microsoft\VisualStudio\v11.0\Web\Microsoft.Web.Publishing.Tasks.dll</WebPublishingTasks>
    <WebPublishingTasks Condition="exists('$(MSBuildExtensionsPath)\Microsoft\VisualStudio\v12.0\Web\Microsoft.Web.Publishing.Tasks.dll')">$(MSBuildExtensionsPath)\Microsoft\VisualStudio\v12.0\Web\Microsoft.Web.Publishing.Tasks.dll</WebPublishingTasks>
    <WebPublishingTasks Condition="exists('$(MSBuildExtensionsPath)\Microsoft\VisualStudio\v14.0\Web\Microsoft.Web.Publishing.Tasks.dll')">$(MSBuildExtensionsPath)\Microsoft\VisualStudio\v14.0\Web\Microsoft.Web.Publishing.Tasks.dll</WebPublishingTasks>
    <WebPublishingTasks Condition="exists('$(MSBuildExtensionsPath)\Microsoft\VisualStudio\v15.0\Web\Microsoft.Web.Publishing.Tasks.dll')">$(MSBuildExtensionsPath)\Microsoft\VisualStudio\v15.0\Web\Microsoft.Web.Publishing.Tasks.dll</WebPublishingTasks>
    <WebPublishingTasks Condition="exists('$(MSBuildExtensionsPath)\Microsoft\VisualStudio\v16.0\Web\Microsoft.Web.Publishing.Tasks.dll')">$(MSBuildExtensionsPath)\Microsoft\VisualStudio\v16.0\Web\Microsoft.Web.Publishing.Tasks.dll</WebPublishingTasks>
    <!-- Temporary addition for the VS2019 preview - can be removed when VS2019 final is released, then v16 above will be used -->
    <WebPublishingTasks Condition="exists('$(ProgramFiles32)\Microsoft Visual Studio\2019\Preview\MSBuild\Microsoft\VisualStudio\v16.0\Web\Microsoft.Web.Publishing.Tasks.dll')">$(ProgramFiles32)\Microsoft Visual Studio\2019\Preview\MSBuild\Microsoft\VisualStudio\v16.0\Web\Microsoft.Web.Publishing.Tasks.dll</WebPublishingTasks>
  </PropertyGroup>
  <!-- get TransformXml task from WebPublishingtasks -->
  <UsingTask TaskName="TransformXml" AssemblyFile="$(WebPublishingTasks)" Condition="'$(WebPublishingTasks)' != ''" />
  <!-- get NuGet packages directory -->
  <PropertyGroup>
    <NuGetPackages>$(NuGetPackageFolders.Split(';')[0])</NuGetPackages>
  </PropertyGroup>
  <!-- import targets -->
  <Import Project="$(MSBuildBinPath)\Microsoft.CSharp.targets" />
  <Import Project="$(VSToolsPath)\WebApplications\Microsoft.WebApplication.targets" Condition="'$(VSToolsPath)' != ''" />
  <!-- web project -->
  <ProjectExtensions>
    <VisualStudio>
      <FlavorProperties GUID="{349c5851-65df-11da-9384-00065b846f21}">
        <WebProjectProperties>
          <UseIIS>False</UseIIS>
          <AutoAssignPort>True</AutoAssignPort>
          <DevelopmentServerPort>8121</DevelopmentServerPort>
          <DevelopmentServerVPath>/</DevelopmentServerVPath>
          <IISUrl>http://localhost:8121</IISUrl>
          <DevelopmentServerPort>8130</DevelopmentServerPort>
          <DevelopmentServerVPath>/</DevelopmentServerVPath>
          <IISUrl>http://localhost:8130</IISUrl>
          <NTLMAuthentication>False</NTLMAuthentication>
          <UseCustomServer>False</UseCustomServer>
          <CustomServerUrl>
          </CustomServerUrl>
          <SaveServerSettingsInUserFile>False</SaveServerSettingsInUserFile>
        </WebProjectProperties>
      </FlavorProperties>
    </VisualStudio>
  </ProjectExtensions>
  <Target Name="BeforeBuild">
    <Message Text="-BeforeBuild-" Importance="high" />
    <Message Text="MSBuildExtensionsPath: $(MSBuildExtensionsPath)" Importance="high" />
    <Message Text="WebPublishingTasks:    $(WebPublishingTasks)" Importance="high" />
    <Message Text="NuGetPackageFolders:   $(NuGetPackageFolders)" Importance="high" />
    <Message Text="NuGetPackages:         $(NuGetPackages)" Importance="high" />
    <!-- Create web.config file from Template if it doesn't exist -->
    <Message Text="Copy Web.Template.config to Web.config" Importance="high" Condition="!Exists('$(ProjectDir)Web.config')" />
    <Copy SourceFiles="$(ProjectDir)web.Template.config" DestinationFiles="$(ProjectDir)Web.config" OverwriteReadOnlyFiles="true" SkipUnchangedFiles="false" Condition="!Exists('$(ProjectDir)Web.config')" />
    <!-- Transform the local Web.config file in Visual Studio -->
    <Message Text="Transform Web.config with web.Template.$(Configuration).config into Web.$(Configuration).config.transformed (this is Visual Studio)" Importance="high" Condition="$(BuildingInsideVisualStudio) == true" />
    <TransformXml Source="$(ProjectDir)Web.config" Transform="$(ProjectDir)web.Template.$(Configuration).config" Destination="$(ProjectDir)Web.$(Configuration).config.transformed" Condition="$(BuildingInsideVisualStudio) == true" />
    <!-- Always transform the Template file when not in VS (ie: build.bat) -->
    <Message Text="Transform Web.Template.config with web.Template.$(Configuration).config into Web.$(Configuration).config.transformed (this is not Visual Studio)" Importance="high" Condition="$(BuildingInsideVisualStudio) != true" />
    <TransformXml Source="$(ProjectDir)Web.Template.config" Transform="$(ProjectDir)web.Template.$(Configuration).config" Destination="Web.$(Configuration).config.transformed" Condition="$(BuildingInsideVisualStudio) != true" />
    <!-- Create ClientDependency.config file from Template if it doesn't exist -->
    <Message Text="Copy ClientDependency.$(Configuration).config to ClientDependency.config" Importance="high" Condition="!Exists('$(ProjectDir)Config\ClientDependency.config')" />
    <Copy SourceFiles="$(ProjectDir)Config\ClientDependency.Release.config" DestinationFiles="$(ProjectDir)Config\ClientDependency.config" OverwriteReadOnlyFiles="true" SkipUnchangedFiles="false" Condition="!Exists('$(ProjectDir)Config\ClientDependency.config')" />
    <!-- Create Serilog.config & serilog.user.config file from Templates if it doesn't exist -->
    <Message Text="Copy serilog.$(Configuration).config to serilog.config" Importance="high" Condition="!Exists('$(ProjectDir)Config\serilog.config')" />
    <Copy SourceFiles="$(ProjectDir)Config\serilog.Release.config" DestinationFiles="$(ProjectDir)Config\serilog.config" OverwriteReadOnlyFiles="true" SkipUnchangedFiles="false" Condition="!Exists('$(ProjectDir)Config\serilog.config')" />
    <Message Text="Copy serilog.user.$(Configuration).config to serilog.user.config" Importance="high" Condition="!Exists('$(ProjectDir)Config\serilog.user.config')" />
    <Copy SourceFiles="$(ProjectDir)Config\serilog.user.Release.config" DestinationFiles="$(ProjectDir)Config\serilog.user.config" OverwriteReadOnlyFiles="true" SkipUnchangedFiles="false" Condition="!Exists('$(ProjectDir)Config\serilog.user.config')" />
    <!-- Build Belle, if building is Visual Studio and the build folder does not exist yet -->
    <Message Text="Skip Belle because UmbracoBuild is '$(UmbracoBuild)' (this is not Visual Studio)." Importance="High" Condition="'$(UmbracoBuild)' != ''" />
    <Message Text="Skip Belle because $(ProjectDir)Umbraco\lib exists." Importance="High" Condition="Exists('$(ProjectDir)Umbraco\lib')" />
    <Message Text="Build Belle because UmbracoBuild is empty (this is Visual Studio), and $(ProjectDir)Umbraco\lib does not exist." Importance="High" Condition="!Exists('$(ProjectDir)Umbraco\lib') and '$(UmbracoBuild)' == ''" />
    <CallTarget Targets="BelleBuild" Condition="!Exists('$(ProjectDir)Umbraco\lib') and '$(UmbracoBuild)' == ''" />
  </Target>
  <!-- clean Belle when cleaning and rebuilding, but only in Visual Studio -->
  <Target Name="CleanBelle" AfterTargets="Clean" Condition="'$(UmbracoBuild)' == ''">
    <Message Text="-CleanBelle-" Importance="high" />
    <Message Text="Nothing to clean, as $(ProjectDir)Umbraco\lib does not exist." Importance="High" Condition="!Exists('$(ProjectDir)Umbraco\lib')" />
    <Message Text="Not cleaning (found src/preserve.belle)." Importance="High" Condition="Exists('$(ProjectDir)Umbraco\lib') and Exists('$(SolutionDir)preserve.belle')" />
    <Message Text="Remove $(ProjectDir)Umbraco\lib." Importance="High" Condition="Exists('$(ProjectDir)Umbraco\lib') and !Exists('$(SolutionDir)preserve.belle')" />
    <ItemGroup>
      <BelleLib Include="$(ProjectDir)Umbraco\lib" />
    </ItemGroup>
    <RemoveDir Directories="@(BelleLib)" Condition="Exists('$(ProjectDir)Umbraco\lib') and !Exists('$(SolutionDir)preserve.belle')" />
  </Target>
  <Target Name="AfterBuild">
    <Message Text="-AfterBuild-" Importance="high" />
    <Message Text="Copy Web.$(Configuration).config.transformed over to Web.config (this is Visual Studio)" Importance="high" Condition="$(BuildingInsideVisualStudio) == true" />
    <Copy SourceFiles="$(ProjectDir)Web.$(Configuration).config.transformed" DestinationFiles="$(ProjectDir)Web.config" OverwriteReadOnlyFiles="true" SkipUnchangedFiles="false" Condition="$(BuildingInsideVisualStudio) == true" />
  </Target>
  <Target Name="BelleBuild">
    <Exec WorkingDirectory="$(ProjectDir)\..\..\" Command="powershell -ExecutionPolicy RemoteSigned -Command &quot;&amp;{ $ubuild = &amp;&quot;$pwd\build\build.ps1&quot; -get ; $ubuild.CompileBelle() }&quot;" />
  </Target>
  <Target Name="ResetConfigFiles" Condition="'$(WebProjectOutputDir)' != ''" BeforeTargets="Build;Rebuild" Inputs="@(ConfigFiles)" Outputs="%(Identity).Dummy">
    <ItemGroup>
      <!-- every *.config (recursive) files xcept web[.*].config -->
      <!-- beware! includes any rogue git-ignored or temp config file -->
      <ConfigFiles Include="$(ProjectDir)**\*.config" Exclude="$(ProjectDir)web.config;$(ProjectDir)web.*.config" />
      <!-- and the UI file -->
      <ConfigFiles Include="$(ProjectDir)umbraco\config\create\UI.xml" />
    </ItemGroup>
    <PropertyGroup>
      <!-- the original file eg src/.../umbracoSettings.config -->
      <OriginalFileName>@(ConfigFiles)</OriginalFileName>
      <!-- the configuration version of the original file eg src/.../umbracoSettings.Release.config -->
      <ModifiedFileName>$(OriginalFileName.Replace("%(ConfigFiles.Extension)",".$(Configuration)%(ConfigFiles.Extension)"))</ModifiedFileName>
      <!-- the target file eg webapp/.../umbracoSettings.config -->
      <OutputFileName>$(OriginalFileName.Replace("$(ProjectDir)", "$(WebProjectOutputDir)"))</OutputFileName>
    </PropertyGroup>
    <!--
      for each whatever.config file,
      if there is a whatever.(Release|Debug).config file,
      copy it over as whatever.config
    -->
    <Message Text="ConfigFile: $(OriginalFileName) -&gt; $(OutputFileName)" Importance="high" Condition="Exists('$(ModifiedFileName)')" />
    <Copy SourceFiles="$(ModifiedFileName)" DestinationFiles="$(OutputFileName)" OverwriteReadOnlyFiles="true" SkipUnchangedFiles="false" Condition="Exists('$(ModifiedFileName)')" />
  </Target>
</Project><|MERGE_RESOLUTION|>--- conflicted
+++ resolved
@@ -83,12 +83,9 @@
     <PackageReference Include="CSharpTest.Net.Collections" Version="14.906.1403.1082" />
     <PackageReference Include="ClientDependency" Version="1.9.9" />
     <PackageReference Include="ClientDependency-Mvc5" Version="1.9.3" />
-<<<<<<< HEAD
     <PackageReference Include="ImageProcessor.Web" Version="4.12.1" />
-=======
     <PackageReference Include="Examine" Version="1.2.0" />
     <PackageReference Include="ImageProcessor.Web" Version="4.10.0.100" />
->>>>>>> e19a5989
     <PackageReference Include="ImageProcessor.Web.Config" Version="2.5.0.100" />
     <PackageReference Include="Microsoft.AspNet.Mvc" Version="5.2.7" />
     <PackageReference Include="Microsoft.AspNet.WebApi" Version="5.2.7" />
