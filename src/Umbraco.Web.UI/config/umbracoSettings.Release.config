--- conflicted
+++ resolved
@@ -11,7 +11,6 @@
     <backOffice>
         <tours enable="true"></tours>
     </backOffice>
-<<<<<<< HEAD
 
   <content>
 
@@ -33,6 +32,7 @@
 
     <notifications>
       <!-- the email that should be used as from mail when umbraco sends a notification -->
+      <!-- you can add a display name to the email like thist: <email>Your display name here &lt;your@email.here&gt;</email> -->
       <email>your@email.here</email>
     </notifications>
 
@@ -63,58 +63,6 @@
     <EnablePropertyValueConverters>true</EnablePropertyValueConverters>
 
     <!-- You can specify your own background image for the login screen here. The image will automatically get an overlay to match back office colors - this path is relative to the ~/umbraco path. The default location is: /umbraco/assets/img/installer.jpg -->
-=======
-    
-  <content>
-    
-    <errors>
-      <error404>1</error404>
-      <!-- 
-        The value for error pages can be:
-        * A content item's integer ID   (example: 1234)
-        * A content item's GUID ID      (example: 26C1D84F-C900-4D53-B167-E25CC489DAC8)
-        * An XPath statement            (example: //errorPages[@nodeName='My cool error']
-      -->
-      <!--
-        <error404>
-            <errorPage culture="default">1</errorPage>
-            <errorPage culture="en-US">200</errorPage>
-        </error404>
-       -->      
-    </errors>
-    
-    <notifications>
-      <!-- the email that should be used as from mail when umbraco sends a notification -->
-      <!-- you can add a display name to the email like thist: <email>Your display name here &lt;your@email.here&gt;</email> -->
-      <email>your@email.here</email>
-    </notifications>
-
-    <!-- Show property descriptions in editing view "icon|text|none" -->
-    <PropertyContextHelpOption>text</PropertyContextHelpOption>
-
-    <!-- The html injected into a (x)html page if Umbraco is running in preview mode -->
-    <PreviewBadge>
-      <![CDATA[<a id="umbracoPreviewBadge" style="z-index:99999; position: absolute; top: 0; right: 0; border: 0; width: 149px; height: 149px; background: url('{1}/preview/previewModeBadge.png') no-repeat;z-index: 9999999;" href="#" OnClick="javascript:window.top.location.href = '{0}/endPreview.aspx?redir={2}'"><span style="display:none;">In Preview Mode - click to end</span></a>]]></PreviewBadge>
-
-    <!-- How Umbraco should handle errors during macro execution. Can be one of the following values:
-         - inline - show an inline error within the macro but allow the page to continue rendering. Historial Umbraco behaviour.
-         - silent - Silently suppress the error and do not render the offending macro.
-         - throw  - Throw an exception which can be caught by the global error handler defined in Application_OnError. If no such
-                    error handler is defined then you'll see the Yellow Screen Of Death (YSOD) error page.
-         Note the error can also be handled by the umbraco.macro.Error event, where you can log/alarm with your own code and change the behaviour per event. -->
-    <MacroErrors>throw</MacroErrors>
-
-    <!-- These file types will not be allowed to be uploaded via the upload control for media and content -->
-    <disallowedUploadFiles>ashx,aspx,ascx,config,cshtml,vbhtml,asmx,air,axd,swf,xml,xhtml,html,htm,php,htaccess</disallowedUploadFiles>
-
-    <!-- Defines the default document type property used when adding properties in the back-office (if missing or empty, defaults to Textstring -->
-    <defaultDocumentTypeProperty>Textstring</defaultDocumentTypeProperty>
-
-    <!-- Enables value converters for all built in property editors so that they return strongly typed object, recommended for use with Models Builder -->
-    <EnablePropertyValueConverters>true</EnablePropertyValueConverters>
-	
-    <!-- You can specify your own background image for the login screen here. The image will automatically get an overlay to match back office colors - this path is relative to the ~/umbraco path. The default location is: /umbraco/assets/img/installer.jpg -->
->>>>>>> 97f91514
     <loginBackgroundImage>assets/img/installer.jpg</loginBackgroundImage>
 
   </content>
