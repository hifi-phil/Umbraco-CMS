<?xml version="1.0" encoding="utf-8" standalone="yes"?>
<language alias="en" intName="English (UK)" localName="English (UK)" lcid="" culture="en-GB">
  <creator>
    <name>The Umbraco community</name>
    <link>https://our.umbraco.com/documentation/Extending-Umbraco/Language-Files</link>
  </creator>
  <area alias="actions">
    <key alias="assignDomain">Culture and Hostnames</key>
    <key alias="auditTrail">Audit Trail</key>
    <key alias="browse">Browse Node</key>
    <key alias="changeDocType">Change Document Type</key>
    <key alias="copy">Copy</key>
    <key alias="create">Create</key>
    <key alias="export">Export</key>
    <key alias="createPackage">Create Package</key>
    <key alias="createGroup">Create group</key>
    <key alias="delete">Delete</key>
    <key alias="disable">Disable</key>
    <key alias="emptyTrashcan">Empty recycle bin</key>
    <key alias="enable">Enable</key>
    <key alias="exportDocumentType">Export Document Type</key>
    <key alias="importDocumentType">Import Document Type</key>
    <key alias="importPackage">Import Package</key>
    <key alias="liveEdit">Edit in Canvas</key>
    <key alias="logout">Exit</key>
    <key alias="move">Move</key>
    <key alias="notify">Notifications</key>
    <key alias="protect">Public access</key>
    <key alias="publish">Publish</key>
    <key alias="unpublish">Unpublish</key>
    <key alias="refreshNode">Reload</key>
    <key alias="republish">Republish entire site</key>
    <key alias="rename" version="7.3.0">Rename</key>
    <key alias="restore" version="7.3.0">Restore</key>
    <key alias="SetPermissionsForThePage">Set permissions for the page %0%</key>
    <key alias="chooseWhereToMove">Choose where to move</key>
    <key alias="toInTheTreeStructureBelow">In the tree structure below</key>
    <key alias="rights">Permissions</key>
    <key alias="rollback">Rollback</key>
    <key alias="sendtopublish">Send To Publish</key>
    <key alias="sendToTranslate">Send To Translation</key>
    <key alias="setGroup">Set group</key>
    <key alias="sort">Sort</key>
    <key alias="toPublish">Send to publication</key>
    <key alias="translate">Translate</key>
    <key alias="update">Update</key>
    <key alias="setPermissions">Set permissions</key>
    <key alias="unlock">Unlock</key>
    <key alias="createblueprint">Create Content Template</key>
    <key alias="resendInvite">Resend Invitation</key>
  </area>
  <area alias="actionCategories">
    <key alias="content">Content</key>
    <key alias="administration">Administration</key>
    <key alias="structure">Structure</key>
    <key alias="other">Other</key>
  </area>
  <area alias="actionDescriptions">
    <key alias="assignDomain">Allow access to assign culture and hostnames</key>
    <key alias="auditTrail">Allow access to view a node's history log</key>
    <key alias="browse">Allow access to view a node</key>
    <key alias="changeDocType">Allow access to change document type for a node</key>
    <key alias="copy">Allow access to copy a node</key>
    <key alias="create">Allow access to create nodes</key>
    <key alias="delete">Allow access to delete nodes</key>
    <key alias="move">Allow access to move a node</key>
    <key alias="protect">Allow access to set and change public access for a node</key>
    <key alias="publish">Allow access to publish a node</key>
    <key alias="rights">Allow access to change permissions for a node</key>
    <key alias="rollback">Allow access to roll back a node to a previous state</key>
    <key alias="sendtopublish">Allow access to send a node for approval before publishing</key>
    <key alias="sendToTranslate">Allow access to send a node for translation</key>
    <key alias="sort">Allow access to change the sort order for nodes</key>
    <key alias="translate">Allow access to translate a node</key>
    <key alias="update">Allow access to save a node</key>
    <key alias="createblueprint">Allow access to create a Content Template</key>
  </area>
  <area alias="assignDomain">
    <key alias="permissionDenied">Permission denied.</key>
    <key alias="addNew">Add new Domain</key>
    <key alias="remove">remove</key>
    <key alias="invalidNode">Invalid node.</key>
    <key alias="invalidDomain">Invalid domain format.</key>
    <key alias="duplicateDomain">Domain has already been assigned.</key>
    <key alias="language">Language</key>
    <key alias="domain">Domain</key>
    <key alias="domainCreated">New domain '%0%' has been created</key>
    <key alias="domainDeleted">Domain '%0%' is deleted</key>
    <key alias="domainExists">Domain '%0%' has already been assigned</key>
    <key alias="domainUpdated">Domain '%0%' has been updated</key>
    <key alias="orEdit">Edit Current Domains</key>
    <key alias="domainHelp"><![CDATA[Valid domain names are: "example.com", "www.example.com", "example.com:8080" or
        "https://www.example.com/". One-level paths in domains are supported, eg. "example.com/en". However, they
        should be avoided. Better use the culture setting above.]]></key>
    <key alias="inherit">Inherit</key>
    <key alias="setLanguage">Culture</key>
    <key alias="setLanguageHelp"><![CDATA[Set the culture for nodes below the current node,<br /> or inherit culture from parent nodes. Will also apply<br />
      to the current node, unless a domain below applies too.]]></key>
    <key alias="setDomains">Domains</key>
  </area>
  <area alias="buttons">
    <key alias="clearSelection">Clear selection</key>
    <key alias="select">Select</key>
    <key alias="somethingElse">Do something else</key>
    <key alias="bold">Bold</key>
    <key alias="deindent">Cancel Paragraph Indent</key>
    <key alias="formFieldInsert">Insert form field</key>
    <key alias="graphicHeadline">Insert graphic headline</key>
    <key alias="htmlEdit">Edit Html</key>
    <key alias="indent">Indent Paragraph</key>
    <key alias="italic">Italic</key>
    <key alias="justifyCenter">Center</key>
    <key alias="justifyLeft">Justify Left</key>
    <key alias="justifyRight">Justify Right</key>
    <key alias="linkInsert">Insert Link</key>
    <key alias="linkLocal">Insert local link (anchor)</key>
    <key alias="listBullet">Bullet List</key>
    <key alias="listNumeric">Numeric List</key>
    <key alias="macroInsert">Insert macro</key>
    <key alias="pictureInsert">Insert picture</key>
    <key alias="relations">Edit relations</key>
    <key alias="returnToList">Return to list</key>
    <key alias="save">Save</key>
    <key alias="saveAndPublish">Save and publish</key>
    <key alias="saveAndSchedule">Save and schedule</key>
    <key alias="saveToPublish">Save and send for approval</key>
    <key alias="saveListView">Save list view</key>
    <key alias="showPage">Preview</key>
    <key alias="showPageDisabled">Preview is disabled because there's no template assigned</key>
    <key alias="styleChoose">Choose style</key>
    <key alias="styleShow">Show styles</key>
    <key alias="tableInsert">Insert table</key>
    <key alias="saveAndGenerateModels">Save and generate models</key>
    <key alias="undo">Undo</key>
    <key alias="redo">Redo</key>
    <key alias="deleteTag">Delete tag</key>
    <key alias="confirmActionCancel">Cancel</key>
    <key alias="confirmActionConfirm">Confirm</key>
  </area>
  <area alias="auditTrails">
    <key alias="atViewingFor">Viewing for</key>
<<<<<<< HEAD
    <key alias="delete">Content deleted</key>
    <key alias="unpublish">Content unpublished</key>
    <key alias="publish">Content saved and Published</key>
    <key alias="publishvariant">Content cultures %0% saved and published</key>
    <key alias="save">Content saved</key>
    <key alias="savevariant">Content cultures %0% saved</key>
    <key alias="move">Content moved</key>
    <key alias="copy">Content copied</key>
    <key alias="rollback">Content rolled back</key>
    <key alias="sendtopublish">Content sent for publishing</key>
    <key alias="sendtopublishvariant">Content cultures %0% sent for publishing</key>
=======
    <key alias="delete">Delete Content performed by user</key>
    <key alias="unpublish">Unpublish performed by user</key>
    <key alias="publish">Save and Publish performed by user</key>
    <key alias="save">Save Content performed by user</key>
    <key alias="move">Move Content performed by user</key>
    <key alias="copy">Copy Content performed by user</key>
    <key alias="rollback">Content rollback performed by user</key>
    <key alias="sendtopublish">Content Send To Publish performed by user</key>
    <key alias="sendtotranslate">Content Send To Translation performed by user</key>
        <key alias="sort">Sort child items performed by user</key>
>>>>>>> e34728c1
    <key alias="smallCopy">Copy</key>
    <key alias="smallPublish">Publish</key>
    <key alias="smallPublishVariant">Publish</key>
    <key alias="smallMove">Move</key>
    <key alias="smallSave">Save</key>
    <key alias="smallSaveVariant">Save</key>
    <key alias="smallDelete">Delete</key>
    <key alias="smallUnpublish">Unpublish</key>
    <key alias="smallRollBack">Rollback</key>
    <key alias="smallSendToPublish">Send To Publish</key>
<<<<<<< HEAD
    <key alias="smallSendToPublishVariant">Send To Publish</key>
=======
    <key alias="smallSendToTranslate">Send To Translation</key>
        <key alias="smallSort">Sort</key>
>>>>>>> e34728c1
  </area>
  <area alias="changeDocType">
    <key alias="changeDocTypeInstruction">To change the document type for the selected content, first select from the list of valid types for this location.</key>
    <key alias="changeDocTypeInstruction2">Then confirm and/or amend the mapping of properties from the current type to the new, and click Save.</key>
    <key alias="contentRepublished">The content has been re-published.</key>
    <key alias="currentProperty">Current Property</key>
    <key alias="currentType">Current type</key>
    <key alias="docTypeCannotBeChanged">The document type cannot be changed, as there are no alternatives valid for this location.  An alternative will be valid if it is allowed under the parent of the selected content item and that all existing child content items are allowed to be created under it.</key>
    <key alias="docTypeChanged">Document Type Changed</key>
    <key alias="mapProperties">Map Properties</key>
    <key alias="mapToProperty">Map to Property</key>
    <key alias="newTemplate">New Template</key>
    <key alias="newType">New Type</key>
    <key alias="none">none</key>
    <key alias="selectedContent">Content</key>
    <key alias="selectNewDocType">Select New Document Type</key>
    <key alias="successMessage">The document type of the selected content has been successfully changed to [new type] and the following properties mapped:</key>
    <key alias="to">to</key>
    <key alias="validationErrorPropertyWithMoreThanOneMapping">Could not complete property mapping as one or more properties have more than one mapping defined.</key>
    <key alias="validDocTypesNote">Only alternate types valid for the current location are displayed.</key>
  </area>
  <area alias="content">
    <key alias="isPublished" version="7.2">Is Published</key>
    <key alias="about">About this page</key>
    <key alias="alias">Alias</key>
    <key alias="alternativeTextHelp">(how would you describe the picture over the phone)</key>
    <key alias="alternativeUrls">Alternative Links</key>
    <key alias="clickToEdit">Click to edit this item</key>
    <key alias="createBy">Created by</key>
    <key alias="createByDesc" version="7.0">Original author</key>
    <key alias="updatedBy" version="7.0">Updated by</key>
    <key alias="createDate">Created</key>
    <key alias="createDateDesc" version="7.0">Date/time this document was created</key>
    <key alias="documentType">Document Type</key>
    <key alias="editing">Editing</key>
    <key alias="expireDate">Remove at</key>
    <key alias="itemChanged">This item has been changed after publication</key>
    <key alias="itemNotPublished">This item is not published</key>
    <key alias="lastPublished">Last published</key>
    <key alias="noItemsToShow">There are no items to show</key>
    <key alias="listViewNoItems" version="7.1.5">There are no items to show in the list.</key>
    <key alias="listViewNoContent">No content has been added</key>
    <key alias="listViewNoMembers">No members have been added</key>
    <key alias="mediatype">Media Type</key>
    <key alias="mediaLinks">Link to media item(s)</key>
    <key alias="membergroup">Member Group</key>
    <key alias="memberrole">Role</key>
    <key alias="membertype">Member Type</key>
    <key alias="noChanges">No changes have been made</key>
    <key alias="noDate">No date chosen</key>
    <key alias="nodeName">Page title</key>
    <key alias="noMediaLink">This media item has no link</key>
    <key alias="otherElements">Properties</key>
    <key alias="parentNotPublished">This document is published but is not visible because the parent '%0%' is unpublished</key>
    <key alias="parentCultureNotPublished">This culture is published but is not visible because it is unpublished on parent '%0%'</key>
    <key alias="parentNotPublishedAnomaly">This document is published but is not in the cache</key>
    <key alias="getUrlException">Could not get the url</key>
    <key alias="routeError">This document is published but its url would collide with content %0%</key>
    <key alias="routeErrorCannotRoute">This document is published but its url cannot be routed</key>
    <key alias="publish">Publish</key>
    <key alias="published">Published</key>
    <key alias="publishedPendingChanges">Published (pending changes)</key>
    <key alias="publishStatus">Publication Status</key>
    <key alias="releaseDate">Publish at</key>
    <key alias="unpublishDate">Unpublish at</key>
    <key alias="removeDate">Clear Date</key>
    <key alias="setDate">Set date</key>
    <key alias="sortDone">Sortorder is updated</key>
    <key alias="sortHelp">To sort the nodes, simply drag the nodes or click one of the column headers. You can select multiple nodes by holding the "shift" or "control" key while selecting</key>
    <key alias="statistics">Statistics</key>
    <key alias="titleOptional">Title (optional)</key>
    <key alias="altTextOptional">Alternative text (optional)</key>
    <key alias="type">Type</key>
    <key alias="unpublish">Unpublish</key>
    <key alias="unpublished">Unpublished</key>
    <key alias="updateDate">Last edited</key>
    <key alias="updateDateDesc" version="7.0">Date/time this document was edited</key>
    <key alias="uploadClear">Remove file(s)</key>
    <key alias="urls">Link to document</key>
    <key alias="memberof">Member of group(s)</key>
    <key alias="notmemberof">Not a member of group(s)</key>
    <key alias="childItems" version="7.0">Child items</key>
    <key alias="target" version="7.0">Target</key>
    <key alias="scheduledPublishServerTime">This translates to the following time on the server:</key>
    <key alias="scheduledPublishDocumentation"><![CDATA[<a href="https://our.umbraco.com/documentation/Getting-Started/Data/Scheduled-Publishing/#timezones" target="_blank">What does this mean?</a>]]></key>
    <key alias="nestedContentDeleteItem">Are you sure you want to delete this item?</key>
    <key alias="nestedContentEditorNotSupported">Property %0% uses editor %1% which is not supported by Nested Content.</key>
    <key alias="addTextBox">Add another text box</key>
    <key alias="removeTextBox">Remove this text box</key>
    <key alias="contentRoot">Content root</key>
    <key alias="isSensitiveValue">This value is hidden. If you need access to view this value please contact your website administrator.</key>
    <key alias="isSensitiveValue_short">This value is hidden.</key>
  </area>
  <area alias="blueprints">
    <key alias="createBlueprintFrom">Create a new Content Template from '%0%'</key>
    <key alias="blankBlueprint">Blank</key>
    <key alias="selectBlueprint">Select a Content Template</key>
    <key alias="createdBlueprintHeading">Content Template created</key>
    <key alias="createdBlueprintMessage">A Content Template was created from '%0%'</key>
    <key alias="duplicateBlueprintMessage">Another Content Template with the same name already exists</key>
    <key alias="blueprintDescription">A Content Template is pre-defined content that an editor can select to use as the basis for creating new content</key>
  </area>
  <area alias="media">
    <key alias="clickToUpload">Click to upload</key>
    <key alias="orClickHereToUpload">or click here to choose files</key>
    <key alias="dragFilesHereToUpload">You can drag files here to upload</key>
    <key alias="disallowedFileType">Cannot upload this file, it does not have an approved file type</key>
    <key alias="maxFileSize">Max file size is</key>
    <key alias="mediaRoot">Media root</key>
  </area>
  <area alias="member">
    <key alias="createNewMember">Create a new member</key>
    <key alias="allMembers">All Members</key>
    <key alias="memberGroupNoProperties">Member groups have no additional properties for editing.</key>
  </area>
  <area alias="create">
    <key alias="chooseNode">Where do you want to create the new %0%</key>
    <key alias="createUnder">Create an item under</key>
    <key alias="createContentBlueprint">Select the document type you want to make a content template for</key>
    <key alias="updateData">Choose a type and a title</key>
    <key alias="noDocumentTypes" version="7.0"><![CDATA[There are no allowed document types available. You must enable these in the settings section under <strong>"document types"</strong>.]]></key>
    <key alias="noMediaTypes" version="7.0"><![CDATA[There are no allowed media types available. You must enable these in the settings section under <strong>"media types"</strong>.]]></key>
    <key alias="documentTypeWithoutTemplate">Document Type without a template</key>
    <key alias="newFolder">New folder</key>
    <key alias="newDataType">New data type</key>
        <key alias="newJavascriptFile">New JavaScript file</key>
    <key alias="newEmptyPartialView">New empty partial view</key>
    <key alias="newPartialViewMacro">New partial view macro</key>
    <key alias="newPartialViewFromSnippet">New partial view from snippet</key>
    <key alias="newPartialViewMacroFromSnippet">New partial view macro from snippet</key>
    <key alias="newPartialViewMacroNoMacro">New partial view macro (without macro)</key>
  </area>
  <area alias="dashboard">
    <key alias="browser">Browse your website</key>
    <key alias="dontShowAgain">- Hide</key>
    <key alias="nothinghappens">If Umbraco isn't opening, you might need to allow popups from this site</key>
    <key alias="openinnew">has opened in a new window</key>
    <key alias="restart">Restart</key>
    <key alias="visit">Visit</key>
    <key alias="welcome">Welcome</key>
  </area>
  <area alias="prompt">
    <key alias="stay">Stay</key>
    <key alias="discardChanges">Discard changes</key>
    <key alias="unsavedChanges">You have unsaved changes</key>
    <key alias="unsavedChangesWarning">Are you sure you want to navigate away from this page? - you have unsaved changes</key>
    <key alias="confirmUnpublish">Unpublishing will remove this page and all its descendants from the site.</key>
  </area>
  <area alias="bulk">
    <key alias="done">Done</key>
    <key alias="deletedItem">Deleted %0% item</key>
    <key alias="deletedItems">Deleted %0% items</key>
    <key alias="deletedItemOfItem">Deleted %0% out of %1% item</key>
    <key alias="deletedItemOfItems">Deleted %0% out of %1% items</key>
    <key alias="publishedItem">Published %0% item</key>
    <key alias="publishedItems">Published %0% items</key>
    <key alias="publishedItemOfItem">Published %0% out of %1% item</key>
    <key alias="publishedItemOfItems">Published %0% out of %1% items</key>
    <key alias="unpublishedItem">Unpublished %0% item</key>
    <key alias="unpublishedItems">Unpublished %0% items</key>
    <key alias="unpublishedItemOfItem">Unpublished %0% out of %1% item</key>
    <key alias="unpublishedItemOfItems">Unpublished %0% out of %1% items</key>
    <key alias="movedItem">Moved %0% item</key>
    <key alias="movedItems">Moved %0% items</key>
    <key alias="movedItemOfItem">Moved %0% out of %1% item</key>
    <key alias="movedItemOfItems">Moved %0% out of %1% items</key>
    <key alias="copiedItem">Copied %0% item</key>
    <key alias="copiedItems">Copied %0% items</key>
    <key alias="copiedItemOfItem">Copied %0% out of %1% item</key>
    <key alias="copiedItemOfItems">Copied %0% out of %1% items</key>
  </area>
  <area alias="defaultdialogs">
    <key alias="nodeNameLinkPicker">Link title</key>
    <key alias="urlLinkPicker">Link</key>
    <key alias="anchorLinkPicker">Anchor / querystring</key>
    <key alias="anchorInsert">Name</key>
    <key alias="assignDomain">Manage hostnames</key>
    <key alias="closeThisWindow">Close this window</key>
    <key alias="confirmdelete">Are you sure you want to delete</key>
    <key alias="confirmdisable">Are you sure you want to disable</key>
    <key alias="confirmEmptyTrashcan">Please check this box to confirm deletion of %0% item(s)</key>
    <key alias="confirmlogout">Are you sure?</key>
    <key alias="confirmSure">Are you sure?</key>
    <key alias="cut">Cut</key>
    <key alias="editdictionary">Edit Dictionary Item</key>
    <key alias="editlanguage">Edit Language</key>
    <key alias="insertAnchor">Insert local link</key>
    <key alias="insertCharacter">Insert character</key>
    <key alias="insertgraphicheadline">Insert graphic headline</key>
    <key alias="insertimage">Insert picture</key>
    <key alias="insertlink">Insert link</key>
    <key alias="insertMacro">Click to add a Macro</key>
    <key alias="inserttable">Insert table</key>
    <key alias="lastEdited">Last Edited</key>
    <key alias="link">Link</key>
    <key alias="linkinternal">Internal link:</key>
    <key alias="linklocaltip">When using local links, insert "#" in front of link</key>
    <key alias="linknewwindow">Open in new window?</key>
    <key alias="macroContainerSettings">Macro Settings</key>
    <key alias="macroDoesNotHaveProperties">This macro does not contain any properties you can edit</key>
    <key alias="paste">Paste</key>
    <key alias="permissionsEdit">Edit permissions for</key>
    <key alias="permissionsSet">Set permissions for</key>
    <key alias="permissionsSetForGroup">Set permissions for %0% for user group %1%</key>
    <key alias="permissionsHelp">Select the users groups you want to set permissions for</key>
    <key alias="recycleBinDeleting">The items in the recycle bin are now being deleted. Please do not close this window while this operation takes place</key>
    <key alias="recycleBinIsEmpty">The recycle bin is now empty</key>
    <key alias="recycleBinWarning">When items are deleted from the recycle bin, they will be gone forever</key>
    <key alias="regexSearchError"><![CDATA[<a target='_blank' href='http://regexlib.com'>regexlib.com</a>'s webservice is currently experiencing some problems, which we have no control over. We are very sorry for this inconvenience.]]></key>
    <key alias="regexSearchHelp">Search for a regular expression to add validation to a form field. Example: 'email, 'zip-code' 'url'</key>
    <key alias="removeMacro">Remove Macro</key>
    <key alias="requiredField">Required Field</key>
    <key alias="sitereindexed">Site is reindexed</key>
    <key alias="siterepublished">The website cache has been refreshed. All publish content is now up to date. While all unpublished content is still unpublished</key>
    <key alias="siterepublishHelp">The website cache will be refreshed. All published content will be updated, while unpublished content will stay unpublished.</key>
    <key alias="tableColumns">Number of columns</key>
    <key alias="tableRows">Number of rows</key>
    <key alias="templateContentAreaHelp"><![CDATA[<strong>Set a placeholder id</strong> by setting an ID on your placeholder you can inject content into this template from child templates,
      by referring this ID using a <code>&lt;asp:content /&gt;</code> element.]]></key>
    <key alias="templateContentPlaceHolderHelp"><![CDATA[<strong>Select a placeholder id</strong> from the list below. You can only
      choose Id's from the current template's master.]]></key>
    <key alias="thumbnailimageclickfororiginal">Click on the image to see full size</key>
    <key alias="treepicker">Pick item</key>
    <key alias="viewCacheItem">View Cache Item</key>
    <key alias="relateToOriginalLabel">Relate to original</key>
    <key alias="includeDescendants">Include descendants</key>
    <key alias="theFriendliestCommunity">The friendliest community</key>
    <key alias="linkToPage">Link to page</key>
    <key alias="openInNewWindow">Opens the linked document in a new window or tab</key>
    <key alias="linkToMedia">Link to media</key>
    <key alias="selectContentStartNode">Select content start node</key>
    <key alias="selectMedia">Select media</key>
    <key alias="selectIcon">Select icon</key>
    <key alias="selectItem">Select item</key>
    <key alias="selectLink">Select link</key>
    <key alias="selectMacro">Select macro</key>
    <key alias="selectContent">Select content</key>
    <key alias="selectMediaStartNode">Select media start node</key>
    <key alias="selectMember">Select member</key>
    <key alias="selectMemberGroup">Select member group</key>
    <key alias="selectNode">Select node</key>
    <key alias="selectSections">Select sections</key>
    <key alias="selectUsers">Select users</key>
    <key alias="noIconsFound">No icons were found</key>
    <key alias="noMacroParams">There are no parameters for this macro</key>
    <key alias="noMacros">There are no macros available to insert</key>
    <key alias="externalLoginProviders">External login providers</key>
    <key alias="exceptionDetail">Exception Details</key>
    <key alias="stacktrace">Stacktrace</key>
    <key alias="innerException">Inner Exception</key>
    <key alias="linkYour">Link your</key>
    <key alias="unLinkYour">Un-link your</key>
    <key alias="account">account</key>
    <key alias="selectEditor">Select editor</key>
    <key alias="selectSnippet">Select snippet</key>
  </area>
  <area alias="dictionaryItem">
    <key alias="description"><![CDATA[
      Edit the different language versions for the dictionary item '<em>%0%</em>' below<br/>You can add additional languages under the 'languages' in the menu on the left
   ]]></key>
    <key alias="displayName">Culture Name</key>
    <key alias="changeKeyError"><![CDATA[
      The key '%0%' already exists.
   ]]></key>
    <key alias="overviewTitle">Dictionary overview</key>
  </area>
  <area alias="placeholders">
    <key alias="username">Enter your username</key>
    <key alias="password">Enter your password</key>
    <key alias="confirmPassword">Confirm your password</key>
    <key alias="nameentity">Name the %0%...</key>
    <key alias="entername">Enter a name...</key>
    <key alias="enteremail">Enter an email...</key>
    <key alias="enterusername">Enter a username...</key>
    <key alias="label">Label...</key>
    <key alias="enterDescription">Enter a description...</key>
    <key alias="search">Type to search...</key>
    <key alias="filter">Type to filter...</key>
    <key alias="enterTags">Type to add tags (press enter after each tag)...</key>
    <key alias="email">Enter your email...</key>
    <key alias="enterMessage">Enter a message...</key>
    <key alias="usernameHint">Your username is usually your email</key>
    <key alias="anchor">#value or ?key=value</key>
        <key alias="enterAlias">Enter alias...</key>
        <key alias="generatingAlias">Generating alias...</key>
  </area>
  <area alias="editcontenttype">
    <key alias="allowedchildnodetypes">Allowed child node types</key>
    <key alias="create">Create</key>
    <key alias="deletetab">Delete tab</key>
    <key alias="description">Description</key>
    <key alias="newtab">New tab</key>
    <key alias="tab">Tab</key>
    <key alias="thumbnail">Thumbnail</key>
    <key alias="createListView" version="7.2">Create custom list view</key>
    <key alias="removeListView" version="7.2">Remove custom list view</key>
    <key alias="aliasAlreadyExists">A content type, media type or member type with this alias already exists</key>
  </area>
  <area alias="renamecontainer">
    <key alias="renamed">Renamed</key>
    <key alias="enterNewFolderName">Enter a new folder name here</key>
    <key alias="folderWasRenamed">%0% was renamed to %1%</key>
  </area>
  <area alias="editdatatype">
    <key alias="addPrevalue">Add prevalue</key>
    <key alias="dataBaseDatatype">Database datatype</key>
    <key alias="guid">Property editor GUID</key>
    <key alias="renderControl">Property editor</key>
    <key alias="rteButtons">Buttons</key>
    <key alias="rteEnableAdvancedSettings">Enable advanced settings for</key>
    <key alias="rteEnableContextMenu">Enable context menu</key>
    <key alias="rteMaximumDefaultImgSize">Maximum default size of inserted images</key>
    <key alias="rteRelatedStylesheets">Related stylesheets</key>
    <key alias="rteShowLabel">Show label</key>
    <key alias="rteWidthAndHeight">Width and height</key>
    <key alias="allPropTypes">All property types &amp; property data</key>
    <key alias="willBeDeleted">using this data type will be deleted permanently, please confirm you want to delete these as well</key>
    <key alias="yesDelete">Yes, delete</key>
    <key alias="andAllRelated">and all property types &amp; property data using this data type</key>
    <key alias="selectFolder">Select the folder to move</key>
    <key alias="inTheTree">to in the tree structure below</key>
    <key alias="wasMoved">was moved underneath</key>
  </area>
  <area alias="errorHandling">
    <key alias="errorButDataWasSaved">Your data has been saved, but before you can publish this page there are some errors you need to fix first:</key>
    <key alias="errorChangingProviderPassword">The current membership provider does not support changing password (EnablePasswordRetrieval need to be true)</key>
    <key alias="errorExistsWithoutTab">%0% already exists</key>
    <key alias="errorHeader">There were errors:</key>
    <key alias="errorHeaderWithoutTab">There were errors:</key>
    <key alias="errorInPasswordFormat">The password should be a minimum of %0% characters long and contain at least %1% non-alpha numeric character(s)</key>
    <key alias="errorIntegerWithoutTab">%0% must be an integer</key>
    <key alias="errorMandatory">The %0% field in the %1% tab is mandatory</key>
    <key alias="errorMandatoryWithoutTab">%0% is a mandatory field</key>
    <key alias="errorRegExp">%0% at %1% is not in a correct format</key>
    <key alias="errorRegExpWithoutTab">%0% is not in a correct format</key>
  </area>
  <area alias="errors">
    <key alias="receivedErrorFromServer">Received an error from the server</key>
    <key alias="dissallowedMediaType">The specified file type has been disallowed by the administrator</key>
    <key alias="codemirroriewarning">NOTE! Even though CodeMirror is enabled by configuration, it is disabled in Internet Explorer because it's not stable enough.</key>
    <key alias="contentTypeAliasAndNameNotNull">Please fill both alias and name on the new property type!</key>
    <key alias="filePermissionsError">There is a problem with read/write access to a specific file or folder</key>
    <key alias="macroErrorLoadingPartialView">Error loading Partial View script (file: %0%)</key>
    <key alias="macroErrorLoadingUsercontrol">Error loading userControl '%0%'</key>
    <key alias="missingTitle">Please enter a title</key>
    <key alias="missingType">Please choose a type</key>
    <key alias="pictureResizeBiggerThanOrg">You're about to make the picture larger than the original size. Are you sure that you want to proceed?</key>
    <key alias="startNodeDoesNotExists">Startnode deleted, please contact your administrator</key>
    <key alias="stylesMustMarkBeforeSelect">Please mark content before changing style</key>
    <key alias="stylesNoStylesOnPage">No active styles available</key>
    <key alias="tableColMergeLeft">Please place cursor at the left of the two cells you wish to merge</key>
    <key alias="tableSplitNotSplittable">You cannot split a cell that hasn't been merged.</key>
  </area>
  <area alias="general">
    <key alias="options">Options</key>
    <key alias="about">About</key>
    <key alias="action">Action</key>
    <key alias="actions">Actions</key>
    <key alias="add">Add</key>
    <key alias="alias">Alias</key>
    <key alias="all">All</key>
    <key alias="areyousure">Are you sure?</key>
    <key alias="back">Back</key>
    <key alias="border">Border</key>
    <key alias="by">by</key>
    <key alias="cancel">Cancel</key>
    <key alias="cellMargin">Cell margin</key>
    <key alias="choose">Choose</key>
    <key alias="close">Close</key>
    <key alias="closewindow">Close Window</key>
    <key alias="comment">Comment</key>
    <key alias="confirm">Confirm</key>
    <key alias="constrain">Constrain</key>
    <key alias="constrainProportions">Constrain proportions</key>
    <key alias="continue">Continue</key>
    <key alias="copy">Copy</key>
    <key alias="create">Create</key>
    <key alias="database">Database</key>
    <key alias="date">Date</key>
    <key alias="default">Default</key>
    <key alias="delete">Delete</key>
    <key alias="deleted">Deleted</key>
    <key alias="deleting">Deleting...</key>
    <key alias="design">Design</key>
    <key alias="dictionary">Dictionary</key>
    <key alias="dimensions">Dimensions</key>
    <key alias="down">Down</key>
    <key alias="download">Download</key>
    <key alias="edit">Edit</key>
    <key alias="edited">Edited</key>
    <key alias="elements">Elements</key>
    <key alias="email">Email</key>
    <key alias="error">Error</key>
    <key alias="findDocument">Find</key>
    <key alias="first">First</key>
    <key alias="general">General</key>
    <key alias="groups">Groups</key>
    <key alias="height">Height</key>
    <key alias="help">Help</key>
    <key alias="hide">Hide</key>
    <key alias="history">History</key>
    <key alias="icon">Icon</key>
        <key alias="id">Id</key>
    <key alias="import">Import</key>
    <key alias="info">Info</key>
    <key alias="innerMargin">Inner margin</key>
    <key alias="insert">Insert</key>
    <key alias="install">Install</key>
    <key alias="invalid">Invalid</key>
    <key alias="justify">Justify</key>
    <key alias="label">Label</key>
    <key alias="language">Language</key>
    <key alias="last">Last</key>
    <key alias="layout">Layout</key>
    <key alias="links">Links</key>
    <key alias="loading">Loading</key>
    <key alias="locked">Locked</key>
    <key alias="login">Login</key>
    <key alias="logoff">Log off</key>
    <key alias="logout">Logout</key>
    <key alias="macro">Macro</key>
    <key alias="mandatory">Mandatory</key>
    <key alias="message">Message</key>
    <key alias="move">Move</key>
    <key alias="name">Name</key>
    <key alias="new">New</key>
    <key alias="next">Next</key>
    <key alias="no">No</key>
    <key alias="of">of</key>
    <key alias="off">Off</key>
    <key alias="ok">OK</key>
    <key alias="open">Open</key>
    <key alias="on">On</key>
    <key alias="or">or</key>
    <key alias="orderBy">Order by</key>
    <key alias="password">Password</key>
    <key alias="path">Path</key>
    <key alias="placeHolderID">Placeholder ID</key>
    <key alias="pleasewait">One moment please...</key>
    <key alias="previous">Previous</key>
    <key alias="properties">Properties</key>
    <key alias="reciept">Email to receive form data</key>
    <key alias="recycleBin">Recycle Bin</key>
    <key alias="recycleBinEmpty">Your recycle bin is empty</key>
    <key alias="remaining">Remaining</key>
    <key alias="remove">Remove</key>
    <key alias="rename">Rename</key>
    <key alias="renew">Renew</key>
    <key alias="required" version="7.0">Required</key>
    <key alias="retrieve">Retrieve</key>
    <key alias="retry">Retry</key>
    <key alias="rights">Permissions</key>
    <key alias="scheduledPublishing">Scheduled Publishing</key>
    <key alias="search">Search</key>
    <key alias="searchNoResult">Sorry, we cannot find what you are looking for</key>
    <key alias="noItemsInList">No items have been added</key>
    <key alias="server">Server</key>
    <key alias="settings">Settings</key>
    <key alias="show">Show</key>
    <key alias="showPageOnSend">Show page on Send</key>
    <key alias="size">Size</key>
    <key alias="sort">Sort</key>
    <key alias="status">Status</key>
    <key alias="submit">Submit</key>
    <key alias="type">Type</key>
    <key alias="typeToSearch">Type to search...</key>
    <key alias="under">under</key>
    <key alias="up">Up</key>
    <key alias="update">Update</key>
    <key alias="upgrade">Upgrade</key>
    <key alias="upload">Upload</key>
    <key alias="url">Url</key>
    <key alias="user">User</key>
    <key alias="username">Username</key>
    <key alias="value">Value</key>
    <key alias="view">View</key>
    <key alias="welcome">Welcome...</key>
    <key alias="width">Width</key>
    <key alias="yes">Yes</key>
    <key alias="folder">Folder</key>
    <key alias="searchResults">Search results</key>
    <key alias="reorder">Reorder</key>
    <key alias="reorderDone">I am done reordering</key>
    <key alias="preview">Preview</key>
    <key alias="changePassword">Change password</key>
    <key alias="to">to</key>
    <key alias="listView">List view</key>
    <key alias="saving">Saving...</key>
    <key alias="current">current</key>
    <key alias="embed">Embed</key>
    <key alias="selected">selected</key>
    <key alias="includeFromsubFolders">Include subfolders in search</key>
  </area>
  <area alias="colors">
    <key alias="blue">Blue</key>
  </area>
  <area alias="shortcuts">
    <key alias="addTab">Add tab</key>
    <key alias="addProperty">Add property</key>
    <key alias="addEditor">Add editor</key>
    <key alias="addTemplate">Add template</key>
    <key alias="addChildNode">Add child node</key>
    <key alias="addChild">Add child</key>
    <key alias="editDataType">Edit data type</key>
    <key alias="navigateSections">Navigate sections</key>
    <key alias="shortcut">Shortcuts</key>
    <key alias="showShortcuts">show shortcuts</key>
    <key alias="toggleListView">Toggle list view</key>
    <key alias="toggleAllowAsRoot">Toggle allow as root</key>
    <key alias="commentLine">Comment/Uncomment lines</key>
    <key alias="removeLine">Remove line</key>
    <key alias="copyLineUp">Copy Lines Up</key>
    <key alias="copyLineDown">Copy Lines Down</key>
    <key alias="moveLineUp">Move Lines Up</key>
    <key alias="moveLineDown">Move Lines Down</key>
    <key alias="generalHeader">General</key>
    <key alias="editorHeader">Editor</key>
  </area>
  <area alias="graphicheadline">
    <key alias="backgroundcolor">Background colour</key>
    <key alias="bold">Bold</key>
    <key alias="color">Text colour</key>
    <key alias="font">Font</key>
    <key alias="text">Text</key>
  </area>
  <area alias="headers">
    <key alias="page">Page</key>
  </area>
  <area alias="installer">
    <key alias="databaseErrorCannotConnect">The installer cannot connect to the database.</key>
    <key alias="databaseErrorWebConfig">Could not save the web.config file. Please modify the connection string manually.</key>
    <key alias="databaseFound">Your database has been found and is identified as</key>
    <key alias="databaseHeader">Database configuration</key>
    <key alias="databaseInstall"><![CDATA[
      Press the <strong>install</strong> button to install the Umbraco %0% database
    ]]></key>
    <key alias="databaseInstallDone"><![CDATA[Umbraco %0% has now been copied to your database. Press <strong>Next</strong> to proceed.]]></key>
    <key alias="databaseNotFound"><![CDATA[<p>Database not found! Please check that the information in the "connection string" of the "web.config" file is correct.</p>
              <p>To proceed, please edit the "web.config" file (using Visual Studio or your favourite text editor), scroll to the bottom, add the connection string for your database in the key named "UmbracoDbDSN" and save the file. </p>
              <p>
              Click the <strong>retry</strong> button when
              done.<br /><a href="https://our.umbraco.com/documentation/Using-Umbraco/Config-files/webconfig7" target="_blank">
			              More information on editing web.config here.</a></p>]]></key>
    <key alias="databaseText"><![CDATA[To complete this step, you must know some information regarding your database server ("connection string").<br />
        Please contact your ISP if necessary.
        If you're installing on a local machine or server you might need information from your system administrator.]]></key>
    <key alias="databaseUpgrade"><![CDATA[
      <p>
      Press the <strong>upgrade</strong> button to upgrade your database to Umbraco %0%</p>
      <p>
      Don't worry - no content will be deleted and everything will continue working afterwards!
      </p>
      ]]></key>
    <key alias="databaseUpgradeDone"><![CDATA[Your database has been upgraded to the final version %0%.<br />Press <strong>Next</strong> to
      proceed. ]]></key>
    <key alias="databaseUpToDate"><![CDATA[Your current database is up-to-date!. Click <strong>next</strong> to continue the configuration wizard]]></key>
    <key alias="defaultUserChangePass"><![CDATA[<strong>The Default users' password needs to be changed!</strong>]]></key>
    <key alias="defaultUserDisabled"><![CDATA[<strong>The Default user has been disabled or has no access to Umbraco!</strong></p><p>No further actions needs to be taken. Click <b>Next</b> to proceed.]]></key>
    <key alias="defaultUserPassChanged"><![CDATA[<strong>The Default user's password has been successfully changed since the installation!</strong></p><p>No further actions needs to be taken. Click <strong>Next</strong> to proceed.]]></key>
    <key alias="defaultUserPasswordChanged">The password is changed!</key>
    <key alias="greatStart">Get a great start, watch our introduction videos</key>
    <key alias="licenseText">By clicking the next button (or modifying the umbracoConfigurationStatus in web.config), you accept the license for this software as specified in the box below. Notice that this Umbraco distribution consists of two different licenses, the open source MIT license for the framework and the Umbraco freeware license that covers the UI.</key>
    <key alias="None">Not installed yet.</key>
    <key alias="permissionsAffectedFolders">Affected files and folders</key>
    <key alias="permissionsAffectedFoldersMoreInfo">More information on setting up permissions for Umbraco here</key>
    <key alias="permissionsAffectedFoldersText">You need to grant ASP.NET modify permissions to the following files/folders</key>
    <key alias="permissionsAlmostPerfect"><![CDATA[<strong>Your permission settings are almost perfect!</strong><br /><br />
        You can run Umbraco without problems, but you will not be able to install packages which are recommended to take full advantage of Umbraco.]]></key>
    <key alias="permissionsHowtoResolve">How to Resolve</key>
    <key alias="permissionsHowtoResolveLink">Click here to read the text version</key>
    <key alias="permissionsHowtoResolveText"><![CDATA[Watch our <strong>video tutorial</strong> on setting up folder permissions for Umbraco or read the text version.]]></key>
    <key alias="permissionsMaybeAnIssue"><![CDATA[<strong>Your permission settings might be an issue!</strong>
      <br/><br />
      You can run Umbraco without problems, but you will not be able to create folders or install packages which are recommended to take full advantage of Umbraco.]]></key>
    <key alias="permissionsNotReady"><![CDATA[<strong>Your permission settings are not ready for Umbraco!</strong>
          <br /><br />
          In order to run Umbraco, you'll need to update your permission settings.]]></key>
    <key alias="permissionsPerfect"><![CDATA[<strong>Your permission settings are perfect!</strong><br /><br />
              You are ready to run Umbraco and install packages!]]></key>
    <key alias="permissionsResolveFolderIssues">Resolving folder issue</key>
    <key alias="permissionsResolveFolderIssuesLink">Follow this link for more information on problems with ASP.NET and creating folders</key>
    <key alias="permissionsSettingUpPermissions">Setting up folder permissions</key>
    <key alias="permissionsText"><![CDATA[
      Umbraco needs write/modify access to certain directories in order to store files like pictures and PDF's.
      It also stores temporary data (aka: cache) for enhancing the performance of your website.
    ]]></key>
    <key alias="runwayFromScratch">I want to start from scratch</key>
    <key alias="runwayFromScratchText"><![CDATA[
        Your website is completely empty at the moment, so that's perfect if you want to start from scratch and create your own document types and templates.
        (<a href="http://Umbraco.tv/documentation/videos/for-site-builders/foundation/document-types">learn how</a>)
        You can still choose to install Runway later on. Please go to the Developer section and choose Packages.
      ]]></key>
    <key alias="runwayHeader">You've just set up a clean Umbraco platform. What do you want to do next?</key>
    <key alias="runwayInstalled">Runway is installed</key>
    <key alias="runwayInstalledText"><![CDATA[
      You have the foundation in place. Select what modules you wish to install on top of it.<br />
      This is our list of recommended modules, check off the ones you would like to install, or view the <a href="#" onclick="toggleModules(); return false;" id="toggleModuleList">full list of modules</a>
      ]]></key>
    <key alias="runwayOnlyProUsers">Only recommended for experienced users</key>
    <key alias="runwaySimpleSite">I want to start with a simple website</key>
    <key alias="runwaySimpleSiteText"><![CDATA[
      <p>
      "Runway" is a simple website providing some basic document types and templates. The installer can set up Runway for you automatically,
        but you can easily edit, extend or remove it. It's not necessary and you can perfectly use Umbraco without it. However,
        Runway offers an easy foundation based on best practices to get you started faster than ever.
        If you choose to install Runway, you can optionally select basic building blocks called Runway Modules to enhance your Runway pages.
        </p>
        <small>
        <em>Included with Runway:</em> Home page, Getting Started page, Installing Modules page.<br />
        <em>Optional Modules:</em> Top Navigation, Sitemap, Contact, Gallery.
        </small>
      ]]></key>
    <key alias="runwayWhatIsRunway">What is Runway</key>
    <key alias="step1">Step 1/5 Accept license</key>
    <key alias="step2">Step 2/5: Database configuration</key>
    <key alias="step3">Step 3/5: Validating File Permissions</key>
    <key alias="step4">Step 4/5: Check Umbraco security</key>
    <key alias="step5">Step 5/5: Umbraco is ready to get you started</key>
    <key alias="thankYou">Thank you for choosing Umbraco</key>
    <key alias="theEndBrowseSite"><![CDATA[<h3>Browse your new site</h3>
You installed Runway, so why not see how your new website looks.]]></key>
    <key alias="theEndFurtherHelp"><![CDATA[<h3>Further help and information</h3>
Get help from our award winning community, browse the documentation or watch some free videos on how to build a simple site, how to use packages and a quick guide to the Umbraco terminology]]></key>
    <key alias="theEndHeader">Umbraco %0% is installed and ready for use</key>
    <key alias="theEndInstallFailed"><![CDATA[To finish the installation, you'll need to
        manually edit the <strong>/web.config file</strong> and update the AppSetting key <strong>UmbracoConfigurationStatus</strong> in the bottom to the value of <strong>'%0%'</strong>.]]></key>
    <key alias="theEndInstallSuccess"><![CDATA[You can get <strong>started instantly</strong> by clicking the "Launch Umbraco" button below. <br />If you are <strong>new to Umbraco</strong>,
you can find plenty of resources on our getting started pages.]]></key>
    <key alias="theEndOpenUmbraco"><![CDATA[<h3>Launch Umbraco</h3>
To manage your website, simply open the Umbraco back office and start adding content, updating the templates and stylesheets or add new functionality]]></key>
    <key alias="Unavailable">Connection to database failed.</key>
    <key alias="Version3">Umbraco Version 3</key>
    <key alias="Version4">Umbraco Version 4</key>
    <key alias="watch">Watch</key>
    <key alias="welcomeIntro"><![CDATA[This wizard will guide you through the process of configuring <strong>Umbraco %0%</strong> for a fresh install or upgrading from version 3.0.
                                <br /><br />
                                Press <strong>"next"</strong> to start the wizard.]]></key>
  </area>
  <area alias="language">
    <key alias="cultureCode">Culture Code</key>
    <key alias="displayName">Culture Name</key>
  </area>
  <area alias="lockout">
    <key alias="lockoutWillOccur">You've been idle and logout will automatically occur in</key>
    <key alias="renewSession">Renew now to save your work</key>
  </area>
  <area alias="login">
    <key alias="greeting0">Happy super Sunday</key>
    <key alias="greeting1">Happy manic Monday </key>
    <key alias="greeting2">Happy tubular Tuesday</key>
    <key alias="greeting3">Happy wonderful Wednesday</key>
    <key alias="greeting4">Happy thunderous Thursday</key>
    <key alias="greeting5">Happy funky Friday</key>
    <key alias="greeting6">Happy Caturday</key>
    <key alias="instruction">Log in below</key>
    <key alias="signInWith">Sign in with</key>
    <key alias="timeout">Session timed out</key>
    <key alias="bottomText"><![CDATA[<p style="text-align:right;">&copy; 2001 - %0% <br /><a href="http://umbraco.com" style="text-decoration: none" target="_blank">Umbraco.com</a></p> ]]></key>
    <key alias="forgottenPassword">Forgotten password?</key>
    <key alias="forgottenPasswordInstruction">An email will be sent to the address specified with a link to reset your password</key>
    <key alias="requestPasswordResetConfirmation">An email with password reset instructions will be sent to the specified address if it matched our records</key>
    <key alias="showPassword">Show password</key>
    <key alias="hidePassword">Hide password</key>
    <key alias="returnToLogin">Return to login form</key>
    <key alias="setPasswordInstruction">Please provide a new password</key>
    <key alias="setPasswordConfirmation">Your Password has been updated</key>
    <key alias="resetCodeExpired">The link you have clicked on is invalid or has expired</key>
    <key alias="resetPasswordEmailCopySubject">Umbraco: Reset Password</key>
    <key alias="resetPasswordEmailCopyFormat"><![CDATA[
        <html>
			<head>
				<meta name='viewport' content='width=device-width'>
				<meta http-equiv='Content-Type' content='text/html; charset=UTF-8'>
			</head>
			<body class='' style='font-family: sans-serif; -webkit-font-smoothing: antialiased; font-size: 14px; color: #392F54; line-height: 22px; -ms-text-size-adjust: 100%; -webkit-text-size-adjust: 100%; background: #1d1333; margin: 0; padding: 0;' bgcolor='#1d1333'>
				<style type='text/css'> @media only screen and (max-width: 620px) {table[class=body] h1 {font-size: 28px !important; margin-bottom: 10px !important; } table[class=body] .wrapper {padding: 32px !important; } table[class=body] .article {padding: 32px !important; } table[class=body] .content {padding: 24px !important; } table[class=body] .container {padding: 0 !important; width: 100% !important; } table[class=body] .main {border-left-width: 0 !important; border-radius: 0 !important; border-right-width: 0 !important; } table[class=body] .btn table {width: 100% !important; } table[class=body] .btn a {width: 100% !important; } table[class=body] .img-responsive {height: auto !important; max-width: 100% !important; width: auto !important; } } .btn-primary table td:hover {background-color: #34495e !important; } .btn-primary a:hover {background-color: #34495e !important; border-color: #34495e !important; } .btn  a:visited {color:#FFFFFF;} </style>
				<table border="0" cellpadding="0" cellspacing="0" class="body" style="border-collapse: separate; mso-table-lspace: 0pt; mso-table-rspace: 0pt; width: 100%; background: #1d1333;" bgcolor="#1d1333">
					<tr>
						<td style="font-family: sans-serif; font-size: 14px; vertical-align: top; padding: 24px;" valign="top">
							<table style="border-collapse: separate; mso-table-lspace: 0pt; mso-table-rspace: 0pt; width: 100%;">
								<tr>
									<td background="https://umbraco.com/umbraco/assets/img/application/logo.png" bgcolor="#1d1333" width="28" height="28" valign="top" style="font-family: sans-serif; font-size: 14px; vertical-align: top;">
										<!--[if gte mso 9]> <v:rect xmlns:v="urn:schemas-microsoft-com:vml" fill="true" stroke="false" style="width:30px;height:30px;"> <v:fill type="tile" src="https://umbraco.com/umbraco/assets/img/application/logo.png" color="#1d1333" /> <v:textbox inset="0,0,0,0"> <![endif]-->
										<div> </div>
										<!--[if gte mso 9]> </v:textbox> </v:rect> <![endif]-->
									</td>
									<td style="font-family: sans-serif; font-size: 14px; vertical-align: top;" valign="top"></td>
								</tr>
							</table>
						</td>
					</tr>
				</table>
				<table border='0' cellpadding='0' cellspacing='0' class='body' style='border-collapse: separate; mso-table-lspace: 0pt; mso-table-rspace: 0pt; width: 100%; background: #1d1333;' bgcolor='#1d1333'>
					<tr>
						<td style='font-family: sans-serif; font-size: 14px; vertical-align: top;' valign='top'> </td>
						<td class='container' style='font-family: sans-serif; font-size: 14px; vertical-align: top; display: block; max-width: 560px; width: 560px; margin: 0 auto; padding: 10px;' valign='top'>
							<div class='content' style='box-sizing: border-box; display: block; max-width: 560px; margin: 0 auto; padding: 10px;'>
								<br>
								<table class='main' style='border-collapse: separate; mso-table-lspace: 0pt; mso-table-rspace: 0pt; width: 100%; border-radius: 3px; background: #FFFFFF;' bgcolor='#FFFFFF'>
									<tr>
										<td class='wrapper' style='font-family: sans-serif; font-size: 14px; vertical-align: top; box-sizing: border-box; padding: 50px;' valign='top'>
											<table border='0' cellpadding='0' cellspacing='0' style='border-collapse: separate; mso-table-lspace: 0pt; mso-table-rspace: 0pt; width: 100%;'>
												<tr>
													<td style='line-height: 24px; font-family: sans-serif; font-size: 14px; vertical-align: top;' valign='top'>
														<h1 style='color: #392F54; font-family: sans-serif; font-weight: bold; line-height: 1.4; font-size: 24px; text-align: left; text-transform: capitalize; margin: 0 0 30px;' align='left'>
															Password reset requested
														</h1>
														<p style='color: #392F54; font-family: sans-serif; font-size: 14px; font-weight: normal; margin: 0 0 15px;'>
															Your username to login to the Umbraco back-office is: <strong>%0%</strong>
														</p>
														<p style='color: #392F54; font-family: sans-serif; font-size: 14px; font-weight: normal; margin: 0 0 15px;'>
															<table border='0' cellpadding='0' cellspacing='0' style='border-collapse: separate; mso-table-lspace: 0pt; mso-table-rspace: 0pt; width: auto;'>
																<tbody>
																	<tr>
																		<td style='font-family: sans-serif; font-size: 14px; vertical-align: top; border-radius: 5px; text-align: center; background: #35C786;' align='center' bgcolor='#35C786' valign='top'>
																			<a href='%1%' target='_blank' style='color: #FFFFFF; text-decoration: none; -ms-word-break: break-all; word-break: break-all; border-radius: 5px; box-sizing: border-box; cursor: pointer; display: inline-block; font-size: 14px; font-weight: bold; text-transform: capitalize; background: #35C786; margin: 0; padding: 12px 30px; border: 1px solid #35c786;'>
																				Click this link to reset your password
																			</a>
																		</td>
																	</tr>
																</tbody>
															</table>
														</p>
														<p style='max-width: 400px; display: block; color: #392F54; font-family: sans-serif; font-size: 14px; line-height: 20px; font-weight: normal; margin: 15px 0;'>If you cannot click on the link, copy and paste this URL into your browser window:</p>
															<table border='0' cellpadding='0' cellspacing='0'>
																<tr>
																	<td style='-ms-word-break: break-all; word-break: break-all; font-family: sans-serif; font-size: 11px; line-height:14px;'>
																		<font style="-ms-word-break: break-all; word-break: break-all; font-size: 11px; line-height:14px;">
																			<a style='-ms-word-break: break-all; word-break: break-all; color: #392F54; text-decoration: underline; font-size: 11px; line-height:15px;' href='%1%'>%1%</a>
																		</font>
																	</td>
																</tr>
															</table>
														</p>
													</td>
												</tr>
											</table>
										</td>
									</tr>
								</table>
								<br><br><br>
							</div>
						</td>
						<td style='font-family: sans-serif; font-size: 14px; vertical-align: top;' valign='top'> </td>
					</tr>
				</table>
			</body>
		</html>
	]]></key>
  </area>
  <area alias="main">
    <key alias="dashboard">Dashboard</key>
    <key alias="sections">Sections</key>
    <key alias="tree">Content</key>
  </area>
  <area alias="moveOrCopy">
    <key alias="choose">Choose page above...</key>
    <key alias="copyDone">%0% has been copied to %1%</key>
    <key alias="copyTo">Select where the document %0% should be copied to below</key>
    <key alias="moveDone">%0% has been moved to %1%</key>
    <key alias="moveTo">Select where the document %0% should be moved to below</key>
    <key alias="nodeSelected">has been selected as the root of your new content, click 'ok' below.</key>
    <key alias="noNodeSelected">No node selected yet, please select a node in the list above before clicking 'ok'</key>
    <key alias="notAllowedByContentType">The current node is not allowed under the chosen node because of its type</key>
    <key alias="notAllowedByPath">The current node cannot be moved to one of its subpages</key>
    <key alias="notAllowedAtRoot">The current node cannot exist at the root</key>
    <key alias="notValid">The action isn't allowed since you have insufficient permissions on 1 or more child documents.</key>
    <key alias="relateToOriginal">Relate copied items to original</key>
  </area>
  <area alias="notifications">
    <key alias="editNotifications">Edit your notification for %0%</key>
    <key alias="mailBody"><![CDATA[
      Hi %0%

      This is an automated mail to inform you that the task '%1%'
      has been performed on the page '%2%'
      by the user '%3%'

      Go to http://%4%/#/content/content/edit/%5% to edit.

      Have a nice day!

      Cheers from the Umbraco robot
    ]]></key>
    <key alias="mailBodyHtml"><![CDATA[
        <html>
			<head>
				<meta name='viewport' content='width=device-width'>
				<meta http-equiv='Content-Type' content='text/html; charset=UTF-8'>
			</head>
			<body class='' style='font-family: sans-serif; -webkit-font-smoothing: antialiased; font-size: 14px; color: #392F54; line-height: 22px; -ms-text-size-adjust: 100%; -webkit-text-size-adjust: 100%; background: #1d1333; margin: 0; padding: 0;' bgcolor='#1d1333'>
				<style type='text/css'> @media only screen and (max-width: 620px) {table[class=body] h1 {font-size: 28px !important; margin-bottom: 10px !important; } table[class=body] .wrapper {padding: 32px !important; } table[class=body] .article {padding: 32px !important; } table[class=body] .content {padding: 24px !important; } table[class=body] .container {padding: 0 !important; width: 100% !important; } table[class=body] .main {border-left-width: 0 !important; border-radius: 0 !important; border-right-width: 0 !important; } table[class=body] .btn table {width: 100% !important; } table[class=body] .btn a {width: 100% !important; } table[class=body] .img-responsive {height: auto !important; max-width: 100% !important; width: auto !important; } } .btn-primary table td:hover {background-color: #34495e !important; } .btn-primary a:hover {background-color: #34495e !important; border-color: #34495e !important; } .btn  a:visited {color:#FFFFFF;} </style>
				<table border="0" cellpadding="0" cellspacing="0" class="body" style="border-collapse: separate; mso-table-lspace: 0pt; mso-table-rspace: 0pt; width: 100%; background: #1d1333;" bgcolor="#1d1333">
					<tr>
						<td style="font-family: sans-serif; font-size: 14px; vertical-align: top; padding: 24px;" valign="top">
							<table style="border-collapse: separate; mso-table-lspace: 0pt; mso-table-rspace: 0pt; width: 100%;">
								<tr>
									<td background="https://umbraco.com/umbraco/assets/img/application/logo.png" bgcolor="#1d1333" width="28" height="28" valign="top" style="font-family: sans-serif; font-size: 14px; vertical-align: top;">
										<!--[if gte mso 9]> <v:rect xmlns:v="urn:schemas-microsoft-com:vml" fill="true" stroke="false" style="width:30px;height:30px;"> <v:fill type="tile" src="https://umbraco.com/umbraco/assets/img/application/logo.png" color="#1d1333" /> <v:textbox inset="0,0,0,0"> <![endif]-->
										<div> </div>
										<!--[if gte mso 9]> </v:textbox> </v:rect> <![endif]-->
									</td>
									<td style="font-family: sans-serif; font-size: 14px; vertical-align: top;" valign="top"></td>
								</tr>
							</table>
						</td>
					</tr>
				</table>
				<table border='0' cellpadding='0' cellspacing='0' class='body' style='border-collapse: separate; mso-table-lspace: 0pt; mso-table-rspace: 0pt; width: 100%; background: #1d1333;' bgcolor='#1d1333'>
					<tr>
						<td style='font-family: sans-serif; font-size: 14px; vertical-align: top;' valign='top'> </td>
						<td class='container' style='font-family: sans-serif; font-size: 14px; vertical-align: top; display: block; max-width: 560px; width: 560px; margin: 0 auto; padding: 10px;' valign='top'>
							<div class='content' style='box-sizing: border-box; display: block; max-width: 560px; margin: 0 auto; padding: 10px;'>
								<br>
								<table class='main' style='border-collapse: separate; mso-table-lspace: 0pt; mso-table-rspace: 0pt; width: 100%; border-radius: 3px; background: #FFFFFF;' bgcolor='#FFFFFF'>
									<tr>
										<td class='wrapper' style='font-family: sans-serif; font-size: 14px; vertical-align: top; box-sizing: border-box; padding: 50px;' valign='top'>
											<table border='0' cellpadding='0' cellspacing='0' style='border-collapse: separate; mso-table-lspace: 0pt; mso-table-rspace: 0pt; width: 100%;'>
												<tr>
													<td style='line-height: 24px; font-family: sans-serif; font-size: 14px; vertical-align: top;' valign='top'>
														<h1 style='color: #392F54; font-family: sans-serif; font-weight: bold; line-height: 1.4; font-size: 24px; text-align: left; text-transform: capitalize; margin: 0 0 30px;' align='left'>
															Hi %0%,
														</h1>
														<p style='color: #392F54; font-family: sans-serif; font-size: 14px; font-weight: normal; margin: 0 0 15px;'>
															This is an automated mail to inform you that the task <strong>'%1%'</strong> has been performed on the page <a style="color: #392F54; text-decoration: none; -ms-word-break: break-all; word-break: break-all;" href="http://%4%/#/content/content/edit/%5%"><strong>'%2%'</strong></a> by the user <strong>'%3%'</strong>
														</p>
														<table border='0' cellpadding='0' cellspacing='0' class='btn btn-primary' style='border-collapse: separate; mso-table-lspace: 0pt; mso-table-rspace: 0pt; width: 100%; box-sizing: border-box;'>
															<tbody>
																<tr>
																	<td align='left' style='font-family: sans-serif; font-size: 14px; vertical-align: top; padding-bottom: 15px;' valign='top'>
																		<table border='0' cellpadding='0' cellspacing='0' style='border-collapse: separate; mso-table-lspace: 0pt; mso-table-rspace: 0pt; width: auto;'><tbody><tr>
																			<td style='font-family: sans-serif; font-size: 14px; vertical-align: top; border-radius: 5px; text-align: center; background: #35C786;' align='center' bgcolor='#35C786' valign='top'>
																				<a href='http://%4%/#/content/content/edit/%5%' target='_blank' style='color: #FFFFFF; text-decoration: none; -ms-word-break: break-all; word-break: break-all; border-radius: 5px; box-sizing: border-box; cursor: pointer; display: inline-block; font-size: 14px; font-weight: bold; text-transform: capitalize; background: #35C786; margin: 0; padding: 12px 30px; border: 1px solid #35c786;'>EDIT</a> </td> </tr></tbody></table>
																	</td>
																</tr>
															</tbody>
														</table>
														<p style='color: #392F54; font-family: sans-serif; font-size: 14px; font-weight: normal; margin: 0 0 15px;'>
															<h3>Update summary:</h3>
															<table style="width: 100%;">
																 %6%
															</table>
														</p>
														<p style='color: #392F54; font-family: sans-serif; font-size: 14px; font-weight: normal; margin: 0 0 15px;'>
															Have a nice day!<br /><br />
															Cheers from the Umbraco robot
														</p>
													</td>
												</tr>
											</table>
										</td>
									</tr>
								</table>
								<br><br><br>
							</div>
						</td>
						<td style='font-family: sans-serif; font-size: 14px; vertical-align: top;' valign='top'> </td>
					</tr>
				</table>
			</body>
		</html>
	]]></key>
    <key alias="mailSubject">[%0%] Notification about %1% performed on %2%</key>
    <key alias="notifications">Notifications</key>
  </area>
  <area alias="packager">
    <key alias="chooseLocalPackageText"><![CDATA[
      Choose Package from your machine, by clicking the Browse<br />
         button and locating the package. Umbraco packages usually have a ".umb" or ".zip" extension.
      ]]></key>
    <key alias="dropHere">Drop to upload</key>
    <key alias="orClickHereToUpload">or click here to choose package file</key>
    <key alias="uploadPackage">Upload package</key>
    <key alias="localPackageDescription">Install a local package by selecting it from your machine. Only install packages from sources you know and trust</key>
    <key alias="uploadAnother">Upload another package</key>
    <key alias="cancelAndUploadAnother">Cancel and upload another package</key>
    <key alias="packageLicense">License</key>
    <key alias="accept">I accept</key>
    <key alias="termsOfUse">terms of use</key>
    <key alias="packageInstall">Install package</key>
    <key alias="installFinish">Finish</key>
    <key alias="installedPackages">Installed packages</key>
    <key alias="noPackages">You don’t have any packages installed</key>
    <key alias="noPackagesDescription"><![CDATA[You don’t have any packages installed. Either install a local package by selecting it from your machine, or browse through available packages using the <strong>'Packages'</strong> icon in the top right of your screen]]></key>
    <key alias="packageSearch">Search for packages</key>
    <key alias="packageSearchResults">Results for</key>
    <key alias="packageNoResults">We couldn’t find anything for</key>
    <key alias="packageNoResultsDescription">Please try searching for another package or browse through the categories</key>
    <key alias="packagesPopular">Popular</key>
    <key alias="packagesNew">New releases</key>
    <key alias="packageHas">has</key>
    <key alias="packageKarmaPoints">karma points</key>
    <key alias="packageInfo">Information</key>
    <key alias="packageOwner">Owner</key>
    <key alias="packageContrib">Contributors</key>
    <key alias="packageCreated">Created</key>
    <key alias="packageCurrentVersion">Current version</key>
    <key alias="packageNetVersion">.NET version</key>
    <key alias="packageDownloads">Downloads</key>
    <key alias="packageLikes">Likes</key>
    <key alias="packageCompatibility">Compatibility</key>
    <key alias="packageCompatibilityDescription">This package is compatible with the following versions of Umbraco, as reported by community members. Full compatability cannot be gauranteed for versions reported below 100%</key>
    <key alias="packageExternalSources">External sources</key>
    <key alias="packageAuthor">Author</key>
    <key alias="packageDemonstration">Demonstration</key>
    <key alias="packageDocumentation">Documentation</key>
    <key alias="packageMetaData">Package meta data</key>
    <key alias="packageName">Package name</key>
    <key alias="packageNoItemsHeader">Package doesn't contain any items</key>
    <key alias="packageNoItemsText"><![CDATA[This package file doesn't contain any items to uninstall.<br/><br/>
      You can safely remove this from the system by clicking "uninstall package" below.]]></key>
    <key alias="packageNoUpgrades">No upgrades available</key>
    <key alias="packageOptions">Package options</key>
    <key alias="packageReadme">Package readme</key>
    <key alias="packageRepository">Package repository</key>
    <key alias="packageUninstallConfirm">Confirm package uninstall</key>
    <key alias="packageUninstalledHeader">Package was uninstalled</key>
    <key alias="packageUninstalledText">The package was successfully uninstalled</key>
    <key alias="packageUninstallHeader">Uninstall package</key>
    <key alias="packageUninstallText"><![CDATA[You can unselect items you do not wish to remove, at this time, below. When you click "confirm uninstall" all checked-off items will be removed.<br />
      <span style="color: Red; font-weight: bold;">Notice:</span> any documents, media etc depending on the items you remove, will stop working, and could lead to system instability,
      so uninstall with caution. If in doubt, contact the package author.]]></key>
    <key alias="packageUpgradeDownload">Download update from the repository</key>
    <key alias="packageUpgradeHeader">Upgrade package</key>
    <key alias="packageUpgradeInstructions">Upgrade instructions</key>
    <key alias="packageUpgradeText"> There's an upgrade available for this package. You can download it directly from the Umbraco package repository.</key>
    <key alias="packageVersion">Package version</key>
    <key alias="packageVersionHistory">Package version history</key>
    <key alias="viewPackageWebsite">View package website</key>
    <key alias="packageAlreadyInstalled">Package already installed</key>
    <key alias="targetVersionMismatch">This package cannot be installed, it requires a minimum Umbraco version of</key>
    <key alias="installStateUninstalling">Uninstalling...</key>
    <key alias="installStateDownloading">Downloading...</key>
    <key alias="installStateImporting">Importing...</key>
    <key alias="installStateInstalling">Installing...</key>
    <key alias="installStateRestarting">Restarting, please wait...</key>
    <key alias="installStateComplete">All done, your browser will now refresh, please wait...</key>
    <key alias="installStateCompleted">Please click 'Finish' to complete installation and reload the page.</key>
    <key alias="installStateUploading">Uploading package...</key>
  </area>
  <area alias="paste">
    <key alias="doNothing">Paste with full formatting (Not recommended)</key>
    <key alias="errorMessage">The text you're trying to paste contains special characters or formatting. This could be caused by copying text from Microsoft Word. Umbraco can remove special characters or formatting automatically, so the pasted content will be more suitable for the web.</key>
    <key alias="removeAll">Paste as raw text without any formatting at all</key>
    <key alias="removeSpecialFormattering">Paste, but remove formatting (Recommended)</key>
  </area>
  <area alias="publicAccess">
    <key alias="paAdvanced">Role based protection</key>
        <key alias="paAdvancedHelp">If you wish to control access to the page using role-based authentication, using Umbraco's member groups.</key>
    <key alias="paAdvancedNoGroups">You need to create a membergroup before you can use role-based authentication</key>
    <key alias="paErrorPage">Error Page</key>
    <key alias="paErrorPageHelp">Used when people are logged on, but do not have access</key>
    <key alias="paHowWould">Choose how to restrict access to this page</key>
    <key alias="paIsProtected">%0% is now protected</key>
    <key alias="paIsRemoved">Protection removed from %0%</key>
    <key alias="paLoginPage">Login Page</key>
    <key alias="paLoginPageHelp">Choose the page that contains the login form</key>
    <key alias="paRemoveProtection">Remove Protection</key>
    <key alias="paSelectPages">Select the pages that contain login form and error messages</key>
    <key alias="paSelectRoles">Pick the roles who have access to this page</key>
    <key alias="paSetLogin">Set the login and password for this page</key>
    <key alias="paSimple">Single user protection</key>
    <key alias="paSimpleHelp">If you just want to setup simple protection using a single login and password</key>
  </area>
  <area alias="publish">
    <key alias="contentPublishedFailedAwaitingRelease"><![CDATA[
      %0% could not be published because the item is scheduled for release.
    ]]></key>
    <key alias="contentPublishedFailedExpired"><![CDATA[
      %0% could not be published because the item has expired.
    ]]></key>
    <key alias="contentPublishedFailedInvalid"><![CDATA[
      %0% could not be published because these properties:  %1%  did not pass validation rules.
    ]]></key>
    <key alias="contentPublishedFailedByEvent"><![CDATA[
      %0% could not be published, a 3rd party add-in cancelled the action.
    ]]></key>
    <key alias="contentPublishedFailedByParent"><![CDATA[
      %0% can not be published, because a parent page is not published.
    ]]></key>
    <key alias="includeUnpublished">Include unpublished subpages</key>
    <key alias="inProgress">Publishing in progress - please wait...</key>
    <key alias="inProgressCounter">%0% out of %1% pages have been published...</key>
    <key alias="nodePublish">%0% has been published</key>
    <key alias="nodePublishAll">%0% and subpages have been published</key>
    <key alias="publishAll">Publish %0% and all its subpages</key>
    <key alias="publishHelp"><![CDATA[Click <em>Publish</em> to publish <strong>%0%</strong> and thereby making its content publicly available.<br/><br />
      You can publish this page and all its subpages by checking <em>Include unpublished subpages</em> below.
      ]]></key>
  </area>
  <area alias="colorpicker">
    <key alias="noColors">You have not configured any approved colours</key>
  </area>
  <area alias="contentPicker">
    <key alias="pickedTrashedItem">You have picked a content item currently deleted or in the recycle bin</key>
    <key alias="pickedTrashedItems">You have picked content items currently deleted or in the recycle bin</key>
  </area>
  <area alias="mediaPicker">
    <key alias="pickedTrashedItem">You have picked a media item currently deleted or in the recycle bin</key>
    <key alias="pickedTrashedItems">You have picked media items currently deleted or in the recycle bin</key>
    <key alias="trashed">Trashed</key>
  </area>
  <area alias="relatedlinks">
    <key alias="enterExternal">enter external link</key>
    <key alias="chooseInternal">choose internal page</key>
    <key alias="caption">Caption</key>
    <key alias="link">Link</key>
    <key alias="newWindow">Open in new window</key>
    <key alias="captionPlaceholder">enter the display caption</key>
    <key alias="externalLinkPlaceholder">Enter the link</key>
  </area>
  <area alias="imagecropper">
        <key alias="reset">Reset crop</key>
    <key alias="defineCrop">Define crop</key>
    <key alias="defineCropDescription">Give the crop an alias and its default width and height</key>
    <key alias="saveCrop">Save crop</key>
    <key alias="addCrop">Add new crop</key>
        <key alias="updateEditCrop">Done</key>
        <key alias="undoEditCrop">Undo edits</key>
  </area>
  <area alias="rollback">
    <key alias="currentVersion">Current version</key>
    <key alias="diffHelp"><![CDATA[This shows the differences between the current version and the selected version<br /><del>Red</del> text will not be shown in the selected version. , <ins>green means added</ins>]]></key>
    <key alias="documentRolledBack">Document has been rolled back</key>
    <key alias="htmlHelp">This displays the selected version as HTML, if you wish to see the difference between 2 versions at the same time, use the diff view</key>
    <key alias="rollbackTo">Rollback to</key>
    <key alias="selectVersion">Select version</key>
    <key alias="view">View</key>
  </area>
  <area alias="scripts">
    <key alias="editscript">Edit script file</key>
  </area>
  <area alias="sections">
    <key alias="concierge">Concierge</key>
    <key alias="content">Content</key>
    <key alias="courier">Courier</key>
    <key alias="developer">Developer</key>
    <key alias="installer">Umbraco Configuration Wizard</key>
    <key alias="media">Media</key>
    <key alias="member">Members</key>
    <key alias="newsletters">Newsletters</key>
    <key alias="settings">Settings</key>
    <key alias="statistics">Statistics</key>
    <key alias="translation">Translation</key>
    <key alias="users">Users</key>
    <key alias="help" version="7.0">Help</key>
    <key alias="forms">Forms</key>
  </area>
  <area alias="help">
    <key alias="theBestUmbracoVideoTutorials">The best Umbraco video tutorials</key>
  </area>
  <area alias="settings">
    <key alias="defaulttemplate">Default template</key>
    <key alias="dictionary editor egenskab">Dictionary Key</key>
    <key alias="importDocumentTypeHelp">To import a document type, find the ".udt" file on your computer by clicking the "Browse" button and click "Import" (you'll be asked for confirmation on the next screen)</key>
    <key alias="newtabname">New Tab Title</key>
    <key alias="nodetype">Node type</key>
    <key alias="objecttype">Type</key>
    <key alias="stylesheet">Stylesheet</key>
    <key alias="script">Script</key>
    <key alias="stylesheet editor egenskab">Stylesheet property</key>
    <key alias="tab">Tab</key>
    <key alias="tabname">Tab Title</key>
    <key alias="tabs">Tabs</key>
    <key alias="contentTypeEnabled">Master Content Type enabled</key>
    <key alias="contentTypeUses">This Content Type uses</key>
    <key alias="asAContentMasterType">as a Master Content Type. Tabs from Master Content Types are not shown and can only be edited on the Master Content Type itself</key>
    <key alias="noPropertiesDefinedOnTab">No properties defined on this tab. Click on the "add a new property" link at the top to create a new property.</key>
    <key alias="addIcon">Add icon</key>
  </area>
  <area alias="sort">
    <key alias="sortOrder">Sort order</key>
    <key alias="sortCreationDate">Creation date</key>
    <key alias="sortDone">Sorting complete.</key>
    <key alias="sortHelp">Drag the different items up or down below to set how they should be arranged. Or click the column headers to sort the entire collection of items</key>
    <key alias="sortPleaseWait"><![CDATA[Please wait. Items are being sorted, this can take a while.]]></key>
  </area>
  <area alias="speechBubbles">
    <key alias="validationFailedHeader">Validation</key>
    <key alias="validationFailedMessage">Validation errors must be fixed before the item can be saved</key>
    <key alias="operationFailedHeader">Failed</key>
    <key alias="operationSavedHeader">Saved</key>
    <key alias="invalidUserPermissionsText">Insufficient user permissions, could not complete the operation</key>
    <key alias="operationCancelledHeader">Cancelled</key>
    <key alias="operationCancelledText">Operation was cancelled by a 3rd party add-in</key>
    <key alias="contentPublishedFailedByEvent">Publishing was cancelled by a 3rd party add-in</key>
    <key alias="contentTypeDublicatePropertyType">Property type already exists</key>
    <key alias="contentTypePropertyTypeCreated">Property type created</key>
    <key alias="contentTypePropertyTypeCreatedText"><![CDATA[Name: %0% <br /> DataType: %1%]]></key>
    <key alias="contentTypePropertyTypeDeleted">Propertytype deleted</key>
    <key alias="contentTypeSavedHeader">Document Type saved</key>
    <key alias="contentTypeTabCreated">Tab created</key>
    <key alias="contentTypeTabDeleted">Tab deleted</key>
    <key alias="contentTypeTabDeletedText">Tab with id: %0% deleted</key>
    <key alias="cssErrorHeader">Stylesheet not saved</key>
    <key alias="cssSavedHeader">Stylesheet saved</key>
    <key alias="cssSavedText">Stylesheet saved without any errors</key>
    <key alias="dataTypeSaved">Datatype saved</key>
    <key alias="dictionaryItemSaved">Dictionary item saved</key>
    <key alias="editContentPublishedFailedByParent">Publishing failed because the parent page isn't published</key>
    <key alias="editContentPublishedHeader">Content published</key>
    <key alias="editContentPublishedText">and visible on the website</key>
    <key alias="editContentSavedHeader">Content saved</key>
    <key alias="editContentSavedText">Remember to publish to make changes visible</key>
    <key alias="editContentSendToPublish">Sent For Approval</key>
    <key alias="editContentSendToPublishText">Changes have been sent for approval</key>
    <key alias="editMediaSaved">Media saved</key>
        <key alias="editMemberGroupSaved">Member group saved</key>
    <key alias="editMediaSavedText">Media saved without any errors</key>
    <key alias="editMemberSaved">Member saved</key>
    <key alias="editStylesheetPropertySaved">Stylesheet Property Saved</key>
    <key alias="editStylesheetSaved">Stylesheet saved</key>
    <key alias="editTemplateSaved">Template saved</key>
    <key alias="editUserError">Error saving user (check log)</key>
    <key alias="editUserSaved">User Saved</key>
    <key alias="editUserTypeSaved">User type saved</key>
    <key alias="editUserGroupSaved">User group saved</key>
    <key alias="fileErrorHeader">File not saved</key>
    <key alias="fileErrorText">file could not be saved. Please check file permissions</key>
    <key alias="fileSavedHeader">File saved</key>
    <key alias="fileSavedText">File saved without any errors</key>
    <key alias="languageSaved">Language saved</key>
    <key alias="mediaTypeSavedHeader">Media Type saved</key>
    <key alias="memberTypeSavedHeader">Member Type saved</key>
    <key alias="templateErrorHeader">Template not saved</key>
    <key alias="templateErrorText">Please make sure that you do not have 2 templates with the same alias</key>
    <key alias="templateSavedHeader">Template saved</key>
    <key alias="templateSavedText">Template saved without any errors!</key>
    <key alias="contentUnpublished">Content unpublished</key>
    <key alias="partialViewSavedHeader">Partial view saved</key>
    <key alias="partialViewSavedText">Partial view saved without any errors!</key>
    <key alias="partialViewErrorHeader">Partial view not saved</key>
    <key alias="partialViewErrorText">An error occurred saving the file.</key>
    <key alias="permissionsSavedFor">Permissions saved for</key>
    <key alias="deleteUserGroupsSuccess">Deleted %0% user groups</key>
    <key alias="deleteUserGroupSuccess">%0% was deleted</key>
    <key alias="enableUsersSuccess">Enabled %0% users</key>
    <key alias="disableUsersSuccess">Disabled %0% users</key>
    <key alias="enableUserSuccess">%0% is now enabled</key>
    <key alias="disableUserSuccess">%0% is now disabled</key>
    <key alias="setUserGroupOnUsersSuccess">User groups have been set</key>
    <key alias="unlockUsersSuccess">Unlocked %0% users</key>
    <key alias="unlockUserSuccess">%0% is now unlocked</key>
    <key alias="memberExportedSuccess">Member was exported to file</key>
    <key alias="memberExportedError">An error occurred while exporting the member</key>
    <key alias="deleteUserSuccess">User %0% was deleted</key>
    <key alias="resendInviteHeader">Invite user</key>
    <key alias="resendInviteSuccess">Invitation has been re-sent to %0%</key>
    <key alias="documentTypeExportedSuccess">Document type was exported to file</key>
    <key alias="documentTypeExportedError">An error occurred while exporting the document type</key>
  </area>
  <area alias="stylesheet">
    <key alias="aliasHelp">Uses CSS syntax ex: h1, .redHeader, .blueTex</key>
    <key alias="editstylesheet">Edit stylesheet</key>
    <key alias="editstylesheetproperty">Edit stylesheet property</key>
    <key alias="nameHelp">Name to identify the style property in the rich text editor  </key>
    <key alias="preview">Preview</key>
    <key alias="styles">Styles</key>
  </area>
  <area alias="template">
    <key alias="edittemplate">Edit template</key>
    <key alias="insertSections">Sections</key>
    <key alias="insertContentArea">Insert content area</key>
    <key alias="insertContentAreaPlaceHolder">Insert content area placeholder</key>
    <key alias="insert">Insert</key>
    <key alias="insertDesc">Choose what to insert into your template</key>
    <key alias="insertDictionaryItem">Dictionary item</key>
    <key alias="insertDictionaryItemDesc">A dictionary item is a placeholder for a translatable piece of text, which makes it easy to create designs for multilingual websites.</key>
    <key alias="insertMacro">Macro</key>
    <key alias="insertMacroDesc">
            A Macro is a configurable component which is great for
            reusable parts of your design, where you need the option to provide parameters,
            such as galleries, forms and lists.
        </key>
    <key alias="insertPageField">Value</key>
    <key alias="insertPageFieldDesc">Displays the value of a named field from the current page, with options to modify the value or fallback to alternative values.</key>
    <key alias="insertPartialView">Partial view</key>
    <key alias="insertPartialViewDesc">
            A partial view is a separate template file which can be rendered inside another
            template, it's great for reusing markup or for separating complex templates into separate files.
        </key>
    <key alias="mastertemplate">Master template</key>
    <key alias="noMaster">No master</key>
    <key alias="renderBody">Render child template</key>
    <key alias="renderBodyDesc"><![CDATA[
     Renders the contents of a child template, by inserting a
     <code>@RenderBody()</code> placeholder.
      ]]></key>
    <key alias="defineSection">Define a named section</key>
    <key alias="defineSectionDesc"><![CDATA[
         Defines a part of your template as a named section by wrapping it in
          <code>@section { ... }</code>. This can be rendered in a
          specific area of the parent of this template, by using <code>@RenderSection</code>.
      ]]></key>
    <key alias="renderSection">Render a named section</key>
    <key alias="renderSectionDesc"><![CDATA[
      Renders a named area of a child template, by inserting a <code>@RenderSection(name)</code> placeholder.
      This renders an area of a child template which is wrapped in a corresponding <code>@section [name]{ ... }</code> definition.
      ]]></key>
    <key alias="sectionName">Section Name</key>
    <key alias="sectionMandatory">Section is mandatory</key>
    <key alias="sectionMandatoryDesc">
            If mandatory, the child template must contain a <code>@section</code> definition, otherwise an error is shown.
        </key>
    <key alias="queryBuilder">Query builder</key>
    <key alias="itemsReturned">items returned, in</key>
    <key alias="iWant">I want</key>
    <key alias="allContent">all content</key>
    <key alias="contentOfType">content of type "%0%"</key>
    <key alias="from">from</key>
    <key alias="websiteRoot">my website</key>
    <key alias="where">where</key>
    <key alias="and">and</key>
    <key alias="is">is</key>
    <key alias="isNot">is not</key>
    <key alias="before">before</key>
    <key alias="beforeIncDate">before (including selected date)</key>
    <key alias="after">after</key>
    <key alias="afterIncDate">after (including selected date)</key>
    <key alias="equals">equals</key>
    <key alias="doesNotEqual">does not equal</key>
    <key alias="contains">contains</key>
    <key alias="doesNotContain">does not contain</key>
    <key alias="greaterThan">greater than</key>
    <key alias="greaterThanEqual">greater than or equal to</key>
    <key alias="lessThan">less than</key>
    <key alias="lessThanEqual">less than or equal to</key>
    <key alias="id">Id</key>
    <key alias="name">Name</key>
    <key alias="createdDate">Created Date</key>
    <key alias="lastUpdatedDate">Last Updated Date</key>
    <key alias="orderBy">order by</key>
    <key alias="ascending">ascending</key>
    <key alias="descending">descending</key>
    <key alias="template">Template</key>
  </area>
  <area alias="grid">
    <key alias="media">Image</key>
    <key alias="macro">Macro</key>
    <key alias="insertControl">Choose type of content</key>
    <key alias="chooseLayout">Choose a layout</key>
    <key alias="addRows">Add a row</key>
    <key alias="addElement">Add content</key>
    <key alias="dropElement">Drop content</key>
    <key alias="settingsApplied">Settings applied</key>
    <key alias="contentNotAllowed">This content is not allowed here</key>
    <key alias="contentAllowed">This content is allowed here</key>
    <key alias="clickToEmbed">Click to embed</key>
    <key alias="clickToInsertImage">Click to insert image</key>
    <key alias="placeholderImageCaption">Image caption...</key>
    <key alias="placeholderWriteHere">Write here...</key>
    <key alias="gridLayouts">Grid Layouts</key>
    <key alias="gridLayoutsDetail">Layouts are the overall work area for the grid editor, usually you only need one or two different layouts</key>
    <key alias="addGridLayout">Add Grid Layout</key>
    <key alias="addGridLayoutDetail">Adjust the layout by setting column widths and adding additional sections</key>
    <key alias="rowConfigurations">Row configurations</key>
    <key alias="rowConfigurationsDetail">Rows are predefined cells arranged horizontally</key>
    <key alias="addRowConfiguration">Add row configuration</key>
    <key alias="addRowConfigurationDetail">Adjust the row by setting cell widths and adding additional cells</key>
    <key alias="columns">Columns</key>
    <key alias="columnsDetails">Total combined number of columns in the grid layout</key>
    <key alias="settings">Settings</key>
    <key alias="settingsDetails">Configure what settings editors can change</key>
    <key alias="styles">Styles</key>
    <key alias="stylesDetails">Configure what styling editors can change</key>
    <key alias="allowAllEditors">Allow all editors</key>
    <key alias="allowAllRowConfigurations">Allow all row configurations</key>
    <key alias="maxItems">Maximum items</key>
    <key alias="maxItemsDescription">Leave blank or set to 0 for unlimited</key>
    <key alias="setAsDefault">Set as default</key>
    <key alias="chooseExtra">Choose extra</key>
    <key alias="chooseDefault">Choose default</key>
    <key alias="areAdded">are added</key>
  </area>
  <area alias="contentTypeEditor">
    <key alias="compositions">Compositions</key>
    <key alias="noTabs">You have not added any tabs</key>
    <key alias="inheritedFrom">Inherited from</key>
    <key alias="addProperty">Add property</key>
    <key alias="requiredLabel">Required label</key>
    <key alias="enableListViewHeading">Enable list view</key>
    <key alias="enableListViewDescription">Configures the content item to show a sortable and searchable list of its children, the children will not be shown in the tree</key>
    <key alias="allowedTemplatesHeading">Allowed Templates</key>
    <key alias="allowedTemplatesDescription">Choose which templates editors are allowed to use on content of this type</key>
    <key alias="allowAsRootHeading">Allow as root</key>
    <key alias="allowAsRootDescription">Allow editors to create content of this type in the root of the content tree</key>
    <key alias="childNodesHeading">Allowed child node types</key>
    <key alias="childNodesDescription">Allow content of the specified types to be created underneath content of this type</key>
    <key alias="chooseChildNode">Choose child node</key>
    <key alias="compositionsDescription">Inherit tabs and properties from an existing document type. New tabs will be added to the current document type or merged if a tab with an identical name exists.</key>
    <key alias="compositionInUse">This content type is used in a composition, and therefore cannot be composed itself.</key>
    <key alias="noAvailableCompositions">There are no content types available to use as a composition.</key>
    <key alias="availableEditors">Available editors</key>
    <key alias="reuse">Reuse</key>
    <key alias="editorSettings">Editor settings</key>
    <key alias="configuration">Configuration</key>
    <key alias="yesDelete">Yes, delete</key>
    <key alias="movedUnderneath">was moved underneath</key>
    <key alias="copiedUnderneath">was copied underneath</key>
    <key alias="folderToMove">Select the folder to move</key>
    <key alias="folderToCopy">Select the folder to copy</key>
    <key alias="structureBelow">to in the tree structure below</key>
    <key alias="allDocumentTypes">All Document types</key>
    <key alias="allDocuments">All Documents</key>
    <key alias="allMediaItems">All media items</key>
    <key alias="usingThisDocument">using this document type will be deleted permanently, please confirm you want to delete these as well.</key>
    <key alias="usingThisMedia">using this media type will be deleted permanently, please confirm you want to delete these as well.</key>
    <key alias="usingThisMember">using this member type will be deleted permanently, please confirm you want to delete these as well</key>
    <key alias="andAllDocuments">and all documents using this type</key>
    <key alias="andAllMediaItems">and all media items using this type</key>
    <key alias="andAllMembers">and all members using this type</key>
    <key alias="memberCanEdit">Member can edit</key>
    <key alias="memberCanEditDescription">Allow this property value to be edited by the member on their profile page</key>
    <key alias="isSensitiveData">Is sensitive data</key>
    <key alias="isSensitiveDataDescription">Hide this property value from content editors that don't have access to view sensitive information</key>
    <key alias="showOnMemberProfile">Show on member profile</key>
    <key alias="showOnMemberProfileDescription">Allow this property value to be displayed on the member profile page</key>
    <key alias="tabHasNoSortOrder">tab has no sort order</key>
    <key alias="compositionUsageHeading">Where is this composition used?</key>
    <key alias="compositionUsageSpecification">This composition is currently used in the composition of the following content types:</key>
  </area>
  <area alias="modelsBuilder">
    <key alias="buildingModels">Building models</key>
    <key alias="waitingMessage">this can take a bit of time, don't worry</key>
    <key alias="modelsGenerated">Models generated</key>
    <key alias="modelsGeneratedError">Models could not be generated</key>
    <key alias="modelsExceptionInUlog">Models generation has failed, see exception in U log</key>
  </area>
  <area alias="templateEditor">
    <key alias="addFallbackField">Add fallback field</key>
    <key alias="fallbackField">Fallback field</key>
    <key alias="addDefaultValue">Add default value</key>
    <key alias="defaultValue">Default value</key>
    <key alias="alternativeField">Fallback field</key>
    <key alias="alternativeText">Default value</key>
    <key alias="casing">Casing</key>
    <key alias="encoding">Encoding</key>
    <key alias="chooseField">Choose field</key>
    <key alias="convertLineBreaks">Convert line breaks</key>
    <key alias="convertLineBreaksDescription">Yes, convert line breaks</key>
    <key alias="convertLineBreaksHelp">Replaces line breaks with 'br' html tag</key>
    <key alias="customFields">Custom Fields</key>
    <key alias="dateOnly">Date only</key>
    <key alias="formatAndEncoding">Format and encoding</key>
    <key alias="formatAsDate">Format as date</key>
    <key alias="formatAsDateDescr">Format the value as a date, or a date with time, according to the active culture</key>
    <key alias="htmlEncode">HTML encode</key>
    <key alias="htmlEncodeHelp">Will replace special characters by their HTML equivalent.</key>
    <key alias="insertedAfter">Will be inserted after the field value</key>
    <key alias="insertedBefore">Will be inserted before the field value</key>
    <key alias="lowercase">Lowercase</key>
    <key alias="modifyOutput">Modify output</key>
    <key alias="none">None</key>
    <key alias="outputSample">Output sample</key>
    <key alias="postContent">Insert after field</key>
    <key alias="preContent">Insert before field</key>
    <key alias="recursive">Recursive</key>
    <key alias="recursiveDescr">Yes, make it recursive</key>
    <key alias="separator">Separator</key>
    <key alias="standardFields">Standard Fields</key>
    <key alias="uppercase">Uppercase</key>
    <key alias="urlEncode">URL encode</key>
    <key alias="urlEncodeHelp">Will format special characters in URLs</key>
    <key alias="usedIfAllEmpty">Will only be used when the field values above are empty</key>
    <key alias="usedIfEmpty">This field will only be used if the primary field is empty</key>
    <key alias="withTime">Date and time</key>
  </area>
  <area alias="translation">
    <key alias="details">Translation details</key>
    <key alias="DownloadXmlDTD">Download XML DTD</key>
    <key alias="fields">Fields</key>
    <key alias="includeSubpages">Include subpages</key>
    <key alias="mailBody"><![CDATA[
      Hi %0%

      This is an automated mail to inform you that the document '%1%'
      has been requested for translation into '%5%' by %2%.

      Go to http://%3%/translation/details.aspx?id=%4% to edit.

      Or log into Umbraco to get an overview of your translation tasks
      http://%3%

      Have a nice day!

      Cheers from the Umbraco robot
    ]]></key>
    <key alias="noTranslators">No translator users found. Please create a translator user before you start sending content to translation</key>
    <key alias="pageHasBeenSendToTranslation">The page '%0%' has been send to translation</key>
    <key alias="sendToTranslate">Send the page '%0%' to translation</key>
    <key alias="totalWords">Total words</key>
    <key alias="translateTo">Translate to</key>
    <key alias="translationDone">Translation completed.</key>
    <key alias="translationDoneHelp">You can preview the pages, you've just translated, by clicking below. If the original page is found, you will get a comparison of the 2 pages.</key>
    <key alias="translationFailed">Translation failed, the XML file might be corrupt</key>
    <key alias="translationOptions">Translation options</key>
    <key alias="translator">Translator</key>
    <key alias="uploadTranslationXml">Upload translation XML</key>
  </area>
  <area alias="treeHeaders">
    <key alias="content">Content</key>
    <key alias="contentBlueprints">Content Templates</key>
    <key alias="media">Media</key>
    <key alias="cacheBrowser">Cache Browser</key>
    <key alias="contentRecycleBin">Recycle Bin</key>
    <key alias="createdPackages">Created packages</key>
    <key alias="dataTypes">Data Types</key>
    <key alias="dictionary">Dictionary</key>
    <key alias="installedPackages">Installed packages</key>
    <key alias="installSkin">Install skin</key>
    <key alias="installStarterKit">Install starter kit</key>
    <key alias="languages">Languages</key>
    <key alias="localPackage">Install local package</key>
    <key alias="macros">Macros</key>
    <key alias="mediaTypes">Media Types</key>
    <key alias="member">Members</key>
    <key alias="memberGroups">Member Groups</key>
    <key alias="memberRoles">Member Roles</key>
    <key alias="memberTypes">Member Types</key>
    <key alias="documentTypes">Document Types</key>
    <key alias="relationTypes">Relation Types</key>
    <key alias="packager">Packages</key>
    <key alias="packages">Packages</key>
    <key alias="partialViews">Partial Views</key>
    <key alias="partialViewMacros">Partial View Macro Files</key>
    <key alias="repositories">Install from repository</key>
    <key alias="runway">Install Runway</key>
    <key alias="runwayModules">Runway modules</key>
    <key alias="scripting">Scripting Files</key>
    <key alias="scripts">Scripts</key>
    <key alias="stylesheets">Stylesheets</key>
    <key alias="templates">Templates</key>
    <key alias="users">Users</key>
        <key alias="settingsGroup">Settings</key>
        <key alias="templatingGroup">Templating</key>
        <key alias="thirdPartyGroup">Third Party</key>
  </area>
  <area alias="update">
    <key alias="updateAvailable">New update ready</key>
    <key alias="updateDownloadText">%0% is ready, click here for download</key>
    <key alias="updateNoServer">No connection to server</key>
    <key alias="updateNoServerError">Error checking for update. Please review trace-stack for further information</key>
  </area>
  <area alias="user">
    <key alias="access">Access</key>
    <key alias="accessHelp">Based on the assigned groups and start nodes, the user has access to the following nodes</key>
    <key alias="assignAccess">Assign access</key>
    <key alias="administrators">Administrator</key>
    <key alias="categoryField">Category field</key>
    <key alias="createDate">User created</key>
    <key alias="changePassword">Change Your Password</key>
    <key alias="changePhoto">Change photo</key>
    <key alias="newPassword">New password</key>
    <key alias="noLockouts">hasn't been locked out</key>
    <key alias="noPasswordChange">The password hasn't been changed</key>
    <key alias="confirmNewPassword">Confirm new password</key>
    <key alias="changePasswordDescription">You can change your password for accessing the Umbraco Back Office by filling out the form below and click the 'Change Password' button</key>
    <key alias="contentChannel">Content Channel</key>
    <key alias="createAnotherUser">Create another user</key>
    <key alias="createUserHelp">Create new users to give them access to Umbraco. When a new user is created a password will be generated that you can share with the user.</key>
    <key alias="descriptionField">Description field</key>
    <key alias="disabled">Disable User</key>
    <key alias="documentType">Document Type</key>
    <key alias="editors">Editor</key>
    <key alias="excerptField">Excerpt field</key>
    <key alias="failedPasswordAttempts">Failed login attempts</key>
    <key alias="goToProfile">Go to user profile</key>
    <key alias="groupsHelp">Add groups to assign access and permissions</key>
    <key alias="inviteAnotherUser">Invite another user</key>
    <key alias="inviteUserHelp">Invite new users to give them access to Umbraco. An invite email will be sent to the user with information on how to log in to Umbraco. Invites last for 72 hours.</key>
    <key alias="language">Language</key>
    <key alias="languageHelp">Set the language you will see in menus and dialogs</key>
    <key alias="lastLockoutDate">Last lockout date</key>
    <key alias="lastLogin">Last login</key>
    <key alias="lastPasswordChangeDate">Password last changed</key>
    <key alias="loginname">Username</key>
    <key alias="mediastartnode">Media start node</key>
    <key alias="mediastartnodehelp">Limit the media library to a specific start node</key>
    <key alias="mediastartnodes">Media start nodes</key>
    <key alias="mediastartnodeshelp">Limit the media library to specific start nodes</key>
    <key alias="modules">Sections</key>
    <key alias="noConsole">Disable Umbraco Access</key>
    <key alias="noLogin">has not logged in yet</key>
    <key alias="oldPassword">Old password</key>
    <key alias="password">Password</key>
    <key alias="resetPassword">Reset password</key>
    <key alias="passwordChanged">Your password has been changed!</key>
    <key alias="passwordConfirm">Please confirm the new password</key>
    <key alias="passwordEnterNew">Enter your new password</key>
    <key alias="passwordIsBlank">Your new password cannot be blank!</key>
    <key alias="passwordCurrent">Current password</key>
    <key alias="passwordInvalid">Invalid current password</key>
    <key alias="passwordIsDifferent">There was a difference between the new password and the confirmed password. Please try again!</key>
    <key alias="passwordMismatch">The confirmed password doesn't match the new password!</key>
    <key alias="permissionReplaceChildren">Replace child node permissions</key>
    <key alias="permissionSelectedPages">You are currently modifying permissions for the pages:</key>
    <key alias="permissionSelectPages">Select pages to modify their permissions</key>
    <key alias="removePhoto">Remove photo</key>
    <key alias="permissionsDefault">Default permissions</key>
    <key alias="permissionsGranular">Granular permissions</key>
    <key alias="permissionsGranularHelp">Set permissions for specific nodes</key>
    <key alias="profile">Profile</key>
    <key alias="searchAllChildren">Search all children</key>
    <key alias="sectionsHelp">Add sections to give users access</key>
    <key alias="selectUserGroups">Select user groups</key>
    <key alias="noStartNode">No start node selected</key>
    <key alias="noStartNodes">No start nodes selected</key>
    <key alias="startnode">Content start node</key>
    <key alias="startnodehelp">Limit the content tree to a specific start node</key>
    <key alias="startnodes">Content start nodes</key>
    <key alias="startnodeshelp">Limit the content tree to specific start nodes</key>
    <key alias="updateDate">User last updated</key>
    <key alias="userCreated">has been created</key>
    <key alias="userCreatedSuccessHelp">The new user has successfully been created. To log in to Umbraco use the password below.</key>
    <key alias="userManagement">User management</key>
    <key alias="username">Name</key>
    <key alias="userPermissions">User permissions</key>
    <key alias="usergroup">User group</key>
    <key alias="userInvited">has been invited</key>
    <key alias="userInvitedSuccessHelp">An invitation has been sent to the new user with details about how to log in to Umbraco.</key>
    <key alias="userinviteWelcomeMessage">Hello there and welcome to Umbraco! In just 1 minute you’ll be good to go, we just need you to setup a password and add a picture for your avatar.</key>
    <key alias="userinviteExpiredMessage">Welcome to Umbraco! Unfortunately your invite has expired. Please contact your administrator and ask them to resend it.</key>
    <key alias="userinviteAvatarMessage">Upload a picture to make it easy for other users to recognize you.</key>
    <key alias="writer">Writer</key>
    <key alias="change">Change</key>
    <key alias="yourProfile" version="7.0">Your profile</key>
    <key alias="yourHistory" version="7.0">Your recent history</key>
    <key alias="sessionExpires" version="7.0">Session expires in</key>
    <key alias="inviteUser">Invite user</key>
    <key alias="createUser">Create user</key>
    <key alias="sendInvite">Send invite</key>
    <key alias="backToUsers">Back to users</key>
    <key alias="inviteEmailCopySubject">Umbraco: Invitation</key>
    <key alias="inviteEmailCopyFormat"><![CDATA[
        <html>
			<head>
				<meta name='viewport' content='width=device-width'>
				<meta http-equiv='Content-Type' content='text/html; charset=UTF-8'>
			</head>
			<body class='' style='font-family: sans-serif; -webkit-font-smoothing: antialiased; font-size: 14px; color: #392F54; line-height: 22px; -ms-text-size-adjust: 100%; -webkit-text-size-adjust: 100%; background: #1d1333; margin: 0; padding: 0;' bgcolor='#1d1333'>
				<style type='text/css'> @media only screen and (max-width: 620px) {table[class=body] h1 {font-size: 28px !important; margin-bottom: 10px !important; } table[class=body] .wrapper {padding: 32px !important; } table[class=body] .article {padding: 32px !important; } table[class=body] .content {padding: 24px !important; } table[class=body] .container {padding: 0 !important; width: 100% !important; } table[class=body] .main {border-left-width: 0 !important; border-radius: 0 !important; border-right-width: 0 !important; } table[class=body] .btn table {width: 100% !important; } table[class=body] .btn a {width: 100% !important; } table[class=body] .img-responsive {height: auto !important; max-width: 100% !important; width: auto !important; } } .btn-primary table td:hover {background-color: #34495e !important; } .btn-primary a:hover {background-color: #34495e !important; border-color: #34495e !important; } .btn  a:visited {color:#FFFFFF;} </style>
				<table border="0" cellpadding="0" cellspacing="0" class="body" style="border-collapse: separate; mso-table-lspace: 0pt; mso-table-rspace: 0pt; width: 100%; background: #1d1333;" bgcolor="#1d1333">
					<tr>
						<td style="font-family: sans-serif; font-size: 14px; vertical-align: top; padding: 24px;" valign="top">
							<table style="border-collapse: separate; mso-table-lspace: 0pt; mso-table-rspace: 0pt; width: 100%;">
								<tr>
									<td background="https://umbraco.com/umbraco/assets/img/application/logo.png" bgcolor="#1d1333" width="28" height="28" valign="top" style="font-family: sans-serif; font-size: 14px; vertical-align: top;">
										<!--[if gte mso 9]> <v:rect xmlns:v="urn:schemas-microsoft-com:vml" fill="true" stroke="false" style="width:30px;height:30px;"> <v:fill type="tile" src="https://umbraco.com/umbraco/assets/img/application/logo.png" color="#1d1333" /> <v:textbox inset="0,0,0,0"> <![endif]-->
										<div> </div>
										<!--[if gte mso 9]> </v:textbox> </v:rect> <![endif]-->
									</td>
									<td style="font-family: sans-serif; font-size: 14px; vertical-align: top;" valign="top"></td>
								</tr>
							</table>
						</td>
					</tr>
				</table>
				<table border='0' cellpadding='0' cellspacing='0' class='body' style='border-collapse: separate; mso-table-lspace: 0pt; mso-table-rspace: 0pt; width: 100%; background: #1d1333;' bgcolor='#1d1333'>
					<tr>
						<td style='font-family: sans-serif; font-size: 14px; vertical-align: top;' valign='top'> </td>
						<td class='container' style='font-family: sans-serif; font-size: 14px; vertical-align: top; display: block; max-width: 560px; width: 560px; margin: 0 auto; padding: 10px;' valign='top'>
							<div class='content' style='box-sizing: border-box; display: block; max-width: 560px; margin: 0 auto; padding: 10px;'>
								<br>
								<table class='main' style='border-collapse: separate; mso-table-lspace: 0pt; mso-table-rspace: 0pt; width: 100%; border-radius: 3px; background: #FFFFFF;' bgcolor='#FFFFFF'>
									<tr>
										<td class='wrapper' style='font-family: sans-serif; font-size: 14px; vertical-align: top; box-sizing: border-box; padding: 50px;' valign='top'>
											<table border='0' cellpadding='0' cellspacing='0' style='border-collapse: separate; mso-table-lspace: 0pt; mso-table-rspace: 0pt; width: 100%;'>
												<tr>
													<td style='line-height: 24px; font-family: sans-serif; font-size: 14px; vertical-align: top;' valign='top'>
														<h1 style='color: #392F54; font-family: sans-serif; font-weight: bold; line-height: 1.4; font-size: 24px; text-align: left; text-transform: capitalize; margin: 0 0 30px;' align='left'>
															Hi %0%,
														</h1>
														<p style='color: #392F54; font-family: sans-serif; font-size: 14px; font-weight: normal; margin: 0 0 15px;'>
															You have been invited by <a href="mailto:%4%" style="text-decoration: underline; color: #392F54; -ms-word-break: break-all; word-break: break-all;">%1%</a> to the Umbraco Back Office.
														</p>
														<p style='color: #392F54; font-family: sans-serif; font-size: 14px; font-weight: normal; margin: 0 0 15px;'>
															Message from <a href="mailto:%1%" style="text-decoration: none; color: #392F54; -ms-word-break: break-all; word-break: break-all;">%1%</a>:
															<br/>
															<em>%2%</em>
														</p>
														<table border='0' cellpadding='0' cellspacing='0' class='btn btn-primary' style='border-collapse: separate; mso-table-lspace: 0pt; mso-table-rspace: 0pt; width: 100%; box-sizing: border-box;'>
															<tbody>
																<tr>
																	<td align='left' style='font-family: sans-serif; font-size: 14px; vertical-align: top; padding-bottom: 15px;' valign='top'>
																		<table border='0' cellpadding='0' cellspacing='0' style='border-collapse: separate; mso-table-lspace: 0pt; mso-table-rspace: 0pt; width: auto;'>
																			<tbody>
																				<tr>
																					<td style='font-family: sans-serif; font-size: 14px; vertical-align: top; border-radius: 5px; text-align: center; background: #35C786;' align='center' bgcolor='#35C786' valign='top'>
																						<a href='%3%' target='_blank' style='color: #FFFFFF; text-decoration: none; -ms-word-break: break-all; word-break: break-all; border-radius: 5px; box-sizing: border-box; cursor: pointer; display: inline-block; font-size: 14px; font-weight: bold; text-transform: capitalize; background: #35C786; margin: 0; padding: 12px 30px; border: 1px solid #35c786;'>
																							Click this link to accept the invite
																						</a>
																					</td>
																				</tr>
																			</tbody>
																		</table>
																	</td>
																</tr>
															</tbody>
														</table>
														<p style='max-width: 400px; display: block; color: #392F54; font-family: sans-serif; font-size: 14px; line-height: 20px; font-weight: normal; margin: 15px 0;'>If you cannot click on the link, copy and paste this URL into your browser window:</p>
															<table border='0' cellpadding='0' cellspacing='0'>
																<tr>
																	<td style='-ms-word-break: break-all; word-break: break-all; font-family: sans-serif; font-size: 11px; line-height:14px;'>
																		<font style="-ms-word-break: break-all; word-break: break-all; font-size: 11px; line-height:14px;">
																			<a style='-ms-word-break: break-all; word-break: break-all; color: #392F54; text-decoration: underline; font-size: 11px; line-height:15px;' href='%3%'>%3%</a>
																		</font>
																	</td>
																</tr>
															</table>
														</p>
													</td>
												</tr>
											</table>
										</td>
									</tr>
								</table>
								<br><br><br>
							</div>
						</td>
						<td style='font-family: sans-serif; font-size: 14px; vertical-align: top;' valign='top'> </td>
					</tr>
				</table>
			</body>
    </html>]]></key>
    <key alias="invite">Invite</key>
    <key alias="defaultInvitationMessage">Resending invitation...</key>
    <key alias="deleteUser">Delete User</key>
    <key alias="deleteUserConfirmation">Are you sure you wish to delete this user account?</key>
  </area>
  <area alias="validation">
    <key alias="validation">Validation</key>
    <key alias="validateAsEmail">Validate as an email address</key>
    <key alias="validateAsNumber">Validate as a number</key>
    <key alias="validateAsUrl">Validate as a URL</key>
    <key alias="enterCustomValidation">...or enter a custom validation</key>
    <key alias="fieldIsMandatory">Field is mandatory</key>
    <key alias="validationRegExp">Enter a regular expression</key>
    <key alias="minCount">You need to add at least</key>
    <key alias="maxCount">You can only have</key>
    <key alias="items">items</key>
    <key alias="itemsSelected">items selected</key>
    <key alias="invalidDate">Invalid date</key>
    <key alias="invalidNumber">Not a number</key>
    <key alias="invalidEmail">Invalid email</key>
  </area>
  <area alias="healthcheck">
    <!-- The following keys get these tokens passed in:
	     0: Current value
		   1: Recommended value
		   2: XPath
		   3: Configuration file path
	  -->
    <key alias="checkSuccessMessage">Value is set to the recommended value: '%0%'.</key>
    <key alias="rectifySuccessMessage">Value was set to '%1%' for XPath '%2%' in configuration file '%3%'.</key>
    <key alias="checkErrorMessageDifferentExpectedValue">Expected value '%1%' for '%2%' in configuration file '%3%', but found '%0%'.</key>
    <key alias="checkErrorMessageUnexpectedValue">Found unexpected value '%0%' for '%2%' in configuration file '%3%'.</key>
    <!-- The following keys get these tokens passed in:
	     0: Current value
		   1: Recommended value
	  -->
    <key alias="customErrorsCheckSuccessMessage">Custom errors are set to '%0%'.</key>
    <key alias="customErrorsCheckErrorMessage">Custom errors are currently set to '%0%'. It is recommended to set this to '%1%' before go live.</key>
    <key alias="customErrorsCheckRectifySuccessMessage">Custom errors successfully set to '%0%'.</key>
    <key alias="macroErrorModeCheckSuccessMessage">MacroErrors are set to '%0%'.</key>
    <key alias="macroErrorModeCheckErrorMessage">MacroErrors are set to '%0%' which will prevent some or all pages in your site from loading completely if there are any errors in macros. Rectifying this will set the value to '%1%'.</key>
    <key alias="macroErrorModeCheckRectifySuccessMessage">MacroErrors are now set to '%0%'.</key>
    <!-- The following keys get these tokens passed in:
	     0: Current value
		   1: Recommended value
		   2: Server version
	  -->
    <key alias="trySkipIisCustomErrorsCheckSuccessMessage">Try Skip IIS Custom Errors is set to '%0%' and you're using IIS version '%1%'.</key>
    <key alias="trySkipIisCustomErrorsCheckErrorMessage">Try Skip IIS Custom Errors is currently '%0%'. It is recommended to set this to '%1%' for your IIS version (%2%).</key>
    <key alias="trySkipIisCustomErrorsCheckRectifySuccessMessage">Try Skip IIS Custom Errors successfully set to '%0%'.</key>
    <!-- The following keys get predefined tokens passed in that are not all the same, like above -->
    <key alias="configurationServiceFileNotFound">File does not exist: '%0%'.</key>
    <key alias="configurationServiceNodeNotFound"><![CDATA[Unable to find <strong>'%0%'</strong> in config file <strong>'%1%'</strong>.]]></key>
    <key alias="configurationServiceError">There was an error, check log for full error: %0%.</key>
    <key alias="xmlDataIntegrityCheckMembers">Members - Total XML: %0%, Total: %1%, Total invalid: %2%</key>
    <key alias="xmlDataIntegrityCheckMedia">Media - Total XML: %0%, Total: %1%, Total invalid: %2%</key>
    <key alias="xmlDataIntegrityCheckContent">Content - Total XML: %0%, Total published: %1%, Total invalid: %2%</key>
    <key alias="databaseSchemaValidationCheckDatabaseOk">Database - The database schema is correct for this version of Umbraco</key>
    <key alias="databaseSchemaValidationCheckDatabaseErrors">%0% problems were detected with your database schema (Check the log for details)</key>
    <key alias="databaseSchemaValidationCheckDatabaseLogMessage">Some errors were detected while validating the database schema against the current version of Umbraco.</key>
    <key alias="httpsCheckValidCertificate">Your website's certificate is valid.</key>
    <key alias="httpsCheckInvalidCertificate">Certificate validation error: '%0%'</key>
    <key alias="httpsCheckExpiredCertificate">Your website's SSL certificate has expired.</key>
    <key alias="httpsCheckExpiringCertificate">Your website's SSL certificate is expiring in %0% days.</key>
    <key alias="healthCheckInvalidUrl">Error pinging the URL %0% - '%1%'</key>
    <key alias="httpsCheckIsCurrentSchemeHttps">You are currently %0% viewing the site using the HTTPS scheme.</key>
    <key alias="httpsCheckConfigurationRectifyNotPossible">The appSetting 'umbracoUseSSL' is set to 'false' in your web.config file. Once you access this site using the HTTPS scheme, that should be set to 'true'.</key>
    <key alias="httpsCheckConfigurationCheckResult">The appSetting 'umbracoUseSSL' is set to '%0%' in your web.config file, your cookies are %1% marked as secure.</key>
    <key alias="httpsCheckEnableHttpsError">Could not update the 'umbracoUseSSL' setting in your web.config file. Error: %0%</key>
    <!-- The following keys don't get tokens passed in -->
    <key alias="httpsCheckEnableHttpsButton">Enable HTTPS</key>
    <key alias="httpsCheckEnableHttpsDescription">Sets umbracoSSL setting to true in the appSettings of the web.config file.</key>
    <key alias="httpsCheckEnableHttpsSuccess">The appSetting 'umbracoUseSSL' is now set to 'true' in your web.config file, your cookies will be marked as secure.</key>
    <key alias="rectifyButton">Fix</key>
    <key alias="cannotRectifyShouldNotEqual">Cannot fix a check with a value comparison type of 'ShouldNotEqual'.</key>
    <key alias="cannotRectifyShouldEqualWithValue">Cannot fix a check with a value comparison type of 'ShouldEqual' with a provided value.</key>
    <key alias="valueToRectifyNotProvided">Value to fix check not provided.</key>
    <key alias="compilationDebugCheckSuccessMessage">Debug compilation mode is disabled.</key>
    <key alias="compilationDebugCheckErrorMessage">Debug compilation mode is currently enabled. It is recommended to disable this setting before go live.</key>
    <key alias="compilationDebugCheckRectifySuccessMessage">Debug compilation mode successfully disabled.</key>
    <key alias="traceModeCheckSuccessMessage">Trace mode is disabled.</key>
    <key alias="traceModeCheckErrorMessage">Trace mode is currently enabled. It is recommended to disable this setting before go live.</key>
    <key alias="traceModeCheckRectifySuccessMessage">Trace mode successfully disabled.</key>
    <key alias="folderPermissionsCheckMessage">All folders have the correct permissions set.</key>
    <!-- The following keys get these tokens passed in:
	    0: Comma delimitted list of failed folder paths
  	-->
    <key alias="requiredFolderPermissionFailed"><![CDATA[The following folders must be set up with modify permissions but could not be acccessed: <strong>%0%</strong>.]]></key>
    <key alias="optionalFolderPermissionFailed"><![CDATA[The following folders must be set up with modify permissions for certain Umbraco operations to function but could not be acccessed: <strong>%0%</strong>. If they aren't being written to no action need be taken.]]></key>
    <key alias="filePermissionsCheckMessage">All files have the correct permissions set.</key>
    <!-- The following keys get these tokens passed in:
	    0: Comma delimitted list of failed folder paths
  	-->
    <key alias="requiredFilePermissionFailed"><![CDATA[The following files must be set up with write permissions but could not be acccessed: <strong>%0%</strong>.]]></key>
    <key alias="optionalFilePermissionFailed"><![CDATA[The following files must be set up with write permissions for certain Umbraco operations to function but could not be acccessed: <strong>%0%</strong>. If they aren't being written to no action need be taken.]]></key>
    <key alias="clickJackingCheckHeaderFound"><![CDATA[The header or meta-tag <strong>X-Frame-Options</strong> used to control whether a site can be IFRAMEd by another was found.]]></key>
    <key alias="clickJackingCheckHeaderNotFound"><![CDATA[The header or meta-tag <strong>X-Frame-Options</strong> used to control whether a site can be IFRAMEd by another was not found.]]></key>
    <key alias="setHeaderInConfig">Set Header in Config</key>
    <key alias="clickJackingSetHeaderInConfigDescription">Adds a value to the httpProtocol/customHeaders section of web.config to prevent the site being IFRAMEd by other websites.</key>
    <key alias="clickJackingSetHeaderInConfigSuccess">A setting to create a header preventing IFRAMEing of the site by other websites has been added to your web.config file.</key>
    <key alias="setHeaderInConfigError">Could not update web.config file. Error: %0%</key>
    <key alias="noSniffCheckHeaderFound"><![CDATA[The header or meta-tag <strong>X-Content-Type-Options</strong> used to protect against MIME sniffing vulnerabilities was found.]]></key>
    <key alias="noSniffCheckHeaderNotFound"><![CDATA[The header or meta-tag <strong>X-Content-Type-Options</strong> used to protect against MIME sniffing vulnerabilities was not found.]]></key>
    <key alias="noSniffSetHeaderInConfigDescription">Adds a value to the httpProtocol/customHeaders section of web.config to protect against MIME sniffing vulnerabilities.</key>
    <key alias="noSniffSetHeaderInConfigSuccess">A setting to create a header protecting against MIME sniffing vulnerabilities has been added to your web.config file.</key>
    <key alias="hSTSCheckHeaderFound"><![CDATA[The header <strong>Strict-Transport-Security</strong>, also known as the HSTS-header, was found.]]></key>
    <key alias="hSTSCheckHeaderNotFound"><![CDATA[The header <strong>Strict-Transport-Security</strong> was not found.]]></key>
    <key alias="hSTSSetHeaderInConfigDescription">Adds the header 'Strict-Transport-Security' with the value 'max-age=10886400; preload' to the httpProtocol/customHeaders section of web.config. Use this fix only if you will have your domains running with https for the next 18 weeks (minimum).</key>
    <key alias="hSTSSetHeaderInConfigSuccess">The HSTS header has been added to your web.config file.</key>
    <key alias="xssProtectionCheckHeaderFound"><![CDATA[The header <strong>X-XSS-Protection</strong> was found.]]></key>
    <key alias="xssProtectionCheckHeaderNotFound"><![CDATA[The header <strong>X-XSS-Protection</strong> was not found.]]></key>
    <key alias="xssProtectionSetHeaderInConfigDescription">Adds the header 'X-XSS-Protection' with the value '1; mode=block' to the httpProtocol/customHeaders section of web.config. </key>
    <key alias="xssProtectionSetHeaderInConfigSuccess">The X-XSS-Protection header has been added to your web.config file.</key>
    <!-- The following key get these tokens passed in:
	    0: Comma delimitted list of headers found
  	-->
    <key alias="excessiveHeadersFound"><![CDATA[The following headers revealing information about the website technology were found: <strong>%0%</strong>.]]></key>
    <key alias="excessiveHeadersNotFound">No headers revealing information about the website technology were found.</key>
    <key alias="smtpMailSettingsNotFound">In the Web.config file, system.net/mailsettings could not be found.</key>
    <key alias="smtpMailSettingsHostNotConfigured">In the Web.config file system.net/mailsettings section, the host is not configured.</key>
    <key alias="smtpMailSettingsConnectionSuccess">SMTP settings are configured correctly and the service is operating as expected.</key>
    <key alias="smtpMailSettingsConnectionFail">The SMTP server configured with host '%0%' and port '%1%' could not be reached. Please check to ensure the SMTP settings in the Web.config file system.net/mailsettings are correct.</key>
    <key alias="notificationEmailsCheckSuccessMessage"><![CDATA[Notification email has been set to <strong>%0%</strong>.]]></key>
    <key alias="notificationEmailsCheckErrorMessage"><![CDATA[Notification email is still set to the default value of <strong>%0%</strong>.]]></key>
    <key alias="scheduledHealthCheckEmailBody"><![CDATA[<html><body><p>Results of the scheduled Umbraco Health Checks run on %0% at %1% are as follows:</p>%2%</body></html>]]></key>
    <key alias="scheduledHealthCheckEmailSubject">Umbraco Health Check Status</key>
  </area>
  <area alias="redirectUrls">
    <key alias="disableUrlTracker">Disable URL tracker</key>
    <key alias="enableUrlTracker">Enable URL tracker</key>
    <key alias="originalUrl">Original URL</key>
    <key alias="redirectedTo">Redirected To</key>
    <key alias="redirectUrlManagement">Redirect Url Management</key>
    <key alias="panelInformation">The following URLs redirect to this content item:</key>
    <key alias="noRedirects">No redirects have been made</key>
    <key alias="noRedirectsDescription">When a published page gets renamed or moved a redirect will automatically be made to the new page.</key>
    <key alias="removeButton">Remove</key>
    <key alias="confirmRemove">Are you sure you want to remove the redirect from '%0%' to '%1%'?</key>
    <key alias="redirectRemoved">Redirect URL removed.</key>
    <key alias="redirectRemoveError">Error removing redirect URL.</key>
    <key alias="confirmDisable">Are you sure you want to disable the URL tracker?</key>
    <key alias="disabledConfirm">URL tracker has now been disabled.</key>
    <key alias="disableError">Error disabling the URL tracker, more information can be found in your log file.</key>
    <key alias="enabledConfirm">URL tracker has now been enabled.</key>
    <key alias="enableError">Error enabling the URL tracker, more information can be found in your log file.</key>
  </area>
  <area alias="emptyStates">
    <key alias="emptyDictionaryTree">No Dictionary items to choose from</key>
  </area>
  <area alias="textbox">
    <key alias="characters_left">characters left</key>
  </area>
  <area alias="recycleBin">
    <key alias="contentTrashed">Trashed content with Id: {0} related to original parent content with Id: {1}</key>
    <key alias="mediaTrashed">Trashed media with Id: {0} related to original parent media item with Id: {1}</key>
    <key alias="itemCannotBeRestored">Cannot automatically restore this item</key>
    <key alias="noRestoreRelation">There is no 'restore' relation found for this node. Use the Move menu item to move it manually.</key>
    <key alias="restoreUnderRecycled">The item you want to restore it under ('%0%') is in the recycle bin. Use the Move menu item to move the item manually.</key>
  </area>
</language><|MERGE_RESOLUTION|>--- conflicted
+++ resolved
@@ -139,7 +139,6 @@
   </area>
   <area alias="auditTrails">
     <key alias="atViewingFor">Viewing for</key>
-<<<<<<< HEAD
     <key alias="delete">Content deleted</key>
     <key alias="unpublish">Content unpublished</key>
     <key alias="publish">Content saved and Published</key>
@@ -151,18 +150,7 @@
     <key alias="rollback">Content rolled back</key>
     <key alias="sendtopublish">Content sent for publishing</key>
     <key alias="sendtopublishvariant">Content cultures %0% sent for publishing</key>
-=======
-    <key alias="delete">Delete Content performed by user</key>
-    <key alias="unpublish">Unpublish performed by user</key>
-    <key alias="publish">Save and Publish performed by user</key>
-    <key alias="save">Save Content performed by user</key>
-    <key alias="move">Move Content performed by user</key>
-    <key alias="copy">Copy Content performed by user</key>
-    <key alias="rollback">Content rollback performed by user</key>
-    <key alias="sendtopublish">Content Send To Publish performed by user</key>
-    <key alias="sendtotranslate">Content Send To Translation performed by user</key>
-        <key alias="sort">Sort child items performed by user</key>
->>>>>>> e34728c1
+    <key alias="sort">Sort child items performed by user</key>
     <key alias="smallCopy">Copy</key>
     <key alias="smallPublish">Publish</key>
     <key alias="smallPublishVariant">Publish</key>
@@ -173,12 +161,8 @@
     <key alias="smallUnpublish">Unpublish</key>
     <key alias="smallRollBack">Rollback</key>
     <key alias="smallSendToPublish">Send To Publish</key>
-<<<<<<< HEAD
     <key alias="smallSendToPublishVariant">Send To Publish</key>
-=======
-    <key alias="smallSendToTranslate">Send To Translation</key>
-        <key alias="smallSort">Sort</key>
->>>>>>> e34728c1
+    <key alias="smallSort">Sort</key>
   </area>
   <area alias="changeDocType">
     <key alias="changeDocTypeInstruction">To change the document type for the selected content, first select from the list of valid types for this location.</key>
