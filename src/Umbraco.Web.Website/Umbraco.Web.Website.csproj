--- conflicted
+++ resolved
@@ -3,10 +3,7 @@
     <PackageId>Umbraco.Cms.Web.Website</PackageId>
     <Title>Umbraco CMS - Web - Website</Title>
     <Description>Contains the website assembly needed to run the frontend of Umbraco CMS.</Description>
-<<<<<<< HEAD
-=======
     <OutputType>Library</OutputType>
->>>>>>> 367a4b97
     <RootNamespace>Umbraco.Cms.Web.Website</RootNamespace>
   </PropertyGroup>
 
