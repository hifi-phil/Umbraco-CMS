﻿using Microsoft.AspNetCore.Http;
using Microsoft.AspNetCore.Mvc.Controllers;
using Microsoft.AspNetCore.Routing;
using Microsoft.AspNetCore.Routing.Matching;
using Microsoft.Extensions.Options;
using Umbraco.Cms.Core;
using Umbraco.Cms.Core.Configuration.Models;
using Umbraco.Cms.Core.Routing;
using Umbraco.Cms.Core.Services;
using Umbraco.Cms.Web.Common.Controllers;
using Umbraco.Extensions;
using HttpRequestExtensions = Umbraco.Extensions.HttpRequestExtensions;

namespace Umbraco.Cms.Web.Website.Routing;


/**
 * A matcher policy that discards the catch-all (slug) route if there are any other valid routes with a lower order.
 *
 * The purpose of this is to skip our expensive <see cref="UmbracoRouteValueTransformer"/> if it's not required,
 * for instance if there's a statically routed endpoint registered before the dynamic route,
 * for more information see: https://github.com/umbraco/Umbraco-CMS/issues/16015.
 * The core reason why this is necessary is that ALL routes get evaluated:
 * "
 * all routes get evaluated, they get to produce candidates and then the best candidate is selected.
 * Since you have a dynamic route, it needs to run to produce the final endpoints and
 * then those are ranked in along with the rest of the candidates to choose the final endpoint.
 * "
 * From: https://github.com/dotnet/aspnetcore/issues/45175#issuecomment-1322497958
 *
 * This also handles rerouting under install/upgrade states.
 */

internal class EagerMatcherPolicy : MatcherPolicy, IEndpointSelectorPolicy
{
    private readonly IRuntimeState _runtimeState;
    private readonly EndpointDataSource _endpointDataSource;
    private readonly UmbracoRequestPaths _umbracoRequestPaths;
    private GlobalSettings _globalSettings;
    private readonly Lazy<Endpoint> _installEndpoint;
    private readonly Lazy<Endpoint> _renderEndpoint;

    public EagerMatcherPolicy(
        IRuntimeState runtimeState,
        EndpointDataSource endpointDataSource,
        UmbracoRequestPaths umbracoRequestPaths,
        IOptionsMonitor<GlobalSettings> globalSettings)
    {
        _runtimeState = runtimeState;
        _endpointDataSource = endpointDataSource;
        _umbracoRequestPaths = umbracoRequestPaths;
        _globalSettings = globalSettings.CurrentValue;
        globalSettings.OnChange(settings => _globalSettings = settings);
        _installEndpoint = new Lazy<Endpoint>(GetInstallEndpoint);
        _renderEndpoint = new Lazy<Endpoint>(GetRenderEndpoint);
    }

    // We want this to run as the very first policy, so we can discard the UmbracoRouteValueTransformer before the framework runs it.
    public override int Order => int.MinValue + 10;

    // We know we don't have to run this matcher against the backoffice endpoints.
    public bool AppliesToEndpoints(IReadOnlyList<Endpoint> endpoints) => true;

    public async Task ApplyAsync(HttpContext httpContext, CandidateSet candidates)
    {
        if (_runtimeState.Level != RuntimeLevel.Run)
        {
            var handled = await HandleInstallUpgrade(httpContext, candidates);
            if (handled)
            {
                return;
            }
        }

<<<<<<< HEAD
        // If there's only one candidate, we don't need to do anything.
        var candidateCount = candidates.Count;
        if (candidateCount < 2)
=======
        // If there's only one candidate, or the request has the ufprt-token, we don't need to do anything .
        // The ufprt-token is handled by the the <see cref="UmbracoRouteValueTransformer"/> and should not be discarded.
        var candidateCount = candidates.Count;
        if (candidateCount < 2 || string.IsNullOrEmpty(httpContext.Request.GetUfprt()) is false)
>>>>>>> 696a7116
        {
            return;
        }

        // If there are multiple candidates, we want to discard the catch-all (slug)
        // IF there is any candidates with a lower order. Since this will be a statically routed endpoint registered before the dynamic route.
        // Which means that we don't have to run our UmbracoRouteValueTransformer to route dynamically (expensive).
        var lowestOrder = int.MaxValue;
        int? dynamicId = null;
        RouteEndpoint? dynamicEndpoint = null;
        for (var i = 0; i < candidates.Count; i++)
        {
            if (candidates.IsValidCandidate(i) is false)
            {
                // If the candidate is not valid we reduce the candidate count so we can later ensure that there is always
                // at least 1 candidate.
                candidateCount -= 1;
                continue;
            }

            CandidateState candidate = candidates[i];

            // If it's not a RouteEndpoint there's not much we can do to count it in the order.
            if (candidate.Endpoint is not RouteEndpoint routeEndpoint)
            {
                continue;
            }

            if (routeEndpoint.Order < lowestOrder)
            {
                // We have to ensure that the route is valid for the current request method.
                // This is because attribute routing will always have an order of 0.
                // This means that you could attribute route a POST to /example, but also have an umbraco page at /example
                // This would then result in a 404, because we'd see the attribute route with order 0, and always consider that the lowest order
                // We'd then disable the dynamic endpoint since another endpoint has a lower order, and end up with only 1 invalid endpoint.
                // (IsValidCandidate does not take this into account since the candidate itself is still valid)
                HttpMethodMetadata? methodMetaData = routeEndpoint.Metadata.GetMetadata<HttpMethodMetadata>();
                if (methodMetaData?.HttpMethods.Contains(httpContext.Request.Method) is false)
                {
                    continue;
                }

                lowestOrder = routeEndpoint.Order;
            }

            // We only want to consider our dynamic route, this way it's still possible to register your own custom route before ours.
            if (routeEndpoint.DisplayName != Constants.Web.Routing.DynamicRoutePattern)
            {
                continue;
            }

            dynamicEndpoint = routeEndpoint;
            dynamicId = i;
        }

        // Invalidate the dynamic route if another route has a lower order.
        // This means that if you register your static route after the dynamic route, the dynamic route will take precedence
        // This more closely resembles the existing behaviour.
        if (dynamicEndpoint is not null && dynamicId is not null && dynamicEndpoint.Order > lowestOrder && candidateCount > 1)
        {
            candidates.SetValidity(dynamicId.Value, false);
        }
    }

    /// <summary>
    /// Replaces the first endpoint candidate with the specified endpoint, invalidating all other candidates,
    /// guaranteeing that the specified endpoint will be hit.
    /// </summary>
    /// <param name="candidates">The candidate set to manipulate.</param>
    /// <param name="endpoint">The target endpoint that will be hit.</param>
    /// <param name="routeValueDictionary"></param>
    private static void SetEndpoint(CandidateSet candidates, Endpoint endpoint, RouteValueDictionary routeValueDictionary)
    {
        candidates.ReplaceEndpoint(0, endpoint, routeValueDictionary);

        for (int i = 1; i < candidates.Count; i++)
        {
            candidates.SetValidity(1, false);
        }
    }

    private Endpoint GetInstallEndpoint()
    {
        Endpoint endpoint = _endpointDataSource.Endpoints.First(x =>
        {
            ControllerActionDescriptor? descriptor = x.Metadata.GetMetadata<ControllerActionDescriptor>();
            return descriptor?.ControllerTypeInfo.Name == "InstallController"
                   && descriptor.ActionName == "Index";
        });

        return endpoint;
    }

    private Endpoint GetRenderEndpoint()
    {
        Endpoint endpoint = _endpointDataSource.Endpoints.First(x =>
        {
            ControllerActionDescriptor? descriptor = x.Metadata.GetMetadata<ControllerActionDescriptor>();
            return descriptor?.ControllerTypeInfo == typeof(RenderController)
                   && descriptor.ActionName == nameof(RenderController.Index);
        });

        return endpoint;
    }

    private Task<bool> HandleInstallUpgrade(HttpContext httpContext, CandidateSet candidates)
    {
        if (_runtimeState.Level != RuntimeLevel.Upgrade)
        {
            // We need to let the installer API requests through
            // Currently we do this with a check for the installer path
            // Ideally we should do this in a more robust way, for instance with a dedicated attribute we can then check for.
            if (_umbracoRequestPaths.IsInstallerRequest(httpContext.Request.Path))
            {
                return Task.FromResult(true);
            }

            SetEndpoint(candidates, _installEndpoint.Value, new RouteValueDictionary
            {
                [Constants.Web.Routing.ControllerToken] = "Install",
                [Constants.Web.Routing.ActionToken] = "Index",
                [Constants.Web.Routing.AreaToken] = Constants.Web.Mvc.InstallArea,
            });

            return Task.FromResult(true);
        }

        // Check if maintenance page should be shown
        // Current behaviour is that statically routed endpoints still work in upgrade state
        // This means that IF there is a static route, we should not show the maintenance page.
        // And instead carry on as we normally would.
        var hasStaticRoute = false;
        for (var i = 0; i < candidates.Count; i++)
        {
            CandidateState candidate = candidates[i];
            IDynamicEndpointMetadata? dynamicEndpointMetadata = candidate.Endpoint.Metadata.GetMetadata<IDynamicEndpointMetadata>();
            if (dynamicEndpointMetadata is null || dynamicEndpointMetadata.IsDynamic is false)
            {
                hasStaticRoute = true;
                break;
            }
        }

        if (_runtimeState.Level != RuntimeLevel.Upgrade
            || _globalSettings.ShowMaintenancePageWhenInUpgradeState is false
            || hasStaticRoute)
        {
            return Task.FromResult(false);
        }

        // Otherwise we'll re-route to the render controller (this will in turn show the maintenance page through a filter)
        // With this approach however this could really just be a plain old endpoint instead of a filter.
        SetEndpoint(candidates, _renderEndpoint.Value, new RouteValueDictionary
        {
            [Constants.Web.Routing.ControllerToken] = ControllerExtensions.GetControllerName<RenderController>(),
            [Constants.Web.Routing.ActionToken] = nameof(RenderController.Index),
        });

        return Task.FromResult(true);

    }
}<|MERGE_RESOLUTION|>--- conflicted
+++ resolved
@@ -72,16 +72,10 @@
             }
         }
 
-<<<<<<< HEAD
-        // If there's only one candidate, we don't need to do anything.
-        var candidateCount = candidates.Count;
-        if (candidateCount < 2)
-=======
         // If there's only one candidate, or the request has the ufprt-token, we don't need to do anything .
         // The ufprt-token is handled by the the <see cref="UmbracoRouteValueTransformer"/> and should not be discarded.
         var candidateCount = candidates.Count;
         if (candidateCount < 2 || string.IsNullOrEmpty(httpContext.Request.GetUfprt()) is false)
->>>>>>> 696a7116
         {
             return;
         }
