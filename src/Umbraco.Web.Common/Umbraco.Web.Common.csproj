<Project Sdk="Microsoft.NET.Sdk">
  <PropertyGroup>
    <PackageId>Umbraco.Cms.Web.Common</PackageId>
    <Title>Umbraco CMS - Web</Title>
    <Description>Contains the web assembly needed to run Umbraco CMS.</Description>
    <RootNamespace>Umbraco.Cms.Web.Common</RootNamespace>
  </PropertyGroup>

  <ItemGroup>
    <FrameworkReference Include="Microsoft.AspNetCore.App" />
  </ItemGroup>

  <ItemGroup>
    <PackageReference Include="Dazinator.Extensions.FileProviders" Version="2.0.0" />
<<<<<<< HEAD
    <PackageReference Include="Microsoft.AspNetCore.Mvc.NewtonsoftJson" Version="7.0.2" />
    <PackageReference Include="Microsoft.AspNetCore.Mvc.Razor.RuntimeCompilation" Version="7.0.2" />
    <PackageReference Include="MiniProfiler.AspNetCore.Mvc" Version="4.2.22" />
    <PackageReference Include="Smidge.InMemory" Version="4.2.0" />
    <PackageReference Include="Smidge.Nuglify" Version="4.2.0" />
=======
    <PackageReference Include="Microsoft.AspNetCore.Mvc.NewtonsoftJson" Version="6.0.24" />
    <PackageReference Include="Microsoft.AspNetCore.Mvc.Razor.RuntimeCompilation" Version="6.0.24" />
    <PackageReference Include="MiniProfiler.AspNetCore.Mvc" Version="4.2.22" />
    <PackageReference Include="Serilog.AspNetCore" Version="5.0.0" />
    <PackageReference Include="SixLabors.ImageSharp.Web" Version="2.0.2" />
    <PackageReference Include="Smidge.InMemory" Version="4.3.0" />
    <PackageReference Include="Smidge.Nuglify" Version="4.2.1" />
>>>>>>> abfa0736
  </ItemGroup>

  <ItemGroup>
    <ProjectReference Include="..\Umbraco.Examine.Lucene\Umbraco.Examine.Lucene.csproj" />
    <ProjectReference Include="..\Umbraco.PublishedCache.NuCache\Umbraco.PublishedCache.NuCache.csproj" />
  </ItemGroup>

  <ItemGroup>
    <AssemblyAttribute Include="System.Runtime.CompilerServices.InternalsVisibleTo">
      <_Parameter1>Umbraco.Tests.UnitTests</_Parameter1>
    </AssemblyAttribute>
  </ItemGroup>
</Project><|MERGE_RESOLUTION|>--- conflicted
+++ resolved
@@ -12,21 +12,13 @@
 
   <ItemGroup>
     <PackageReference Include="Dazinator.Extensions.FileProviders" Version="2.0.0" />
-<<<<<<< HEAD
     <PackageReference Include="Microsoft.AspNetCore.Mvc.NewtonsoftJson" Version="7.0.2" />
     <PackageReference Include="Microsoft.AspNetCore.Mvc.Razor.RuntimeCompilation" Version="7.0.2" />
-    <PackageReference Include="MiniProfiler.AspNetCore.Mvc" Version="4.2.22" />
-    <PackageReference Include="Smidge.InMemory" Version="4.2.0" />
-    <PackageReference Include="Smidge.Nuglify" Version="4.2.0" />
-=======
-    <PackageReference Include="Microsoft.AspNetCore.Mvc.NewtonsoftJson" Version="6.0.24" />
-    <PackageReference Include="Microsoft.AspNetCore.Mvc.Razor.RuntimeCompilation" Version="6.0.24" />
     <PackageReference Include="MiniProfiler.AspNetCore.Mvc" Version="4.2.22" />
     <PackageReference Include="Serilog.AspNetCore" Version="5.0.0" />
     <PackageReference Include="SixLabors.ImageSharp.Web" Version="2.0.2" />
     <PackageReference Include="Smidge.InMemory" Version="4.3.0" />
     <PackageReference Include="Smidge.Nuglify" Version="4.2.1" />
->>>>>>> abfa0736
   </ItemGroup>
 
   <ItemGroup>
