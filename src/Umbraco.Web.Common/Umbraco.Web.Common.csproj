--- conflicted
+++ resolved
@@ -35,13 +35,10 @@
       <PackageReference Include="NETStandard.Library" Version="2.0.3" />
       <PackageReference Include="Serilog.AspNetCore" Version="4.1.0" />
       <PackageReference Include="SixLabors.ImageSharp.Web" Version="1.0.4" />
-<<<<<<< HEAD
       <PackageReference Include="Smidge.Nuglify" Version="4.0.0" />
       <PackageReference Include="Smidge.InMemory" Version="4.0.0" />
-=======
       <PackageReference Include="Smidge.Nuglify" Version="4.0.2" />
       <PackageReference Include="Smidge.InMemory" Version="4.0.2" />
->>>>>>> 351c37ab
       <PackageReference Include="Dazinator.Extensions.FileProviders" Version="2.0.0" />
       <PackageReference Include="Umbraco.Code" Version="1.2.0">
         <PrivateAssets>all</PrivateAssets>
