using System;
using System.Data.Common;
using System.Data.SqlClient;
using System.IO;
using System.Reflection;
using System.Runtime.InteropServices;
using Microsoft.AspNetCore.Hosting;
using Microsoft.AspNetCore.Http;
using Microsoft.Extensions.Configuration;
using Microsoft.Extensions.DependencyInjection;
using Microsoft.Extensions.Logging;
using Microsoft.Extensions.Options;
using Serilog;
using Serilog.Extensions.Hosting;
using Serilog.Extensions.Logging;
using Umbraco.Configuration;
using Umbraco.Core;
using Umbraco.Core.Cache;
using Umbraco.Core.Composing;
using Umbraco.Core.Configuration;
using Umbraco.Core.Configuration.Models;
using Umbraco.Core.IO;
using Umbraco.Core.Logging;
using Umbraco.Core.Logging.Serilog;
using Umbraco.Core.Persistence;
using Umbraco.Core.Persistence.SqlSyntax;
using Umbraco.Core.Runtime;
using Umbraco.Web.Common.AspNetCore;
using Umbraco.Web.Common.Profiler;
using ConnectionStrings = Umbraco.Core.Configuration.Models.ConnectionStrings;
using CoreDebugSettings = Umbraco.Core.Configuration.Models.CoreDebugSettings;

namespace Umbraco.Extensions
{
    public static class UmbracoCoreServiceCollectionExtensions
    {
        /// <summary>
        /// Adds SqlCe support for Umbraco
        /// </summary>
        /// <param name="services"></param>
        /// <returns></returns>
        public static IServiceCollection AddUmbracoSqlCeSupport(this IServiceCollection services)
        {
            try
            {
                var binFolder = Path.GetDirectoryName(Assembly.GetExecutingAssembly().Location);
                if (binFolder != null)
                {
                    var dllPath = Path.Combine(binFolder, "Umbraco.Persistance.SqlCe.dll");
                    var umbSqlCeAssembly = Assembly.LoadFrom(dllPath);

                    var sqlCeSyntaxProviderType = umbSqlCeAssembly.GetType("Umbraco.Persistance.SqlCe.SqlCeSyntaxProvider");
                    var sqlCeBulkSqlInsertProviderType = umbSqlCeAssembly.GetType("Umbraco.Persistance.SqlCe.SqlCeBulkSqlInsertProvider");
                    var sqlCeEmbeddedDatabaseCreatorType = umbSqlCeAssembly.GetType("Umbraco.Persistance.SqlCe.SqlCeEmbeddedDatabaseCreator");

                    if (!(sqlCeSyntaxProviderType is null || sqlCeBulkSqlInsertProviderType is null || sqlCeEmbeddedDatabaseCreatorType is null))
                    {
                        services.AddSingleton(typeof(ISqlSyntaxProvider), sqlCeSyntaxProviderType);
                        services.AddSingleton(typeof(IBulkSqlInsertProvider), sqlCeBulkSqlInsertProviderType);
                        services.AddSingleton(typeof(IEmbeddedDatabaseCreator), sqlCeEmbeddedDatabaseCreatorType);
                    }

                    var sqlCeAssembly = Assembly.LoadFrom(Path.Combine(binFolder, "System.Data.SqlServerCe.dll"));

                    var sqlCe = sqlCeAssembly.GetType("System.Data.SqlServerCe.SqlCeProviderFactory");
                    if (!(sqlCe is null))
                    {
                        DbProviderFactories.RegisterFactory(Core.Constants.DbProviderNames.SqlCe, sqlCe);
                    }
                }
            }
            catch
            {
                // Ignore if SqlCE is not available
            }

            return services;
        }

        /// <summary>
        /// Adds Sql Server support for Umbraco
        /// </summary>
        /// <param name="services"></param>
        /// <returns></returns>
        public static IServiceCollection AddUmbracoSqlServerSupport(this IServiceCollection services)
        {
            DbProviderFactories.RegisterFactory(Core.Constants.DbProviderNames.SqlServer, SqlClientFactory.Instance);

            services.AddSingleton<ISqlSyntaxProvider, SqlServerSyntaxProvider>();
            services.AddSingleton<IBulkSqlInsertProvider, SqlServerBulkSqlInsertProvider>();
            services.AddSingleton<IEmbeddedDatabaseCreator, NoopEmbeddedDatabaseCreator>();

            return services;
        }

        /// <summary>
        /// Adds the Umbraco Configuration requirements
        /// </summary>
        /// <param name="services"></param>
        /// <param name="configuration"></param>
        /// <returns></returns>
        public static IServiceCollection AddUmbracoConfiguration(this IServiceCollection services, IConfiguration configuration)
        {
            if (configuration == null) throw new ArgumentNullException(nameof(configuration));

            services.Configure<ActiveDirectorySettings>(configuration.GetSection(Constants.Configuration.ConfigPrefix + "ActiveDirectory"));
            services.Configure<ConnectionStrings>(configuration.GetSection("ConnectionStrings"), o => o.BindNonPublicProperties = true);
            services.Configure<ContentSettings>(configuration.GetSection(Constants.Configuration.ConfigPrefix + "Content"));
            services.Configure<CoreDebugSettings>(configuration.GetSection(Constants.Configuration.ConfigPrefix + "Core:Debug"));
            services.Configure<ExceptionFilterSettings>(configuration.GetSection(Constants.Configuration.ConfigPrefix + "ExceptionFilter"));
            services.Configure<GlobalSettings>(configuration.GetSection(Constants.Configuration.ConfigPrefix + "Global"));
            services.Configure<HealthChecksSettings>(configuration.GetSection(Constants.Configuration.ConfigPrefix + "HealthChecks"));
            services.Configure<HostingSettings>(configuration.GetSection(Constants.Configuration.ConfigPrefix + "Hosting"));
            services.Configure<ImagingSettings>(configuration.GetSection(Constants.Configuration.ConfigPrefix + "Imaging"));
            services.Configure<IndexCreatorSettings>(configuration.GetSection(Constants.Configuration.ConfigPrefix + "Examine"));
            services.Configure<KeepAliveSettings>(configuration.GetSection(Constants.Configuration.ConfigPrefix + "KeepAlive"));
            services.Configure<LoggingSettings>(configuration.GetSection(Constants.Configuration.ConfigPrefix + "Logging"));
            services.Configure<MemberPasswordConfigurationSettings>(configuration.GetSection(Constants.Configuration.ConfigSecurityPrefix + "MemberPassword"));
            services.Configure<ModelsBuilderConfig>(configuration.GetSection(Constants.Configuration.ConfigGlobalPrefix + "ModelsBuilder"));
            services.Configure<NuCacheSettings>(configuration.GetSection(Constants.Configuration.ConfigPrefix + "NuCache"));
            services.Configure<RequestHandlerSettings>(configuration.GetSection(Constants.Configuration.ConfigPrefix + "RequestHandler"));
            services.Configure<RuntimeSettings>(configuration.GetSection(Constants.Configuration.ConfigPrefix + "Runtime"));
            services.Configure<SecuritySettings>(configuration.GetSection(Constants.Configuration.ConfigSecurityPrefix));
            services.Configure<TourSettings>(configuration.GetSection(Constants.Configuration.ConfigPrefix + "Tours"));
            services.Configure<TypeFinderSettings>(configuration.GetSection(Constants.Configuration.ConfigPrefix + "TypeFinder"));
            services.Configure<UserPasswordConfigurationSettings>(configuration.GetSection(Constants.Configuration.ConfigSecurityPrefix + "UserPassword"));
            services.Configure<WebRoutingSettings>(configuration.GetSection(Constants.Configuration.ConfigPrefix + "WebRouting"));

            //services.Configure<TourSettings>(configuration.GetSection(Constants.Configuration.ConfigPrefix + "Tours"));
            services.Configure<TourSettings>(settings =>
            {
                settings.EnableTours = false;
            });

            // TODO: remove this once no longer requred in Umbraco.Web.
            var configsFactory = new AspNetCoreConfigsFactory(configuration);
            var configs = configsFactory.Create();
            services.AddSingleton(configs);

            return services;
        }

        /// <summary>
        /// Adds the Umbraco Back Core requirements
        /// </summary>
        /// <param name="services"></param>
        /// <param name="webHostEnvironment"></param>
        /// <returns></returns>
        public static IServiceCollection AddUmbracoCore(this IServiceCollection services, IWebHostEnvironment webHostEnvironment)
        {
            return services.AddUmbracoCore(webHostEnvironment, out _);
        }

        /// <summary>
        /// Adds the Umbraco Back Core requirements
        /// </summary>
        /// <param name="services"></param>
        /// <param name="webHostEnvironment"></param>
        /// <param name="factory"></param>
        /// <returns></returns>
        public static IServiceCollection AddUmbracoCore(this IServiceCollection services, IWebHostEnvironment webHostEnvironment, out IFactory factory)
        {
            if (!UmbracoServiceProviderFactory.IsActive)
                throw new InvalidOperationException("Ensure to add UseUmbraco() in your Program.cs after ConfigureWebHostDefaults to enable Umbraco's service provider factory");

            var umbContainer = UmbracoServiceProviderFactory.UmbracoContainer;

            var loggingConfig = new LoggingConfiguration(
                Path.Combine(webHostEnvironment.ContentRootPath, "App_Data", "Logs"),
                Path.Combine(webHostEnvironment.ContentRootPath, "config", "serilog.config"),
                Path.Combine(webHostEnvironment.ContentRootPath, "config", "serilog.user.config"));

            IHttpContextAccessor httpContextAccessor = new HttpContextAccessor();
            services.AddSingleton<IHttpContextAccessor>(httpContextAccessor);

            var requestCache = new GenericDictionaryRequestAppCache(() => httpContextAccessor.HttpContext?.Items);
            var appCaches = new AppCaches(
                new DeepCloneAppCache(new ObjectCacheAppCache()),
                requestCache,
                new IsolatedCaches(type => new DeepCloneAppCache(new ObjectCacheAppCache())));

            services.AddUmbracoCore(webHostEnvironment,
                umbContainer,
                Assembly.GetEntryAssembly(),
                appCaches,
                loggingConfig,
                out factory);

            return services;
        }

        /// <summary>
        /// Adds the Umbraco Back Core requirements
        /// </summary>
        /// <param name="services"></param>
        /// <param name="webHostEnvironment"></param>
        /// <param name="umbContainer"></param>
        /// <param name="entryAssembly"></param>
        /// <param name="appCaches"></param>
        /// <param name="httpContextAccessor"></param>
        /// <param name="loggingConfiguration"></param>
        /// <param name="factory"></param>
        /// <returns></returns>
        public static IServiceCollection AddUmbracoCore(
            this IServiceCollection services,
            IWebHostEnvironment webHostEnvironment,
            IRegister umbContainer,
            Assembly entryAssembly,
            AppCaches appCaches,
            ILoggingConfiguration loggingConfiguration,
            out IFactory factory)
            => services.AddUmbracoCore(webHostEnvironment, umbContainer, entryAssembly, appCaches, loggingConfiguration, GetCoreRuntime, out factory);


        /// <summary>
        /// Adds the Umbraco Back Core requirements
        /// </summary>
        /// <param name="services"></param>
        /// <param name="webHostEnvironment"></param>
        /// <param name="umbContainer"></param>
        /// <param name="entryAssembly"></param>
        /// <param name="appCaches"></param>
        /// <param name="httpContextAccessor"></param>
        /// <param name="loggingConfiguration"></param>
        /// <param name="getRuntime">Delegate to create an <see cref="IRuntime"/></param>
        /// <param name="factory"></param>
        /// <returns></returns>
        public static IServiceCollection AddUmbracoCore(
            this IServiceCollection services,
            IWebHostEnvironment webHostEnvironment,
            IRegister umbContainer,
            Assembly entryAssembly,
            AppCaches appCaches,
            ILoggingConfiguration loggingConfiguration,
            // TODO: Yep that's extremely ugly
            Func<Configs, IUmbracoVersion, IIOHelper, Core.Logging.ILogger, IProfiler, Core.Hosting.IHostingEnvironment, IBackOfficeInfo, ITypeFinder, AppCaches, IDbProviderFactoryCreator, IRuntime> getRuntime,
            out IFactory factory)
        {
            if (services is null) throw new ArgumentNullException(nameof(services));
            var container = umbContainer;
            if (container is null) throw new ArgumentNullException(nameof(container));
            if (entryAssembly is null) throw new ArgumentNullException(nameof(entryAssembly));

            // Add supported databases
            services.AddUmbracoSqlCeSupport();
            services.AddUmbracoSqlServerSupport();

            services.AddSingleton<IDbProviderFactoryCreator>(x => new DbProviderFactoryCreator(
                DbProviderFactories.GetFactory,
                x.GetServices<ISqlSyntaxProvider>(),
                x.GetServices<IBulkSqlInsertProvider>(),
                x.GetServices<IEmbeddedDatabaseCreator>()
            ));

            // TODO: We want to avoid pre-resolving a container as much as possible we should not
            // be doing this any more than we are now. The ugly part about this is that the service
            // instances resolved here won't be the same instances resolved from the container
            // later once the true container is built. However! ... in the case of IDbProviderFactoryCreator
            // it will be the same instance resolved later because we are re-registering this instance back
            // into the container. This is not true for `Configs` but we should do that too, see comments in
            // `RegisterEssentials`.
            var serviceProvider = services.BuildServiceProvider();

            var globalSettings = serviceProvider.GetService<IOptionsMonitor<GlobalSettings>>();
            var connectionStrings = serviceProvider.GetService<IOptions<ConnectionStrings>>();
            var hostingSettings = serviceProvider.GetService<IOptionsMonitor<HostingSettings>>();
            var typeFinderSettings = serviceProvider.GetService<IOptionsMonitor<TypeFinderSettings>>();

            var dbProviderFactoryCreator = serviceProvider.GetRequiredService<IDbProviderFactoryCreator>();

            CreateCompositionRoot(services,
                globalSettings,
                hostingSettings,
                webHostEnvironment,
                loggingConfiguration,
                out var logger, out var ioHelper, out var hostingEnvironment, out var backOfficeInfo, out var profiler);

            var umbracoVersion = new UmbracoVersion();
            var typeFinder = CreateTypeFinder(logger, profiler, webHostEnvironment, entryAssembly, typeFinderSettings);

<<<<<<< HEAD
            var configs = serviceProvider.GetService<Configs>();
            var coreRuntime = GetCoreRuntime(
                configs,
                globalSettings.CurrentValue,
                connectionStrings.Value,
=======
            var runtime = getRuntime(
                configs,                
>>>>>>> 1218f356
                umbracoVersion,
                ioHelper,
                logger,
                profiler,
                hostingEnvironment,
                backOfficeInfo,
                typeFinder,
                appCaches,
                dbProviderFactoryCreator);

            factory = runtime.Configure(container);

            return services;
        }

        private static ITypeFinder CreateTypeFinder(Core.Logging.ILogger logger, IProfiler profiler, IWebHostEnvironment webHostEnvironment, Assembly entryAssembly, IOptionsMonitor<TypeFinderSettings> typeFinderSettings)
        {
            var runtimeHashPaths = new RuntimeHashPaths();
            runtimeHashPaths.AddFolder(new DirectoryInfo(Path.Combine(webHostEnvironment.ContentRootPath, "bin")));
            var runtimeHash = new RuntimeHash(new ProfilingLogger(logger, profiler), runtimeHashPaths);
            return new TypeFinder(logger, new DefaultUmbracoAssemblyProvider(entryAssembly), runtimeHash, new TypeFinderConfig(typeFinderSettings));
        }

        private static IRuntime GetCoreRuntime(
            Configs configs, GlobalSettings globalSettings, ConnectionStrings connectionStrings, IUmbracoVersion umbracoVersion, IIOHelper ioHelper, Core.Logging.ILogger logger,
            IProfiler profiler, Core.Hosting.IHostingEnvironment hostingEnvironment, IBackOfficeInfo backOfficeInfo,
            ITypeFinder typeFinder, AppCaches appCaches, IDbProviderFactoryCreator dbProviderFactoryCreator)
        {
            // Determine if we should use the sql main dom or the default
            var appSettingMainDomLock = globalSettings.MainDomLock;

            var isWindows = RuntimeInformation.IsOSPlatform(OSPlatform.Windows);
            var mainDomLock = appSettingMainDomLock == "SqlMainDomLock" || isWindows == false
                ? (IMainDomLock)new SqlMainDomLock(logger, globalSettings, connectionStrings, dbProviderFactoryCreator, hostingEnvironment)
                : new MainDomSemaphoreLock(logger, hostingEnvironment);

            var mainDom = new MainDom(logger, mainDomLock);

            var coreRuntime = new CoreRuntime(
<<<<<<< HEAD
                configs,
                globalSettings,
                connectionStrings,
=======
                configs,                
>>>>>>> 1218f356
                umbracoVersion,
                ioHelper,
                logger,
                profiler,
                new AspNetCoreBootPermissionsChecker(),
                hostingEnvironment,
                backOfficeInfo,
                dbProviderFactoryCreator,
                mainDom,
                typeFinder,
                appCaches);

            return coreRuntime;
        }

        private static IServiceCollection CreateCompositionRoot(
            IServiceCollection services,
            IOptionsMonitor<GlobalSettings> globalSettings,
            IOptionsMonitor<HostingSettings> hostingSettings,
            IWebHostEnvironment webHostEnvironment,
            ILoggingConfiguration loggingConfiguration,
            out Core.Logging.ILogger logger,
            out IIOHelper ioHelper,
            out Core.Hosting.IHostingEnvironment hostingEnvironment,
            out IBackOfficeInfo backOfficeInfo,
            out IProfiler profiler)
        {
            if (globalSettings == null)
                throw new InvalidOperationException($"Could not resolve type {typeof(GlobalSettings)} from the container, ensure {nameof(AddUmbracoConfiguration)} is called before calling {nameof(AddUmbracoCore)}");

            hostingEnvironment = new AspNetCoreHostingEnvironment(hostingSettings, webHostEnvironment);
            ioHelper = new IOHelper(hostingEnvironment);
            logger = AddLogger(services, hostingEnvironment, loggingConfiguration);

            backOfficeInfo = new AspNetCoreBackOfficeInfo(globalSettings);
            profiler = GetWebProfiler(hostingEnvironment);

            return services;
        }

        /// <summary>
        /// Create and configure the logger
        /// </summary>
        /// <param name="hostingEnvironment"></param>
        private static Core.Logging.ILogger AddLogger(IServiceCollection services, Core.Hosting.IHostingEnvironment hostingEnvironment, ILoggingConfiguration loggingConfiguration)
        {
            // Create a serilog logger
            var logger = SerilogLogger.CreateWithDefaultConfiguration(hostingEnvironment, loggingConfiguration);

            // Wire up all the bits that serilog needs. We need to use our own code since the Serilog ext methods don't cater to our needs since
            // we don't want to use the global serilog `Log` object and we don't have our own ILogger implementation before the HostBuilder runs which
            // is the only other option that these ext methods allow.
            // I have created a PR to make this nicer https://github.com/serilog/serilog-extensions-hosting/pull/19 but we'll need to wait for that.
            // Also see : https://github.com/serilog/serilog-extensions-hosting/blob/dev/src/Serilog.Extensions.Hosting/SerilogHostBuilderExtensions.cs

            services.AddSingleton<ILoggerFactory>(services => new SerilogLoggerFactory(logger.SerilogLog, false));

            // This won't (and shouldn't) take ownership of the logger.
            services.AddSingleton(logger.SerilogLog);

            // Registered to provide two services...
            var diagnosticContext = new DiagnosticContext(logger.SerilogLog);

            // Consumed by e.g. middleware
            services.AddSingleton(diagnosticContext);

            // Consumed by user code
            services.AddSingleton<IDiagnosticContext>(diagnosticContext);

            return logger;
        }

        private static IProfiler GetWebProfiler(Umbraco.Core.Hosting.IHostingEnvironment hostingEnvironment)
        {
            // create and start asap to profile boot
            if (!hostingEnvironment.IsDebugMode)
            {
                // should let it be null, that's how MiniProfiler is meant to work,
                // but our own IProfiler expects an instance so let's get one
                return new VoidProfiler();
            }

            var webProfiler = new WebProfiler();
            webProfiler.StartBoot();

            return webProfiler;
        }

        private class AspNetCoreBootPermissionsChecker : IUmbracoBootPermissionChecker
        {
            public void ThrowIfNotPermissions()
            {
                // nothing to check
            }
        }

    }

}<|MERGE_RESOLUTION|>--- conflicted
+++ resolved
@@ -233,7 +233,7 @@
             AppCaches appCaches,
             ILoggingConfiguration loggingConfiguration,
             // TODO: Yep that's extremely ugly
-            Func<Configs, IUmbracoVersion, IIOHelper, Core.Logging.ILogger, IProfiler, Core.Hosting.IHostingEnvironment, IBackOfficeInfo, ITypeFinder, AppCaches, IDbProviderFactoryCreator, IRuntime> getRuntime,
+            Func<Configs, GlobalSettings, ConnectionStrings, IUmbracoVersion, IIOHelper, Core.Logging.ILogger, IProfiler, Core.Hosting.IHostingEnvironment, IBackOfficeInfo, ITypeFinder, AppCaches, IDbProviderFactoryCreator, IRuntime> getRuntime,
             out IFactory factory)
         {
             if (services is null) throw new ArgumentNullException(nameof(services));
@@ -267,6 +267,7 @@
             var typeFinderSettings = serviceProvider.GetService<IOptionsMonitor<TypeFinderSettings>>();
 
             var dbProviderFactoryCreator = serviceProvider.GetRequiredService<IDbProviderFactoryCreator>();
+            var configs = serviceProvider.GetRequiredService<Configs>();
 
             CreateCompositionRoot(services,
                 globalSettings,
@@ -278,16 +279,10 @@
             var umbracoVersion = new UmbracoVersion();
             var typeFinder = CreateTypeFinder(logger, profiler, webHostEnvironment, entryAssembly, typeFinderSettings);
 
-<<<<<<< HEAD
-            var configs = serviceProvider.GetService<Configs>();
-            var coreRuntime = GetCoreRuntime(
+            var runtime = getRuntime(
                 configs,
                 globalSettings.CurrentValue,
                 connectionStrings.Value,
-=======
-            var runtime = getRuntime(
-                configs,                
->>>>>>> 1218f356
                 umbracoVersion,
                 ioHelper,
                 logger,
@@ -327,13 +322,9 @@
             var mainDom = new MainDom(logger, mainDomLock);
 
             var coreRuntime = new CoreRuntime(
-<<<<<<< HEAD
                 configs,
                 globalSettings,
                 connectionStrings,
-=======
-                configs,                
->>>>>>> 1218f356
                 umbracoVersion,
                 ioHelper,
                 logger,
