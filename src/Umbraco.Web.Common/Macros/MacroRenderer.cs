using System;
using System.Collections.Generic;
using System.IO;
using System.Linq;
using System.Text;
using Microsoft.AspNetCore.Http;
using Microsoft.Extensions.Logging;
using Microsoft.Extensions.Options;
using Umbraco.Cms.Core;
using Umbraco.Cms.Core.Cache;
using Umbraco.Cms.Core.Configuration.Models;
using Umbraco.Cms.Core.Events;
using Umbraco.Cms.Core.Hosting;
using Umbraco.Cms.Core.Logging;
using Umbraco.Cms.Core.Macros;
using Umbraco.Cms.Core.Models.PublishedContent;
using Umbraco.Cms.Core.Security;
using Umbraco.Cms.Core.Services;
using Umbraco.Cms.Core.Web;
using Umbraco.Extensions;

namespace Umbraco.Cms.Web.Common.Macros
{
    public class MacroRenderer : IMacroRenderer
    {
        private readonly IProfilingLogger _profilingLogger;
        private readonly ILogger<MacroRenderer> _logger;
        private readonly IUmbracoContextAccessor _umbracoContextAccessor;
        private readonly IBackOfficeSecurityAccessor _backOfficeSecurityAccessor;
        private readonly ContentSettings _contentSettings;
        private readonly ILocalizedTextService _textService;
        private readonly AppCaches _appCaches;
        private readonly IMacroService _macroService;
        private readonly IHostingEnvironment _hostingEnvironment;
        private readonly ICookieManager _cookieManager;
        private readonly IMemberUserKeyProvider _memberUserKeyProvider;
        private readonly ISessionManager _sessionManager;
        private readonly IRequestAccessor _requestAccessor;
        private readonly IHttpContextAccessor _httpContextAccessor;
        private readonly PartialViewMacroEngine _partialViewMacroEngine;

        public MacroRenderer(
            IProfilingLogger profilingLogger,
            ILogger<MacroRenderer> logger,
            IUmbracoContextAccessor umbracoContextAccessor,
            IBackOfficeSecurityAccessor backOfficeSecurityAccessor,
            IOptions<ContentSettings> contentSettings,
            ILocalizedTextService textService,
            AppCaches appCaches,
            IMacroService macroService,
            IHostingEnvironment hostingEnvironment,
            ICookieManager cookieManager,
            IMemberUserKeyProvider memberUserKeyProvider,
            ISessionManager sessionManager,
            IRequestAccessor requestAccessor,
            IHttpContextAccessor httpContextAccessor,
            PartialViewMacroEngine partialViewMacroEngine)
        {
            _profilingLogger = profilingLogger ?? throw new ArgumentNullException(nameof(profilingLogger));
            _logger = logger;
            _umbracoContextAccessor = umbracoContextAccessor ?? throw new ArgumentNullException(nameof(umbracoContextAccessor));
            _backOfficeSecurityAccessor = backOfficeSecurityAccessor;
            _contentSettings = contentSettings.Value ?? throw new ArgumentNullException(nameof(contentSettings));
            _textService = textService;
            _appCaches = appCaches ?? throw new ArgumentNullException(nameof(appCaches));
            _macroService = macroService ?? throw new ArgumentNullException(nameof(macroService));
            _hostingEnvironment = hostingEnvironment ?? throw new ArgumentNullException(nameof(hostingEnvironment));
            _cookieManager = cookieManager;
            _memberUserKeyProvider = memberUserKeyProvider;
            _sessionManager = sessionManager;
            _requestAccessor = requestAccessor;
            _httpContextAccessor = httpContextAccessor;
            _partialViewMacroEngine = partialViewMacroEngine;
        }

        #region MacroContent cache

        // gets this macro content cache identifier
        private string GetContentCacheIdentifier(MacroModel model, int pageId, string cultureName)
        {
            var id = new StringBuilder();

            var alias = model.Alias;
            id.AppendFormat("{0}-", alias);
            //always add current culture to the key to allow variants to have different cache results
            if (!string.IsNullOrEmpty(cultureName))
            {
                // are there any unusual culture formats we'd need to handle?
                id.AppendFormat("{0}-", cultureName);
            }

            if (model.CacheByPage)
                id.AppendFormat("{0}-", pageId);

            if (model.CacheByMember)
            {
                object key = 0;

                if (_backOfficeSecurityAccessor.BackOfficeSecurity.IsAuthenticated())
                {
                    key = _memberUserKeyProvider.GetMemberProviderUserKey() ?? 0;
                }

                id.AppendFormat("m{0}-", key);
            }

            foreach (var value in model.Properties.Select(x => x.Value))
                id.AppendFormat("{0}-", value.Length <= 255 ? value : value.Substring(0, 255));

            return id.ToString();
        }

        // gets this macro content from the cache
        // ensuring that it is appropriate to use the cache
        private MacroContent GetMacroContentFromCache(MacroModel model)
        {
            // only if cache is enabled
            if (_umbracoContextAccessor.UmbracoContext.InPreviewMode || model.CacheDuration <= 0)
                return null;

            var cache = _appCaches.RuntimeCache;
            var macroContent = cache.GetCacheItem<MacroContent>(CacheKeys.MacroContentCacheKey + model.CacheIdentifier);

            if (macroContent == null)
                return null;

            _logger.LogDebug("Macro content loaded from cache '{MacroCacheId}'", model.CacheIdentifier);

            // ensure that the source has not changed
            // note: does not handle dependencies, and never has
            var macroSource = GetMacroFile(model); // null if macro is not file-based
            if (macroSource != null)
            {
                if (macroSource.Exists == false)
                {
                    _logger.LogDebug("Macro source does not exist anymore, ignore cache.");
                    return null;
                }

                if (macroContent.Date < macroSource.LastWriteTime)
                {
                    _logger.LogDebug("Macro source has changed, ignore cache.");
                    return null;
                }
            }

            return macroContent;
        }

        // stores macro content into the cache
        private void AddMacroContentToCache(MacroModel model, MacroContent macroContent)
        {
            // only if cache is enabled
            if (_umbracoContextAccessor.UmbracoContext.InPreviewMode || model.CacheDuration <= 0)
                return;

            // just make sure...
            if (macroContent == null)
                return;

            // do not cache if it should cache by member and there's not member
            if (model.CacheByMember)
            {
                var key = _memberUserKeyProvider.GetMemberProviderUserKey();
                if (key is null)
                    return;
            }

            // remember when we cache the content
            macroContent.Date = DateTime.Now;

            var cache = _appCaches.RuntimeCache;
            cache.Insert(
                CacheKeys.MacroContentCacheKey + model.CacheIdentifier,
                () => macroContent,
                new TimeSpan(0, 0, model.CacheDuration)
                );

            _logger.LogDebug("Macro content saved to cache '{MacroCacheId}'", model.CacheIdentifier);
        }

        // gets the macro source file name
        // null if the macro is not file-based, or not supported
        internal static string GetMacroFileName(MacroModel model)
        {
            string filename = model.MacroSource; // partial views are saved with their full virtual path

            return string.IsNullOrEmpty(filename) ? null : filename;
        }

        // gets the macro source file
        // null if macro is not file-based
        private FileInfo GetMacroFile(MacroModel model)
        {
            var filename = GetMacroFileName(model);
            if (filename == null)
                return null;

            var mapped = _hostingEnvironment.MapPathContentRoot(filename);
            if (mapped == null)
                return null;

            var file = new FileInfo(mapped);
            return file.Exists ? file : null;
        }

        // updates the model properties values according to the attributes
        private static void UpdateMacroModelProperties(MacroModel model, IDictionary<string, object> macroParams)
        {
            foreach (var prop in model.Properties)
            {
                var key = prop.Key.ToLowerInvariant();
                prop.Value = macroParams != null && macroParams.ContainsKey(key)
                    ? macroParams[key]?.ToString() ?? string.Empty
                    : string.Empty;
            }
        }
        #endregion

        #region Render/Execute

        public MacroContent Render(string macroAlias, IPublishedContent content, IDictionary<string, object> macroParams)
        {
            var m = _appCaches.RuntimeCache.GetCacheItem(CacheKeys.MacroFromAliasCacheKey + macroAlias, () => _macroService.GetByAlias(macroAlias));

            if (m == null)
                throw new InvalidOperationException("No macro found by alias " + macroAlias);

            var macro = new MacroModel(m);

            UpdateMacroModelProperties(macro, macroParams);
            return Render(macro, content);
        }

        private MacroContent Render(MacroModel macro, IPublishedContent content)
        {
            if (content == null)
                throw new ArgumentNullException(nameof(content));

            var macroInfo = $"Render Macro: {macro.Name}, cache: {macro.CacheDuration}";
            using (_profilingLogger.DebugDuration<MacroRenderer>(macroInfo, "Rendered Macro."))
            {
                // parse macro parameters ie replace the special [#key], [$key], etc. syntaxes
                foreach (var prop in macro.Properties)
                    prop.Value = ParseAttribute(prop.Value);

                var cultureName = System.Threading.Thread.CurrentThread.CurrentUICulture.Name;
                macro.CacheIdentifier = GetContentCacheIdentifier(macro, content.Id, cultureName);

                // get the macro from cache if it is there
                var macroContent = GetMacroContentFromCache(macro);

                // macroContent.IsEmpty may be true, meaning the macro produces no output,
                // but still can be cached because its execution did not trigger any error.
                // so we need to actually render, only if macroContent is null
                if (macroContent != null)
                    return macroContent;

                // this will take care of errors
                // it may throw, if we actually want to throw, so better not
                // catch anything here and let the exception be thrown
                var attempt = ExecuteMacroOfType(macro, content);

                // by convention ExecuteMacroByType must either throw or return a result
                // just check to avoid internal errors
                macroContent = attempt.Result;
                if (macroContent == null)
                    throw new Exception("Internal error, ExecuteMacroOfType returned no content.");

                // add to cache if render is successful
                // content may be empty but that's not an issue
                if (attempt.Success)
                {
                    // write to cache (if appropriate)
                    AddMacroContentToCache(macro, macroContent);
                }

                return macroContent;
            }
        }

        /// <summary>
        /// Executes a macro of a given type.
        /// </summary>
        private Attempt<MacroContent> ExecuteMacroWithErrorWrapper(MacroModel macro, string msgIn, string msgOut, Func<MacroContent> getMacroContent, Func<string> msgErr)
        {
            using (_profilingLogger.DebugDuration<MacroRenderer>(msgIn, msgOut))
            {
                return ExecuteProfileMacroWithErrorWrapper(macro, msgIn, getMacroContent, msgErr);
            }
        }

        /// <summary>
        /// Executes a macro of a given type.
        /// </summary>
        private Attempt<MacroContent> ExecuteProfileMacroWithErrorWrapper(MacroModel macro, string msgIn, Func<MacroContent> getMacroContent, Func<string> msgErr)
        {
            try
            {
                return Attempt.Succeed(getMacroContent());
            }
            catch (Exception e)
            {
                _logger.LogWarning(e, "Failed {MsgIn}", msgIn);

                var macroErrorEventArgs = new MacroErrorEventArgs
                {
                    Name = macro.Name,
                    Alias = macro.Alias,
                    MacroSource = macro.MacroSource,
                    Exception = e,
                    Behaviour = _contentSettings.MacroErrors
                };

                switch (macroErrorEventArgs.Behaviour)
                {
                    case MacroErrorBehaviour.Inline:
                        // do not throw, eat the exception, display the trace error message
                        return Attempt.Fail(new MacroContent { Text = msgErr() }, e);
                    case MacroErrorBehaviour.Silent:
                        // do not throw, eat the exception, do not display anything
                        return Attempt.Fail(new MacroContent { Text = string.Empty }, e);
                    case MacroErrorBehaviour.Content:
                        // do not throw, eat the exception, display the custom content
                        return Attempt.Fail(new MacroContent { Text = macroErrorEventArgs.Html ?? string.Empty }, e);
                    //case MacroErrorBehaviour.Throw:
                    default:
                        // see http://issues.umbraco.org/issue/U4-497 at the end
                        // throw the original exception
                        throw;
                }
            }
        }

        /// <summary>
        /// Executes a macro.
        /// </summary>
        /// <remarks>Returns an attempt that is successful if the macro ran successfully. If the macro failed
        /// to run properly, the attempt fails, though it may contain a content. But for instance that content
        /// should not be cached. In that case the attempt may also contain an exception.</remarks>
        private Attempt<MacroContent> ExecuteMacroOfType(MacroModel model, IPublishedContent content)
        {
            if (model == null)
            {
                throw new ArgumentNullException(nameof(model));
            }

            // ensure that we are running against a published node (ie available in XML)
            // that may not be the case if the macro is embedded in a RTE of an unpublished document

            if (content == null)
            {
                return Attempt.Fail(new MacroContent { Text = "[macro failed (no content)]" });
            }

<<<<<<< HEAD
            ILocalizedTextService textService = _textService;
=======
>>>>>>> 0daad54d

            return ExecuteMacroWithErrorWrapper(model,
                          $"Executing PartialView: MacroSource=\"{model.MacroSource}\".",
                          "Executed PartialView.",
                          () => _partialViewMacroEngine.Execute(model, content),
<<<<<<< HEAD
                          () => textService.Localize("errors/macroErrorLoadingPartialView", new[] { model.MacroSource }));
=======
                          () => _textService.Localize("errors/macroErrorLoadingPartialView", new[] { model.MacroSource }));
>>>>>>> 0daad54d
        }


        #endregion

        #region Execution helpers

        // parses attribute value looking for [@requestKey], [%sessionKey]
        // supports fallbacks eg "[@requestKey],[%sessionKey],1234"
        private string ParseAttribute(string attributeValue)
        {
            // check for potential querystring/cookie variables
            attributeValue = attributeValue.Trim();
            if (attributeValue.StartsWith("[") == false)
                return attributeValue;

            var tokens = attributeValue.Split(',').Select(x => x.Trim()).ToArray();

            // ensure we only process valid input ie each token must be [?x] and not eg a json array
            // like [1,2,3] which we don't want to parse - however the last one can be a literal, so
            // don't check on the last one which can be just anything - check all previous tokens

            char[] validTypes = { '@', '%' };
            if (tokens.Take(tokens.Length - 1).Any(x =>
                x.Length < 4 // ie "[?x]".Length - too short
                || x[0] != '[' // starts with [
                || x[x.Length - 1] != ']' // ends with ]
                || validTypes.Contains(x[1]) == false))
            {
                return attributeValue;
            }

            foreach (var token in tokens)
            {
                var isToken = token.Length > 4 && token[0] == '[' && token[token.Length - 1] == ']' && validTypes.Contains(token[1]);

                if (isToken == false)
                {
                    // anything that is not a token is a value, use it
                    attributeValue = token;
                    break;
                }

                var type = token[1];
                var name = token.Substring(2, token.Length - 3);

                switch (type)
                {
                    case '@':
                        attributeValue = _requestAccessor.GetRequestValue(name);
                        break;
                    case '%':
                        attributeValue = _sessionManager.GetSessionValue(name);
                        if (string.IsNullOrEmpty(attributeValue))
                            attributeValue = _cookieManager.GetCookieValue(name);
                        break;
                }

                attributeValue = attributeValue?.Trim();
                if (string.IsNullOrEmpty(attributeValue) == false)
                    break; // got a value, use it
            }

            return attributeValue;
        }

        #endregion

    }

}<|MERGE_RESOLUTION|>--- conflicted
+++ resolved
@@ -353,20 +353,12 @@
                 return Attempt.Fail(new MacroContent { Text = "[macro failed (no content)]" });
             }
 
-<<<<<<< HEAD
-            ILocalizedTextService textService = _textService;
-=======
->>>>>>> 0daad54d
 
             return ExecuteMacroWithErrorWrapper(model,
                           $"Executing PartialView: MacroSource=\"{model.MacroSource}\".",
                           "Executed PartialView.",
                           () => _partialViewMacroEngine.Execute(model, content),
-<<<<<<< HEAD
-                          () => textService.Localize("errors/macroErrorLoadingPartialView", new[] { model.MacroSource }));
-=======
                           () => _textService.Localize("errors/macroErrorLoadingPartialView", new[] { model.MacroSource }));
->>>>>>> 0daad54d
         }
 
 
