--- conflicted
+++ resolved
@@ -36,15 +36,9 @@
     private int _first;
     private MiniProfiler? _startupProfiler;
 
-<<<<<<< HEAD
     public IDisposable? Step(string name) =>
         MiniProfiler.Current?.Step(name);
-=======
-    /// <inheritdoc />
-    public bool IsEnabled => true;
-
-    public IDisposable? Step(string name) => MiniProfiler.Current?.Step(name);
->>>>>>> 43920f9a
+    bool IsEnabled => true;
 
     public void Start()
     {
