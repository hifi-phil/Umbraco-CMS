<Project Sdk="Microsoft.NET.Sdk">
  <PropertyGroup>
    <Title>Umbraco CMS - Imaging - ImageSharp</Title>
    <Description>Adds imaging support using ImageSharp/ImageSharp.Web to Umbraco CMS.</Description>
    <EnablePackageValidation>true</EnablePackageValidation>
  </PropertyGroup>

  <ItemGroup>
<<<<<<< HEAD
    <PackageReference Include="SixLabors.ImageSharp" Version="3.0.2" />
    <PackageReference Include="SixLabors.ImageSharp.Web" Version="3.0.1" />
=======
    <PackageReference Include="SixLabors.ImageSharp" />
    <PackageReference Include="SixLabors.ImageSharp.Web"  />
>>>>>>> 1176f04c
  </ItemGroup>

  <ItemGroup>
    <ProjectReference Include="..\Umbraco.Web.Common\Umbraco.Web.Common.csproj" />
  </ItemGroup>

  <ItemGroup>
    <AssemblyAttribute Include="System.Runtime.CompilerServices.InternalsVisibleTo">
      <_Parameter1>Umbraco.Tests.UnitTests</_Parameter1>
    </AssemblyAttribute>
  </ItemGroup>
</Project><|MERGE_RESOLUTION|>--- conflicted
+++ resolved
@@ -2,17 +2,12 @@
   <PropertyGroup>
     <Title>Umbraco CMS - Imaging - ImageSharp</Title>
     <Description>Adds imaging support using ImageSharp/ImageSharp.Web to Umbraco CMS.</Description>
-    <EnablePackageValidation>true</EnablePackageValidation>
+    <EnablePackageValidation>false</EnablePackageValidation>
   </PropertyGroup>
 
   <ItemGroup>
-<<<<<<< HEAD
-    <PackageReference Include="SixLabors.ImageSharp" Version="3.0.2" />
-    <PackageReference Include="SixLabors.ImageSharp.Web" Version="3.0.1" />
-=======
     <PackageReference Include="SixLabors.ImageSharp" />
     <PackageReference Include="SixLabors.ImageSharp.Web"  />
->>>>>>> 1176f04c
   </ItemGroup>
 
   <ItemGroup>
