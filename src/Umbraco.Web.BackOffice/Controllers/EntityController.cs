using System.Collections.Concurrent;
using System.Dynamic;
using System.Globalization;
using System.Linq.Expressions;
using System.Reflection;
using Microsoft.AspNetCore.Http;
using Microsoft.AspNetCore.Mvc;
using Microsoft.AspNetCore.Mvc.Infrastructure;
using Umbraco.Cms.Core;
using Umbraco.Cms.Core.Cache;
using Umbraco.Cms.Core.Mapping;
using Umbraco.Cms.Core.Models;
using Umbraco.Cms.Core.Models.ContentEditing;
using Umbraco.Cms.Core.Models.Entities;
using Umbraco.Cms.Core.Models.Membership;
using Umbraco.Cms.Core.Models.PublishedContent;
using Umbraco.Cms.Core.Models.TemplateQuery;
using Umbraco.Cms.Core.Routing;
using Umbraco.Cms.Core.Security;
using Umbraco.Cms.Core.Services;
using Umbraco.Cms.Core.Strings;
using Umbraco.Cms.Core.Trees;
using Umbraco.Cms.Core.Xml;
using Umbraco.Cms.Infrastructure.Persistence;
using Umbraco.Cms.Infrastructure.Search;
using Umbraco.Cms.Web.BackOffice.ModelBinders;
using Umbraco.Cms.Web.Common.Attributes;
using Umbraco.Cms.Web.Common.ModelBinders;
using Umbraco.Extensions;

namespace Umbraco.Cms.Web.BackOffice.Controllers;

/// <summary>
///     The API controller used for getting entity objects, basic name, icon, id representation of umbraco objects that are
///     based on CMSNode
/// </summary>
/// <remarks>
///     <para>
///         This controller allows resolving basic entity data for various entities without placing the hard restrictions
///         on users that may not have access
///         to the sections these entities entities exist in. This is to allow pickers, etc... of data to work for all
///         users. In some cases such as accessing
///         Members, more explicit security checks are done.
///     </para>
///     <para>Some objects such as macros are not based on CMSNode</para>
/// </remarks>
[PluginController(Constants.Web.Mvc.BackOfficeApiArea)]
[ParameterSwapControllerActionSelector(nameof(GetAncestors), "id", typeof(int), typeof(Guid))]
[ParameterSwapControllerActionSelector(nameof(GetPagedChildren), "id", typeof(int), typeof(string))]
[ParameterSwapControllerActionSelector(nameof(GetPath), "id", typeof(int), typeof(Guid), typeof(Udi))]
[ParameterSwapControllerActionSelector(nameof(GetUrlAndAnchors), "id", typeof(int), typeof(Guid), typeof(Udi))]
[ParameterSwapControllerActionSelector(nameof(GetById), "id", typeof(int), typeof(Guid), typeof(Udi))]
[ParameterSwapControllerActionSelector(nameof(GetByIds), "ids", typeof(int[]), typeof(Guid[]), typeof(Udi[]))]
[ParameterSwapControllerActionSelector(nameof(GetUrl), "id", typeof(int), typeof(Udi))]
[ParameterSwapControllerActionSelector(nameof(GetUrlsByIds), "ids", typeof(int[]), typeof(Guid[]), typeof(Udi[]))]
public class EntityController : UmbracoAuthorizedJsonController
{
    private static readonly string[] _postFilterSplitStrings = { "=", "==", "!=", "<>", ">", "<", ">=", "<=" };

    private readonly AppCaches _appCaches;
    private readonly IBackOfficeSecurityAccessor _backofficeSecurityAccessor;
    private readonly IContentService _contentService;
    private readonly IContentTypeService _contentTypeService;
    private readonly IDataTypeService _dataTypeService;
    private readonly IEntityService _entityService;
    private readonly IFileService _fileService;
    private readonly ILocalizationService _localizationService;
    private readonly ILocalizedTextService _localizedTextService;
    private readonly IMacroService _macroService;
    private readonly IMediaTypeService _mediaTypeService;
    private readonly IPublishedContentQuery _publishedContentQuery;
    private readonly IPublishedUrlProvider _publishedUrlProvider;
    private readonly SearchableTreeCollection _searchableTreeCollection;
    private readonly IShortStringHelper _shortStringHelper;
    private readonly ISqlContext _sqlContext;
    private readonly UmbracoTreeSearcher _treeSearcher;
    private readonly ITreeService _treeService;
    private readonly IUmbracoMapper _umbracoMapper;
    private readonly IUserService _userService;

    public EntityController(
        ITreeService treeService,
        UmbracoTreeSearcher treeSearcher,
        SearchableTreeCollection searchableTreeCollection,
        IPublishedContentQuery publishedContentQuery,
        IShortStringHelper shortStringHelper,
        IEntityService entityService,
        IBackOfficeSecurityAccessor backofficeSecurityAccessor,
        IPublishedUrlProvider publishedUrlProvider,
        IContentService contentService,
        IUmbracoMapper umbracoMapper,
        IDataTypeService dataTypeService,
        ISqlContext sqlContext,
        ILocalizedTextService localizedTextService,
        IFileService fileService,
        IContentTypeService contentTypeService,
        IMediaTypeService mediaTypeService,
        IMacroService macroService,
        IUserService userService,
        ILocalizationService localizationService,
        AppCaches appCaches)
    {
        _treeService = treeService ?? throw new ArgumentNullException(nameof(treeService));
        _treeSearcher = treeSearcher ?? throw new ArgumentNullException(nameof(treeSearcher));
        _searchableTreeCollection = searchableTreeCollection ??
                                    throw new ArgumentNullException(nameof(searchableTreeCollection));
        _publishedContentQuery =
            publishedContentQuery ?? throw new ArgumentNullException(nameof(publishedContentQuery));
        _shortStringHelper = shortStringHelper ?? throw new ArgumentNullException(nameof(shortStringHelper));
        _entityService = entityService ?? throw new ArgumentNullException(nameof(entityService));
        _backofficeSecurityAccessor = backofficeSecurityAccessor ??
                                      throw new ArgumentNullException(nameof(backofficeSecurityAccessor));
        _publishedUrlProvider =
            publishedUrlProvider ?? throw new ArgumentNullException(nameof(publishedUrlProvider));
        _contentService = contentService ?? throw new ArgumentNullException(nameof(contentService));
        _umbracoMapper = umbracoMapper ?? throw new ArgumentNullException(nameof(umbracoMapper));
        _dataTypeService = dataTypeService ?? throw new ArgumentNullException(nameof(dataTypeService));
        _sqlContext = sqlContext ?? throw new ArgumentNullException(nameof(sqlContext));
        _localizedTextService =
            localizedTextService ?? throw new ArgumentNullException(nameof(localizedTextService));
        _fileService = fileService ?? throw new ArgumentNullException(nameof(fileService));
        _contentTypeService = contentTypeService ?? throw new ArgumentNullException(nameof(contentTypeService));
        _mediaTypeService = mediaTypeService ?? throw new ArgumentNullException(nameof(mediaTypeService));
        _macroService = macroService ?? throw new ArgumentNullException(nameof(macroService));
        _userService = userService ?? throw new ArgumentNullException(nameof(userService));
        _localizationService = localizationService ?? throw new ArgumentNullException(nameof(localizationService));
        _appCaches = appCaches ?? throw new ArgumentNullException(nameof(appCaches));
    }


    /// <summary>
    ///     Returns an Umbraco alias given a string
    /// </summary>
    /// <param name="value"></param>
    /// <param name="camelCase"></param>
    /// <returns></returns>
    public dynamic GetSafeAlias(string value, bool camelCase = true)
    {
        var returnValue = string.IsNullOrWhiteSpace(value)
            ? string.Empty
            : value.ToSafeAlias(_shortStringHelper, camelCase);
        dynamic returnObj = new ExpandoObject();
        returnObj.alias = returnValue;
        returnObj.original = value;
        returnObj.camelCase = camelCase;

        return returnObj;
    }

    /// <summary>
    ///     Searches for results based on the entity type
    /// </summary>
    /// <param name="query"></param>
    /// <param name="type"></param>
    /// <param name="searchFrom">
    ///     A starting point for the search, generally a node id, but for members this is a member type alias
    /// </param>
    /// <param name="dataTypeKey">If set used to look up whether user and group start node permissions will be ignored.</param>
    /// <returns></returns>
    [HttpGet]
    public IEnumerable<EntityBasic> Search(string query, UmbracoEntityTypes type, string? searchFrom = null, Guid? dataTypeKey = null)
    {
        // NOTE: Theoretically you shouldn't be able to see member data if you don't have access to members right? ... but there is a member picker, so can't really do that

        if (string.IsNullOrEmpty(query))
        {
            return Enumerable.Empty<EntityBasic>();
        }

        //TODO: This uses the internal UmbracoTreeSearcher, this instead should delgate to the ISearchableTree implementation for the type

        var ignoreUserStartNodes = dataTypeKey.HasValue &&
                                   _dataTypeService.IsDataTypeIgnoringUserStartNodes(dataTypeKey.Value);
        return ExamineSearch(query, type, searchFrom, ignoreUserStartNodes);
    }

    /// <summary>
    ///     Searches for all content that the user is allowed to see (based on their allowed sections)
    /// </summary>
    /// <param name="query"></param>
    /// <returns></returns>
    /// <remarks>
    ///     Even though a normal entity search will allow any user to search on a entity type that they may not have access to
    ///     edit, we need
    ///     to filter these results to the sections they are allowed to edit since this search function is explicitly for the
    ///     global search
    ///     so if we showed entities that they weren't allowed to edit they would get errors when clicking on the result.
    ///     The reason a user is allowed to search individual entity types that they are not allowed to edit is because those
    ///     search
    ///     methods might be used in things like pickers in the content editor.
    /// </remarks>
    [HttpGet]
    public async Task<IDictionary<string, TreeSearchResult>> SearchAll(string query)
    {
        var result = new ConcurrentDictionary<string, TreeSearchResult>();

        if (string.IsNullOrEmpty(query))
        {
            return result;
        }

<<<<<<< HEAD
            var culture = ClientCulture();
            var allowedSections = _backofficeSecurityAccessor.BackOfficeSecurity?.CurrentUser?.AllowedSections.ToArray();
=======
        var allowedSections = _backofficeSecurityAccessor.BackOfficeSecurity?.CurrentUser?.AllowedSections.ToArray();
>>>>>>> 4fc7f775

        var searchTasks = new List<Task>();
        foreach (KeyValuePair<string, SearchableApplicationTree> searchableTree in _searchableTreeCollection
                     .SearchableApplicationTrees.OrderBy(t => t.Value.SortOrder))
        {
            if (allowedSections?.Contains(searchableTree.Value.AppAlias) ?? false)
            {
                Tree? tree = _treeService.GetByAlias(searchableTree.Key);
                if (tree == null)
                {
                    continue; //shouldn't occur
                }

<<<<<<< HEAD
                    var rootNodeDisplayName = Tree.GetRootNodeDisplayName(tree, _localizedTextService);
                    if (rootNodeDisplayName is not null)
                    {
                        searchTasks.Add(ExecuteSearchAsync(query, culture, searchableTree, rootNodeDisplayName,result));
                    }
=======
                var rootNodeDisplayName = Tree.GetRootNodeDisplayName(tree, _localizedTextService);
                if (rootNodeDisplayName is not null)
                {
                    searchTasks.Add(ExecuteSearchAsync(query, searchableTree, rootNodeDisplayName, result));
>>>>>>> 4fc7f775
                }
            }
        }

<<<<<<< HEAD
        private static async Task ExecuteSearchAsync(
            string query,
            string? culture,
            KeyValuePair<string, SearchableApplicationTree> searchableTree,
            string rootNodeDisplayName,
            ConcurrentDictionary<string, TreeSearchResult> result)
        {
            ISearchableTree searcher = searchableTree.Value.SearchableTree;
            const int pageSize = 200;
            IEnumerable<SearchResultEntity> results = (
                searcher is ISearchableTreeWithCulture searcherWithCulture
                    ? await searcherWithCulture.SearchAsync(query, pageSize, 0, culture: culture)
                    : await searcher.SearchAsync(query, pageSize, 0))
            .WhereNotNull();

            var searchResult = new TreeSearchResult
            {
                Results = results,
                TreeAlias = searchableTree.Key,
                AppAlias = searchableTree.Value.AppAlias,
                JsFormatterService = searchableTree.Value.FormatterService,
                JsFormatterMethod = searchableTree.Value.FormatterMethod
            };
=======
        await Task.WhenAll(searchTasks);
        return result;
    }
>>>>>>> 4fc7f775

    private static async Task ExecuteSearchAsync(
        string query,
        KeyValuePair<string, SearchableApplicationTree> searchableTree,
        string rootNodeDisplayName,
        ConcurrentDictionary<string, TreeSearchResult> result)
    {
        var searchResult = new TreeSearchResult
        {
            Results = (await searchableTree.Value.SearchableTree.SearchAsync(query, 200, 0)).WhereNotNull(),
            TreeAlias = searchableTree.Key,
            AppAlias = searchableTree.Value.AppAlias,
            JsFormatterService = searchableTree.Value.FormatterService,
            JsFormatterMethod = searchableTree.Value.FormatterMethod
        };

        result.AddOrUpdate(rootNodeDisplayName, _ => searchResult, (_, _) => searchResult);
    }

    /// <summary>
    ///     Gets the path for a given node ID
    /// </summary>
    /// <param name="id"></param>
    /// <param name="type"></param>
    /// <returns></returns>
    public IConvertToActionResult GetPath(int id, UmbracoEntityTypes type)
    {
        ActionResult<EntityBasic?> foundContentResult = GetResultForId(id, type);
        EntityBasic? foundContent = foundContentResult.Value;
        if (foundContent is null)
        {
            return foundContentResult;
        }

        return new ActionResult<IEnumerable<int>>(foundContent.Path
            .Split(Constants.CharArrays.Comma, StringSplitOptions.RemoveEmptyEntries).Select(
                s => int.Parse(s, CultureInfo.InvariantCulture)));
    }

    /// <summary>
    ///     Gets the path for a given node ID
    /// </summary>
    /// <param name="id"></param>
    /// <param name="type"></param>
    /// <returns></returns>
    public IConvertToActionResult GetPath(Guid id, UmbracoEntityTypes type)
    {
        ActionResult<EntityBasic?> foundContentResult = GetResultForKey(id, type);
        EntityBasic? foundContent = foundContentResult.Value;
        if (foundContent is null)
        {
            return foundContentResult;
        }

        return new ActionResult<IEnumerable<int>>(foundContent.Path
            .Split(Constants.CharArrays.Comma, StringSplitOptions.RemoveEmptyEntries).Select(
                s => int.Parse(s, CultureInfo.InvariantCulture)));
    }

    /// <summary>
    ///     Gets the path for a given node ID
    /// </summary>
    /// <param name="id"></param>
    /// <param name="type"></param>
    /// <returns></returns>
    public IActionResult GetPath(Udi id, UmbracoEntityTypes type)
    {
        var guidUdi = id as GuidUdi;
        if (guidUdi != null)
        {
            return GetPath(guidUdi.Guid, type).Convert();
        }

        return NotFound();
    }

    /// <summary>
    ///     Gets the URL of an entity
    /// </summary>
    /// <param name="id">UDI of the entity to fetch URL for</param>
    /// <param name="culture">The culture to fetch the URL for</param>
    /// <returns>The URL or path to the item</returns>
    public IActionResult GetUrl(Udi id, string culture = "*")
    {
        Attempt<int> intId = _entityService.GetId(id);
        if (!intId.Success)
        {
            return NotFound();
        }

        UmbracoEntityTypes entityType;
        switch (id.EntityType)
        {
            case Constants.UdiEntityType.Document:
                entityType = UmbracoEntityTypes.Document;
                break;
            case Constants.UdiEntityType.Media:
                entityType = UmbracoEntityTypes.Media;
                break;
            case Constants.UdiEntityType.Member:
                entityType = UmbracoEntityTypes.Member;
                break;
            default:
                return NotFound();
        }

        return GetUrl(intId.Result, entityType, culture);
    }

    /// <summary>
    ///     Get entity URLs by IDs
    /// </summary>
    /// <param name="ids">
    ///     A list of IDs to lookup items by
    /// </param>
    /// <param name="type">The entity type to look for.</param>
    /// <param name="culture">The culture to fetch the URL for.</param>
    /// <returns>Dictionary mapping Udi -> Url</returns>
    /// <remarks>
    ///     We allow for POST because there could be quite a lot of Ids.
    /// </remarks>
    [HttpGet]
    [HttpPost]
    public IDictionary<int, string?> GetUrlsByIds([FromJsonPath] int[] ids, [FromQuery] UmbracoEntityTypes type, [FromQuery] string? culture = null)
    {
        if (ids == null || !ids.Any())
        {
            return new Dictionary<int, string?>();
        }

        string? MediaOrDocumentUrl(int id)
        {
            switch (type)
            {
                case UmbracoEntityTypes.Document:
                    return _publishedUrlProvider.GetUrl(id, culture: culture ?? ClientCulture());

                case UmbracoEntityTypes.Media:
                {
                    IPublishedContent? media = _publishedContentQuery.Media(id);

                    // NOTE: If culture is passed here we get an empty string rather than a media item URL.
                    return _publishedUrlProvider.GetMediaUrl(media, culture: null);
                }

                default:
                    return null;
            }
        }

        return ids
            .Distinct()
            .Select(id => new { Id = id, Url = MediaOrDocumentUrl(id) }).ToDictionary(x => x.Id, x => x.Url);
    }

    /// <summary>
    ///     Get entity URLs by IDs
    /// </summary>
    /// <param name="ids">
    ///     A list of IDs to lookup items by
    /// </param>
    /// <param name="type">The entity type to look for.</param>
    /// <param name="culture">The culture to fetch the URL for.</param>
    /// <returns>Dictionary mapping Udi -> Url</returns>
    /// <remarks>
    ///     We allow for POST because there could be quite a lot of Ids.
    /// </remarks>
    [HttpGet]
    [HttpPost]
    public IDictionary<Guid, string?> GetUrlsByIds([FromJsonPath] Guid[] ids, [FromQuery] UmbracoEntityTypes type, [FromQuery] string? culture = null)
    {
        if (ids == null || !ids.Any())
        {
            return new Dictionary<Guid, string?>();
        }

        string? MediaOrDocumentUrl(Guid id)
        {
            return type switch
            {
                UmbracoEntityTypes.Document => _publishedUrlProvider.GetUrl(id, culture: culture ?? ClientCulture()),

                // NOTE: If culture is passed here we get an empty string rather than a media item URL.
                UmbracoEntityTypes.Media => _publishedUrlProvider.GetMediaUrl(id, culture: null),

                _ => null
            };
        }

        return ids
            .Distinct()
            .Select(id => new { Id = id, Url = MediaOrDocumentUrl(id) }).ToDictionary(x => x.Id, x => x.Url);
    }

    /// <summary>
    ///     Get entity URLs by IDs
    /// </summary>
    /// <param name="ids">
    ///     A list of IDs to lookup items by
    /// </param>
    /// <param name="type">The entity type to look for.</param>
    /// <param name="culture">The culture to fetch the URL for.</param>
    /// <returns>Dictionary mapping Udi -> Url</returns>
    /// <remarks>
    ///     We allow for POST because there could be quite a lot of Ids.
    /// </remarks>
    [HttpGet]
    [HttpPost]
    public IDictionary<Udi, string?> GetUrlsByIds([FromJsonPath] Udi[] ids, [FromQuery] UmbracoEntityTypes type, [FromQuery] string? culture = null)
    {
        if (ids == null || !ids.Any())
        {
            return new Dictionary<Udi, string?>();
        }

        // TODO: PMJ 2021-09-27 - Should GetUrl(Udi) exist as an extension method on UrlProvider/IUrlProvider (in v9)
        string? MediaOrDocumentUrl(Udi id)
        {
            if (id is not GuidUdi guidUdi)
            {
                return null;
            }

            return type switch
            {
                UmbracoEntityTypes.Document => _publishedUrlProvider.GetUrl(guidUdi.Guid, culture: culture ?? ClientCulture()),

                // NOTE: If culture is passed here we get an empty string rather than a media item URL.
                UmbracoEntityTypes.Media => _publishedUrlProvider.GetMediaUrl(guidUdi.Guid, culture: null),

                _ => null
            };
        }

        return ids
            .Distinct()
            .Select(id => new { Id = id, Url = MediaOrDocumentUrl(id) }).ToDictionary(x => x.Id, x => x.Url);
    }

    /// <summary>
    ///     Get entity URLs by UDIs
    /// </summary>
    /// <param name="udis">
    ///     A list of UDIs to lookup items by
    /// </param>
    /// <param name="culture">The culture to fetch the URL for</param>
    /// <returns>Dictionary mapping Udi -> Url</returns>
    /// <remarks>
    ///     We allow for POST because there could be quite a lot of Ids.
    /// </remarks>
    [HttpGet]
    [HttpPost]
    [Obsolete("Use GetUrlsByIds instead.")]
    public IDictionary<Udi, string?> GetUrlsByUdis([FromJsonPath] Udi[] udis, string? culture = null)
    {
        if (udis == null || !udis.Any())
        {
            return new Dictionary<Udi, string?>();
        }

        var udiEntityType = udis.First().EntityType;
        UmbracoEntityTypes entityType;

        switch (udiEntityType)
        {
            case Constants.UdiEntityType.Document:
                entityType = UmbracoEntityTypes.Document;
                break;
            case Constants.UdiEntityType.Media:
                entityType = UmbracoEntityTypes.Media;
                break;
            default:
                entityType = (UmbracoEntityTypes)(-1);
                break;
        }

        return GetUrlsByIds(udis, entityType, culture);
    }

    /// <summary>
    ///     Gets the URL of an entity
    /// </summary>
    /// <param name="id">Int id of the entity to fetch URL for</param>
    /// <param name="type">The type of entity such as Document, Media, Member</param>
    /// <param name="culture">The culture to fetch the URL for</param>
    /// <returns>The URL or path to the item</returns>
    /// <remarks>
    ///     We are not restricting this with security because there is no sensitive data
    /// </remarks>
    public IActionResult GetUrl(int id, UmbracoEntityTypes type, string? culture = null)
    {
        culture ??= ClientCulture();

        var returnUrl = string.Empty;

        if (type == UmbracoEntityTypes.Document)
        {
            var foundUrl = _publishedUrlProvider.GetUrl(id, culture: culture);
            if (string.IsNullOrEmpty(foundUrl) == false && foundUrl != "#")
            {
                returnUrl = foundUrl;

                return Ok(returnUrl);
            }
        }

        IEnumerable<EntityBasic> ancestors = GetResultForAncestors(id, type);

        //if content, skip the first node for replicating NiceUrl defaults
        if (type == UmbracoEntityTypes.Document)
        {
            ancestors = ancestors.Skip(1);
        }

        returnUrl = "/" + string.Join("/", ancestors.Select(x => x.Name));

        return Ok(returnUrl);
    }


    /// <summary>
    ///     Gets an entity by a xpath query
    /// </summary>
    /// <param name="query"></param>
    /// <param name="nodeContextId"></param>
    /// <param name="type"></param>
    /// <returns></returns>
    public ActionResult<EntityBasic?>? GetByQuery(string query, int nodeContextId, UmbracoEntityTypes type)
    {
        // TODO: Rename this!!! It's misleading, it should be GetByXPath


        if (type != UmbracoEntityTypes.Document)
        {
            throw new ArgumentException("Get by query is only compatible with entities of type Document");
        }


        var q = ParseXPathQuery(query, nodeContextId);
        IPublishedContent? node = _publishedContentQuery.ContentSingleAtXPath(q);

        if (node == null)
        {
            return null;
        }

        return GetById(node.Id, type);
    }

    // PP: Work in progress on the query parser
    private string ParseXPathQuery(string query, int id) =>
        UmbracoXPathPathSyntaxParser.ParseXPathQuery(
            query,
            id,
            nodeid =>
            {
                IEntitySlim? ent = _entityService.Get(nodeid);
                return ent?.Path.Split(Constants.CharArrays.Comma).Reverse();
            },
            i => _publishedContentQuery.Content(i) != null);

    [HttpGet]
    public ActionResult<UrlAndAnchors> GetUrlAndAnchors(Udi id, string culture = "*")
    {
        Attempt<int> intId = _entityService.GetId(id);
        if (!intId.Success)
        {
            return NotFound();
        }

        return GetUrlAndAnchors(intId.Result, culture);
    }

    [HttpGet]
    public UrlAndAnchors GetUrlAndAnchors(int id, string? culture = "*")
    {
        culture ??= ClientCulture();

        var url = _publishedUrlProvider.GetUrl(id, culture: culture);
        IEnumerable<string> anchorValues = _contentService.GetAnchorValuesFromRTEs(id, culture);
        return new UrlAndAnchors(url, anchorValues);
    }

    [HttpGet]
    [HttpPost]
    public IEnumerable<string> GetAnchors(AnchorsModel model)
    {
        if (model.RteContent is null)
        {
            return Enumerable.Empty<string>();
        }

        IEnumerable<string> anchorValues = _contentService.GetAnchorValuesFromRTEContent(model.RteContent);
        return anchorValues;
    }

    public IEnumerable<EntityBasic> GetChildren(int id, UmbracoEntityTypes type, Guid? dataTypeKey = null)
    {
        UmbracoObjectTypes? objectType = ConvertToObjectType(type);
        if (objectType.HasValue)
        {
            //TODO: Need to check for Object types that support hierarchy here, some might not.

            var startNodes = GetStartNodes(type);

            var ignoreUserStartNodes = IsDataTypeIgnoringUserStartNodes(dataTypeKey);

            // root is special: we reduce it to start nodes if the user's start node is not the default, then we need to return their start nodes
            if (id == Constants.System.Root && startNodes.Length > 0 &&
                startNodes.Contains(Constants.System.Root) == false && !ignoreUserStartNodes)
            {
                IEntitySlim[] nodes = _entityService.GetAll(objectType.Value, startNodes).ToArray();
                if (nodes.Length == 0)
                {
                    return Enumerable.Empty<EntityBasic>();
                }

                var pr = new List<EntityBasic>(nodes.Select(_umbracoMapper.Map<EntityBasic>).WhereNotNull());
                return pr;
            }

            // else proceed as usual

            return _entityService.GetChildren(id, objectType.Value)
                .Select(_umbracoMapper.Map<EntityBasic>)
                .WhereNotNull();
        }

        //now we need to convert the unknown ones
        switch (type)
        {
            case UmbracoEntityTypes.Language:
            case UmbracoEntityTypes.User:
            case UmbracoEntityTypes.Macro:
            default:
                throw new NotSupportedException("The " + typeof(EntityController) +
                                                " does not currently support data for the type " + type);
        }
    }

    /// <summary>
    ///     Get paged child entities by id
    /// </summary>
    /// <param name="id"></param>
    /// <param name="type"></param>
    /// <param name="pageNumber"></param>
    /// <param name="pageSize"></param>
    /// <param name="orderBy"></param>
    /// <param name="orderDirection"></param>
    /// <param name="filter"></param>
    /// <param name="dataTypeKey"></param>
    /// <returns></returns>
    public ActionResult<PagedResult<EntityBasic>> GetPagedChildren(
        string id,
        UmbracoEntityTypes type,
        int pageNumber,
        int pageSize,
        string orderBy = "SortOrder",
        Direction orderDirection = Direction.Ascending,
        string filter = "",
        Guid? dataTypeKey = null)
    {
        if (int.TryParse(id, NumberStyles.Integer, CultureInfo.InvariantCulture, out var intId))
        {
            return GetPagedChildren(intId, type, pageNumber, pageSize, orderBy, orderDirection, filter);
        }

        if (Guid.TryParse(id, out _))
        {
            //Not supported currently
            return NotFound();
        }

        if (UdiParser.TryParse(id, out _))
        {
            //Not supported currently
            return NotFound();
        }

        //so we don't have an INT, GUID or UDI, it's just a string, so now need to check if it's a special id or a member type
        if (id == Constants.Conventions.MemberTypes.AllMembersListId)
        {
            //the EntityService can search paged members from the root

            intId = -1;
            return GetPagedChildren(intId, type, pageNumber, pageSize, orderBy, orderDirection, filter, dataTypeKey);
        }

        //the EntityService cannot search members of a certain type, this is currently not supported and would require
        //quite a bit of plumbing to do in the Services/Repository, we'll revert to a paged search

        //TODO: We should really fix this in the EntityService but if we don't we should allow the ISearchableTree for the members controller
        // to be used for this search instead of the built in/internal searcher

        IEnumerable<SearchResultEntity> searchResult = _treeSearcher.ExamineSearch(
            filter ?? string.Empty,
            type,
            pageSize,
            pageNumber - 1,
            out var total,
            null,
            id);

        return new PagedResult<EntityBasic>(total, pageNumber, pageSize) { Items = searchResult };
    }

    /// <summary>
    ///     Get paged child entities by id
    /// </summary>
    /// <param name="id"></param>
    /// <param name="type"></param>
    /// <param name="pageNumber"></param>
    /// <param name="pageSize"></param>
    /// <param name="orderBy"></param>
    /// <param name="orderDirection"></param>
    /// <param name="filter"></param>
    /// <param name="dataTypeKey"></param>
    /// <returns></returns>
    public ActionResult<PagedResult<EntityBasic>> GetPagedChildren(
        int id,
        UmbracoEntityTypes type,
        int pageNumber,
        int pageSize,
        string orderBy = "SortOrder",
        Direction orderDirection = Direction.Ascending,
        string filter = "",
        Guid? dataTypeKey = null)
    {
        if (pageNumber <= 0)
        {
            return NotFound();
        }

        if (pageSize <= 0)
        {
            return NotFound();
        }

        UmbracoObjectTypes? objectType = ConvertToObjectType(type);
        if (objectType.HasValue)
        {
            IEnumerable<IEntitySlim> entities;

            var startNodes = GetStartNodes(type);

            var ignoreUserStartNodes = IsDataTypeIgnoringUserStartNodes(dataTypeKey);

            // root is special: we reduce it to start nodes if the user's start node is not the default, then we need to return their start nodes
            if (id == Constants.System.Root && startNodes.Length > 0 &&
                startNodes.Contains(Constants.System.Root) == false && !ignoreUserStartNodes)
            {
                return new PagedResult<EntityBasic>(0, 0, 0);
            }

            // else proceed as usual
            entities = _entityService.GetPagedChildren(
                id,
                objectType.Value,
                pageNumber - 1,
                pageSize,
                out long totalRecords,
                filter.IsNullOrWhiteSpace()
                    ? null
                    : _sqlContext.Query<IUmbracoEntity>().Where(x => x.Name!.Contains(filter)),
                Ordering.By(orderBy, orderDirection));


            if (totalRecords == 0)
            {
                return new PagedResult<EntityBasic>(0, 0, 0);
            }

            var culture = ClientCulture();
            var pagedResult = new PagedResult<EntityBasic>(totalRecords, pageNumber, pageSize)
            {
                Items = entities.Select(source =>
                {
                    EntityBasic? target = _umbracoMapper.Map<IEntitySlim, EntityBasic>(source, context =>
                    {
                        context.SetCulture(culture);
                        context.SetCulture(culture);
                    });

                    if (target is not null)
                    {
                        //TODO: Why is this here and not in the mapping?
                        target.AdditionalData["hasChildren"] = source.HasChildren;
                    }

                    return target;
                }).WhereNotNull()
            };

            return pagedResult;
        }

        //now we need to convert the unknown ones
        switch (type)
        {
            case UmbracoEntityTypes.PropertyType:
            case UmbracoEntityTypes.PropertyGroup:
            case UmbracoEntityTypes.Language:
            case UmbracoEntityTypes.User:
            case UmbracoEntityTypes.Macro:
            default:
                throw new NotSupportedException("The " + typeof(EntityController) +
                                                " does not currently support data for the type " + type);
        }
    }

    private int[] GetStartNodes(UmbracoEntityTypes type)
    {
        switch (type)
        {
            case UmbracoEntityTypes.Document:
                return _backofficeSecurityAccessor.BackOfficeSecurity?.CurrentUser?.CalculateContentStartNodeIds(
                    _entityService, _appCaches) ?? Array.Empty<int>();
            case UmbracoEntityTypes.Media:
                return _backofficeSecurityAccessor.BackOfficeSecurity?.CurrentUser?.CalculateMediaStartNodeIds(
                    _entityService, _appCaches) ?? Array.Empty<int>();
            default:
                return Array.Empty<int>();
        }
    }

    public ActionResult<PagedResult<EntityBasic>> GetPagedDescendants(
        int id,
        UmbracoEntityTypes type,
        int pageNumber,
        int pageSize,
        string orderBy = "SortOrder",
        Direction orderDirection = Direction.Ascending,
        string filter = "",
        Guid? dataTypeKey = null)
    {
        if (pageNumber <= 0)
        {
            return NotFound();
        }

        if (pageSize <= 0)
        {
            return NotFound();
        }

        // re-normalize since NULL can be passed in
        filter ??= string.Empty;

        UmbracoObjectTypes? objectType = ConvertToObjectType(type);
        if (objectType.HasValue)
        {
            IEnumerable<IUmbracoEntity> entities;
            long totalRecords;

            if (id == Constants.System.Root)
            {
                // root is special: we reduce it to start nodes

                var aids = GetStartNodes(type);

                var ignoreUserStartNodes = IsDataTypeIgnoringUserStartNodes(dataTypeKey);
                entities = aids == null || aids.Contains(Constants.System.Root) || ignoreUserStartNodes
                    ? _entityService.GetPagedDescendants(
                        objectType.Value,
                        pageNumber - 1,
                        pageSize,
                        out totalRecords,
                        _sqlContext.Query<IUmbracoEntity>()
                            .Where(x => x.Name!.Contains(filter)),
                        Ordering.By(orderBy, orderDirection),
                        false)
                    : _entityService.GetPagedDescendants(
                        aids,
                        objectType.Value,
                        pageNumber - 1,
                        pageSize,
                        out totalRecords,
                        _sqlContext.Query<IUmbracoEntity>().Where(x => x.Name!.Contains(filter)),
                        Ordering.By(orderBy, orderDirection));
            }
            else
            {
                entities = _entityService.GetPagedDescendants(
                    id,
                    objectType.Value,
                    pageNumber - 1,
                    pageSize,
                    out totalRecords,
                    _sqlContext.Query<IUmbracoEntity>()
                        .Where(x => x.Name!.Contains(filter)),
                    Ordering.By(orderBy, orderDirection));
            }

            if (totalRecords == 0)
            {
                return new PagedResult<EntityBasic>(0, 0, 0);
            }

            var pagedResult = new PagedResult<EntityBasic>(totalRecords, pageNumber, pageSize)
            {
                Items = entities.Select(MapEntities()).WhereNotNull()
            };

            return pagedResult;
        }

        //now we need to convert the unknown ones
        switch (type)
        {
            case UmbracoEntityTypes.PropertyType:
            case UmbracoEntityTypes.PropertyGroup:
            case UmbracoEntityTypes.Language:
            case UmbracoEntityTypes.User:
            case UmbracoEntityTypes.Macro:
            default:
                throw new NotSupportedException("The " + typeof(EntityController) +
                                                " does not currently support data for the type " + type);
        }
    }

    private bool IsDataTypeIgnoringUserStartNodes(Guid? dataTypeKey) => dataTypeKey.HasValue &&
                                                                        _dataTypeService
                                                                            .IsDataTypeIgnoringUserStartNodes(
                                                                                dataTypeKey.Value);

    public IEnumerable<EntityBasic> GetAncestors(int id, UmbracoEntityTypes type, [ModelBinder(typeof(HttpQueryStringModelBinder))] FormCollection queryStrings) =>
        GetResultForAncestors(id, type, queryStrings);

    public ActionResult<IEnumerable<EntityBasic>> GetAncestors(Guid id, UmbracoEntityTypes type, [ModelBinder(typeof(HttpQueryStringModelBinder))] FormCollection queryStrings)
    {
        IEntitySlim? entity = _entityService.Get(id);
        if (entity is null)
        {
            return NotFound();
        }

        return Ok(GetResultForAncestors(entity.Id, type, queryStrings));
    }

    /// <summary>
    ///     Searches for results based on the entity type
    /// </summary>
    /// <param name="query"></param>
    /// <param name="entityType"></param>
    /// <param name="searchFrom"></param>
    /// <param name="ignoreUserStartNodes">If set to true, user and group start node permissions will be ignored.</param>
    /// <returns></returns>
    private IEnumerable<SearchResultEntity> ExamineSearch(string query, UmbracoEntityTypes entityType, string? searchFrom = null, bool ignoreUserStartNodes = false)
    {
        var culture = ClientCulture();
        return _treeSearcher.ExamineSearch(query, entityType, 200, 0, out _, culture, searchFrom, ignoreUserStartNodes);
    }

    private IEnumerable<EntityBasic> GetResultForChildren(int id, UmbracoEntityTypes entityType)
    {
        UmbracoObjectTypes? objectType = ConvertToObjectType(entityType);
        if (objectType.HasValue)
        {
            // TODO: Need to check for Object types that support hierarchic here, some might not.

            return _entityService.GetChildren(id, objectType.Value)
                .Select(MapEntities())
                .WhereNotNull();
        }

        //now we need to convert the unknown ones
        switch (entityType)
        {
            case UmbracoEntityTypes.Language:
            case UmbracoEntityTypes.User:
            case UmbracoEntityTypes.Macro:
            default:
                throw new NotSupportedException("The " + typeof(EntityController) +
                                                " does not currently support data for the type " + entityType);
        }
    }

    private IEnumerable<EntityBasic> GetResultForAncestors(int id, UmbracoEntityTypes entityType, FormCollection? queryStrings = null)
    {
        UmbracoObjectTypes? objectType = ConvertToObjectType(entityType);
        if (objectType.HasValue)
        {
            // TODO: Need to check for Object types that support hierarchic here, some might not.

            var ids = _entityService.Get(id)?.Path.Split(Constants.CharArrays.Comma)
                .Select(s => int.Parse(s, CultureInfo.InvariantCulture)).Distinct().ToArray();

            var ignoreUserStartNodes =
                IsDataTypeIgnoringUserStartNodes(queryStrings?.GetValue<Guid?>("dataTypeId"));
            if (ignoreUserStartNodes == false)
            {
                int[]? aids = null;
                switch (entityType)
                {
                    case UmbracoEntityTypes.Document:
                        aids = _backofficeSecurityAccessor.BackOfficeSecurity?.CurrentUser?
                            .CalculateContentStartNodeIds(_entityService, _appCaches);
                        break;
                    case UmbracoEntityTypes.Media:
                        aids =
                            _backofficeSecurityAccessor.BackOfficeSecurity?.CurrentUser?.CalculateMediaStartNodeIds(
                                _entityService, _appCaches);
                        break;
                }

                if (aids != null)
                {
                    var lids = new List<int>();
                    var ok = false;
                    if (ids is not null)
                    {
                        foreach (var i in ids)
                        {
                            if (ok)
                            {
                                lids.Add(i);
                                continue;
                            }

                            if (aids.Contains(i))
                            {
                                lids.Add(i);
                                ok = true;
                            }
                        }
                    }

                    ids = lids.ToArray();
                }
            }

            var culture = queryStrings?.GetValue<string>("culture");

            return ids is null || ids.Length == 0
                ? Enumerable.Empty<EntityBasic>()
                : _entityService.GetAll(objectType.Value, ids)
                    .OrderBy(x => x.Level)
                    .Select(MapEntities(culture))
                    .WhereNotNull();
        }

        //now we need to convert the unknown ones
        switch (entityType)
        {
            case UmbracoEntityTypes.PropertyType:
            case UmbracoEntityTypes.PropertyGroup:
            case UmbracoEntityTypes.Language:
            case UmbracoEntityTypes.User:
            case UmbracoEntityTypes.Macro:
            default:
                throw new NotSupportedException("The " + typeof(EntityController) +
                                                " does not currently support data for the type " + entityType);
        }
    }

    private IEnumerable<EntityBasic> GetResultForKeys(Guid[] keys, UmbracoEntityTypes entityType)
    {
        if (keys.Length == 0)
        {
            return Enumerable.Empty<EntityBasic>();
        }

        UmbracoObjectTypes? objectType = ConvertToObjectType(entityType);
        if (objectType.HasValue)
        {
            IEnumerable<EntityBasic> entities = _entityService.GetAll(objectType.Value, keys)
                .Select(MapEntities())
                .WhereNotNull();

            // entities are in "some" order, put them back in order
            var xref = entities.ToDictionary(x => x.Key);
            IEnumerable<EntityBasic> result = keys.Select(x => xref.ContainsKey(x) ? xref[x] : null)
                .WhereNotNull();

            return result;
        }

        //now we need to convert the unknown ones
        switch (entityType)
        {
            case UmbracoEntityTypes.PropertyType:
            case UmbracoEntityTypes.PropertyGroup:
            case UmbracoEntityTypes.Language:
            case UmbracoEntityTypes.User:
            case UmbracoEntityTypes.Macro:
            default:
                throw new NotSupportedException("The " + typeof(EntityController) +
                                                " does not currently support data for the type " + entityType);
        }
    }

    private IEnumerable<EntityBasic> GetResultForIds(int[] ids, UmbracoEntityTypes entityType)
    {
        if (ids.Length == 0)
        {
            return Enumerable.Empty<EntityBasic>();
        }

        UmbracoObjectTypes? objectType = ConvertToObjectType(entityType);
        if (objectType.HasValue)
        {
            IEnumerable<EntityBasic> entities = _entityService.GetAll(objectType.Value, ids)
                .Select(MapEntities())
                .WhereNotNull();

            // entities are in "some" order, put them back in order
            var xref = entities.Where(x => x.Id != null).ToDictionary(x => x.Id!);
            IEnumerable<EntityBasic> result = ids.Select(x => xref.ContainsKey(x) ? xref[x] : null)
                .WhereNotNull();

            return result;
        }

        //now we need to convert the unknown ones
        switch (entityType)
        {
            case UmbracoEntityTypes.PropertyType:
            case UmbracoEntityTypes.PropertyGroup:
            case UmbracoEntityTypes.Language:
            case UmbracoEntityTypes.User:
            case UmbracoEntityTypes.Macro:
            default:
                throw new NotSupportedException("The " + typeof(EntityController) +
                                                " does not currently support data for the type " + entityType);
        }
    }

    private ActionResult<EntityBasic?> GetResultForKey(Guid key, UmbracoEntityTypes entityType)
    {
        UmbracoObjectTypes? objectType = ConvertToObjectType(entityType);
        if (objectType.HasValue)
        {
            IEntitySlim? found = _entityService.Get(key, objectType.Value);
            if (found == null)
            {
                return NotFound();
            }

            return _umbracoMapper.Map<IEntitySlim, EntityBasic>(found);
        }

        //now we need to convert the unknown ones
        switch (entityType)
        {
            case UmbracoEntityTypes.PropertyType:

            case UmbracoEntityTypes.PropertyGroup:

            case UmbracoEntityTypes.Language:

            case UmbracoEntityTypes.User:

            case UmbracoEntityTypes.Macro:

            case UmbracoEntityTypes.Template:
                ITemplate? template = _fileService.GetTemplate(key);
                if (template is null)
                {
                    return NotFound();
                }

                return _umbracoMapper.Map<ITemplate, EntityBasic>(template);

            default:
                throw new NotSupportedException("The " + typeof(EntityController) +
                                                " does not currently support data for the type " + entityType);
        }
    }

    private ActionResult<EntityBasic?> GetResultForId(int id, UmbracoEntityTypes entityType)
    {
        UmbracoObjectTypes? objectType = ConvertToObjectType(entityType);
        if (objectType.HasValue)
        {
            IEntitySlim? found = _entityService.Get(id, objectType.Value);
            if (found == null)
            {
                return NotFound();
            }

            return MapEntity(found);
        }

        //now we need to convert the unknown ones
        switch (entityType)
        {
            case UmbracoEntityTypes.PropertyType:

            case UmbracoEntityTypes.PropertyGroup:

            case UmbracoEntityTypes.Language:

            case UmbracoEntityTypes.User:

            case UmbracoEntityTypes.Macro:

            case UmbracoEntityTypes.Template:
                ITemplate? template = _fileService.GetTemplate(id);
                if (template is null)
                {
                    return NotFound();
                }

                return _umbracoMapper.Map<ITemplate, EntityBasic>(template);

            default:
                throw new NotSupportedException("The " + typeof(EntityController) +
                                                " does not currently support data for the type " + entityType);
        }
    }

    private static UmbracoObjectTypes? ConvertToObjectType(UmbracoEntityTypes entityType)
    {
        switch (entityType)
        {
            case UmbracoEntityTypes.Document:
                return UmbracoObjectTypes.Document;
            case UmbracoEntityTypes.Media:
                return UmbracoObjectTypes.Media;
            case UmbracoEntityTypes.MemberType:
                return UmbracoObjectTypes.MemberType;
            case UmbracoEntityTypes.MemberGroup:
                return UmbracoObjectTypes.MemberGroup;
            case UmbracoEntityTypes.MediaType:
                return UmbracoObjectTypes.MediaType;
            case UmbracoEntityTypes.DocumentType:
                return UmbracoObjectTypes.DocumentType;
            case UmbracoEntityTypes.Member:
                return UmbracoObjectTypes.Member;
            case UmbracoEntityTypes.DataType:
                return UmbracoObjectTypes.DataType;
            default:
                //There is no UmbracoEntity conversion (things like Macros, Users, etc...)
                return null;
        }
    }

    /// <summary>
    /// </summary>
    /// <param name="type">The type of entity.</param>
    /// <param name="postFilter">
    ///     Optional filter - Format like: "BoolVariable==true&IntVariable>=6". Invalid filters are
    ///     ignored.
    /// </param>
    /// <returns></returns>
    public IEnumerable<EntityBasic>? GetAll(UmbracoEntityTypes type, string postFilter) =>
        GetResultForAll(type, postFilter);

    /// <summary>
    ///     Gets the result for the entity list based on the type
    /// </summary>
    /// <param name="entityType"></param>
    /// <param name="postFilter">A string where filter that will filter the results dynamically with linq - optional</param>
    /// <returns></returns>
    private IEnumerable<EntityBasic>? GetResultForAll(UmbracoEntityTypes entityType, string? postFilter = null)
    {
        UmbracoObjectTypes? objectType = ConvertToObjectType(entityType);
        if (objectType.HasValue)
        {
            // TODO: Should we order this by something ?
            IEnumerable<EntityBasic> entities =
                _entityService.GetAll(objectType.Value).Select(MapEntities()).WhereNotNull();
            return ExecutePostFilter(entities, postFilter);
        }

        //now we need to convert the unknown ones
        switch (entityType)
        {
            case UmbracoEntityTypes.Template:
                IEnumerable<ITemplate>? templates = _fileService.GetTemplates();
                IEnumerable<ITemplate>? filteredTemplates = ExecutePostFilter(templates, postFilter);
                return filteredTemplates?.Select(MapEntities()).WhereNotNull();

            case UmbracoEntityTypes.Macro:
                //Get all macros from the macro service
                IOrderedEnumerable<IMacro> macros = _macroService.GetAll().WhereNotNull().OrderBy(x => x.Name);
                IEnumerable<IMacro>? filteredMacros = ExecutePostFilter(macros, postFilter);
                return filteredMacros?.Select(MapEntities()).WhereNotNull();

            case UmbracoEntityTypes.PropertyType:

                //get all document types, then combine all property types into one list
                IEnumerable<IPropertyType> propertyTypes = _contentTypeService.GetAll()
                    .Cast<IContentTypeComposition>()
                    .Concat(_mediaTypeService.GetAll())
                    .ToArray()
                    .SelectMany(x => x.PropertyTypes)
                    .DistinctBy(composition => composition.Alias);
                IEnumerable<IPropertyType>? filteredPropertyTypes = ExecutePostFilter(propertyTypes, postFilter);
                return _umbracoMapper
                    .MapEnumerable<IPropertyType, EntityBasic>(filteredPropertyTypes ??
                                                               Enumerable.Empty<IPropertyType>()).WhereNotNull();

            case UmbracoEntityTypes.PropertyGroup:

                //get all document types, then combine all property types into one list
                IEnumerable<PropertyGroup> propertyGroups = _contentTypeService.GetAll()
                    .Cast<IContentTypeComposition>()
                    .Concat(_mediaTypeService.GetAll())
                    .ToArray()
                    .SelectMany(x => x.PropertyGroups)
                    .DistinctBy(composition => composition.Name);
                IEnumerable<PropertyGroup>? filteredpropertyGroups = ExecutePostFilter(propertyGroups, postFilter);
                return _umbracoMapper
                    .MapEnumerable<PropertyGroup, EntityBasic>(filteredpropertyGroups ??
                                                               Enumerable.Empty<PropertyGroup>()).WhereNotNull();

            case UmbracoEntityTypes.User:

                IEnumerable<IUser> users = _userService.GetAll(0, int.MaxValue, out _);
                IEnumerable<IUser>? filteredUsers = ExecutePostFilter(users, postFilter);
                return _umbracoMapper.MapEnumerable<IUser, EntityBasic>(filteredUsers ?? Enumerable.Empty<IUser>())
                    .WhereNotNull();

            case UmbracoEntityTypes.Stylesheet:

                if (!postFilter.IsNullOrWhiteSpace())
                {
                    throw new NotSupportedException("Filtering on stylesheets is not currently supported");
                }

                return _fileService.GetStylesheets().Select(MapEntities()).WhereNotNull();

            case UmbracoEntityTypes.Script:

                if (!postFilter.IsNullOrWhiteSpace())
                {
                    throw new NotSupportedException("Filtering on scripts is not currently supported");
                }

                return _fileService.GetScripts().Select(MapEntities()).WhereNotNull();

            case UmbracoEntityTypes.PartialView:

                if (!postFilter.IsNullOrWhiteSpace())
                {
                    throw new NotSupportedException("Filtering on partial views is not currently supported");
                }

                return _fileService.GetPartialViews().Select(MapEntities()).WhereNotNull();

            case UmbracoEntityTypes.Language:

                if (!postFilter.IsNullOrWhiteSpace())
                {
                    throw new NotSupportedException("Filtering on languages is not currently supported");
                }

                return _localizationService.GetAllLanguages().Select(MapEntities()).WhereNotNull();
            case UmbracoEntityTypes.DictionaryItem:

                if (!postFilter.IsNullOrWhiteSpace())
                {
                    throw new NotSupportedException("Filtering on dictionary items is not currently supported");
                }

                return GetAllDictionaryItems();

            default:
                throw new NotSupportedException("The " + typeof(EntityController) +
                                                " does not currently support data for the type " + entityType);
        }
    }

    private IEnumerable<T>? ExecutePostFilter<T>(IEnumerable<T>? entities, string? postFilter)
    {
        if (postFilter.IsNullOrWhiteSpace())
        {
            return entities;
        }

        var postFilterConditions = postFilter!.Split(Constants.CharArrays.Ampersand);

        foreach (var postFilterCondition in postFilterConditions)
        {
            QueryCondition? queryCondition = BuildQueryCondition<T>(postFilterCondition);

            if (queryCondition != null)
            {
                Expression<Func<T, bool>> whereClauseExpression = queryCondition.BuildCondition<T>("x");

                entities = entities?.Where(whereClauseExpression.Compile());
            }
        }

        return entities;
    }

    private static QueryCondition? BuildQueryCondition<T>(string postFilter)
    {
        var postFilterParts = postFilter.Split(_postFilterSplitStrings, 2, StringSplitOptions.RemoveEmptyEntries);

        if (postFilterParts.Length != 2)
        {
            return null;
        }

        var propertyName = postFilterParts[0];
        var constraintValue = postFilterParts[1];
        var stringOperator = postFilter.Substring(propertyName.Length, postFilter.Length - propertyName.Length - constraintValue.Length);
        Operator binaryOperator;

        try
        {
            binaryOperator = OperatorFactory.FromString(stringOperator);
        }
        catch (ArgumentException)
        {
            // unsupported operators are ignored
            return null;
        }

        Type type = typeof(T);
        PropertyInfo? property = type.GetProperty(propertyName, BindingFlags.Public | BindingFlags.Instance);

        if (property == null)
        {
            return null;
        }

        var queryCondition = new QueryCondition
        {
            Term = new OperatorTerm { Operator = binaryOperator },
            ConstraintValue = constraintValue,
            Property = new PropertyModel
            {
                Alias = propertyName,
                Name = propertyName,
                Type = property.PropertyType.Name
            }
        };

        return queryCondition;
    }

    private Func<object, EntityBasic?> MapEntities(string? culture = null)
    {
        culture ??= ClientCulture();
        return x => MapEntity(x, culture);
    }

    private EntityBasic? MapEntity(object entity, string? culture = null)
    {
        culture ??= ClientCulture();
        return _umbracoMapper.Map<EntityBasic>(entity, context => { context.SetCulture(culture); });
    }

    private string? ClientCulture() => Request.ClientCulture();


    #region GetById

    /// <summary>
    ///     Gets an entity by it's id
    /// </summary>
    /// <param name="id"></param>
    /// <param name="type"></param>
    /// <returns></returns>
    public ActionResult<EntityBasic?> GetById(int id, UmbracoEntityTypes type) => GetResultForId(id, type);

    /// <summary>
    ///     Gets an entity by it's key
    /// </summary>
    /// <param name="id"></param>
    /// <param name="type"></param>
    /// <returns></returns>
    public ActionResult<EntityBasic?> GetById(Guid id, UmbracoEntityTypes type) => GetResultForKey(id, type);

    /// <summary>
    ///     Gets an entity by it's UDI
    /// </summary>
    /// <param name="id"></param>
    /// <param name="type"></param>
    /// <returns></returns>
    public ActionResult<EntityBasic?> GetById(Udi id, UmbracoEntityTypes type)
    {
        var guidUdi = id as GuidUdi;
        if (guidUdi != null)
        {
            return GetResultForKey(guidUdi.Guid, type);
        }

        return NotFound();
    }

    #endregion

    #region GetByIds

    /// <summary>
    ///     Get entities by integer ids
    /// </summary>
    /// <param name="ids"></param>
    /// <param name="type"></param>
    /// <returns></returns>
    /// <remarks>
    ///     We allow for POST because there could be quite a lot of Ids
    /// </remarks>
    [HttpGet]
    [HttpPost]
    public ActionResult<IEnumerable<EntityBasic>> GetByIds([FromJsonPath] int[] ids, [FromQuery] UmbracoEntityTypes type)
    {
        if (ids == null)
        {
            return NotFound();
        }

        return new ActionResult<IEnumerable<EntityBasic>>(GetResultForIds(ids, type));
    }

    /// <summary>
    ///     Get entities by GUID ids
    /// </summary>
    /// <param name="ids"></param>
    /// <param name="type"></param>
    /// <returns></returns>
    /// <remarks>
    ///     We allow for POST because there could be quite a lot of Ids
    /// </remarks>
    [HttpGet]
    [HttpPost]
    public ActionResult<IEnumerable<EntityBasic>> GetByIds([FromJsonPath] Guid[] ids, [FromQuery] UmbracoEntityTypes type)
    {
        if (ids == null)
        {
            return NotFound();
        }

        return new ActionResult<IEnumerable<EntityBasic>>(GetResultForKeys(ids, type));
    }

    /// <summary>
    ///     Get entities by UDIs
    /// </summary>
    /// <param name="ids">
    ///     A list of UDIs to lookup items by, all UDIs must be of the same UDI type!
    /// </param>
    /// <param name="type"></param>
    /// <returns></returns>
    /// <remarks>
    ///     We allow for POST because there could be quite a lot of Ids.
    /// </remarks>
    [HttpGet]
    [HttpPost]
    public ActionResult<IEnumerable<EntityBasic>> GetByIds([FromJsonPath] Udi[] ids, [FromQuery] UmbracoEntityTypes type)
    {
        if (ids == null)
        {
            return NotFound();
        }

        if (ids.Length == 0)
        {
            return Enumerable.Empty<EntityBasic>().ToList();
        }

        //all udi types will need to be the same in this list so we'll determine by the first
        //currently we only support GuidUdi for this method

        var guidUdi = ids[0] as GuidUdi;
        if (guidUdi != null)
        {
            return new ActionResult<IEnumerable<EntityBasic>>(
                GetResultForKeys(ids.Select(x => ((GuidUdi)x).Guid).ToArray(), type));
        }

        return NotFound();
    }

    #endregion

    #region Methods to get all dictionary items

    private IEnumerable<EntityBasic> GetAllDictionaryItems()
    {
        var list = new List<EntityBasic>();

        IEnumerable<IDictionaryItem>? rootDictionaryItems = _localizationService.GetRootDictionaryItems();
        if (rootDictionaryItems is not null)
        {
            foreach (IDictionaryItem dictionaryItem in rootDictionaryItems
                         .OrderBy(DictionaryItemSort()))
            {
                EntityBasic? item = _umbracoMapper.Map<IDictionaryItem, EntityBasic>(dictionaryItem);
                if (item is not null)
                {
                    list.Add(item);
                }

                GetChildItemsForList(dictionaryItem, list);
            }
        }

        return list;
    }

    private static Func<IDictionaryItem, string> DictionaryItemSort() => item => item.ItemKey;

    private void GetChildItemsForList(IDictionaryItem dictionaryItem, ICollection<EntityBasic> list)
    {
        IEnumerable<IDictionaryItem>? itemChildren = _localizationService.GetDictionaryItemChildren(dictionaryItem.Key);

        if (itemChildren is not null)
        {
            foreach (IDictionaryItem childItem in itemChildren
                         .OrderBy(DictionaryItemSort()))
            {
                EntityBasic? item = _umbracoMapper.Map<IDictionaryItem, EntityBasic>(childItem);
                if (item is not null)
                {
                    list.Add(item);
                }

                GetChildItemsForList(childItem, list);
            }
        }
    }

    #endregion
}<|MERGE_RESOLUTION|>--- conflicted
+++ resolved
@@ -199,12 +199,8 @@
             return result;
         }
 
-<<<<<<< HEAD
-            var culture = ClientCulture();
-            var allowedSections = _backofficeSecurityAccessor.BackOfficeSecurity?.CurrentUser?.AllowedSections.ToArray();
-=======
+        var culture = ClientCulture();
         var allowedSections = _backofficeSecurityAccessor.BackOfficeSecurity?.CurrentUser?.AllowedSections.ToArray();
->>>>>>> 4fc7f775
 
         var searchTasks = new List<Task>();
         foreach (KeyValuePair<string, SearchableApplicationTree> searchableTree in _searchableTreeCollection
@@ -218,61 +214,36 @@
                     continue; //shouldn't occur
                 }
 
-<<<<<<< HEAD
-                    var rootNodeDisplayName = Tree.GetRootNodeDisplayName(tree, _localizedTextService);
-                    if (rootNodeDisplayName is not null)
-                    {
-                        searchTasks.Add(ExecuteSearchAsync(query, culture, searchableTree, rootNodeDisplayName,result));
-                    }
-=======
                 var rootNodeDisplayName = Tree.GetRootNodeDisplayName(tree, _localizedTextService);
                 if (rootNodeDisplayName is not null)
                 {
-                    searchTasks.Add(ExecuteSearchAsync(query, searchableTree, rootNodeDisplayName, result));
->>>>>>> 4fc7f775
+                    searchTasks.Add(ExecuteSearchAsync(query, culture, searchableTree, rootNodeDisplayName, result));
                 }
             }
         }
 
-<<<<<<< HEAD
-        private static async Task ExecuteSearchAsync(
-            string query,
-            string? culture,
-            KeyValuePair<string, SearchableApplicationTree> searchableTree,
-            string rootNodeDisplayName,
-            ConcurrentDictionary<string, TreeSearchResult> result)
-        {
-            ISearchableTree searcher = searchableTree.Value.SearchableTree;
-            const int pageSize = 200;
-            IEnumerable<SearchResultEntity> results = (
-                searcher is ISearchableTreeWithCulture searcherWithCulture
-                    ? await searcherWithCulture.SearchAsync(query, pageSize, 0, culture: culture)
-                    : await searcher.SearchAsync(query, pageSize, 0))
-            .WhereNotNull();
-
-            var searchResult = new TreeSearchResult
-            {
-                Results = results,
-                TreeAlias = searchableTree.Key,
-                AppAlias = searchableTree.Value.AppAlias,
-                JsFormatterService = searchableTree.Value.FormatterService,
-                JsFormatterMethod = searchableTree.Value.FormatterMethod
-            };
-=======
         await Task.WhenAll(searchTasks);
         return result;
     }
->>>>>>> 4fc7f775
 
     private static async Task ExecuteSearchAsync(
         string query,
+        string? culture,
         KeyValuePair<string, SearchableApplicationTree> searchableTree,
         string rootNodeDisplayName,
         ConcurrentDictionary<string, TreeSearchResult> result)
     {
+        ISearchableTree searcher = searchableTree.Value.SearchableTree;
+        const int pageSize = 200;
+        IEnumerable<SearchResultEntity> results = (
+            searcher is ISearchableTreeWithCulture searcherWithCulture
+                ? await searcherWithCulture.SearchAsync(query, pageSize, 0, culture: culture)
+                : await searcher.SearchAsync(query, pageSize, 0))
+        .WhereNotNull();
+
         var searchResult = new TreeSearchResult
         {
-            Results = (await searchableTree.Value.SearchableTree.SearchAsync(query, 200, 0)).WhereNotNull(),
+            Results = results,
             TreeAlias = searchableTree.Key,
             AppAlias = searchableTree.Value.AppAlias,
             JsFormatterService = searchableTree.Value.FormatterService,
