--- conflicted
+++ resolved
@@ -116,54 +116,8 @@
             _linkGenerator = linkGenerator;
             _externalAuthenticationOptions = externalAuthenticationOptions;
             _backOfficeTwoFactorOptions = backOfficeTwoFactorOptions;
-<<<<<<< HEAD
-
-=======
             _httpContextAccessor = httpContextAccessor;
             _webRoutingSettings = webRoutingSettings.Value;
-        }
-
-        [Obsolete("Use constructor that also takes IHttpAccessor and IOptions<WebRoutingSettings>, scheduled for removal in V11")]
-        public AuthenticationController(
-            IBackOfficeSecurityAccessor backofficeSecurityAccessor,
-            IBackOfficeUserManager backOfficeUserManager,
-            IBackOfficeSignInManager signInManager,
-            IUserService userService,
-            ILocalizedTextService textService,
-            IUmbracoMapper umbracoMapper,
-            IOptions<GlobalSettings> globalSettings,
-            IOptions<SecuritySettings> securitySettings,
-            ILogger<AuthenticationController> logger,
-            IIpResolver ipResolver,
-            IOptions<UserPasswordConfigurationSettings> passwordConfiguration,
-            IEmailSender emailSender,
-            ISmsSender smsSender,
-            IHostingEnvironment hostingEnvironment,
-            LinkGenerator linkGenerator,
-            IBackOfficeExternalLoginProviders externalAuthenticationOptions,
-            IBackOfficeTwoFactorOptions backOfficeTwoFactorOptions)
-            : this(
-                backofficeSecurityAccessor,
-                backOfficeUserManager,
-                signInManager,
-                userService,
-                textService,
-                umbracoMapper,
-                globalSettings,
-                securitySettings,
-                logger,
-                ipResolver,
-                passwordConfiguration,
-                emailSender,
-                smsSender,
-                hostingEnvironment,
-                linkGenerator,
-                externalAuthenticationOptions,
-                backOfficeTwoFactorOptions,
-                StaticServiceProvider.Instance.GetRequiredService<IHttpContextAccessor>(),
-                StaticServiceProvider.Instance.GetRequiredService<IOptions<WebRoutingSettings>>())
-        {
->>>>>>> bf166225
         }
 
         /// <summary>
