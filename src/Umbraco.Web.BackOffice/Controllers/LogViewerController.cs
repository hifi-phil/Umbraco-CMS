--- conflicted
+++ resolved
@@ -22,16 +22,6 @@
     private readonly ILogLevelLoader _logLevelLoader;
     private readonly ILogViewer _logViewer;
 
-    [Obsolete]
-    public LogViewerController(ILogViewer logViewer)
-        : this(logViewer, StaticServiceProvider.Instance.GetRequiredService<ILogLevelLoader>())
-    {
-    }
-
-<<<<<<< HEAD
-        [ActivatorUtilitiesConstructor]
-        public LogViewerController(ILogViewer logViewer, ILogLevelLoader logLevelLoader)
-=======
     [ActivatorUtilitiesConstructor]
     public LogViewerController(ILogViewer logViewer, ILogLevelLoader logLevelLoader)
     {
@@ -43,7 +33,6 @@
     {
         //Can the interface deal with Large Files
         if (_logViewer.CanHandleLargeLogs)
->>>>>>> ac4fb6ac
         {
             return true;
         }
@@ -146,23 +135,10 @@
     public IEnumerable<SavedLogSearch>? PostSavedSearch(SavedLogSearch item) =>
         _logViewer.AddSavedSearch(item.Name, item.Query);
 
-<<<<<<< HEAD
-        [HttpGet]
-        public ReadOnlyDictionary<string, LogEventLevel?> GetLogLevels()
-        {
-            return _logLevelLoader.GetLogLevelsFromSinks();
-        }
-    }
-=======
     [HttpPost]
     public IEnumerable<SavedLogSearch>? DeleteSavedSearch(SavedLogSearch item) =>
         _logViewer.DeleteSavedSearch(item.Name, item.Query);
 
     [HttpGet]
     public ReadOnlyDictionary<string, LogEventLevel?> GetLogLevels() => _logLevelLoader.GetLogLevelsFromSinks();
-
-    [Obsolete("Please use GetLogLevels() instead. Scheduled for removal in V11.")]
-    [HttpGet]
-    public string GetLogLevel() => _logViewer.GetLogLevel();
->>>>>>> ac4fb6ac
 }