--- conflicted
+++ resolved
@@ -11,34 +11,6 @@
 using Microsoft.AspNetCore.Identity;
 using Microsoft.AspNetCore.Mvc;
 using Microsoft.Extensions.Logging;
-<<<<<<< HEAD
-using Umbraco.Core;
-using Umbraco.Core.Dictionary;
-using Umbraco.Core.Events;
-using Umbraco.Core.Mapping;
-using Umbraco.Core.Models;
-using Umbraco.Core.Models.ContentEditing;
-using Umbraco.Core.Models.Membership;
-using Umbraco.Core.PropertyEditors;
-using Umbraco.Core.Security;
-using Umbraco.Core.Serialization;
-using Umbraco.Core.Services;
-using Umbraco.Core.Strings;
-using Umbraco.Extensions;
-using Umbraco.Infrastructure.Security;
-using Umbraco.Infrastructure.Services.Implement;
-using Umbraco.Web.BackOffice.Filters;
-using Umbraco.Web.BackOffice.ModelBinders;
-using Umbraco.Web.Common.ActionsResults;
-using Umbraco.Web.Common.Attributes;
-using Umbraco.Web.Common.Authorization;
-using Umbraco.Web.Common.Filters;
-using Umbraco.Web.ContentApps;
-using Umbraco.Web.Models.ContentEditing;
-
-namespace Umbraco.Web.BackOffice.Controllers
-=======
-using Microsoft.Extensions.Options;
 using Umbraco.Cms.Core;
 using Umbraco.Cms.Core.Configuration.Models;
 using Umbraco.Cms.Core.ContentApps;
@@ -47,6 +19,7 @@
 using Umbraco.Cms.Core.Mapping;
 using Umbraco.Cms.Core.Models;
 using Umbraco.Cms.Core.Models.ContentEditing;
+using Umbraco.Cms.Core.Models.Membership;
 using Umbraco.Cms.Core.PropertyEditors;
 using Umbraco.Cms.Core.Security;
 using Umbraco.Cms.Core.Serialization;
@@ -59,12 +32,12 @@
 using Umbraco.Cms.Web.Common.Attributes;
 using Umbraco.Cms.Web.Common.Authorization;
 using Umbraco.Cms.Web.Common.Filters;
+using Umbraco.Core.Security;
 using Umbraco.Core.Services.Implement;
 using Umbraco.Extensions;
 using Constants = Umbraco.Cms.Core.Constants;
 
 namespace Umbraco.Cms.Web.BackOffice.Controllers
->>>>>>> 9123c06a
 {
     /// <remarks>
     /// This controller is decorated with the UmbracoApplicationAuthorizeAttribute which means that any user requesting
@@ -185,22 +158,10 @@
         public MemberListDisplay GetListNodeDisplay(string listName)
         {
             IMemberType foundType = _memberTypeService.Get(listName);
-            var name = foundType != null ? foundType.Name : listName;
-
-<<<<<<< HEAD
-            var apps = new List<ContentApp>
-            {
-                ListViewContentAppFactory.CreateContentApp(
-                    _dataTypeService,
-                    _propertyEditors,
-                    listName,
-                    Constants.Security.DefaultMemberTypeAlias.ToLower(),
-                    Constants.DataTypes.DefaultMembersListView)
-            };
-=======
+            string name = foundType != null ? foundType.Name : listName;
+
             var apps = new List<ContentApp>();
-            apps.Add(ListViewContentAppFactory.CreateContentApp(_dataTypeService, _propertyEditors, listName, "member", Constants.DataTypes.DefaultMembersListView));
->>>>>>> 9123c06a
+            apps.Add(ListViewContentAppFactory.CreateContentApp(_dataTypeService, _propertyEditors, listName, "member", Core.Constants.DataTypes.DefaultMembersListView));
             apps[0].Active = true;
 
             var display = new MemberListDisplay
