--- conflicted
+++ resolved
@@ -33,11 +33,6 @@
 using Umbraco.Cms.Web.Common.Attributes;
 using Umbraco.Cms.Web.Common.Authorization;
 using Umbraco.Cms.Web.Common.Filters;
-<<<<<<< HEAD
-=======
-using Umbraco.Core.Security;
-using Umbraco.Core.Services.Implement;
->>>>>>> 1bc8dbaa
 using Umbraco.Extensions;
 using Constants = Umbraco.Cms.Core.Constants;
 
@@ -343,7 +338,7 @@
 
         /// <summary>
         /// Create a member from the supplied member content data
-        /// 
+        ///
         /// All member password processing and creation is done via the identity manager
         /// </summary>
         /// <param name="contentItem">Member content data</param>
