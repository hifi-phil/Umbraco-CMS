--- conflicted
+++ resolved
@@ -39,31 +39,14 @@
                                       throw new ArgumentNullException(nameof(defaultViewContentProvider));
     }
 
-<<<<<<< HEAD
         /// <summary>
         /// Gets data type by alias
         /// </summary>
         /// <param name="alias"></param>
         /// <returns></returns>
         public TemplateDisplay? GetByAlias(string alias)
-=======
-    [Obsolete("Use ctor will all params")]
-    public TemplateController(
-        IFileService fileService,
-        IUmbracoMapper umbracoMapper,
-        IShortStringHelper shortStringHelper)
-        : this(fileService, umbracoMapper, shortStringHelper, StaticServiceProvider.Instance.GetRequiredService<IDefaultViewContentProvider>())
-    {
-    }
-
-    /// <summary>
-    ///     Gets data type by alias
-    /// </summary>
-    /// <param name="alias"></param>
-    /// <returns></returns>
-    public TemplateDisplay? GetByAlias(string alias)
-    {
-        ITemplate? template = _fileService.GetTemplate(alias);
+        {
+            ITemplate? template = _fileService.GetTemplate(alias);
         return template == null ? null : _umbracoMapper.Map<ITemplate, TemplateDisplay>(template);
     }
 
@@ -100,7 +83,6 @@
     {
         ITemplate? template = _fileService.GetTemplate(id);
         if (template == null)
->>>>>>> ac4fb6ac
         {
             return NotFound();
         }
