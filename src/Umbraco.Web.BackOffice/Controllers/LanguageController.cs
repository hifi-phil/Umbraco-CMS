--- conflicted
+++ resolved
@@ -30,32 +30,13 @@
         _umbracoMapper = umbracoMapper ?? throw new ArgumentNullException(nameof(umbracoMapper));
     }
 
-<<<<<<< HEAD
         /// <summary>
         /// Returns all cultures available for creating languages.
         /// </summary>
         /// <returns></returns>
         [HttpGet]
-        public IDictionary<string, string> GetAllCultures()
+        [Authorize(Policy = AuthorizationPolicies.TreeAccessLanguages)]public IDictionary<string, string> GetAllCultures()
             => CultureInfo.GetCultures(CultureTypes.AllCultures).DistinctBy(x => x.Name).OrderBy(x => x.EnglishName).ToDictionary(x => x.Name, x => x.EnglishName);
-=======
-    [Obsolete("Use the constructor without global settings instead, scheduled for removal in V11.")]
-    public LanguageController(ILocalizationService localizationService, IUmbracoMapper umbracoMapper,
-        IOptionsSnapshot<GlobalSettings> globalSettings)
-        : this(localizationService, umbracoMapper)
-    {
-    }
-
-    /// <summary>
-    ///     Returns all cultures available for creating languages.
-    /// </summary>
-    /// <returns></returns>
-    [HttpGet]
-    [Authorize(Policy = AuthorizationPolicies.TreeAccessLanguages)]
-    public IDictionary<string, string> GetAllCultures()
-        => CultureInfo.GetCultures(CultureTypes.AllCultures).DistinctBy(x => x.Name).OrderBy(x => x.EnglishName)
-            .ToDictionary(x => x.Name, x => x.EnglishName);
->>>>>>> 89150647
 
     /// <summary>
     ///     Returns all currently configured languages.
