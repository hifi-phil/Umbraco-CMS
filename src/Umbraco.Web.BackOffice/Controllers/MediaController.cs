using System.Globalization;
using System.Net.Mime;
using System.Text;
using Microsoft.AspNetCore.Authorization;
using Microsoft.AspNetCore.Http;
using Microsoft.AspNetCore.Mvc;
using Microsoft.AspNetCore.Mvc.Infrastructure;
using Microsoft.Extensions.DependencyInjection;
using Microsoft.Extensions.Logging;
using Microsoft.Extensions.Options;
using Microsoft.Extensions.Primitives;
using Umbraco.Cms.Core;
using Umbraco.Cms.Core.Cache;
using Umbraco.Cms.Core.Configuration.Models;
using Umbraco.Cms.Core.ContentApps;
using Umbraco.Cms.Core.Dictionary;
using Umbraco.Cms.Core.Events;
using Umbraco.Cms.Core.Hosting;
using Umbraco.Cms.Core.IO;
using Umbraco.Cms.Core.Mapping;
using Umbraco.Cms.Core.Media;
using Umbraco.Cms.Core.Models;
using Umbraco.Cms.Core.Models.ContentEditing;
using Umbraco.Cms.Core.Models.Editors;
using Umbraco.Cms.Core.Models.Entities;
using Umbraco.Cms.Core.Models.Validation;
using Umbraco.Cms.Core.Persistence.Querying;
using Umbraco.Cms.Core.PropertyEditors;
using Umbraco.Cms.Core.Security;
using Umbraco.Cms.Core.Serialization;
using Umbraco.Cms.Core.Services;
using Umbraco.Cms.Core.Strings;
using Umbraco.Cms.Infrastructure.Persistence;
using Umbraco.Cms.Web.BackOffice.Authorization;
using Umbraco.Cms.Web.BackOffice.Filters;
using Umbraco.Cms.Web.BackOffice.ModelBinders;
using Umbraco.Cms.Web.Common.Attributes;
using Umbraco.Cms.Web.Common.Authorization;
using Umbraco.Extensions;

namespace Umbraco.Cms.Web.BackOffice.Controllers;

/// <remarks>
///     This controller is decorated with the UmbracoApplicationAuthorizeAttribute which means that any user requesting
///     access to ALL of the methods on this controller will need access to the media application.
/// </remarks>
[PluginController(Constants.Web.Mvc.BackOfficeApiArea)]
[Authorize(Policy = AuthorizationPolicies.SectionAccessMedia)]
[ParameterSwapControllerActionSelector(nameof(GetById), "id", typeof(int), typeof(Guid), typeof(Udi))]
[ParameterSwapControllerActionSelector(nameof(GetChildren), "id", typeof(int), typeof(Guid), typeof(Udi))]
public class MediaController : ContentControllerBase
{
    private static readonly Semaphore _postAddFileSemaphore = new(1, 1);
    private readonly AppCaches _appCaches;
    private readonly IFileStreamSecurityValidator? _fileStreamSecurityValidator; // make non nullable in v14
    private readonly IAuthorizationService _authorizationService;
    private readonly IBackOfficeSecurityAccessor _backofficeSecurityAccessor;
    private readonly ContentSettings _contentSettings;
    private readonly IContentTypeBaseServiceProvider _contentTypeBaseServiceProvider;
    private readonly IDataTypeService _dataTypeService;
    private readonly IEntityService _entityService;
    private readonly IImageUrlGenerator _imageUrlGenerator;
    private readonly ILocalizedTextService _localizedTextService;
    private readonly ILogger<MediaController> _logger;
    private readonly IMediaService _mediaService;
    private readonly IMediaTypeService _mediaTypeService;
    private readonly IRelationService _relationService;
    private readonly IShortStringHelper _shortStringHelper;
    private readonly ISqlContext _sqlContext;
    private readonly IUmbracoMapper _umbracoMapper;

    [ActivatorUtilitiesConstructor]
    public MediaController(
        ICultureDictionary cultureDictionary,
        ILoggerFactory loggerFactory,
        IShortStringHelper shortStringHelper,
        IEventMessagesFactory eventMessages,
        ILocalizedTextService localizedTextService,
        IOptionsSnapshot<ContentSettings> contentSettings,
        IMediaTypeService mediaTypeService,
        IMediaService mediaService,
        IEntityService entityService,
        IBackOfficeSecurityAccessor backofficeSecurityAccessor,
        IUmbracoMapper umbracoMapper,
        IDataTypeService dataTypeService,
        ISqlContext sqlContext,
        IContentTypeBaseServiceProvider contentTypeBaseServiceProvider,
        IRelationService relationService,
        PropertyEditorCollection propertyEditors,
        MediaFileManager mediaFileManager,
        MediaUrlGeneratorCollection mediaUrlGenerators,
        IHostingEnvironment hostingEnvironment,
        IImageUrlGenerator imageUrlGenerator,
        IJsonSerializer serializer,
        IAuthorizationService authorizationService,
        AppCaches appCaches,
        IFileStreamSecurityValidator streamSecurityValidator)
        : base(cultureDictionary, loggerFactory, shortStringHelper, eventMessages, localizedTextService, serializer)
    {
        _shortStringHelper = shortStringHelper;
        _contentSettings = contentSettings.Value;
        _mediaTypeService = mediaTypeService;
        _mediaService = mediaService;
        _entityService = entityService;
        _backofficeSecurityAccessor = backofficeSecurityAccessor;
        _umbracoMapper = umbracoMapper;
        _dataTypeService = dataTypeService;
        _localizedTextService = localizedTextService;
        _sqlContext = sqlContext;
        _contentTypeBaseServiceProvider = contentTypeBaseServiceProvider;
        _relationService = relationService;
        _propertyEditors = propertyEditors;
        _mediaFileManager = mediaFileManager;
        _mediaUrlGenerators = mediaUrlGenerators;
        _hostingEnvironment = hostingEnvironment;
        _logger = loggerFactory.CreateLogger<MediaController>();
        _imageUrlGenerator = imageUrlGenerator;
        _authorizationService = authorizationService;
        _appCaches = appCaches;
        _fileStreamSecurityValidator = streamSecurityValidator;
    }

    [Obsolete("Use constructor overload that has fileStreamSecurityValidator, scheduled for removal in v14")]
    public MediaController(
        ICultureDictionary cultureDictionary,
        ILoggerFactory loggerFactory,
        IShortStringHelper shortStringHelper,
        IEventMessagesFactory eventMessages,
        ILocalizedTextService localizedTextService,
        IOptionsSnapshot<ContentSettings> contentSettings,
        IMediaTypeService mediaTypeService,
        IMediaService mediaService,
        IEntityService entityService,
        IBackOfficeSecurityAccessor backofficeSecurityAccessor,
        IUmbracoMapper umbracoMapper,
        IDataTypeService dataTypeService,
        ISqlContext sqlContext,
        IContentTypeBaseServiceProvider contentTypeBaseServiceProvider,
        IRelationService relationService,
        PropertyEditorCollection propertyEditors,
        MediaFileManager mediaFileManager,
        MediaUrlGeneratorCollection mediaUrlGenerators,
        IHostingEnvironment hostingEnvironment,
        IImageUrlGenerator imageUrlGenerator,
        IJsonSerializer serializer,
        IAuthorizationService authorizationService,
        AppCaches appCaches)
        : base(cultureDictionary, loggerFactory, shortStringHelper, eventMessages, localizedTextService, serializer)
    {
        _shortStringHelper = shortStringHelper;
        _contentSettings = contentSettings.Value;
        _mediaTypeService = mediaTypeService;
        _mediaService = mediaService;
        _entityService = entityService;
        _backofficeSecurityAccessor = backofficeSecurityAccessor;
        _umbracoMapper = umbracoMapper;
        _dataTypeService = dataTypeService;
        _localizedTextService = localizedTextService;
        _sqlContext = sqlContext;
        _contentTypeBaseServiceProvider = contentTypeBaseServiceProvider;
        _relationService = relationService;
        _propertyEditors = propertyEditors;
        _mediaFileManager = mediaFileManager;
        _mediaUrlGenerators = mediaUrlGenerators;
        _hostingEnvironment = hostingEnvironment;
        _logger = loggerFactory.CreateLogger<MediaController>();
        _imageUrlGenerator = imageUrlGenerator;
        _authorizationService = authorizationService;
        _appCaches = appCaches;
    }

    /// <summary>
    ///     Gets an empty content item for the
    /// </summary>
    /// <param name="contentTypeAlias"></param>
    /// <param name="parentId"></param>
    /// <returns></returns>
    [OutgoingEditorModelEvent]
    public ActionResult<MediaItemDisplay?> GetEmpty(string contentTypeAlias, int parentId)
    {
        IMediaType? contentType = _mediaTypeService.Get(contentTypeAlias);
        if (contentType == null)
        {
            return NotFound();
        }

        IMedia emptyContent = _mediaService.CreateMedia("", parentId, contentType.Alias,
            _backofficeSecurityAccessor.BackOfficeSecurity?.GetUserId().Result ?? -1);
        MediaItemDisplay? mapped = _umbracoMapper.Map<MediaItemDisplay>(emptyContent);

        if (mapped is not null)
        {
            // remove the listview app if it exists
            mapped.ContentApps = mapped.ContentApps.Where(x => x.Alias != "umbListView").ToList();
        }

        return mapped;
    }

    /// <summary>
    ///     Returns an item to be used to display the recycle bin for media
    /// </summary>
    /// <returns></returns>
    public MediaItemDisplay GetRecycleBin()
    {
        var apps = new List<ContentApp>
        {
            ListViewContentAppFactory.CreateContentApp(_dataTypeService, _propertyEditors, "recycleBin", "media",
                Constants.DataTypes.DefaultMediaListView)
        };
        apps[0].Active = true;
        var display = new MediaItemDisplay
        {
            Id = Constants.System.RecycleBinMedia,
            Alias = "recycleBin",
            ParentId = -1,
            Name = _localizedTextService.Localize("general", "recycleBin"),
            ContentTypeAlias = "recycleBin",
            CreateDate = DateTime.Now,
            IsContainer = true,
            Path = "-1," + Constants.System.RecycleBinMedia,
            ContentApps = apps
        };

        return display;
    }

    /// <summary>
    ///     Gets the media item by id
    /// </summary>
    /// <param name="id"></param>
    /// <returns></returns>
    [OutgoingEditorModelEvent]
    [Authorize(Policy = AuthorizationPolicies.MediaPermissionPathById)]
    public MediaItemDisplay? GetById(int id)
    {
        IMedia? foundMedia = GetObjectFromRequest(() => _mediaService.GetById(id));

        if (foundMedia == null)
        {
            HandleContentNotFound(id);

            // HandleContentNotFound will throw an exception
            return null;
        }

        return _umbracoMapper.Map<MediaItemDisplay>(foundMedia);
    }

    /// <summary>
    ///     Gets the media item by id
    /// </summary>
    /// <param name="id"></param>
    /// <returns></returns>
    [OutgoingEditorModelEvent]
    [Authorize(Policy = AuthorizationPolicies.MediaPermissionPathById)]
    public MediaItemDisplay? GetById(Guid id)
    {
        IMedia? foundMedia = GetObjectFromRequest(() => _mediaService.GetById(id));

        if (foundMedia == null)
        {
            HandleContentNotFound(id);
            //HandleContentNotFound will throw an exception
            return null;
        }

        return _umbracoMapper.Map<MediaItemDisplay>(foundMedia);
    }

    /// <summary>
    ///     Gets the media item by id
    /// </summary>
    /// <param name="id"></param>
    /// <returns></returns>
    [OutgoingEditorModelEvent]
    [Authorize(Policy = AuthorizationPolicies.MediaPermissionPathById)]
    public ActionResult<MediaItemDisplay?> GetById(Udi id)
    {
        var guidUdi = id as GuidUdi;
        if (guidUdi != null)
        {
            return GetById(guidUdi.Guid);
        }

        return NotFound();
    }

    /// <summary>
    ///     Return media for the specified ids
    /// </summary>
    /// <param name="ids"></param>
    /// <returns></returns>
    [FilterAllowedOutgoingMedia(typeof(IEnumerable<MediaItemDisplay>))]
    public IEnumerable<MediaItemDisplay?> GetByIds([FromQuery] int[] ids)
    {
        IEnumerable<IMedia> foundMedia = _mediaService.GetByIds(ids);
        return foundMedia.Select(media => _umbracoMapper.Map<MediaItemDisplay>(media));
    }

    /// <summary>
    ///     Returns a paged result of media items known to be of a "Folder" type
    /// </summary>
    /// <param name="id"></param>
    /// <param name="pageNumber"></param>
    /// <param name="pageSize"></param>
    /// <returns></returns>
    public PagedResult<ContentItemBasic<ContentPropertyBasic>> GetChildFolders(int id, int pageNumber = 1,
        int pageSize = 1000)
    {
        // Suggested convention for folder mediatypes - we can make this more or less complicated as long as we document it...
        // if you create a media type, which has an alias that ends with ...Folder then its a folder: ex: "secureFolder", "bannerFolder", "Folder"
        var folderTypes = _mediaTypeService
            .GetAll()
            .Where(x => x.Alias.EndsWith("Folder"))
            .Select(x => x.Id)
            .ToArray();

        if (folderTypes.Length == 0)
        {
            return new PagedResult<ContentItemBasic<ContentPropertyBasic>>(0, pageNumber, pageSize);
        }

        IEnumerable<IMedia> children = _mediaService.GetPagedChildren(id, pageNumber - 1, pageSize, out long total,

            // lookup these content types
            _sqlContext.Query<IMedia>().Where(x => folderTypes.Contains(x.ContentTypeId)),
            Ordering.By("Name"));

        return new PagedResult<ContentItemBasic<ContentPropertyBasic>>(total, pageNumber, pageSize)
        {
            Items = children.Select(_umbracoMapper.Map<IMedia, ContentItemBasic<ContentPropertyBasic>>)
                .WhereNotNull()
        };
    }

    /// <summary>
    ///     Returns the root media objects
    /// </summary>
    [FilterAllowedOutgoingMedia(typeof(IEnumerable<ContentItemBasic<ContentPropertyBasic>>))]
    public IEnumerable<ContentItemBasic<ContentPropertyBasic>> GetRootMedia() =>

        // TODO: Add permissions check!
        _mediaService.GetRootMedia()?
            .Select(_umbracoMapper.Map<IMedia, ContentItemBasic<ContentPropertyBasic>>).WhereNotNull() ??
        Enumerable.Empty<ContentItemBasic<ContentPropertyBasic>>();

    /// <summary>
    ///     Moves an item to the recycle bin, if it is already there then it will permanently delete it
    /// </summary>
    /// <param name="id"></param>
    /// <returns></returns>
    [Authorize(Policy = AuthorizationPolicies.MediaPermissionPathById)]
    [HttpPost]
    public IActionResult DeleteById(int id)
    {
        IMedia? foundMedia = GetObjectFromRequest(() => _mediaService.GetById(id));

        if (foundMedia == null)
        {
            return HandleContentNotFound(id);
        }

        // if the current item is in the recycle bin
        if (foundMedia.Trashed == false)
        {
            Attempt<OperationResult?> moveResult = _mediaService.MoveToRecycleBin(foundMedia,
                _backofficeSecurityAccessor.BackOfficeSecurity?.GetUserId().Result ?? -1);
            if (moveResult == false)
            {
                return ValidationProblem();
            }
        }
        else
        {
            Attempt<OperationResult?> deleteResult = _mediaService.Delete(foundMedia,
                _backofficeSecurityAccessor.BackOfficeSecurity?.GetUserId().Result ?? -1);
            if (deleteResult == false)
            {
                return ValidationProblem();
            }
        }

        return Ok();
    }

    /// <summary>
    ///     Change the sort order for media
    /// </summary>
    /// <param name="move"></param>
    /// <returns></returns>
    public async Task<IActionResult> PostMove(MoveOrCopy move)
    {
        // Authorize...
        var requirement = new MediaPermissionsResourceRequirement();
        AuthorizationResult authorizationResult = await _authorizationService.AuthorizeAsync(
            User,
            new MediaPermissionsResource(_mediaService.GetById(move.Id)),
            requirement);
        if (!authorizationResult.Succeeded)
        {
            return Forbid();
        }

        ActionResult<IMedia> toMoveResult = ValidateMoveOrCopy(move);
        IMedia? toMove = toMoveResult.Value;
        if (toMove is null && toMoveResult is IConvertToActionResult convertToActionResult)
        {
            return convertToActionResult.Convert();
        }

        var destinationParentId = move.ParentId;
        var sourceParentId = toMove?.ParentId;

        var moveResult = toMove is null
            ? false
            : _mediaService.Move(toMove, move.ParentId,
                _backofficeSecurityAccessor.BackOfficeSecurity?.GetUserId().Result ?? -1);

        if (sourceParentId == destinationParentId)
        {
            return ValidationProblem(new SimpleNotificationModel(new BackOfficeNotification(
                string.Empty,
                _localizedTextService.Localize("media", "moveToSameFolderFailed"),
                NotificationStyle.Error)));
        }

        if (moveResult == false)
        {
            return ValidationProblem();
        }

        return Content(toMove!.Path, MediaTypeNames.Text.Plain, Encoding.UTF8);
    }

    /// <summary>
    ///     Saves content
    /// </summary>
    /// <returns></returns>
    [FileUploadCleanupFilter]
    [MediaItemSaveValidation]
    [OutgoingEditorModelEvent]
    public ActionResult<MediaItemDisplay?>? PostSave(
        [ModelBinder(typeof(MediaItemBinder))] MediaItemSave contentItem)
    {
        // Recent versions of IE/Edge may send in the full client side file path instead of just the file name.
        // To ensure similar behavior across all browsers no matter what they do - we strip the FileName property of all
        // uploaded files to being *only* the actual file name (as it should be).
        if (contentItem.UploadedFiles != null && contentItem.UploadedFiles.Any())
        {
            foreach (ContentPropertyFile file in contentItem.UploadedFiles)
            {
                file.FileName = Path.GetFileName(file.FileName);
            }
        }

        // If we've reached here it means:
        // * Our model has been bound
        // * and validated
        // * any file attachments have been saved to their temporary location for us to use
        // * we have a reference to the DTO object and the persisted object
        // * Permissions are valid

        // Don't update the name if it is empty
        if (contentItem.Name.IsNullOrWhiteSpace() == false && contentItem.PersistedContent is not null)
        {
            contentItem.PersistedContent.Name = contentItem.Name;
        }

        MapPropertyValuesForPersistence<IMedia, MediaItemSave>(
            contentItem,
            contentItem.PropertyCollectionDto,
            (save, property) => property?.GetValue(), //get prop val
            (save, property, v) => property?.SetValue(v), //set prop val
            null); // media are all invariant

        // we will continue to save if model state is invalid, however we cannot save if critical data is missing.
        // TODO: Allowing media to be saved when it is invalid is odd - media doesn't have a publish phase so suddenly invalid data is allowed to be 'live'
        if (!ModelState.IsValid)
        {
            // check for critical data validation issues, we can't continue saving if this data is invalid
            if (!RequiredForPersistenceAttribute.HasRequiredValuesForPersistence(contentItem))
            {
                // ok, so the absolute mandatory data is invalid and it's new, we cannot actually continue!
                // add the model state to the outgoing object and throw validation response
                MediaItemDisplay? forDisplay = _umbracoMapper.Map<MediaItemDisplay>(contentItem.PersistedContent);
                return ValidationProblem(forDisplay, ModelState);
            }
        }

        if (contentItem.PersistedContent is null)
        {
            return null;
        }

        // save the item
        Attempt<OperationResult?> saveStatus = _mediaService.Save(contentItem.PersistedContent,
            _backofficeSecurityAccessor.BackOfficeSecurity?.GetUserId().Result ?? -1);

        // return the updated model
        MediaItemDisplay? display = _umbracoMapper.Map<MediaItemDisplay>(contentItem.PersistedContent);

        // lastly, if it is not valid, add the model state to the outgoing object and throw a 403
        if (!ModelState.IsValid)
        {
            return ValidationProblem(display, ModelState, StatusCodes.Status403Forbidden);
        }

        // put the correct msgs in
        switch (contentItem.Action)
        {
            case ContentSaveAction.Save:
            case ContentSaveAction.SaveNew:
                if (saveStatus.Success)
                {
                    display?.AddSuccessNotification(
                        _localizedTextService.Localize("speechBubbles", "editMediaSaved"),
                        _localizedTextService.Localize("speechBubbles", "editMediaSavedText"));
                }
                else
                {
                    AddCancelMessage(display);

                    // If the item is new and the operation was cancelled, we need to return a different
                    // status code so the UI can handle it since it won't be able to redirect since there
                    // is no Id to redirect to!
                    if (saveStatus.Result?.Result == OperationResultType.FailedCancelledByEvent &&
                        IsCreatingAction(contentItem.Action))
                    {
                        return ValidationProblem(display);
                    }
                }

                break;
        }

        return display;
    }

    /// <summary>
    ///     Empties the recycle bin
    /// </summary>
    /// <returns></returns>
    [HttpDelete]
    [HttpPost]
    public IActionResult EmptyRecycleBin()
    {
        _mediaService.EmptyRecycleBin(_backofficeSecurityAccessor.BackOfficeSecurity?.GetUserId().Result ?? -1);

        return Ok(_localizedTextService.Localize("defaultdialogs", "recycleBinIsEmpty"));
    }

    /// <summary>
    ///     Change the sort order for media
    /// </summary>
    /// <param name="sorted"></param>
    /// <returns></returns>
    public async Task<IActionResult> PostSort(ContentSortOrder sorted)
    {
        if (sorted == null)
        {
            return NotFound();
        }

        // if there's nothing to sort just return ok
        if (sorted.IdSortOrder?.Length == 0)
        {
            return Ok();
        }

        // Authorize...
        var requirement = new MediaPermissionsResourceRequirement();
        var resource = new MediaPermissionsResource(sorted.ParentId);
        AuthorizationResult authorizationResult =
            await _authorizationService.AuthorizeAsync(User, resource, requirement);
        if (!authorizationResult.Succeeded)
        {
            return Forbid();
        }

        var sortedMedia = new List<IMedia>();
        try
        {
            sortedMedia.AddRange(sorted.IdSortOrder?.Select(_mediaService.GetById).WhereNotNull() ??
                                 Enumerable.Empty<IMedia>());

            // Save Media with new sort order and update content xml in db accordingly
            if (_mediaService.Sort(sortedMedia) == false)
            {
                _logger.LogWarning("Media sorting failed, this was probably caused by an event being cancelled");
                return ValidationProblem("Media sorting failed, this was probably caused by an event being cancelled");
            }

            return Ok();
        }
        catch (Exception ex)
        {
            _logger.LogError(ex, "Could not update media sort order");
            throw;
        }
    }

    public async Task<ActionResult<MediaItemDisplay?>> PostAddFolder(PostedFolder folder)
    {
        ActionResult<int?>? parentIdResult = await GetParentIdAsIntAsync(folder.ParentId, true);
        if (parentIdResult?.Result is not null)
        {
            return new ActionResult<MediaItemDisplay?>(parentIdResult.Result);
        }

        var parentId = parentIdResult?.Value;
        if (!parentId.HasValue)
        {
            return NotFound("The passed id doesn't exist");
        }

        var isFolderAllowed = IsFolderCreationAllowedHere(parentId.Value);
        if (isFolderAllowed == false)
        {
            return ValidationProblem(_localizedTextService.Localize("speechBubbles", "folderCreationNotAllowed"));
        }

        IMedia f = _mediaService.CreateMedia(folder.Name, parentId.Value, Constants.Conventions.MediaTypes.Folder);
        _mediaService.Save(f, _backofficeSecurityAccessor.BackOfficeSecurity?.CurrentUser?.Id ?? -1);

        return _umbracoMapper.Map<MediaItemDisplay>(f);
    }

    /// <summary>
    ///     Used to submit a media file
    /// </summary>
    /// <returns></returns>
    /// <remarks>
    ///     We cannot validate this request with attributes (nicely) due to the nature of the multi-part for data.
    /// </remarks>
    public async Task<IActionResult> PostAddFile([FromForm] string path, [FromForm] string currentFolder,
        [FromForm] string contentTypeAlias, List<IFormFile> file)
    {
        await _postAddFileSemaphore.WaitOneAsync();
        var root = _hostingEnvironment.MapPathContentRoot(Constants.SystemDirectories.TempFileUploads);
        //ensure it exists
        Directory.CreateDirectory(root);

        // must have a file
        if (file is null || file.Count == 0)
        {
            _postAddFileSemaphore.Release();
            return NotFound("No file was uploaded");
        }

        // get the string json from the request
        ActionResult<int?>? parentIdResult = await GetParentIdAsIntAsync(currentFolder, true);
        if (parentIdResult?.Result is not null)
        {
            _postAddFileSemaphore.Release();
            return parentIdResult.Result;
        }

        var parentId = parentIdResult?.Value;
        if (!parentId.HasValue)
        {
            _postAddFileSemaphore.Release();
            return NotFound("The passed id doesn't exist");
        }

        var tempFiles = new PostedFiles();

        // in case we pass a path with a folder in it, we will create it and upload media to it.
        if (!string.IsNullOrEmpty(path))
        {
            if (!IsFolderCreationAllowedHere(parentId.Value))
            {
                AddCancelMessage(tempFiles, _localizedTextService.Localize("speechBubbles", "folderUploadNotAllowed"));
                _postAddFileSemaphore.Release();
                return Ok(tempFiles);
            }

            var folders = path.Split(Constants.CharArrays.ForwardSlash);

            for (var i = 0; i < folders.Length - 1; i++)
            {
                var folderName = folders[i];
                IMedia? folderMediaItem;

                // if uploading directly to media root and not a subfolder
                if (parentId == Constants.System.Root)
                {
                    // look for matching folder
                    folderMediaItem =
                        _mediaService.GetRootMedia()?.FirstOrDefault(x =>
                            x.Name == folderName && x.ContentType.Alias == Constants.Conventions.MediaTypes.Folder);
                    if (folderMediaItem == null)
                    {
                        // if null, create a folder
                        folderMediaItem =
                            _mediaService.CreateMedia(folderName, -1, Constants.Conventions.MediaTypes.Folder);
                        _mediaService.Save(folderMediaItem);
                    }
                }
                else
                {
                    // get current parent
                    IMedia? mediaRoot = _mediaService.GetById(parentId.Value);

                    // if the media root is null, something went wrong, we'll abort
                    if (mediaRoot == null)
                    {
                        _postAddFileSemaphore.Release();
                        return Problem(
                            "The folder: " + folderName + " could not be used for storing images, its ID: " + parentId +
                            " returned null");
                    }

                    // look for matching folder
                    folderMediaItem = FindInChildren(mediaRoot.Id, folderName, Constants.Conventions.MediaTypes.Folder);

                    if (folderMediaItem == null)
                    {
                        //if null, create a folder
                        folderMediaItem = _mediaService.CreateMedia(folderName, mediaRoot,
                            Constants.Conventions.MediaTypes.Folder);
                        _mediaService.Save(folderMediaItem);
                    }
                }

                // set the media root to the folder id so uploaded files will end there.
                parentId = folderMediaItem.Id;
            }
        }

        var mediaTypeAlias = string.Empty;
        var allMediaTypes = _mediaTypeService.GetAll().ToList();
        var allowedContentTypes = new HashSet<IMediaType>();

        if (parentId != Constants.System.Root)
        {
            IMedia? mediaFolderItem = _mediaService.GetById(parentId.Value);
            IMediaType? mediaFolderType =
                allMediaTypes.FirstOrDefault(x => x.Alias == mediaFolderItem?.ContentType.Alias);

            if (mediaFolderType != null)
            {
                IMediaType? mediaTypeItem = null;

                if (mediaFolderType.AllowedContentTypes is not null)
                {
                    foreach (ContentTypeSort allowedContentType in mediaFolderType.AllowedContentTypes)
                    {
                        IMediaType? checkMediaTypeItem =
                            allMediaTypes.FirstOrDefault(x => x.Id == allowedContentType.Id.Value);
                        if (checkMediaTypeItem is not null)
                        {
                            allowedContentTypes.Add(checkMediaTypeItem);
                        }

                        IPropertyType? fileProperty =
                            checkMediaTypeItem?.CompositionPropertyTypes.FirstOrDefault(x =>
                                x.Alias == Constants.Conventions.Media.File);
                        if (fileProperty != null)
                        {
                            mediaTypeItem = checkMediaTypeItem;
                        }
                    }
                }

                // Only set the permission-based mediaType if we only allow 1 specific file under this parent.
                if (allowedContentTypes.Count == 1 && mediaTypeItem != null)
                {
                    mediaTypeAlias = mediaTypeItem.Alias;
                }
            }
        }
        else
        {
            var typesAllowedAtRoot = allMediaTypes.Where(x => x.AllowedAsRoot).ToList();
            allowedContentTypes.UnionWith(typesAllowedAtRoot);
        }

        // get the files
        foreach (IFormFile formFile in file)
        {
            var fileName = formFile.FileName.Trim(Constants.CharArrays.DoubleQuote).TrimEnd();
            var safeFileName = fileName.ToSafeFileName(ShortStringHelper);
            var ext = safeFileName[(safeFileName.LastIndexOf('.') + 1)..].ToLowerInvariant();

            if (!_contentSettings.IsFileAllowedForUpload(ext))
            {
                tempFiles.Notifications.Add(new BackOfficeNotification(
                    _localizedTextService.Localize("speechBubbles", "operationFailedHeader"),
                    _localizedTextService.Localize("media", "disallowedFileType"),
                    NotificationStyle.Warning));
                continue;
            }

            using var stream = new MemoryStream();
            await formFile.CopyToAsync(stream);
            if (_fileStreamSecurityValidator != null && _fileStreamSecurityValidator.IsConsideredSafe(stream) == false)
            {
                tempFiles.Notifications.Add(new BackOfficeNotification(
                    _localizedTextService.Localize("speechBubbles", "operationFailedHeader"),
                    _localizedTextService.Localize("media", "fileSecurityValidationFailure"),
                    NotificationStyle.Warning));
                continue;
            }

            if (string.IsNullOrEmpty(mediaTypeAlias))
            {
                mediaTypeAlias = Constants.Conventions.MediaTypes.File;

                if (contentTypeAlias == Constants.Conventions.MediaTypes.AutoSelect)
                {
                    // Look up MediaTypes
                    foreach (IMediaType mediaTypeItem in allMediaTypes)
                    {
                        IPropertyType? fileProperty =
                            mediaTypeItem.CompositionPropertyTypes.FirstOrDefault(x =>
                                x.Alias == Constants.Conventions.Media.File);
                        if (fileProperty == null)
                        {
                            continue;
                        }

                        Guid dataTypeKey = fileProperty.DataTypeKey;
                        IDataType? dataType = _dataTypeService.GetDataType(dataTypeKey);

                        if (dataType == null ||
                            dataType.Configuration is not IFileExtensionsConfig fileExtensionsConfig)
                        {
                            continue;
                        }

                        List<FileExtensionConfigItem>? fileExtensions = fileExtensionsConfig.FileExtensions;
                        if (fileExtensions == null || fileExtensions.All(x => x.Value != ext))
                        {
                            continue;
                        }

                        if (allowedContentTypes.Any(x => x.Alias == mediaTypeItem.Alias) == false)
                        {
                            continue;
                        }

                        mediaTypeAlias = mediaTypeItem.Alias;
                        break;
                    }

                    // If media type is still File then let's check if it's an image or a custom image type.
                    if (mediaTypeAlias == Constants.Conventions.MediaTypes.File &&
                        _imageUrlGenerator.IsSupportedImageFormat(ext))
                    {
                        if (allowedContentTypes.Any(mt => mt.Alias == Constants.Conventions.MediaTypes.Image))
                        {
                            mediaTypeAlias = Constants.Conventions.MediaTypes.Image;
                        }
                        else
                        {
                            IMediaType? customType = allowedContentTypes.FirstOrDefault(mt =>
                                mt.CompositionPropertyTypes.Any(pt =>
                                    pt.PropertyEditorAlias == Constants.PropertyEditors.Aliases.ImageCropper));

                            if (customType is not null)
                            {
                                mediaTypeAlias = customType.Alias;
                            }
                        }
                    }
                }
                else
                {
                    mediaTypeAlias = contentTypeAlias;
                }
            }

            if (allowedContentTypes.Any(x => x.Alias == mediaTypeAlias) == false)
            {
                tempFiles.Notifications.Add(new BackOfficeNotification(
                    _localizedTextService.Localize("speechBubbles", "operationFailedHeader"),
                    _localizedTextService.Localize("media", "disallowedMediaType", new[] { mediaTypeAlias }),
                    NotificationStyle.Warning));
                continue;
            }

            var mediaItemName = fileName.ToFriendlyName();

            IMedia createdMediaItem = _mediaService.CreateMedia(mediaItemName, parentId.Value, mediaTypeAlias,
                _backofficeSecurityAccessor.BackOfficeSecurity?.CurrentUser?.Id ?? -1);

            createdMediaItem.SetValue(_mediaFileManager, _mediaUrlGenerators, _shortStringHelper,
                _contentTypeBaseServiceProvider, Constants.Conventions.Media.File, fileName, stream);

            Attempt<OperationResult?> saveResult = _mediaService.Save(createdMediaItem,
                _backofficeSecurityAccessor.BackOfficeSecurity?.CurrentUser?.Id ?? -1);
            if (saveResult == false)
            {
                AddCancelMessage(tempFiles,
                    _localizedTextService.Localize("speechBubbles", "operationCancelledText") + " -- " + mediaItemName);
            }
        }

        // Different response if this is a 'blueimp' request
        if (HttpContext.Request.Query.Any(x => x.Key == "origin"))
        {
            KeyValuePair<string, StringValues> origin = HttpContext.Request.Query.First(x => x.Key == "origin");
            if (origin.Value == "blueimp")
            {
<<<<<<< HEAD
                _postAddFileSemaphore.Release();
                return new JsonResult(tempFiles); //Don't output the angular xsrf stuff, blue imp doesn't like that
=======
                return new JsonResult(tempFiles); // Don't output the angular xsrf stuff, blue imp doesn't like that
>>>>>>> 0ee0db80
            }
        }

        _postAddFileSemaphore.Release();
        return Ok(tempFiles);
    }

    private bool IsFolderCreationAllowedHere(int parentId)
    {
        var allMediaTypes = _mediaTypeService.GetAll().ToList();
        var isFolderAllowed = false;
        if (parentId == Constants.System.Root)
        {
            var typesAllowedAtRoot = allMediaTypes.Where(ct => ct.AllowedAsRoot).ToList();
            isFolderAllowed = typesAllowedAtRoot.Any(x => x.Alias == Constants.Conventions.MediaTypes.Folder);
        }
        else
        {
            IMedia? parentMediaType = _mediaService.GetById(parentId);
            IMediaType? mediaFolderType =
                allMediaTypes.FirstOrDefault(x => x.Alias == parentMediaType?.ContentType.Alias);
            if (mediaFolderType != null)
            {
                isFolderAllowed =
                    mediaFolderType.AllowedContentTypes?.Any(x => x.Alias == Constants.Conventions.MediaTypes.Folder) ??
                    false;
            }
        }

        return isFolderAllowed;
    }

    private IMedia? FindInChildren(int mediaId, string nameToFind, string contentTypeAlias)
    {
        const int pageSize = 500;
        var page = 0;
        var total = long.MaxValue;
        while (page * pageSize < total)
        {
            IEnumerable<IMedia> children = _mediaService.GetPagedChildren(
                mediaId,
                page++,
                pageSize,
                out total,
                _sqlContext.Query<IMedia>().Where(x => x.Name == nameToFind));
            IMedia? match = children.FirstOrDefault(c => c.ContentType.Alias == contentTypeAlias);
            if (match != null)
            {
                return match;
            }
        }

        return null;
    }

    /// <summary>
    ///     Given a parent id which could be a GUID, UDI or an INT, this will resolve the INT
    /// </summary>
    /// <param name="parentId"></param>
    /// <param name="validatePermissions">
    ///     If true, this will check if the current user has access to the resolved integer parent id
    ///     and if that check fails an unauthorized exception will occur
    /// </param>
    /// <returns></returns>
    private async Task<ActionResult<int?>?> GetParentIdAsIntAsync(string? parentId, bool validatePermissions)
    {
        // test for udi
        if (UdiParser.TryParse(parentId, out GuidUdi? parentUdi))
        {
            parentId = parentUdi?.Guid.ToString();
        }

        // if it's not an INT then we'll check for GUID
        if (int.TryParse(parentId, NumberStyles.Integer, CultureInfo.InvariantCulture, out int intParentId) == false)
        {
            // if a guid then try to look up the entity
            if (Guid.TryParse(parentId, out Guid idGuid))
            {
                IEntitySlim? entity = _entityService.Get(idGuid);
                if (entity != null)
                {
                    intParentId = entity.Id;
                }
                else
                {
                    return null;
                }
            }
            else
            {
                return ValidationProblem(
                    "The request was not formatted correctly, the parentId is not an integer, Guid or UDI");
            }
        }

        // Authorize...
        // ensure the user has access to this folder by parent id!
        if (validatePermissions)
        {
            var requirement = new MediaPermissionsResourceRequirement();
            AuthorizationResult authorizationResult = await _authorizationService.AuthorizeAsync(User,
                new MediaPermissionsResource(_mediaService.GetById(intParentId)), requirement);
            if (!authorizationResult.Succeeded)
            {
                return ValidationProblem(
                    new SimpleNotificationModel(new BackOfficeNotification(
                        _localizedTextService.Localize("speechBubbles", "operationFailedHeader"),
                        _localizedTextService.Localize("speechBubbles", "invalidUserPermissionsText"),
                        NotificationStyle.Warning)),
                    StatusCodes.Status403Forbidden);
            }
        }

        return intParentId;
    }

    /// <summary>
    ///     Ensures the item can be moved/copied to the new location
    /// </summary>
    /// <param name="model"></param>
    /// <returns></returns>
    private ActionResult<IMedia> ValidateMoveOrCopy(MoveOrCopy model)
    {
        if (model == null)
        {
            return NotFound();
        }


        IMedia? toMove = _mediaService.GetById(model.Id);
        if (toMove == null)
        {
            return NotFound();
        }

        if (model.ParentId < 0)
        {
            // cannot move if the content item is not allowed at the root unless there are
            // none allowed at root (in which case all should be allowed at root)
            IMediaTypeService mediaTypeService = _mediaTypeService;
            if (toMove.ContentType.AllowedAsRoot == false && mediaTypeService.GetAll().Any(ct => ct.AllowedAsRoot))
            {
                var notificationModel = new SimpleNotificationModel();
                notificationModel.AddErrorNotification(_localizedTextService.Localize("moveOrCopy", "notAllowedAtRoot"),
                    string.Empty);
                return ValidationProblem(notificationModel);
            }
        }
        else
        {
            IMedia? parent = _mediaService.GetById(model.ParentId);
            if (parent == null)
            {
                return NotFound();
            }

            // check if the item is allowed under this one
            IMediaType? parentContentType = _mediaTypeService.Get(parent.ContentTypeId);
            if (parentContentType?.AllowedContentTypes?.Select(x => x.Id).ToArray()
                    .Any(x => x.Value == toMove.ContentType.Id) == false)
            {
                var notificationModel = new SimpleNotificationModel();
                notificationModel.AddErrorNotification(
                    _localizedTextService.Localize("moveOrCopy", "notAllowedByContentType"), "");
                return ValidationProblem(notificationModel);
            }

            // Check on paths
            if ($",{parent.Path},"
                    .IndexOf($",{toMove.Id},", StringComparison.Ordinal) > -1)
            {
                var notificationModel = new SimpleNotificationModel();
                notificationModel.AddErrorNotification(_localizedTextService.Localize("moveOrCopy", "notAllowedByPath"),
                    string.Empty);
                return ValidationProblem(notificationModel);
            }
        }

        return new ActionResult<IMedia>(toMove);
    }

    #region GetChildren

    private int[]? _userStartNodes;
    private readonly PropertyEditorCollection _propertyEditors;
    private readonly MediaFileManager _mediaFileManager;
    private readonly MediaUrlGeneratorCollection _mediaUrlGenerators;
    private readonly IHostingEnvironment _hostingEnvironment;


    protected int[] UserStartNodes => _userStartNodes ??=
        _backofficeSecurityAccessor.BackOfficeSecurity?.CurrentUser?.CalculateMediaStartNodeIds(_entityService,
            _appCaches) ?? Array.Empty<int>();

    /// <summary>
    ///     Returns the child media objects - using the entity INT id
    /// </summary>
    [FilterAllowedOutgoingMedia(typeof(IEnumerable<ContentItemBasic<ContentPropertyBasic>>), "Items")]
    public PagedResult<ContentItemBasic<ContentPropertyBasic>> GetChildren(
        int id,
        int pageNumber = 0,
        int pageSize = 0,
        string orderBy = "SortOrder",
        Direction orderDirection = Direction.Ascending,
        bool orderBySystemField = true,
        string filter = "")
    {
        // if a request is made for the root node data but the user's start node is not the default, then
        // we need to return their start nodes
        if (id == Constants.System.Root && UserStartNodes.Length > 0 &&
            UserStartNodes.Contains(Constants.System.Root) == false)
        {
            if (pageNumber > 0)
            {
                return new PagedResult<ContentItemBasic<ContentPropertyBasic>>(0, 0, 0);
            }

            IMedia[] nodes = _mediaService.GetByIds(UserStartNodes).ToArray();
            if (nodes.Length == 0)
            {
                return new PagedResult<ContentItemBasic<ContentPropertyBasic>>(0, 0, 0);
            }

            if (pageSize < nodes.Length)
            {
                pageSize = nodes.Length; // bah
            }

            var pr = new PagedResult<ContentItemBasic<ContentPropertyBasic>>(nodes.Length, pageNumber, pageSize)
            {
                Items = nodes.Select(_umbracoMapper.Map<IMedia, ContentItemBasic<ContentPropertyBasic>>)
                    .WhereNotNull()
            };
            return pr;
        }

        // else proceed as usual
        long totalChildren;
        List<IMedia> children;
        if (pageNumber > 0 && pageSize > 0)
        {
            IQuery<IMedia>? queryFilter = null;
            if (filter.IsNullOrWhiteSpace() == false)
            {
                // add the default text filter
                queryFilter = _sqlContext.Query<IMedia>()
                    .Where(x => x.Name != null)
                    .Where(x => x.Name!.Contains(filter));
            }

            children = _mediaService
                .GetPagedChildren(
                    id,
                    pageNumber - 1,
                    pageSize,
                    out totalChildren,
                    queryFilter,
                    Ordering.By(orderBy, orderDirection, isCustomField: !orderBySystemField)).ToList();
        }
        else
        {
            // better to not use this without paging where possible, currently only the sort dialog does
            children = _mediaService.GetPagedChildren(id, 0, int.MaxValue, out var total).ToList();
            totalChildren = children.Count;
        }

        if (totalChildren == 0)
        {
            return new PagedResult<ContentItemBasic<ContentPropertyBasic>>(0, 0, 0);
        }

        var pagedResult = new PagedResult<ContentItemBasic<ContentPropertyBasic>>(totalChildren, pageNumber, pageSize)
        {
            Items = children
                .Select(_umbracoMapper.Map<IMedia, ContentItemBasic<ContentPropertyBasic>>).WhereNotNull()
        };

        return pagedResult;
    }

    /// <summary>
    ///     Returns the child media objects - using the entity GUID id
    /// </summary>
    /// <param name="id"></param>
    /// <param name="pageNumber"></param>
    /// <param name="pageSize"></param>
    /// <param name="orderBy"></param>
    /// <param name="orderDirection"></param>
    /// <param name="orderBySystemField"></param>
    /// <param name="filter"></param>
    /// <returns></returns>
    [FilterAllowedOutgoingMedia(typeof(IEnumerable<ContentItemBasic<ContentPropertyBasic>>), "Items")]
    public ActionResult<PagedResult<ContentItemBasic<ContentPropertyBasic>>> GetChildren(Guid id,
        int pageNumber = 0,
        int pageSize = 0,
        string orderBy = "SortOrder",
        Direction orderDirection = Direction.Ascending,
        bool orderBySystemField = true,
        string filter = "")
    {
        IEntitySlim? entity = _entityService.Get(id);
        if (entity != null)
        {
            return GetChildren(entity.Id, pageNumber, pageSize, orderBy, orderDirection, orderBySystemField, filter);
        }

        return NotFound();
    }

    /// <summary>
    ///     Returns the child media objects - using the entity UDI id
    /// </summary>
    /// <param name="id"></param>
    /// <param name="pageNumber"></param>
    /// <param name="pageSize"></param>
    /// <param name="orderBy"></param>
    /// <param name="orderDirection"></param>
    /// <param name="orderBySystemField"></param>
    /// <param name="filter"></param>
    /// <returns></returns>
    [FilterAllowedOutgoingMedia(typeof(IEnumerable<ContentItemBasic<ContentPropertyBasic>>), "Items")]
    public ActionResult<PagedResult<ContentItemBasic<ContentPropertyBasic>>> GetChildren(Udi id,
        int pageNumber = 0,
        int pageSize = 0,
        string orderBy = "SortOrder",
        Direction orderDirection = Direction.Ascending,
        bool orderBySystemField = true,
        string filter = "")
    {
        var guidUdi = id as GuidUdi;
        if (guidUdi != null)
        {
            IEntitySlim? entity = _entityService.Get(guidUdi.Guid);
            if (entity != null)
            {
                return GetChildren(entity.Id, pageNumber, pageSize, orderBy, orderDirection, orderBySystemField,
                    filter);
            }
        }

        return NotFound();
    }

    #endregion
}<|MERGE_RESOLUTION|>--- conflicted
+++ resolved
@@ -903,12 +903,8 @@
             KeyValuePair<string, StringValues> origin = HttpContext.Request.Query.First(x => x.Key == "origin");
             if (origin.Value == "blueimp")
             {
-<<<<<<< HEAD
                 _postAddFileSemaphore.Release();
-                return new JsonResult(tempFiles); //Don't output the angular xsrf stuff, blue imp doesn't like that
-=======
                 return new JsonResult(tempFiles); // Don't output the angular xsrf stuff, blue imp doesn't like that
->>>>>>> 0ee0db80
             }
         }
 
