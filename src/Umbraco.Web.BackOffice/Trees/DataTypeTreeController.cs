using System.Globalization;
using Microsoft.AspNetCore.Authorization;
using Microsoft.AspNetCore.Http;
using Microsoft.AspNetCore.Mvc;
using Umbraco.Cms.Core;
using Umbraco.Cms.Core.Actions;
using Umbraco.Cms.Core.Events;
using Umbraco.Cms.Core.Models;
using Umbraco.Cms.Core.Models.ContentEditing;
using Umbraco.Cms.Core.Models.Entities;
using Umbraco.Cms.Core.Models.Trees;
using Umbraco.Cms.Core.Services;
using Umbraco.Cms.Core.Trees;
using Umbraco.Cms.Infrastructure.Search;
using Umbraco.Cms.Web.Common.Attributes;
using Umbraco.Cms.Web.Common.Authorization;
using Umbraco.Extensions;

namespace Umbraco.Cms.Web.BackOffice.Trees;

[Authorize(Policy = AuthorizationPolicies.TreeAccessDataTypes)]
[Tree(Constants.Applications.Settings, Constants.Trees.DataTypes, SortOrder = 3,
    TreeGroup = Constants.Trees.Groups.Settings)]
[PluginController(Constants.Web.Mvc.BackOfficeTreeArea)]
[CoreTree]
public class DataTypeTreeController : TreeController, ISearchableTree
{
    private readonly IDataTypeService _dataTypeService;
    private readonly IEntityService _entityService;
    private readonly IMenuItemCollectionFactory _menuItemCollectionFactory;
    private readonly UmbracoTreeSearcher _treeSearcher;


    public DataTypeTreeController(ILocalizedTextService localizedTextService,
        UmbracoApiControllerTypeCollection umbracoApiControllerTypeCollection, UmbracoTreeSearcher treeSearcher,
        IMenuItemCollectionFactory menuItemCollectionFactory, IEntityService entityService,
        IDataTypeService dataTypeService, IEventAggregator eventAggregator) : base(localizedTextService,
        umbracoApiControllerTypeCollection, eventAggregator)
    {
        _treeSearcher = treeSearcher;
        _menuItemCollectionFactory = menuItemCollectionFactory;
        _entityService = entityService;
        _dataTypeService = dataTypeService;
    }

    public async Task<EntitySearchResults> SearchAsync(string query, int pageSize, long pageIndex,
        string? searchFrom = null)
    {
        IEnumerable<SearchResultEntity?> results = _treeSearcher.EntitySearch(UmbracoObjectTypes.DataType, query,
            pageSize, pageIndex, out var totalFound, searchFrom);
        return new EntitySearchResults(results, totalFound);
    }

    protected override ActionResult<TreeNodeCollection> GetTreeNodes(string id, FormCollection queryStrings)
    {
        if (!int.TryParse(id, NumberStyles.Integer, CultureInfo.InvariantCulture, out var intId))
        {
            throw new InvalidOperationException("Id must be an integer");
        }

        var nodes = new TreeNodeCollection();

        //Folders first
        nodes.AddRange(
            _entityService.GetChildren(intId, UmbracoObjectTypes.DataTypeContainer)
                .OrderBy(entity => entity.Name)
                .Select(dt =>
                {
                    TreeNode node = CreateTreeNode(dt, Constants.ObjectTypes.DataType, id, queryStrings,
                        Constants.Icons.Folder, dt.HasChildren);
                    node.Path = dt.Path;
                    node.NodeType = "container";
                    // TODO: This isn't the best way to ensure a no operation process for clicking a node but it works for now.
                    node.AdditionalData["jsClickCallback"] = "javascript:void(0);";
                    return node;
                }));

        //if the request is for folders only then just return
        if (queryStrings["foldersonly"].ToString().IsNullOrWhiteSpace() == false && queryStrings["foldersonly"] == "1")
        {
            return nodes;
        }

        //System ListView nodes
        IEnumerable<int> systemListViewDataTypeIds = GetNonDeletableSystemListViewDataTypeIds();

        IEntitySlim[] children = _entityService.GetChildren(intId, UmbracoObjectTypes.DataType).ToArray();
        var dataTypes = _dataTypeService.GetAll(children.Select(c => c.Id).ToArray()).ToDictionary(dt => dt.Id);

        nodes.AddRange(
            children
                .OrderBy(entity => entity.Name)
                .Select(dt =>
                {
                    IDataType dataType = dataTypes[dt.Id];
                    TreeNode node = CreateTreeNode(dt.Id.ToInvariantString(), id, queryStrings, dt.Name,
                        dataType.Editor?.Icon, false);
                    node.Path = dt.Path;
                    return node;
                })
        );

        return nodes;
    }

    /// <summary>
    ///     Get all integer identifiers for the non-deletable system datatypes.
    /// </summary>
    private static IEnumerable<int> GetNonDeletableSystemDataTypeIds()
    {
        var systemIds = new[]
        {
            Constants.DataTypes.Boolean, // Used by the Member Type: "Member"
            Constants.DataTypes.Textarea, // Used by the Member Type: "Member"
            Constants.DataTypes.LabelBigint, // Used by the Media Type: "Image"; Used by the Media Type: "File"
            Constants.DataTypes.LabelDateTime, // Used by the Member Type: "Member"
            Constants.DataTypes.LabelDecimal, // Used by the Member Type: "Member"
            Constants.DataTypes.LabelInt, // Used by the Media Type: "Image"; Used by the Member Type: "Member"
            Constants.DataTypes.LabelString, // Used by the Media Type: "Image"; Used by the Media Type: "File"
            Constants.DataTypes.ImageCropper, // Used by the Media Type: "Image"
            Constants.DataTypes.Upload // Used by the Media Type: "File"
        };

        return systemIds.Concat(GetNonDeletableSystemListViewDataTypeIds());
    }

    /// <summary>
    ///     Get all integer identifiers for the non-deletable system listviews.
    /// </summary>
    private static IEnumerable<int> GetNonDeletableSystemListViewDataTypeIds() =>
        new[]
        {
            Constants.DataTypes.DefaultContentListView, Constants.DataTypes.DefaultMediaListView,
            Constants.DataTypes.DefaultMembersListView
        };

    protected override ActionResult<MenuItemCollection> GetMenuForNode(string id, FormCollection queryStrings)
    {
        MenuItemCollection menu = _menuItemCollectionFactory.Create();

<<<<<<< HEAD
                // root actions
                menu.Items.Add<ActionNew>(LocalizedTextService, opensDialog: true, useLegacyIcon: false);
                menu.Items.Add(new RefreshNode(LocalizedTextService, true));
                return menu;
            }

            var container = _entityService.Get(int.Parse(id, CultureInfo.InvariantCulture), UmbracoObjectTypes.DataTypeContainer);
            if (container != null)
            {
                // set the default to create
                menu.DefaultMenuAlias = ActionNew.ActionAlias;

                menu.Items.Add<ActionNew>(LocalizedTextService, opensDialog: true, useLegacyIcon: false);

                menu.Items.Add(new MenuItem("rename", LocalizedTextService.Localize("actions", "rename"))
                {
                    Icon = "icon-edit",
                    UseLegacyIcon = false,
                });

                if (container.HasChildren == false)
                {
                    // can delete data type
                    menu.Items.Add<ActionDelete>(LocalizedTextService, opensDialog: true, useLegacyIcon: false);
                }

                menu.Items.Add(new RefreshNode(LocalizedTextService, true));
            }
            else
            {
                var nonDeletableSystemDataTypeIds = GetNonDeletableSystemDataTypeIds();

                if (nonDeletableSystemDataTypeIds.Contains(int.Parse(id, CultureInfo.InvariantCulture)) == false)
                {
                    menu.Items.Add<ActionDelete>(LocalizedTextService, opensDialog: true, useLegacyIcon: false);
                }

                menu.Items.Add<ActionMove>(LocalizedTextService, hasSeparator: true, opensDialog: true, useLegacyIcon: false);
=======
        if (id == Constants.System.RootString)
        {
            //set the default to create
            menu.DefaultMenuAlias = ActionNew.ActionAlias;

            // root actions
            menu.Items.Add<ActionNew>(LocalizedTextService, opensDialog: true);
            menu.Items.Add(new RefreshNode(LocalizedTextService, true));
            return menu;
        }

        IEntitySlim? container = _entityService.Get(int.Parse(id, CultureInfo.InvariantCulture),
            UmbracoObjectTypes.DataTypeContainer);
        if (container != null)
        {
            //set the default to create
            menu.DefaultMenuAlias = ActionNew.ActionAlias;

            menu.Items.Add<ActionNew>(LocalizedTextService, opensDialog: true);

            menu.Items.Add(new MenuItem("rename", LocalizedTextService.Localize("actions", "rename"))
            {
                Icon = "icon icon-edit"
            });

            if (container.HasChildren == false)
            {
                //can delete data type
                menu.Items.Add<ActionDelete>(LocalizedTextService, opensDialog: true);
>>>>>>> 4fc7f775
            }

            menu.Items.Add(new RefreshNode(LocalizedTextService, true));
        }
        else
        {
            IEnumerable<int> nonDeletableSystemDataTypeIds = GetNonDeletableSystemDataTypeIds();

            if (nonDeletableSystemDataTypeIds.Contains(int.Parse(id, CultureInfo.InvariantCulture)) == false)
            {
                menu.Items.Add<ActionDelete>(LocalizedTextService, opensDialog: true);
            }

            menu.Items.Add<ActionMove>(LocalizedTextService, true, true);
        }

        return menu;
    }
}<|MERGE_RESOLUTION|>--- conflicted
+++ resolved
@@ -138,53 +138,13 @@
     {
         MenuItemCollection menu = _menuItemCollectionFactory.Create();
 
-<<<<<<< HEAD
-                // root actions
-                menu.Items.Add<ActionNew>(LocalizedTextService, opensDialog: true, useLegacyIcon: false);
-                menu.Items.Add(new RefreshNode(LocalizedTextService, true));
-                return menu;
-            }
-
-            var container = _entityService.Get(int.Parse(id, CultureInfo.InvariantCulture), UmbracoObjectTypes.DataTypeContainer);
-            if (container != null)
-            {
-                // set the default to create
-                menu.DefaultMenuAlias = ActionNew.ActionAlias;
-
-                menu.Items.Add<ActionNew>(LocalizedTextService, opensDialog: true, useLegacyIcon: false);
-
-                menu.Items.Add(new MenuItem("rename", LocalizedTextService.Localize("actions", "rename"))
-                {
-                    Icon = "icon-edit",
-                    UseLegacyIcon = false,
-                });
-
-                if (container.HasChildren == false)
-                {
-                    // can delete data type
-                    menu.Items.Add<ActionDelete>(LocalizedTextService, opensDialog: true, useLegacyIcon: false);
-                }
-
-                menu.Items.Add(new RefreshNode(LocalizedTextService, true));
-            }
-            else
-            {
-                var nonDeletableSystemDataTypeIds = GetNonDeletableSystemDataTypeIds();
-
-                if (nonDeletableSystemDataTypeIds.Contains(int.Parse(id, CultureInfo.InvariantCulture)) == false)
-                {
-                    menu.Items.Add<ActionDelete>(LocalizedTextService, opensDialog: true, useLegacyIcon: false);
-                }
-
-                menu.Items.Add<ActionMove>(LocalizedTextService, hasSeparator: true, opensDialog: true, useLegacyIcon: false);
-=======
         if (id == Constants.System.RootString)
         {
             //set the default to create
             menu.DefaultMenuAlias = ActionNew.ActionAlias;
 
             // root actions
-            menu.Items.Add<ActionNew>(LocalizedTextService, opensDialog: true);
+            menu.Items.Add<ActionNew>(LocalizedTextService, opensDialog: true, useLegacyIcon: false);
             menu.Items.Add(new RefreshNode(LocalizedTextService, true));
             return menu;
         }
@@ -193,21 +153,21 @@
             UmbracoObjectTypes.DataTypeContainer);
         if (container != null)
         {
-            //set the default to create
+                //set the default to create
             menu.DefaultMenuAlias = ActionNew.ActionAlias;
 
-            menu.Items.Add<ActionNew>(LocalizedTextService, opensDialog: true);
+            menu.Items.Add<ActionNew>(LocalizedTextService, opensDialog: true, useLegacyIcon: false);
 
             menu.Items.Add(new MenuItem("rename", LocalizedTextService.Localize("actions", "rename"))
             {
-                Icon = "icon icon-edit"
+                Icon = "icon-edit",
+                UseLegacyIcon = false,
             });
 
             if (container.HasChildren == false)
             {
                 //can delete data type
-                menu.Items.Add<ActionDelete>(LocalizedTextService, opensDialog: true);
->>>>>>> 4fc7f775
+                menu.Items.Add<ActionDelete>(LocalizedTextService, opensDialog: true, useLegacyIcon: false);
             }
 
             menu.Items.Add(new RefreshNode(LocalizedTextService, true));
@@ -218,10 +178,10 @@
 
             if (nonDeletableSystemDataTypeIds.Contains(int.Parse(id, CultureInfo.InvariantCulture)) == false)
             {
-                menu.Items.Add<ActionDelete>(LocalizedTextService, opensDialog: true);
+                menu.Items.Add<ActionDelete>(LocalizedTextService, opensDialog: true, useLegacyIcon: false);
             }
 
-            menu.Items.Add<ActionMove>(LocalizedTextService, true, true);
+            menu.Items.Add<ActionMove>(LocalizedTextService, hasSeparator: true, opensDialog: true, useLegacyIcon: false);
         }
 
         return menu;
