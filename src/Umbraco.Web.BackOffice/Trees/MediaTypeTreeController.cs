--- conflicted
+++ resolved
@@ -101,43 +101,17 @@
         return nodes;
     }
 
-<<<<<<< HEAD
-                // root actions
-                menu.Items.Add<ActionNew>(LocalizedTextService, opensDialog: true, useLegacyIcon: false);
-                menu.Items.Add(new RefreshNode(LocalizedTextService));
-                return menu;
-            }
-=======
     protected override ActionResult<MenuItemCollection> GetMenuForNode(string id, FormCollection queryStrings)
     {
         MenuItemCollection menu = _menuItemCollectionFactory.Create();
->>>>>>> 4fc7f775
 
         if (id == Constants.System.RootString)
         {
             // set the default to create
             menu.DefaultMenuAlias = ActionNew.ActionAlias;
 
-<<<<<<< HEAD
-                menu.Items.Add<ActionNew>(LocalizedTextService, opensDialog: true, useLegacyIcon: false);
-
-                menu.Items.Add(new MenuItem("rename", LocalizedTextService.Localize("actions", "rename"))
-                {
-                    Icon = "icon-edit",
-                    UseLegacyIcon = false
-                });
-
-                if (container.HasChildren == false)
-                {
-                    // can delete doc type
-                    menu.Items.Add<ActionDelete>(LocalizedTextService, opensDialog: true, useLegacyIcon: false);
-                }
-                menu.Items.Add(new RefreshNode(LocalizedTextService, true));
-            }
-            else
-=======
             // root actions
-            menu.Items.Add<ActionNew>(LocalizedTextService, opensDialog: true);
+            menu.Items.Add<ActionNew>(LocalizedTextService, opensDialog: true, useLegacyIcon: false);
             menu.Items.Add(new RefreshNode(LocalizedTextService));
             return menu;
         }
@@ -149,60 +123,42 @@
             // set the default to create
             menu.DefaultMenuAlias = ActionNew.ActionAlias;
 
-            menu.Items.Add<ActionNew>(LocalizedTextService, opensDialog: true);
+            menu.Items.Add<ActionNew>(LocalizedTextService, opensDialog: true, useLegacyIcon: false);
 
             menu.Items.Add(new MenuItem("rename", LocalizedTextService.Localize("actions", "rename"))
->>>>>>> 4fc7f775
             {
-                Icon = "icon icon-edit"
+                Icon = "icon-edit",
+                UseLegacyIcon = false,
             });
 
-<<<<<<< HEAD
-                menu.Items.Add<ActionNew>(LocalizedTextService, opensDialog: true, useLegacyIcon: false);
-
-                // no move action if this is a child doc type
-                if (parent == null)
-                {
-                    menu.Items.Add<ActionMove>(LocalizedTextService, true, opensDialog: true, useLegacyIcon: false);
-                }
-
-                menu.Items.Add<ActionCopy>(LocalizedTextService, opensDialog: true, useLegacyIcon: false);
-                if(ct?.IsSystemMediaType() == false)
-                {
-                    menu.Items.Add<ActionDelete>(LocalizedTextService, opensDialog: true, useLegacyIcon: false);
-                }
-
-                menu.Items.Add(new RefreshNode(LocalizedTextService, true));
-=======
             if (container.HasChildren == false)
             {
                 // can delete doc type
-                menu.Items.Add<ActionDelete>(LocalizedTextService, opensDialog: true);
+                    menu.Items.Add<ActionDelete>(LocalizedTextService, opensDialog: true, useLegacyIcon: false);
             }
 
-            menu.Items.Add(new RefreshNode(LocalizedTextService, true));
+            menu.Items.Add(new RefreshNode(LocalizedTextService, separatorBefore: true));
         }
         else
         {
             IMediaType? ct = _mediaTypeService.Get(int.Parse(id, CultureInfo.InvariantCulture));
             IMediaType? parent = ct == null ? null : _mediaTypeService.Get(ct.ParentId);
 
-            menu.Items.Add<ActionNew>(LocalizedTextService, opensDialog: true);
+            menu.Items.Add<ActionNew>(LocalizedTextService, opensDialog: true, useLegacyIcon: false);
 
             // no move action if this is a child doc type
             if (parent == null)
             {
-                menu.Items.Add<ActionMove>(LocalizedTextService, true, true);
->>>>>>> 4fc7f775
+                menu.Items.Add<ActionMove>(LocalizedTextService, hasSeparator: true, opensDialog: true, useLegacyIcon: false);
             }
 
-            menu.Items.Add<ActionCopy>(LocalizedTextService, opensDialog: true);
+            menu.Items.Add<ActionCopy>(LocalizedTextService, opensDialog: true, useLegacyIcon: false);
             if (ct?.IsSystemMediaType() == false)
             {
-                menu.Items.Add<ActionDelete>(LocalizedTextService, opensDialog: true);
+                menu.Items.Add<ActionDelete>(LocalizedTextService, opensDialog: true, useLegacyIcon: false);
             }
 
-            menu.Items.Add(new RefreshNode(LocalizedTextService, true));
+            menu.Items.Add(new RefreshNode(LocalizedTextService, separatorBefore: true));
         }
 
         return menu;
