using System.Globalization;
using Microsoft.AspNetCore.Authorization;
using Microsoft.AspNetCore.Http;
using Microsoft.AspNetCore.Mvc;
using Microsoft.Extensions.Logging;
using Umbraco.Cms.Core;
using Umbraco.Cms.Core.Actions;
using Umbraco.Cms.Core.Cache;
using Umbraco.Cms.Core.Events;
using Umbraco.Cms.Core.Mail;
using Umbraco.Cms.Core.Models;
using Umbraco.Cms.Core.Models.ContentEditing;
using Umbraco.Cms.Core.Models.Entities;
using Umbraco.Cms.Core.Models.Membership;
using Umbraco.Cms.Core.Models.Trees;
using Umbraco.Cms.Core.Security;
using Umbraco.Cms.Core.Services;
using Umbraco.Cms.Core.Trees;
using Umbraco.Cms.Infrastructure.Search;
using Umbraco.Cms.Web.Common.Attributes;
using Umbraco.Cms.Web.Common.Authorization;
using Umbraco.Extensions;

namespace Umbraco.Cms.Web.BackOffice.Trees;

[Authorize(Policy = AuthorizationPolicies.SectionAccessForContentTree)]
[Tree(Constants.Applications.Content, Constants.Trees.Content)]
[PluginController(Constants.Web.Mvc.BackOfficeTreeArea)]
[CoreTree]
[SearchableTree("searchResultFormatter", "configureContentResult", 10)]
public class ContentTreeController : ContentTreeControllerBase, ISearchableTree
{
<<<<<<< HEAD
    [Authorize(Policy = AuthorizationPolicies.SectionAccessForContentTree)]
    [Tree(Constants.Applications.Content, Constants.Trees.Content)]
    [PluginController(Constants.Web.Mvc.BackOfficeTreeArea)]
    [CoreTree]
    [SearchableTree("searchResultFormatter", "configureContentResult", 10)]
    public class ContentTreeController : ContentTreeControllerBase, ISearchableTreeWithCulture
=======
    private readonly ActionCollection _actions;
    private readonly AppCaches _appCaches;
    private readonly IBackOfficeSecurityAccessor _backofficeSecurityAccessor;
    private readonly IContentService _contentService;
    private readonly IEmailSender _emailSender;
    private readonly IEntityService _entityService;
    private readonly ILocalizationService _localizationService;
    private readonly IMenuItemCollectionFactory _menuItemCollectionFactory;
    private readonly IPublicAccessService _publicAccessService;
    private readonly UmbracoTreeSearcher _treeSearcher;
    private readonly IUserService _userService;

    private int[]? _userStartNodes;

    public ContentTreeController(
        ILocalizedTextService localizedTextService,
        UmbracoApiControllerTypeCollection umbracoApiControllerTypeCollection,
        IMenuItemCollectionFactory menuItemCollectionFactory,
        IEntityService entityService,
        IBackOfficeSecurityAccessor backofficeSecurityAccessor,
        ILogger<ContentTreeController> logger,
        ActionCollection actionCollection,
        IUserService userService,
        IDataTypeService dataTypeService,
        UmbracoTreeSearcher treeSearcher,
        ActionCollection actions,
        IContentService contentService,
        IPublicAccessService publicAccessService,
        ILocalizationService localizationService,
        IEventAggregator eventAggregator,
        IEmailSender emailSender,
        AppCaches appCaches)
        : base(
            localizedTextService,
            umbracoApiControllerTypeCollection,
            menuItemCollectionFactory,
            entityService,
            backofficeSecurityAccessor,
            logger,
            actionCollection,
            userService,
            dataTypeService,
            eventAggregator,
            appCaches)
>>>>>>> 4fc7f775
    {
        _treeSearcher = treeSearcher;
        _actions = actions;
        _menuItemCollectionFactory = menuItemCollectionFactory;
        _backofficeSecurityAccessor = backofficeSecurityAccessor;
        _contentService = contentService;
        _entityService = entityService;
        _publicAccessService = publicAccessService;
        _userService = userService;
        _localizationService = localizationService;
        _emailSender = emailSender;
        _appCaches = appCaches;
    }

    protected override int RecycleBinId => Constants.System.RecycleBinContent;

    protected override bool RecycleBinSmells => _contentService.RecycleBinSmells();

    protected override int[] UserStartNodes
        => _userStartNodes ??=
            _backofficeSecurityAccessor.BackOfficeSecurity?.CurrentUser?.CalculateContentStartNodeIds(_entityService, _appCaches) ?? Array.Empty<int>();

    protected override UmbracoObjectTypes UmbracoObjectType => UmbracoObjectTypes.Document;

    public async Task<EntitySearchResults> SearchAsync(string query, int pageSize, long pageIndex, string? searchFrom = null)
    {
        IEnumerable<SearchResultEntity> results = _treeSearcher.ExamineSearch(query, UmbracoEntityTypes.Document, pageSize, pageIndex, out var totalFound, searchFrom);
        return new EntitySearchResults(results, totalFound);
    }


    /// <inheritdoc />
    protected override TreeNode? GetSingleTreeNode(IEntitySlim entity, string parentId, FormCollection? queryStrings)
    {
        var culture = queryStrings?["culture"].ToString();

        IEnumerable<MenuItem> allowedUserOptions = GetAllowedUserMenuItemsForNode(entity);
        if (CanUserAccessNode(entity, allowedUserOptions, culture))
        {
            //Special check to see if it is a container, if so then we'll hide children.
            var isContainer = entity.IsContainer; // && (queryStrings.Get("isDialog") != "true");

            TreeNode node = CreateTreeNode(
                entity,
                Constants.ObjectTypes.Document,
                parentId,
                queryStrings,
                entity.HasChildren);

            // set container style if it is one
            if (isContainer)
            {
                node.AdditionalData.Add("isContainer", true);
                node.SetContainerStyle();
            }

            var documentEntity = (IDocumentEntitySlim)entity;

            if (!documentEntity.Variations.VariesByCulture())
            {
                if (!documentEntity.Published)
                {
                    node.SetNotPublishedStyle();
                }
                else if (documentEntity.Edited)
                {
                    node.SetHasPendingVersionStyle();
                }
            }
            else
            {
                if (!culture.IsNullOrWhiteSpace())
                {
                    if (!documentEntity.Published || !documentEntity.PublishedCultures.Contains(culture))
                    {
                        node.SetNotPublishedStyle();
                    }
                    else if (documentEntity.EditedCultures.Contains(culture))
                    {
                        node.SetHasPendingVersionStyle();
                    }
                }
            }

            node.AdditionalData.Add("variesByCulture", documentEntity.Variations.VariesByCulture());
            node.AdditionalData.Add("contentType", documentEntity.ContentTypeAlias);

            if (_publicAccessService.IsProtected(entity.Path).Success)
            {
                node.SetProtectedStyle();
            }

<<<<<<< HEAD
                //these two are the standard items
                menu.Items.Add<ActionNew>(LocalizedTextService, opensDialog: true, useLegacyIcon: false);
                menu.Items.Add<ActionSort>(LocalizedTextService, true, opensDialog: true, useLegacyIcon: false);
=======
            return node;
        }
>>>>>>> 4fc7f775

        return null;
    }

    protected override ActionResult<MenuItemCollection> PerformGetMenuForNode(string id, FormCollection queryStrings)
    {
        if (id == Constants.System.RootString)
        {
            MenuItemCollection menu = _menuItemCollectionFactory.Create();

            // if the user's start node is not the root then the only menu item to display is refresh
            if (UserStartNodes.Contains(Constants.System.Root) == false)
            {
                menu.Items.Add(new RefreshNode(LocalizedTextService, true));
                return menu;
            }

            //set the default to create
            menu.DefaultMenuAlias = ActionNew.ActionAlias;

            // we need to get the default permissions as you can't set permissions on the very root node
            EntityPermission permission = _userService
                .GetPermissions(_backofficeSecurityAccessor.BackOfficeSecurity?.CurrentUser, Constants.System.Root)
                .First();
            IEnumerable<MenuItem> nodeActions = _actions.FromEntityPermission(permission)
                .Select(x => new MenuItem(x));

            //these two are the standard items
            menu.Items.Add<ActionNew>(LocalizedTextService, opensDialog: true);
            menu.Items.Add<ActionSort>(LocalizedTextService, true, true);

            //filter the standard items
            FilterUserAllowedMenuItems(menu, nodeActions);

            if (menu.Items.Any())
            {
                menu.Items.Last().SeparatorBefore = true;
            }

            // add default actions for *all* users
            menu.Items.Add(new RefreshNode(LocalizedTextService, true));

            return menu;
        }


        //return a normal node menu:
        if (int.TryParse(id, NumberStyles.Integer, CultureInfo.InvariantCulture, out int iid) == false)
        {
            return NotFound();
        }

        IEntitySlim? item = _entityService.Get(iid, UmbracoObjectTypes.Document);
        if (item == null)
        {
            return NotFound();
        }

        //if the user has no path access for this node, all they can do is refresh
        if (!_backofficeSecurityAccessor.BackOfficeSecurity?.CurrentUser?.HasContentPathAccess(item, _entityService, _appCaches) ?? false)
        {
            MenuItemCollection menu = _menuItemCollectionFactory.Create();
            menu.Items.Add(new RefreshNode(LocalizedTextService, true));
            return menu;
        }

        MenuItemCollection nodeMenu = GetAllNodeMenuItems(item);

        //if the content node is in the recycle bin, don't have a default menu, just show the regular menu
        if (item.Path.Split(Constants.CharArrays.Comma, StringSplitOptions.RemoveEmptyEntries)
            .Contains(RecycleBinId.ToInvariantString()))
        {
            nodeMenu.DefaultMenuAlias = null;
            nodeMenu = GetNodeMenuItemsForDeletedContent(item);
        }
        else
        {
<<<<<<< HEAD
            var menu = _menuItemCollectionFactory.Create();
            AddActionNode<ActionNew>(item, menu, opensDialog: true, useLegacyIcon: false);
            AddActionNode<ActionDelete>(item, menu, opensDialog: true, useLegacyIcon: false);
            AddActionNode<ActionCreateBlueprintFromContent>(item, menu, opensDialog: true, useLegacyIcon: false);
            AddActionNode<ActionMove>(item, menu, true, opensDialog: true, useLegacyIcon: false);
            AddActionNode<ActionCopy>(item, menu, opensDialog: true, useLegacyIcon: false);
            AddActionNode<ActionSort>(item, menu, true, opensDialog: true, useLegacyIcon: false);
            AddActionNode<ActionAssignDomain>(item, menu, opensDialog: true, useLegacyIcon: false);
            AddActionNode<ActionRights>(item, menu, opensDialog: true, useLegacyIcon: false);
            AddActionNode<ActionProtect>(item, menu, true, opensDialog: true, useLegacyIcon: false);

            if (_emailSender.CanSendRequiredEmail())
            {
                menu.Items.Add(new MenuItem("notify", LocalizedTextService)
                {
                    Icon = "icon-megaphone",
                    SeparatorBefore = true,
                    OpensDialog = true,
                    UseLegacyIcon = false,
                });
            }
=======
            //set the default to create
            nodeMenu.DefaultMenuAlias = ActionNew.ActionAlias;
        }
>>>>>>> 4fc7f775

        IEnumerable<MenuItem> allowedMenuItems = GetAllowedUserMenuItemsForNode(item);
        FilterUserAllowedMenuItems(nodeMenu, allowedMenuItems);

        return nodeMenu;
    }

    /// <summary>
    ///     Returns true or false if the current user has access to the node based on the user's allowed start node (path)
    ///     access
    /// </summary>
    /// <param name="id"></param>
    /// <param name="queryStrings"></param>
    /// <returns></returns>
    protected override bool HasPathAccess(string id, FormCollection queryStrings)
    {
        IEntitySlim? entity = GetEntityFromId(id);
        return HasPathAccess(entity, queryStrings);
    }

    protected override ActionResult<IEnumerable<IEntitySlim>> GetChildEntities(string id, FormCollection queryStrings)
    {
        ActionResult<IEnumerable<IEntitySlim>> result = base.GetChildEntities(id, queryStrings);

        if (!(result.Result is null))
        {
<<<<<<< HEAD
            var menu = _menuItemCollectionFactory.Create();
            menu.Items.Add<ActionRestore>(LocalizedTextService, opensDialog: true, useLegacyIcon: false);
            menu.Items.Add<ActionMove>(LocalizedTextService, opensDialog: true, useLegacyIcon: false);
            menu.Items.Add<ActionDelete>(LocalizedTextService, opensDialog: true, useLegacyIcon: false);
=======
            return result.Result;
        }
>>>>>>> 4fc7f775

        Attempt<string> culture = queryStrings["culture"].TryConvertTo<string>();

        //if this is null we'll set it to the default.
        var cultureVal =
            (culture.Success ? culture.Result : null).IfNullOrWhiteSpace(
                _localizationService.GetDefaultLanguageIsoCode());

        // set names according to variations
        foreach (IEntitySlim entity in result.Value!)
        {
            EnsureName(entity, cultureVal);
        }

        return result;
    }

    /// <summary>
    ///     Returns a collection of all menu items that can be on a content node
    /// </summary>
    /// <param name="item"></param>
    /// <returns></returns>
    protected MenuItemCollection GetAllNodeMenuItems(IUmbracoEntity item)
    {
        MenuItemCollection menu = _menuItemCollectionFactory.Create();
        AddActionNode<ActionNew>(item, menu, opensDialog: true);
        AddActionNode<ActionDelete>(item, menu, opensDialog: true);
        AddActionNode<ActionCreateBlueprintFromContent>(item, menu, opensDialog: true);
        AddActionNode<ActionMove>(item, menu, true, true);
        AddActionNode<ActionCopy>(item, menu, opensDialog: true);
        AddActionNode<ActionSort>(item, menu, true, true);
        AddActionNode<ActionAssignDomain>(item, menu, opensDialog: true);
        AddActionNode<ActionRights>(item, menu, opensDialog: true);
        AddActionNode<ActionProtect>(item, menu, true, true);

        if (_emailSender.CanSendRequiredEmail())
        {
            menu.Items.Add(new MenuItem("notify", LocalizedTextService)
            {
                Icon = "megaphone",
                SeparatorBefore = true,
                OpensDialog = true
            });
        }

        if ((item is DocumentEntitySlim documentEntity && documentEntity.IsContainer) == false)
        {
            menu.Items.Add(new RefreshNode(LocalizedTextService, true));
        }

        return menu;
    }

    /// <summary>
    ///     Returns a collection of all menu items that can be on a deleted (in recycle bin) content node
    /// </summary>
    /// <param name="item"></param>
    /// <returns></returns>
    protected MenuItemCollection GetNodeMenuItemsForDeletedContent(IUmbracoEntity item)
    {
        MenuItemCollection menu = _menuItemCollectionFactory.Create();
        menu.Items.Add<ActionRestore>(LocalizedTextService, opensDialog: true);
        menu.Items.Add<ActionMove>(LocalizedTextService, opensDialog: true);
        menu.Items.Add<ActionDelete>(LocalizedTextService, opensDialog: true);

        menu.Items.Add(new RefreshNode(LocalizedTextService, true));

        return menu;
    }

    /// <summary>
    ///     set name according to variations
    /// </summary>
    /// <param name="entity"></param>
    /// <param name="culture"></param>
    private void EnsureName(IEntitySlim entity, string? culture)
    {
        if (culture == null)
        {
            if (string.IsNullOrWhiteSpace(entity.Name))
            {
                entity.Name = "[[" + entity.Id + "]]";
            }

            return;
        }

<<<<<<< HEAD
        private void AddActionNode<TAction>(IUmbracoEntity item, MenuItemCollection menu, bool hasSeparator = false, bool opensDialog = false, bool useLegacyIcon = true)
            where TAction : IAction
        {
            var menuItem = menu.Items.Add<TAction>(LocalizedTextService, hasSeparator, opensDialog, useLegacyIcon);
        }

        public async Task<EntitySearchResults> SearchAsync(string query, int pageSize, long pageIndex, string? searchFrom = null)
            => await SearchAsync(query, pageSize, pageIndex, searchFrom, null);

        public async Task<EntitySearchResults> SearchAsync(string query, int pageSize, long pageIndex, string? searchFrom = null, string? culture = null)
        {
            var results = _treeSearcher.ExamineSearch(query, UmbracoEntityTypes.Document, pageSize, pageIndex, out long totalFound, culture: culture, searchFrom: searchFrom);
            return new EntitySearchResults(results, totalFound);
=======
        if (!(entity is IDocumentEntitySlim docEntity))
        {
            throw new InvalidOperationException(
                $"Cannot render a tree node for a culture when the entity isn't {typeof(IDocumentEntitySlim)}, instead it is {entity.GetType()}");
        }

        // we are getting the tree for a given culture,
        // for those items that DO support cultures, we need to get the proper name, IF it exists
        // otherwise, invariant is fine (with brackets)

        if (docEntity.Variations.VariesByCulture())
        {
            if (docEntity.CultureNames.TryGetValue(culture, out var name) &&
                !string.IsNullOrWhiteSpace(name))
            {
                entity.Name = name;
            }
            else
            {
                entity.Name = "(" + entity.Name + ")";
            }
        }

        if (string.IsNullOrWhiteSpace(entity.Name))
        {
            entity.Name = "[[" + entity.Id + "]]";
>>>>>>> 4fc7f775
        }
    }

    private void AddActionNode<TAction>(IUmbracoEntity item, MenuItemCollection menu, bool hasSeparator = false, bool opensDialog = false)
        where TAction : IAction
    {
        MenuItem? menuItem = menu.Items.Add<TAction>(LocalizedTextService, hasSeparator, opensDialog);
    }
}<|MERGE_RESOLUTION|>--- conflicted
+++ resolved
@@ -28,16 +28,8 @@
 [PluginController(Constants.Web.Mvc.BackOfficeTreeArea)]
 [CoreTree]
 [SearchableTree("searchResultFormatter", "configureContentResult", 10)]
-public class ContentTreeController : ContentTreeControllerBase, ISearchableTree
+public class ContentTreeController : ContentTreeControllerBase, ISearchableTreeWithCulture
 {
-<<<<<<< HEAD
-    [Authorize(Policy = AuthorizationPolicies.SectionAccessForContentTree)]
-    [Tree(Constants.Applications.Content, Constants.Trees.Content)]
-    [PluginController(Constants.Web.Mvc.BackOfficeTreeArea)]
-    [CoreTree]
-    [SearchableTree("searchResultFormatter", "configureContentResult", 10)]
-    public class ContentTreeController : ContentTreeControllerBase, ISearchableTreeWithCulture
-=======
     private readonly ActionCollection _actions;
     private readonly AppCaches _appCaches;
     private readonly IBackOfficeSecurityAccessor _backofficeSecurityAccessor;
@@ -82,7 +74,6 @@
             dataTypeService,
             eventAggregator,
             appCaches)
->>>>>>> 4fc7f775
     {
         _treeSearcher = treeSearcher;
         _actions = actions;
@@ -113,7 +104,6 @@
         return new EntitySearchResults(results, totalFound);
     }
 
-
     /// <inheritdoc />
     protected override TreeNode? GetSingleTreeNode(IEntitySlim entity, string parentId, FormCollection? queryStrings)
     {
@@ -175,14 +165,8 @@
                 node.SetProtectedStyle();
             }
 
-<<<<<<< HEAD
-                //these two are the standard items
-                menu.Items.Add<ActionNew>(LocalizedTextService, opensDialog: true, useLegacyIcon: false);
-                menu.Items.Add<ActionSort>(LocalizedTextService, true, opensDialog: true, useLegacyIcon: false);
-=======
             return node;
         }
->>>>>>> 4fc7f775
 
         return null;
     }
@@ -211,8 +195,8 @@
                 .Select(x => new MenuItem(x));
 
             //these two are the standard items
-            menu.Items.Add<ActionNew>(LocalizedTextService, opensDialog: true);
-            menu.Items.Add<ActionSort>(LocalizedTextService, true, true);
+            menu.Items.Add<ActionNew>(LocalizedTextService, opensDialog: true, useLegacyIcon: false);
+            menu.Items.Add<ActionSort>(LocalizedTextService, hasSeparator: true, opensDialog: true, useLegacyIcon: false);
 
             //filter the standard items
             FilterUserAllowedMenuItems(menu, nodeActions);
@@ -260,33 +244,9 @@
         }
         else
         {
-<<<<<<< HEAD
-            var menu = _menuItemCollectionFactory.Create();
-            AddActionNode<ActionNew>(item, menu, opensDialog: true, useLegacyIcon: false);
-            AddActionNode<ActionDelete>(item, menu, opensDialog: true, useLegacyIcon: false);
-            AddActionNode<ActionCreateBlueprintFromContent>(item, menu, opensDialog: true, useLegacyIcon: false);
-            AddActionNode<ActionMove>(item, menu, true, opensDialog: true, useLegacyIcon: false);
-            AddActionNode<ActionCopy>(item, menu, opensDialog: true, useLegacyIcon: false);
-            AddActionNode<ActionSort>(item, menu, true, opensDialog: true, useLegacyIcon: false);
-            AddActionNode<ActionAssignDomain>(item, menu, opensDialog: true, useLegacyIcon: false);
-            AddActionNode<ActionRights>(item, menu, opensDialog: true, useLegacyIcon: false);
-            AddActionNode<ActionProtect>(item, menu, true, opensDialog: true, useLegacyIcon: false);
-
-            if (_emailSender.CanSendRequiredEmail())
-            {
-                menu.Items.Add(new MenuItem("notify", LocalizedTextService)
-                {
-                    Icon = "icon-megaphone",
-                    SeparatorBefore = true,
-                    OpensDialog = true,
-                    UseLegacyIcon = false,
-                });
-            }
-=======
             //set the default to create
             nodeMenu.DefaultMenuAlias = ActionNew.ActionAlias;
         }
->>>>>>> 4fc7f775
 
         IEnumerable<MenuItem> allowedMenuItems = GetAllowedUserMenuItemsForNode(item);
         FilterUserAllowedMenuItems(nodeMenu, allowedMenuItems);
@@ -313,15 +273,8 @@
 
         if (!(result.Result is null))
         {
-<<<<<<< HEAD
-            var menu = _menuItemCollectionFactory.Create();
-            menu.Items.Add<ActionRestore>(LocalizedTextService, opensDialog: true, useLegacyIcon: false);
-            menu.Items.Add<ActionMove>(LocalizedTextService, opensDialog: true, useLegacyIcon: false);
-            menu.Items.Add<ActionDelete>(LocalizedTextService, opensDialog: true, useLegacyIcon: false);
-=======
             return result.Result;
         }
->>>>>>> 4fc7f775
 
         Attempt<string> culture = queryStrings["culture"].TryConvertTo<string>();
 
@@ -347,23 +300,24 @@
     protected MenuItemCollection GetAllNodeMenuItems(IUmbracoEntity item)
     {
         MenuItemCollection menu = _menuItemCollectionFactory.Create();
-        AddActionNode<ActionNew>(item, menu, opensDialog: true);
-        AddActionNode<ActionDelete>(item, menu, opensDialog: true);
-        AddActionNode<ActionCreateBlueprintFromContent>(item, menu, opensDialog: true);
-        AddActionNode<ActionMove>(item, menu, true, true);
-        AddActionNode<ActionCopy>(item, menu, opensDialog: true);
-        AddActionNode<ActionSort>(item, menu, true, true);
-        AddActionNode<ActionAssignDomain>(item, menu, opensDialog: true);
-        AddActionNode<ActionRights>(item, menu, opensDialog: true);
-        AddActionNode<ActionProtect>(item, menu, true, true);
+        AddActionNode<ActionNew>(item, menu, opensDialog: true, useLegacyIcon: false);
+        AddActionNode<ActionDelete>(item, menu, opensDialog: true, useLegacyIcon: false);
+        AddActionNode<ActionCreateBlueprintFromContent>(item, menu, opensDialog: true, useLegacyIcon: false);
+        AddActionNode<ActionMove>(item, menu, hasSeparator: true, opensDialog: true, useLegacyIcon: false);
+        AddActionNode<ActionCopy>(item, menu, opensDialog: true, useLegacyIcon: false);
+        AddActionNode<ActionSort>(item, menu, hasSeparator: true, opensDialog: true, useLegacyIcon: false);
+        AddActionNode<ActionAssignDomain>(item, menu, opensDialog: true, useLegacyIcon: false);
+        AddActionNode<ActionRights>(item, menu, opensDialog: true, useLegacyIcon: false);
+        AddActionNode<ActionProtect>(item, menu, hasSeparator: true, opensDialog: true, useLegacyIcon: false);
 
         if (_emailSender.CanSendRequiredEmail())
         {
             menu.Items.Add(new MenuItem("notify", LocalizedTextService)
             {
-                Icon = "megaphone",
+                Icon = "icon-megaphone",
                 SeparatorBefore = true,
-                OpensDialog = true
+                OpensDialog = true,
+                UseLegacyIcon = false
             });
         }
 
@@ -383,9 +337,9 @@
     protected MenuItemCollection GetNodeMenuItemsForDeletedContent(IUmbracoEntity item)
     {
         MenuItemCollection menu = _menuItemCollectionFactory.Create();
-        menu.Items.Add<ActionRestore>(LocalizedTextService, opensDialog: true);
-        menu.Items.Add<ActionMove>(LocalizedTextService, opensDialog: true);
-        menu.Items.Add<ActionDelete>(LocalizedTextService, opensDialog: true);
+        menu.Items.Add<ActionRestore>(LocalizedTextService, opensDialog: true, useLegacyIcon: false);
+        menu.Items.Add<ActionMove>(LocalizedTextService, opensDialog: true, useLegacyIcon: false);
+        menu.Items.Add<ActionDelete>(LocalizedTextService, opensDialog: true, useLegacyIcon: false);
 
         menu.Items.Add(new RefreshNode(LocalizedTextService, true));
 
@@ -409,21 +363,6 @@
             return;
         }
 
-<<<<<<< HEAD
-        private void AddActionNode<TAction>(IUmbracoEntity item, MenuItemCollection menu, bool hasSeparator = false, bool opensDialog = false, bool useLegacyIcon = true)
-            where TAction : IAction
-        {
-            var menuItem = menu.Items.Add<TAction>(LocalizedTextService, hasSeparator, opensDialog, useLegacyIcon);
-        }
-
-        public async Task<EntitySearchResults> SearchAsync(string query, int pageSize, long pageIndex, string? searchFrom = null)
-            => await SearchAsync(query, pageSize, pageIndex, searchFrom, null);
-
-        public async Task<EntitySearchResults> SearchAsync(string query, int pageSize, long pageIndex, string? searchFrom = null, string? culture = null)
-        {
-            var results = _treeSearcher.ExamineSearch(query, UmbracoEntityTypes.Document, pageSize, pageIndex, out long totalFound, culture: culture, searchFrom: searchFrom);
-            return new EntitySearchResults(results, totalFound);
-=======
         if (!(entity is IDocumentEntitySlim docEntity))
         {
             throw new InvalidOperationException(
@@ -450,13 +389,18 @@
         if (string.IsNullOrWhiteSpace(entity.Name))
         {
             entity.Name = "[[" + entity.Id + "]]";
->>>>>>> 4fc7f775
-        }
-    }
-
-    private void AddActionNode<TAction>(IUmbracoEntity item, MenuItemCollection menu, bool hasSeparator = false, bool opensDialog = false)
+        }
+    }
+
+    private void AddActionNode<TAction>(IUmbracoEntity item, MenuItemCollection menu, bool hasSeparator = false, bool opensDialog = false, bool useLegacyIcon = true)
         where TAction : IAction
     {
-        MenuItem? menuItem = menu.Items.Add<TAction>(LocalizedTextService, hasSeparator, opensDialog);
+        MenuItem? menuItem = menu.Items.Add<TAction>(LocalizedTextService, hasSeparator, opensDialog, useLegacyIcon);
+    }
+
+    public async Task<EntitySearchResults> SearchAsync(string query, int pageSize, long pageIndex, string? searchFrom = null, string? culture = null)
+    {
+        var results = _treeSearcher.ExamineSearch(query, UmbracoEntityTypes.Document, pageSize, pageIndex, out long totalFound, culture: culture, searchFrom: searchFrom);
+        return new EntitySearchResults(results, totalFound);
     }
 }