--- conflicted
+++ resolved
@@ -1,400 +1,396 @@
-using System;
-using System.Collections;
-using System.IO;
-using System.Linq;
-using System.Text.RegularExpressions;
-using System.Xml;
-using umbraco.BusinessLogic.console;
-using Umbraco.Core.Cache;
-using Umbraco.Core.IO;
-using umbraco.cms.businesslogic.cache;
-using Umbraco.Core.Models;
-using umbraco.DataLayer;
-using Umbraco.Core;
-using File = System.IO.File;
-
-namespace umbraco.cms.businesslogic.web
-{
-    /// <summary>
-    /// Summary description for StyleSheet.
-    /// </summary>
-    [Obsolete("Use Umbraco.Core.Services.IFileService instead")]
-    public class StyleSheet : CMSNode
-    {
-        internal Stylesheet StylesheetItem;
-
-        public static Guid ModuleObjectType = new Guid(Constants.ObjectTypes.Stylesheet);
-        
-        public string Filename
-        {
-            get
-            {
-                var path = StylesheetItem.Path;
-                if (path.IsNullOrWhiteSpace()) return string.Empty;
-                return System.IO.Path.GetFileNameWithoutExtension(StylesheetItem.Path);
-            }
-            set
-            {
-                //setting the file name changing it's path
-                StylesheetItem.Path = StylesheetItem.Path.TrimEnd(StylesheetItem.Name) + value.EnsureEndsWith(".css");
-            }
-        }
-
-        public string Content
-        {
-            get { return StylesheetItem.Content; }
-            set { StylesheetItem.Content = value; }
-        }
-
-        public StylesheetProperty[] Properties
-        {
-            get { return StylesheetItem.Properties.Select(x => new StylesheetProperty(StylesheetItem, x)).ToArray(); }
-        }
-
-        internal StyleSheet(Stylesheet stylesheet)
-            : base(stylesheet)
-        {
-            if (stylesheet == null) throw new ArgumentNullException("stylesheet");
-            StylesheetItem = stylesheet;
-        }
-
-        public StyleSheet(Guid id)
-            : base(id)
-        {
-        }
-
-        public StyleSheet(int id)
-            : base(id)
-        {
-        }
-
-        [Obsolete("This constructors parameters: setupStyleProperties, loadContentFromFile don't do anything")]
-        public StyleSheet(int id, bool setupStyleProperties, bool loadContentFromFile)
-            : base(id)
-        {
-        }
-
-        /// <summary>
-        /// Sort order does nothing for Stylesheets
-        /// </summary>
-        [Obsolete("Sort order does nothing for Stylesheets")]
-        public override int sortOrder
-        {
-            get { return 0; }
-            set { /* do nothing; */}
-        }
-
-        /// <summary>
-        /// Sort order does nothing for Stylesheets
-        /// </summary>
-        [Obsolete("Level does nothing for Stylesheets")]
-        public override int Level
-        {
-            get { return 1; }
-            set { /* do nothing; */}
-        }
-
-        /// <summary>
-        /// Gets or sets the create date time.
-        /// </summary>
-        /// <value>The create date time.</value>
-        public override DateTime CreateDateTime
-        {
-            get { return StylesheetItem.CreateDate; }
-            set { StylesheetItem.CreateDate = value; }
-        }
-        
-        /// <summary>
-        /// Human readable name/label
-        /// </summary>
-        public override string Text
-        {
-            get { return Filename; }
-            set { Filename = value; }
-        }
-
-        /// <summary>
-        /// Used to persist object changes to the database. In Version3.0 it's just a stub for future compatibility
-        /// </summary>
-        public override void Save()
-        {
-            var e = new SaveEventArgs();
-            FireBeforeSave(e);
-            if (!e.Cancel)
-            {
-                ApplicationContext.Current.Services.FileService.SaveStylesheet(StylesheetItem);
-
-                FireAfterSave(e);
-            }
-        }
-
-        /// <summary>
-        /// Sets up the internal data of the CMSNode, used by the various constructors
-        /// </summary>
-        protected override void setupNode()
-        {
-            ThrowNotSupported<StyleSheet>();
-        }
-
-        internal static void ThrowNotSupported<T>()
-        {
-            throw new NotSupportedException("The legacy " + typeof(T) + " API is no longer functional for retrieving stylesheets based on an integer ID. Stylesheets are no longer persisted in database tables. Use the new Umbraco.Core.Services.IFileSystem APIs instead of working with Umbraco stylesheets.");
-        }
-    
-        public static StyleSheet MakeNew(BusinessLogic.User user, string Text, string FileName, string Content)
-        {
-
-            if (FileName.IsNullOrWhiteSpace())
-            {
-                FileName = Text.EnsureEndsWith(".css");
-            }
-
-            // validate if node ends with css, if it does we'll remove it as we append it later
-            if (Text.ToLowerInvariant().EndsWith(".css"))
-            {
-                Text = Text.TrimEnd(".css");
-            }
-
-            var newSheet = new Stylesheet(FileName)
-            {
-                Content = Content
-            };
-            ApplicationContext.Current.Services.FileService.SaveStylesheet(newSheet);
-
-            var newCss = new StyleSheet(newSheet);
-            var e = new NewEventArgs();
-            newCss.OnNew(e);
-
-            return newCss;
-        }
-
-        public static StyleSheet[] GetAll()
-        {
-            var retval = ApplicationContext.Current.Services.FileService.GetStylesheets()
-                //Legacy would appear to have only ever loaded the stylesheets at the root level (no sub folders)
-                .Where(x => x.Path.Split(new char[]{'\\'}, StringSplitOptions.RemoveEmptyEntries).Count() == 1)
-                .OrderBy(x => x.Alias)
-                .Select(x => new StyleSheet(x))
-                .ToArray();
-
-            return retval;
-        }
-        
-        public StylesheetProperty AddProperty(string Alias, BusinessLogic.User u)
-        {
-            return StylesheetProperty.MakeNew(Alias, this, u);
-        }
-
-        public override void delete()
-        {
-            var e = new DeleteEventArgs();
-            FireBeforeDelete(e);
-            
-            if (!e.Cancel)
-            {
-                ApplicationContext.Current.Services.FileService.DeleteStylesheet(StylesheetItem.Path);
-
-                FireAfterDelete(e);
-            }
-
-        }
-
-        public void saveCssToFile()
-        {
-            ApplicationContext.Current.Services.FileService.SaveStylesheet(StylesheetItem);
-        }
-
-        public XmlNode ToXml(XmlDocument xd)
-        {
-            XmlNode doc = xd.CreateElement("Stylesheet");
-            doc.AppendChild(xmlHelper.addTextNode(xd, "Name", this.Text));
-            doc.AppendChild(xmlHelper.addTextNode(xd, "FileName", this.Filename));
-            doc.AppendChild(xmlHelper.addCDataNode(xd, "Content", this.Content));
-
-            if (this.Properties.Length > 0)
-            {
-                XmlNode properties = xd.CreateElement("Properties");
-                foreach (StylesheetProperty sp in this.Properties)
-                {
-                    XmlElement prop = xd.CreateElement("Property");
-                    prop.AppendChild(xmlHelper.addTextNode(xd, "Name", sp.Text));
-                    prop.AppendChild(xmlHelper.addTextNode(xd, "Alias", sp.Alias));
-                    prop.AppendChild(xmlHelper.addTextNode(xd, "Value", sp.value));
-                    properties.AppendChild(prop);
-                }
-                doc.AppendChild(properties);
-            }
-
-            return doc;
-        }
-
-        public static StyleSheet GetStyleSheet(int id, bool setupStyleProperties, bool loadContentFromFile)
-        {
-            ThrowNotSupported<StyleSheet>();
-            return null;
-        }
-
-        [Obsolete("Stylesheet cache is automatically invalidated by Umbraco when a stylesheet is saved or deleted")]
-        public void InvalidateCache()
-        {            
-        }
-
-        public static StyleSheet GetByName(string name)
-        {
-            var found = ApplicationContext.Current.Services.FileService.GetStylesheetByName(name.EnsureEndsWith(".css"));
-            if (found == null) return null;
-            return new StyleSheet(found);
-        }
-
-        public static StyleSheet Import(XmlNode n, umbraco.BusinessLogic.User u)
-        {
-            string stylesheetName = xmlHelper.GetNodeValue(n.SelectSingleNode("Name"));
-            StyleSheet s = GetByName(stylesheetName);
-            if (s == null)
-            {
-                s = StyleSheet.MakeNew(
-                    u,
-                    stylesheetName,
-                    xmlHelper.GetNodeValue(n.SelectSingleNode("FileName")),
-                    xmlHelper.GetNodeValue(n.SelectSingleNode("Content")));
-            }
-
-            foreach (XmlNode prop in n.SelectNodes("Properties/Property"))
-            {
-                string alias = xmlHelper.GetNodeValue(prop.SelectSingleNode("Alias"));
-                var sp = s.Properties.SingleOrDefault(p => p != null && p.Alias == alias);
-                string name = xmlHelper.GetNodeValue(prop.SelectSingleNode("Name"));
-                if (sp == null)
-                {
-                    sp = StylesheetProperty.MakeNew(
-                        name,
-                        s,
-                        u);
-                }
-                else
-                {
-                    sp.Text = name;
-                }
-                sp.Alias = alias;
-                sp.value = xmlHelper.GetNodeValue(prop.SelectSingleNode("Value"));
-            }
-            s.saveCssToFile();
-
-            return s;
-        }
-
-
-        //EVENTS
-        /// <summary>
-        /// The save event handler
-        /// </summary>
-        public delegate void SaveEventHandler(StyleSheet sender, SaveEventArgs e);
-        /// <summary>
-        /// The new event handler
-        /// </summary>
-        public delegate void NewEventHandler(StyleSheet sender, NewEventArgs e);
-        /// <summary>
-        /// The delete event handler
-        /// </summary>
-        public delegate void DeleteEventHandler(StyleSheet sender, DeleteEventArgs e);
-
-
-        /// <summary>
-        /// Occurs when [before save].
-        /// </summary>
-        public new static event SaveEventHandler BeforeSave;
-        /// <summary>
-        /// Raises the <see cref="E:BeforeSave"/> event.
-        /// </summary>
-        /// <param name="e">The <see cref="System.EventArgs"/> instance containing the event data.</param>
-<<<<<<< HEAD
-        protected override void FireBeforeSave(SaveEventArgs e)
-=======
-        protected new virtual void FireBeforeSave(SaveEventArgs e)
->>>>>>> a999fca3
-        {
-            if (BeforeSave != null)
-                BeforeSave(this, e);
-        }
-
-        /// <summary>
-        /// Occurs when [after save].
-        /// </summary>
-        public new static event SaveEventHandler AfterSave;
-        /// <summary>
-        /// Raises the <see cref="E:AfterSave"/> event.
-        /// </summary>
-        /// <param name="e">The <see cref="System.EventArgs"/> instance containing the event data.</param>
-        protected override void FireAfterSave(SaveEventArgs e)
-        {
-            if (AfterSave != null)
-                AfterSave(this, e);
-        }
-
-        /// <summary>
-        /// Occurs when [new].
-        /// </summary>
-        public static event NewEventHandler New;
-        /// <summary>
-        /// Raises the <see cref="E:New"/> event.
-        /// </summary>
-        /// <param name="e">The <see cref="System.EventArgs"/> instance containing the event data.</param>
-        protected virtual void OnNew(NewEventArgs e)
-        {
-            if (New != null)
-                New(this, e);
-        }
-
-        /// <summary>
-        /// Occurs when [before delete].
-        /// </summary>
-        public new static event DeleteEventHandler BeforeDelete;
-        /// <summary>
-        /// Raises the <see cref="E:BeforeDelete"/> event.
-        /// </summary>
-        /// <param name="e">The <see cref="System.EventArgs"/> instance containing the event data.</param>
-        protected override void FireBeforeDelete(DeleteEventArgs e)
-        {
-            if (BeforeDelete != null)
-                BeforeDelete(this, e);
-        }
-
-        /// <summary>
-        /// Occurs when [after delete].
-        /// </summary>
-        public new static event DeleteEventHandler AfterDelete;
-        /// <summary>
-        /// Raises the <see cref="E:AfterDelete"/> event.
-        /// </summary>
-        /// <param name="e">The <see cref="System.EventArgs"/> instance containing the event data.</param>
-        protected override void FireAfterDelete(DeleteEventArgs e)
-        {
-            if (AfterDelete != null)
-                AfterDelete(this, e);
-        }
-
-        
-    }
-
-    [Obsolete("This is no longer used and will be removed from the codebase in future versions")]
-    public class StyleSheetComparer : IComparer
-    {
-        public StyleSheetComparer()
-        {
-            //default constructor
-        }
-
-        public Int32 Compare(Object pFirstObject, Object pObjectToCompare)
-        {
-            if (pFirstObject is StyleSheet)
-            {
-                return String.Compare(((StyleSheet)pFirstObject).Text, ((StyleSheet)pObjectToCompare).Text);
-            }
-            else
-            {
-                return 0;
-            }
-        }
-    }
-
-}
+using System;
+using System.Collections;
+using System.IO;
+using System.Linq;
+using System.Text.RegularExpressions;
+using System.Xml;
+using umbraco.BusinessLogic.console;
+using Umbraco.Core.Cache;
+using Umbraco.Core.IO;
+using umbraco.cms.businesslogic.cache;
+using Umbraco.Core.Models;
+using umbraco.DataLayer;
+using Umbraco.Core;
+using File = System.IO.File;
+
+namespace umbraco.cms.businesslogic.web
+{
+    /// <summary>
+    /// Summary description for StyleSheet.
+    /// </summary>
+    [Obsolete("Use Umbraco.Core.Services.IFileService instead")]
+    public class StyleSheet : CMSNode
+    {
+        internal Stylesheet StylesheetItem;
+
+        public static Guid ModuleObjectType = new Guid(Constants.ObjectTypes.Stylesheet);
+        
+        public string Filename
+        {
+            get
+            {
+                var path = StylesheetItem.Path;
+                if (path.IsNullOrWhiteSpace()) return string.Empty;
+                return System.IO.Path.GetFileNameWithoutExtension(StylesheetItem.Path);
+            }
+            set
+            {
+                //setting the file name changing it's path
+                StylesheetItem.Path = StylesheetItem.Path.TrimEnd(StylesheetItem.Name) + value.EnsureEndsWith(".css");
+            }
+        }
+
+        public string Content
+        {
+            get { return StylesheetItem.Content; }
+            set { StylesheetItem.Content = value; }
+        }
+
+        public StylesheetProperty[] Properties
+        {
+            get { return StylesheetItem.Properties.Select(x => new StylesheetProperty(StylesheetItem, x)).ToArray(); }
+        }
+
+        internal StyleSheet(Stylesheet stylesheet)
+            : base(stylesheet)
+        {
+            if (stylesheet == null) throw new ArgumentNullException("stylesheet");
+            StylesheetItem = stylesheet;
+        }
+
+        public StyleSheet(Guid id)
+            : base(id)
+        {
+        }
+
+        public StyleSheet(int id)
+            : base(id)
+        {
+        }
+
+        [Obsolete("This constructors parameters: setupStyleProperties, loadContentFromFile don't do anything")]
+        public StyleSheet(int id, bool setupStyleProperties, bool loadContentFromFile)
+            : base(id)
+        {
+        }
+
+        /// <summary>
+        /// Sort order does nothing for Stylesheets
+        /// </summary>
+        [Obsolete("Sort order does nothing for Stylesheets")]
+        public override int sortOrder
+        {
+            get { return 0; }
+            set { /* do nothing; */}
+        }
+
+        /// <summary>
+        /// Sort order does nothing for Stylesheets
+        /// </summary>
+        [Obsolete("Level does nothing for Stylesheets")]
+        public override int Level
+        {
+            get { return 1; }
+            set { /* do nothing; */}
+        }
+
+        /// <summary>
+        /// Gets or sets the create date time.
+        /// </summary>
+        /// <value>The create date time.</value>
+        public override DateTime CreateDateTime
+        {
+            get { return StylesheetItem.CreateDate; }
+            set { StylesheetItem.CreateDate = value; }
+        }
+        
+        /// <summary>
+        /// Human readable name/label
+        /// </summary>
+        public override string Text
+        {
+            get { return Filename; }
+            set { Filename = value; }
+        }
+
+        /// <summary>
+        /// Used to persist object changes to the database. In Version3.0 it's just a stub for future compatibility
+        /// </summary>
+        public override void Save()
+        {
+            var e = new SaveEventArgs();
+            FireBeforeSave(e);
+            if (!e.Cancel)
+            {
+                ApplicationContext.Current.Services.FileService.SaveStylesheet(StylesheetItem);
+
+                FireAfterSave(e);
+            }
+        }
+
+        /// <summary>
+        /// Sets up the internal data of the CMSNode, used by the various constructors
+        /// </summary>
+        protected override void setupNode()
+        {
+            ThrowNotSupported<StyleSheet>();
+        }
+
+        internal static void ThrowNotSupported<T>()
+        {
+            throw new NotSupportedException("The legacy " + typeof(T) + " API is no longer functional for retrieving stylesheets based on an integer ID. Stylesheets are no longer persisted in database tables. Use the new Umbraco.Core.Services.IFileSystem APIs instead of working with Umbraco stylesheets.");
+        }
+    
+        public static StyleSheet MakeNew(BusinessLogic.User user, string Text, string FileName, string Content)
+        {
+
+            if (FileName.IsNullOrWhiteSpace())
+            {
+                FileName = Text.EnsureEndsWith(".css");
+            }
+
+            // validate if node ends with css, if it does we'll remove it as we append it later
+            if (Text.ToLowerInvariant().EndsWith(".css"))
+            {
+                Text = Text.TrimEnd(".css");
+            }
+
+            var newSheet = new Stylesheet(FileName)
+            {
+                Content = Content
+            };
+            ApplicationContext.Current.Services.FileService.SaveStylesheet(newSheet);
+
+            var newCss = new StyleSheet(newSheet);
+            var e = new NewEventArgs();
+            newCss.OnNew(e);
+
+            return newCss;
+        }
+
+        public static StyleSheet[] GetAll()
+        {
+            var retval = ApplicationContext.Current.Services.FileService.GetStylesheets()
+                //Legacy would appear to have only ever loaded the stylesheets at the root level (no sub folders)
+                .Where(x => x.Path.Split(new char[]{'\\'}, StringSplitOptions.RemoveEmptyEntries).Count() == 1)
+                .OrderBy(x => x.Alias)
+                .Select(x => new StyleSheet(x))
+                .ToArray();
+
+            return retval;
+        }
+        
+        public StylesheetProperty AddProperty(string Alias, BusinessLogic.User u)
+        {
+            return StylesheetProperty.MakeNew(Alias, this, u);
+        }
+
+        public override void delete()
+        {
+            var e = new DeleteEventArgs();
+            FireBeforeDelete(e);
+            
+            if (!e.Cancel)
+            {
+                ApplicationContext.Current.Services.FileService.DeleteStylesheet(StylesheetItem.Path);
+
+                FireAfterDelete(e);
+            }
+
+        }
+
+        public void saveCssToFile()
+        {
+            ApplicationContext.Current.Services.FileService.SaveStylesheet(StylesheetItem);
+        }
+
+        public XmlNode ToXml(XmlDocument xd)
+        {
+            XmlNode doc = xd.CreateElement("Stylesheet");
+            doc.AppendChild(xmlHelper.addTextNode(xd, "Name", this.Text));
+            doc.AppendChild(xmlHelper.addTextNode(xd, "FileName", this.Filename));
+            doc.AppendChild(xmlHelper.addCDataNode(xd, "Content", this.Content));
+
+            if (this.Properties.Length > 0)
+            {
+                XmlNode properties = xd.CreateElement("Properties");
+                foreach (StylesheetProperty sp in this.Properties)
+                {
+                    XmlElement prop = xd.CreateElement("Property");
+                    prop.AppendChild(xmlHelper.addTextNode(xd, "Name", sp.Text));
+                    prop.AppendChild(xmlHelper.addTextNode(xd, "Alias", sp.Alias));
+                    prop.AppendChild(xmlHelper.addTextNode(xd, "Value", sp.value));
+                    properties.AppendChild(prop);
+                }
+                doc.AppendChild(properties);
+            }
+
+            return doc;
+        }
+
+        public static StyleSheet GetStyleSheet(int id, bool setupStyleProperties, bool loadContentFromFile)
+        {
+            ThrowNotSupported<StyleSheet>();
+            return null;
+        }
+
+        [Obsolete("Stylesheet cache is automatically invalidated by Umbraco when a stylesheet is saved or deleted")]
+        public void InvalidateCache()
+        {            
+        }
+
+        public static StyleSheet GetByName(string name)
+        {
+            var found = ApplicationContext.Current.Services.FileService.GetStylesheetByName(name.EnsureEndsWith(".css"));
+            if (found == null) return null;
+            return new StyleSheet(found);
+        }
+
+        public static StyleSheet Import(XmlNode n, umbraco.BusinessLogic.User u)
+        {
+            string stylesheetName = xmlHelper.GetNodeValue(n.SelectSingleNode("Name"));
+            StyleSheet s = GetByName(stylesheetName);
+            if (s == null)
+            {
+                s = StyleSheet.MakeNew(
+                    u,
+                    stylesheetName,
+                    xmlHelper.GetNodeValue(n.SelectSingleNode("FileName")),
+                    xmlHelper.GetNodeValue(n.SelectSingleNode("Content")));
+            }
+
+            foreach (XmlNode prop in n.SelectNodes("Properties/Property"))
+            {
+                string alias = xmlHelper.GetNodeValue(prop.SelectSingleNode("Alias"));
+                var sp = s.Properties.SingleOrDefault(p => p != null && p.Alias == alias);
+                string name = xmlHelper.GetNodeValue(prop.SelectSingleNode("Name"));
+                if (sp == null)
+                {
+                    sp = StylesheetProperty.MakeNew(
+                        name,
+                        s,
+                        u);
+                }
+                else
+                {
+                    sp.Text = name;
+                }
+                sp.Alias = alias;
+                sp.value = xmlHelper.GetNodeValue(prop.SelectSingleNode("Value"));
+            }
+            s.saveCssToFile();
+
+            return s;
+        }
+
+
+        //EVENTS
+        /// <summary>
+        /// The save event handler
+        /// </summary>
+        public delegate void SaveEventHandler(StyleSheet sender, SaveEventArgs e);
+        /// <summary>
+        /// The new event handler
+        /// </summary>
+        public delegate void NewEventHandler(StyleSheet sender, NewEventArgs e);
+        /// <summary>
+        /// The delete event handler
+        /// </summary>
+        public delegate void DeleteEventHandler(StyleSheet sender, DeleteEventArgs e);
+
+
+        /// <summary>
+        /// Occurs when [before save].
+        /// </summary>
+        public new static event SaveEventHandler BeforeSave;
+        /// <summary>
+        /// Raises the <see cref="E:BeforeSave"/> event.
+        /// </summary>
+        /// <param name="e">The <see cref="System.EventArgs"/> instance containing the event data.</param>
+        protected override void FireBeforeSave(SaveEventArgs e)
+        {
+            if (BeforeSave != null)
+                BeforeSave(this, e);
+        }
+
+        /// <summary>
+        /// Occurs when [after save].
+        /// </summary>
+        public new static event SaveEventHandler AfterSave;
+        /// <summary>
+        /// Raises the <see cref="E:AfterSave"/> event.
+        /// </summary>
+        /// <param name="e">The <see cref="System.EventArgs"/> instance containing the event data.</param>
+        protected override void FireAfterSave(SaveEventArgs e)
+        {
+            if (AfterSave != null)
+                AfterSave(this, e);
+        }
+
+        /// <summary>
+        /// Occurs when [new].
+        /// </summary>
+        public static event NewEventHandler New;
+        /// <summary>
+        /// Raises the <see cref="E:New"/> event.
+        /// </summary>
+        /// <param name="e">The <see cref="System.EventArgs"/> instance containing the event data.</param>
+        protected virtual void OnNew(NewEventArgs e)
+        {
+            if (New != null)
+                New(this, e);
+        }
+
+        /// <summary>
+        /// Occurs when [before delete].
+        /// </summary>
+        public new static event DeleteEventHandler BeforeDelete;
+        /// <summary>
+        /// Raises the <see cref="E:BeforeDelete"/> event.
+        /// </summary>
+        /// <param name="e">The <see cref="System.EventArgs"/> instance containing the event data.</param>
+        protected override void FireBeforeDelete(DeleteEventArgs e)
+        {
+            if (BeforeDelete != null)
+                BeforeDelete(this, e);
+        }
+
+        /// <summary>
+        /// Occurs when [after delete].
+        /// </summary>
+        public new static event DeleteEventHandler AfterDelete;
+        /// <summary>
+        /// Raises the <see cref="E:AfterDelete"/> event.
+        /// </summary>
+        /// <param name="e">The <see cref="System.EventArgs"/> instance containing the event data.</param>
+        protected override void FireAfterDelete(DeleteEventArgs e)
+        {
+            if (AfterDelete != null)
+                AfterDelete(this, e);
+        }
+
+        
+    }
+
+    [Obsolete("This is no longer used and will be removed from the codebase in future versions")]
+    public class StyleSheetComparer : IComparer
+    {
+        public StyleSheetComparer()
+        {
+            //default constructor
+        }
+
+        public Int32 Compare(Object pFirstObject, Object pObjectToCompare)
+        {
+            if (pFirstObject is StyleSheet)
+            {
+                return String.Compare(((StyleSheet)pFirstObject).Text, ((StyleSheet)pObjectToCompare).Text);
+            }
+            else
+            {
+                return 0;
+            }
+        }
+    }
+
+}