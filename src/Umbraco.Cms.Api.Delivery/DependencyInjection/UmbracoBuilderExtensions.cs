--- conflicted
+++ resolved
@@ -61,11 +61,8 @@
         builder.Services.AddSingleton<IApiMediaQueryService, ApiMediaQueryService>();
         builder.Services.AddTransient<IMemberApplicationManager, MemberApplicationManager>();
         builder.Services.AddTransient<IRequestMemberAccessService, RequestMemberAccessService>();
-<<<<<<< HEAD
+        builder.Services.AddTransient<ICurrentMemberClaimsProvider, CurrentMemberClaimsProvider>();
         builder.Services.AddScoped<IMemberClientCredentialsManager, MemberClientCredentialsManager>();
-=======
-        builder.Services.AddTransient<ICurrentMemberClaimsProvider, CurrentMemberClaimsProvider>();
->>>>>>> 56c0aebd
 
         builder.Services.ConfigureOptions<ConfigureUmbracoDeliveryApiSwaggerGenOptions>();
         builder.AddUmbracoApiOpenApiUI();
