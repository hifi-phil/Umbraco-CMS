--- conflicted
+++ resolved
@@ -1,21 +1,13 @@
-﻿<Project>
+<Project>
   <!-- Enable multi-level merging -->
   <Import Project="$([MSBuild]::GetPathOfFileAbove('Directory.Build.props', '$(MSBuildThisFileDirectory)../'))" />
 
   <PropertyGroup>
-<<<<<<< HEAD
     <Version>10.0.0</Version>
     <AssemblyVersion>10.0.0</AssemblyVersion>
     <InformationalVersion>10.0.0-rc</InformationalVersion>
     <FileVersion>10.0.0</FileVersion>
     <LangVersion Condition="'$(LangVersion)' == ''">10.0</LangVersion>
-=======
-    <Version>9.3.0</Version>
-    <AssemblyVersion>9.3.0</AssemblyVersion>
-    <InformationalVersion>9.3.0-rc</InformationalVersion>
-    <FileVersion>9.3.0</FileVersion>
-    <LangVersion Condition="'$(LangVersion)' == ''">9.0</LangVersion>
->>>>>>> bf166225
     <NeutralLanguage>en-US</NeutralLanguage>
     <Company>Umbraco CMS</Company>
     <Copyright>Copyright © Umbraco 2021</Copyright>
