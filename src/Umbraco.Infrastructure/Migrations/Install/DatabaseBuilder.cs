using System.Data.Common;
using Microsoft.Extensions.DependencyInjection;
using Microsoft.Extensions.Logging;
using Microsoft.Extensions.Options;
using Umbraco.Cms.Core;
using Umbraco.Cms.Core.Configuration;
using Umbraco.Cms.Core.Configuration.Models;
<<<<<<< HEAD
=======
using Umbraco.Cms.Core.DependencyInjection;
>>>>>>> 4c62fcfb
using Umbraco.Cms.Core.Events;
using Umbraco.Cms.Core.Install;
using Umbraco.Cms.Core.Install.Models;
using Umbraco.Cms.Core.Migrations;
using Umbraco.Cms.Core.Scoping;
using Umbraco.Cms.Core.Services;
using Umbraco.Cms.Infrastructure.Migrations.Notifications;
using Umbraco.Cms.Infrastructure.Migrations.Upgrade;
using Umbraco.Cms.Infrastructure.Persistence;
using Umbraco.Cms.Infrastructure.Persistence.Dtos;
using Umbraco.Cms.Infrastructure.Scoping;
using Umbraco.Extensions;

namespace Umbraco.Cms.Infrastructure.Migrations.Install
{
    /// <summary>
    /// Supports building and configuring the database.
    /// </summary>
    public class DatabaseBuilder
    {
        private readonly IUmbracoDatabaseFactory _databaseFactory;
        private readonly ICoreScopeProvider _scopeProvider;
        private readonly IScopeAccessor _scopeAccessor;
        private readonly IRuntimeState _runtimeState;
        private readonly IKeyValueService _keyValueService;
        private readonly ILogger<DatabaseBuilder> _logger;
        private readonly IDbProviderFactoryCreator _dbProviderFactoryCreator;
        private readonly IConfigManipulator _configManipulator;
        private readonly IOptionsMonitor<GlobalSettings> _globalSettings;
        private readonly IOptionsMonitor<ConnectionStrings> _connectionStrings;
        private readonly IMigrationPlanExecutor _migrationPlanExecutor;
        private readonly DatabaseSchemaCreatorFactory _databaseSchemaCreatorFactory;
        private readonly IEnumerable<IDatabaseProviderMetadata> _databaseProviderMetadata;
        private readonly IEventAggregator _aggregator;

        private DatabaseSchemaResult? _databaseSchemaValidationResult;

        /// <summary>
        /// Initializes a new instance of the <see cref="DatabaseBuilder"/> class.
        /// </summary>
        public DatabaseBuilder(
            ICoreScopeProvider scopeProvider,
            IScopeAccessor scopeAccessor,
            IUmbracoDatabaseFactory databaseFactory,
            IRuntimeState runtimeState,
            ILoggerFactory loggerFactory,
            IKeyValueService keyValueService,
            IDbProviderFactoryCreator dbProviderFactoryCreator,
            IConfigManipulator configManipulator,
            IOptionsMonitor<GlobalSettings> globalSettings,
            IOptionsMonitor<ConnectionStrings> connectionStrings,
            IMigrationPlanExecutor migrationPlanExecutor,
            DatabaseSchemaCreatorFactory databaseSchemaCreatorFactory,
            IEnumerable<IDatabaseProviderMetadata> databaseProviderMetadata,
<<<<<<< HEAD
            IEventAggregator aggregator)
=======
            IEventAggregator eventAggregator)
>>>>>>> 4c62fcfb
        {
            _scopeProvider = scopeProvider;
            _scopeAccessor = scopeAccessor;
            _databaseFactory = databaseFactory;
            _runtimeState = runtimeState;
            _logger = loggerFactory.CreateLogger<DatabaseBuilder>();
            _keyValueService = keyValueService;
            _dbProviderFactoryCreator = dbProviderFactoryCreator;
            _configManipulator = configManipulator;
            _globalSettings = globalSettings;
            _connectionStrings = connectionStrings;
            _migrationPlanExecutor = migrationPlanExecutor;
            _databaseSchemaCreatorFactory = databaseSchemaCreatorFactory;
            _databaseProviderMetadata = databaseProviderMetadata;
            _aggregator = aggregator;
        }

        [Obsolete("Use constructor that takes IEventAggregator, this will be removed in V13.")]
        public DatabaseBuilder(
            ICoreScopeProvider scopeProvider,
            IScopeAccessor scopeAccessor,
            IUmbracoDatabaseFactory databaseFactory,
            IRuntimeState runtimeState,
            ILoggerFactory loggerFactory,
            IKeyValueService keyValueService,
            IDbProviderFactoryCreator dbProviderFactoryCreator,
            IConfigManipulator configManipulator,
            IOptionsMonitor<GlobalSettings> globalSettings,
            IOptionsMonitor<ConnectionStrings> connectionStrings,
            IMigrationPlanExecutor migrationPlanExecutor,
            DatabaseSchemaCreatorFactory databaseSchemaCreatorFactory,
            IEnumerable<IDatabaseProviderMetadata> databaseProviderMetadata)
            : this(
                scopeProvider,
                scopeAccessor,
                databaseFactory,
                runtimeState,
                loggerFactory,
                keyValueService,
                dbProviderFactoryCreator,
                configManipulator,
                globalSettings,
                connectionStrings,
                migrationPlanExecutor,
                databaseSchemaCreatorFactory,
                databaseProviderMetadata,
                StaticServiceProvider.Instance.GetRequiredService<IEventAggregator>()
            )
        {
        }

        #region Status

        /// <summary>
        /// Gets a value indicating whether the database is configured. It does not necessarily
        /// mean that it is possible to connect, nor that Umbraco is installed, nor up-to-date.
        /// </summary>
        public bool IsDatabaseConfigured => _databaseFactory.Configured;

        /// <summary>
        /// Gets a value indicating whether it is possible to connect to the configured database.
        /// It does not necessarily mean that Umbraco is installed, nor up-to-date.
        /// </summary>
        public bool CanConnectToDatabase => _databaseFactory.CanConnect;

        /// <summary>
        /// Verifies whether a it is possible to connect to a database.
        /// </summary>
        public bool CanConnect(string? connectionString, string providerName)
        {
            DbProviderFactory? factory = _dbProviderFactoryCreator.CreateFactory(providerName);
            return DbConnectionExtensions.IsConnectionAvailable(connectionString, factory);
        }

        public bool HasSomeNonDefaultUser()
        {
            using (ICoreScope scope = _scopeProvider.CreateCoreScope())
            {
                // look for the super user with default password
                var sql = _scopeAccessor.AmbientScope?.Database.SqlContext.Sql()
                    .SelectCount()
                    .From<UserDto>()
                    .Where<UserDto>(x => x.Id == Constants.Security.SuperUserId && x.Password == "default");
                var result = _scopeAccessor.AmbientScope?.Database.ExecuteScalar<int>(sql);
                var has = result != 1;
                if (has == false)
                {
                    // found only 1 user == the default user with default password
                    // however this always exists on uCloud, also need to check if there are other users too
                    result = _scopeAccessor.AmbientScope?.Database.ExecuteScalar<int>("SELECT COUNT(*) FROM umbracoUser");
                    has = result != 1;
                }
                scope.Complete();
                return has;
            }
        }

        internal bool IsUmbracoInstalled()
        {
            using (ICoreScope scope = _scopeProvider.CreateCoreScope(autoComplete: true))
            {
                return _scopeAccessor.AmbientScope?.Database.IsUmbracoInstalled() ?? false;
            }
        }

        #endregion

        #region Configure Connection String

        public bool ConfigureDatabaseConnection(DatabaseModel databaseSettings, bool isTrialRun)
        {
            IDatabaseProviderMetadata? providerMeta;

            // if the database model is null then we will attempt quick install.
            if (databaseSettings == null)
            {
                providerMeta = _databaseProviderMetadata.GetAvailable(true).FirstOrDefault();
                databaseSettings = new DatabaseModel
                {
                    DatabaseName = providerMeta?.DefaultDatabaseName!
                };
            }
            else
            {
                providerMeta = _databaseProviderMetadata.FirstOrDefault(x => x.Id == databaseSettings.DatabaseProviderMetadataId);
            }

            if (providerMeta == null)
            {
                throw new InstallException("Unable to determine database provider configuration.");
            }

            var connectionString = providerMeta.GenerateConnectionString(databaseSettings);
            var providerName = databaseSettings.ProviderName ?? providerMeta.ProviderName;

            if (string.IsNullOrEmpty(connectionString) || string.IsNullOrEmpty(providerName) ||
                (providerMeta.RequiresConnectionTest && !CanConnect(connectionString, providerName)))
            {
                return false;
            }

            if (!isTrialRun)
            {
                // File configuration providers use a delay before reloading and triggering changes, so wait
                using var isChanged = new ManualResetEvent(false);
                using IDisposable? onChange = _connectionStrings.OnChange((options, name) =>
                {
                    // Only watch default named option (CurrentValue)
                    if (name != Options.DefaultName)
                    {
                        return;
                    }

                    // Signal change
                    isChanged.Set();
                });

                // Update configuration and wait for change
                _configManipulator.SaveConnectionString(connectionString, providerName);
                if (!isChanged.WaitOne(10_000))
                {
                    throw new InstallException("Didn't retrieve updated connection string within 10 seconds, try manual configuration instead.");
                }

                Configure(_globalSettings.CurrentValue.InstallMissingDatabase || providerMeta.ForceCreateDatabase);
            }

            return true;
        }

        private void Configure(bool installMissingDatabase)
        {
            _databaseFactory.Configure(_connectionStrings.CurrentValue);

            if (installMissingDatabase)
            {
                CreateDatabase();
            }
        }

        #endregion

        #region Database Schema

        public void CreateDatabase() => _dbProviderFactoryCreator.CreateDatabase(_databaseFactory.ProviderName!, _databaseFactory.ConnectionString!);

        /// <summary>
        /// Validates the database schema.
        /// </summary>
        /// <remarks>
        /// <para>This assumes that the database exists and the connection string is
        /// configured and it is possible to connect to the database.</para>
        /// </remarks>
        public DatabaseSchemaResult? ValidateSchema()
        {
            using (var scope = _scopeProvider.CreateCoreScope())
            {
                var result = ValidateSchema(scope);
                scope.Complete();
                return result;
            }
        }

        private DatabaseSchemaResult? ValidateSchema(ICoreScope scope)
        {
            if (_databaseFactory.Initialized == false)
                return new DatabaseSchemaResult();

            if (_databaseSchemaValidationResult != null)
                return _databaseSchemaValidationResult;

            _databaseSchemaValidationResult = _scopeAccessor.AmbientScope?.Database.ValidateSchema();

            scope.Complete();

            return _databaseSchemaValidationResult;
        }

        /// <summary>
        /// Creates the database schema and inserts initial data.
        /// </summary>
        /// <remarks>
        /// <para>This assumes that the database exists and the connection string is
        /// configured and it is possible to connect to the database.</para>
        /// </remarks>
        public Result? CreateSchemaAndData()
        {
            using (var scope = _scopeProvider.CreateCoreScope())
            {
                var result = CreateSchemaAndData(scope);
                scope.Complete();
                return result;
            }
        }

        private Result? CreateSchemaAndData(ICoreScope scope)
        {
            try
            {
                var readyForInstall = CheckReadyForInstall();
                if (readyForInstall.Success == false)
                {
                    return readyForInstall.Result;
                }

                _logger.LogInformation("Database configuration status: Started");

                var database = _scopeAccessor.AmbientScope?.Database;

                var message = string.Empty;

                var schemaResult = ValidateSchema();
                var hasInstalledVersion = schemaResult?.DetermineHasInstalledVersion() ?? false;

                //If the determined version is "empty" its a new install - otherwise upgrade the existing
                if (!hasInstalledVersion)
                {
                    if (_runtimeState.Level == RuntimeLevel.Run)
                        throw new Exception("Umbraco is already configured!");

                    var creator = _databaseSchemaCreatorFactory.Create(database);
                    creator.InitializeDatabaseSchema();

                    message = message + "<p>Installation completed!</p>";

                    //now that everything is done, we need to determine the version of SQL server that is executing
                    _logger.LogInformation("Database configuration status: {DbConfigStatus}", message);
                    return new Result { Message = message, Success = true, Percentage = "100" };
                }

                //we need to do an upgrade so return a new status message and it will need to be done during the next step
                _logger.LogInformation("Database requires upgrade");
                message = "<p>Upgrading database, this may take some time...</p>";
                return new Result
                {
                    RequiresUpgrade = true,
                    Message = message,
                    Success = true,
                    Percentage = "30"
                };
            }
            catch (Exception ex)
            {
                return HandleInstallException(ex);
            }
        }

        /// <summary>
        /// Upgrades the database schema and data by running migrations.
        /// </summary>
        /// <remarks>
        /// <para>This assumes that the database exists and the connection string is
        /// configured and it is possible to connect to the database.</para>
        /// <para>Runs whichever migrations need to run.</para>
        /// </remarks>
        public Result? UpgradeSchemaAndData(UmbracoPlan plan)
        {
            try
            {
                var readyForInstall = CheckReadyForInstall();
                if (readyForInstall.Success == false)
                {
                    return readyForInstall.Result;
                }

                _logger.LogInformation("Database upgrade started");

                // upgrade
                var upgrader = new Upgrader(plan);
                ExecutedMigrationPlan result = upgrader.Execute(_migrationPlanExecutor, _scopeProvider, _keyValueService);

                _aggregator.Publish(new UmbracoPlanExecutedNotification { ExecutedPlan = result });

                // The migration may have failed, it this is the case, we throw the exception now that we've taken care of business.
                if (result.Successful is false && result.Exception is not null)
                {
                    return HandleInstallException(result.Exception);
                }

                var message = "<p>Upgrade completed!</p>";
                _logger.LogInformation("Database configuration status: {DbConfigStatus}", message);

                return new Result { Message = message, Success = true, Percentage = "100" };
            }
            catch (Exception ex)
            {
                return HandleInstallException(ex);
            }
        }

        private Attempt<Result?> CheckReadyForInstall()
        {
            if (_databaseFactory.CanConnect == false)
            {
                return Attempt.Fail(new Result
                {
                    Message = "Database configuration is invalid. Please check that the entered database exists and"
                              + " that the provided username and password has write access to the database.",
                    Success = false,
                    Percentage = "10"
                });
            }
            return Attempt<Result?>.Succeed();
        }

        private Result HandleInstallException(Exception ex)
        {
            _logger.LogError(ex, "Database configuration failed");

            if (_databaseSchemaValidationResult != null)
            {
                _logger.LogInformation("The database schema validation produced the following summary: {DbSchemaSummary}", _databaseSchemaValidationResult.GetSummary());
            }

            return new Result
            {
                Message =
                    "The database configuration failed with the following message: " + ex.Message +
                    $"\n Please check log file for additional information (can be found in '{nameof(LoggingSettings)}.{nameof(LoggingSettings.Directory)}')",
                Success = false,
                Percentage = "90"
            };
        }

        /// <summary>
        /// Represents the result of a database creation or upgrade.
        /// </summary>
        public class Result
        {
            /// <summary>
            /// Gets or sets a value indicating whether an upgrade is required.
            /// </summary>
            public bool RequiresUpgrade { get; set; }

            /// <summary>
            /// Gets or sets the message returned by the operation.
            /// </summary>
            public string? Message { get; set; }

            /// <summary>
            /// Gets or sets a value indicating whether the operation succeeded.
            /// </summary>
            public bool Success { get; set; }

            /// <summary>
            /// Gets or sets an install progress pseudo-percentage.
            /// </summary>
            public string? Percentage { get; set; }
        }

        #endregion
    }
}<|MERGE_RESOLUTION|>--- conflicted
+++ resolved
@@ -5,11 +5,8 @@
 using Umbraco.Cms.Core;
 using Umbraco.Cms.Core.Configuration;
 using Umbraco.Cms.Core.Configuration.Models;
-<<<<<<< HEAD
-=======
+using Umbraco.Cms.Core.Events;
 using Umbraco.Cms.Core.DependencyInjection;
->>>>>>> 4c62fcfb
-using Umbraco.Cms.Core.Events;
 using Umbraco.Cms.Core.Install;
 using Umbraco.Cms.Core.Install.Models;
 using Umbraco.Cms.Core.Migrations;
@@ -63,11 +60,7 @@
             IMigrationPlanExecutor migrationPlanExecutor,
             DatabaseSchemaCreatorFactory databaseSchemaCreatorFactory,
             IEnumerable<IDatabaseProviderMetadata> databaseProviderMetadata,
-<<<<<<< HEAD
             IEventAggregator aggregator)
-=======
-            IEventAggregator eventAggregator)
->>>>>>> 4c62fcfb
         {
             _scopeProvider = scopeProvider;
             _scopeAccessor = scopeAccessor;
