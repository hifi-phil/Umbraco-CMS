--- conflicted
+++ resolved
@@ -122,20 +122,16 @@
 
         // To 16.2.0
         To<V_16_2_0.AddLongRunningOperations>("{741C22CF-5FB8-4343-BF79-B97A58C2CCBA}");
-<<<<<<< HEAD
-        To<V_16_2_0.AddDocumentUrlLock>("{BE11D4D3-3A1F-4598-90D4-B548BD188C48}");
 
         // To 17.0.0
         To<V_17_0_0.AddGuidsToAuditEntries>("{17D5F6CA-CEB8-462A-AF86-4B9C3BF91CF1}");
         To<V_17_0_0.MigrateCheckboxListDataTypesAndPropertyData>("{EB1E50B7-CD5E-4B6B-B307-36237DD2C506}");
         To<V_17_0_0.SetDateDefaultsToUtcNow>("{1847C7FF-B021-44EB-BEB0-A77A4376A6F2}");
         To<V_17_0_0.MigrateSystemDatesToUtc>("{7208B20D-6BFC-472E-9374-85EEA817B27D}");
-=======
         To<NoopMigration>("{BE11D4D3-3A1F-4598-90D4-B548BD188C48}"); // Originally was V_16_2_0.AddDocumentUrlLock, now moved to a pre-migration.
 
         // To 16.3.0
         To<V_16_3_0.AddRichTextEditorCapabilities>("{A917FCBC-C378-4A08-A36C-220C581A6581}");
         To<V_16_3_0.MigrateMediaTypeLabelProperties>("{FB7073AF-DFAF-4AC1-800D-91F9BD5B5238}");
->>>>>>> 472be3d4
     }
 }