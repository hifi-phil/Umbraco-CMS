--- conflicted
+++ resolved
@@ -1,13 +1,5 @@
 using Umbraco.Cms.Core;
 using Umbraco.Cms.Core.Configuration;
-<<<<<<< HEAD
-using Umbraco.Cms.Infrastructure.Migrations.Upgrade.V_10_0_0;
-using Umbraco.Cms.Infrastructure.Migrations.Upgrade.V_10_2_0;
-using Umbraco.Cms.Infrastructure.Migrations.Upgrade.V_10_5_0;
-using Umbraco.Cms.Infrastructure.Migrations.Upgrade.V_12_0_0;
-using Umbraco.Cms.Infrastructure.Migrations.Upgrade.V_13_0_0;
-=======
->>>>>>> 4fcdcb40
 
 namespace Umbraco.Cms.Infrastructure.Migrations.Upgrade;
 
@@ -80,19 +72,15 @@
         To<V_11_3_0.AddDomainSortOrder>("{BB3889ED-E2DE-49F2-8F71-5FD8616A2661}");
 
         // To 12.0.0
-<<<<<<< HEAD
-        To<UseNvarcharInsteadOfNText>("{888A0D5D-51E4-4C7E-AA0A-01306523C7FB}");
+        To<V_12_0_0.UseNvarcharInsteadOfNText>("{888A0D5D-51E4-4C7E-AA0A-01306523C7FB}");
+        To<V_12_0_0.ResetCache>("{539F2F83-FBA7-4C48-81A3-75081A56BB9D}");
 
         // To 13.0.0
-        To<AddPropertyEditorUiAliasColumn>("{419827A0-4FCE-464B-A8F3-247C6092AF55}");
-        To<MigrateDataTypeConfigurations>("{5F15A1CC-353D-4889-8C7E-F303B4766196}");
-        To<AddGuidsToUserGroups>("{69E12556-D9B3-493A-8E8A-65EC89FB658D}");
-        To<AddUserGroup2PermisionTable>("{F2B16CD4-F181-4BEE-81C9-11CF384E6025}");
-        To<AddGuidsToUsers>("{A8E01644-9F2E-4988-8341-587EF5B7EA69}");
-        To<UpdateDefaultGuidsOfCreatedPackages>("{E073DBC0-9E8E-4C92-8210-9CB18364F46E}");
-=======
-        To<V_12_0_0.UseNvarcharInsteadOfNText>("{888A0D5D-51E4-4C7E-AA0A-01306523C7FB}");
-        To<V_12_0_0.ResetCache>("{539F2F83-FBA7-4C48-81A3-75081A56BB9D}");
->>>>>>> 4fcdcb40
+        To<V_13_0_0.AddPropertyEditorUiAliasColumn>("{419827A0-4FCE-464B-A8F3-247C6092AF55}");
+        To<V_13_0_0.MigrateDataTypeConfigurations>("{5F15A1CC-353D-4889-8C7E-F303B4766196}");
+        To<V_13_0_0.AddGuidsToUserGroups>("{69E12556-D9B3-493A-8E8A-65EC89FB658D}");
+        To<V_13_0_0.AddUserGroup2PermisionTable>("{F2B16CD4-F181-4BEE-81C9-11CF384E6025}");
+        To<V_13_0_0.AddGuidsToUsers>("{A8E01644-9F2E-4988-8341-587EF5B7EA69}");
+        To<V_13_0_0.UpdateDefaultGuidsOfCreatedPackages>("{E073DBC0-9E8E-4C92-8210-9CB18364F46E}");
     }
 }