--- conflicted
+++ resolved
@@ -120,12 +120,10 @@
         To<V_16_0_0.MigrateTinyMceToTiptap>("{C6681435-584F-4BC8-BB8D-BC853966AF0B}");
         To<V_16_0_0.AddDocumentPropertyPermissions>("{D1568C33-A697-455F-8D16-48060CB954A1}");
 
-<<<<<<< HEAD
+        // To 16.2.0
+        To<V_16_2_0.AddLongRunningOperations>("{741C22CF-5FB8-4343-BF79-B97A58C2CCBA}");
+
         // To 17.0.0
         To<V_17_0_0.AddGuidsToAuditEntries>("{17D5F6CA-CEB8-462A-AF86-4B9C3BF91CF1}");
-=======
-        // To 16.2.0
-        To<V_16_2_0.AddLongRunningOperations>("{741C22CF-5FB8-4343-BF79-B97A58C2CCBA}");
->>>>>>> b722c0d7
     }
 }