using Umbraco.Cms.Core;
using Umbraco.Cms.Core.Configuration;
using Umbraco.Cms.Infrastructure.Migrations.Upgrade.V_10_7_0;
using Umbraco.Cms.Infrastructure.Migrations.Upgrade.V_14_0_0;

namespace Umbraco.Cms.Infrastructure.Migrations.Upgrade;

/// <summary>
/// Represents the Umbraco CMS migration plan.
/// </summary>
/// <seealso cref="Umbraco.Cms.Infrastructure.Migrations.MigrationPlan" />
public class UmbracoPlan : MigrationPlan
{
    /// <summary>
    /// Initializes a new instance of the <see cref="UmbracoPlan" /> class.
    /// </summary>
    /// <param name="umbracoVersion">The Umbraco version.</param>
    public UmbracoPlan(IUmbracoVersion umbracoVersion) // TODO (V12): Remove unused parameter
        : base(Constants.Conventions.Migrations.UmbracoUpgradePlanName)
        => DefinePlan();

    /// <inheritdoc />
    /// <remarks>
    /// This is set to the final migration state of 9.4, making that the lowest supported version to upgrade from.
    /// </remarks>
    public override string InitialState => "{DED98755-4059-41BB-ADBD-3FEAB12D1D7B}";

    /// <summary>
    /// Defines the plan.
    /// </summary>
    /// <remarks>
    /// This is virtual for testing purposes.
    /// </remarks>
    protected virtual void DefinePlan()
    {
        // Please take great care when modifying the plan!
        //
        // Creating a migration: append the migration to the main chain, using a new GUID.
        //
        // If the new migration causes a merge conflict, because someone else also added another
        // new migration, you NEED to fix the conflict by providing one default path, and paths
        // out of the conflict states, eg:
        //
        // From("state-1")
        // To<ChangeA>("state-a")
        // To<ChangeB>("state-b") // Some might already be in this state, without having applied ChangeA
        //
        // From("state-1")
        //   .Merge()
        //     .To<ChangeA>("state-a")
        //   .With()
        //     .To<ChangeB>("state-b")
        //   .As("state-2");

        From(InitialState);

        // To 10.0.0
        To<V_10_0_0.AddMemberPropertiesAsColumns>("{B7E0D53C-2B0E-418B-AB07-2DDE486E225F}");

        // To 10.2.0
        To<V_10_2_0.AddUserGroup2LanguageTable>("{D0B3D29D-F4D5-43E3-BA67-9D49256F3266}");
        To<V_10_2_0.AddHasAccessToAllLanguagesColumn>("{79D8217B-5920-4C0E-8E9A-3CF8FA021882}");

        // To 10.3.0
        To<V_10_3_0.AddBlockGridPartialViews>("{56833770-3B7E-4FD5-A3B6-3416A26A7A3F}");

        // To 10.4.0
        To<V_10_4_0.AddBlockGridPartialViews>("{3F5D492A-A3DB-43F9-A73E-9FEE3B180E6C}");

        // To 10.5.0 / 11.2.0
        To<V_10_5_0.AddPrimaryKeyConstrainToContentVersionCleanupDtos>("{83AF7945-DADE-4A02-9041-F3F6EBFAC319}");

        // to 10.7.0
        To<MigrateTagsFromNVarcharToNText>("{EF93F398-1385-4F07-808A-D3C518984442}");

        // To 11.3.0
        To<V_11_3_0.AddDomainSortOrder>("{BB3889ED-E2DE-49F2-8F71-5FD8616A2661}");

        // To 11.4.0
        To<V_11_4_0.AlterKeyValueDataType>("{FFB6B9B0-F1A8-45E9-9CD7-25700577D1CA}");

        // to 11.4.3
        // This is here twice since it was added in 10, so if you had already upgraded you wouldn't get it
        // But we still need the first once, since if you upgraded to 10.7.0 then the "From" state would be unknown otherwise.
        // This has it's own key, we essentially consider it a separate migration.
        To<MigrateTagsFromNVarcharToNText>("{2CA0C5BB-170B-45E5-8179-E73DA4B41A46}");

        // To 12.0.0
        To<V_12_0_0.UseNvarcharInsteadOfNText>("{888A0D5D-51E4-4C7E-AA0A-01306523C7FB}");
        To<V_12_0_0.ResetCache>("{539F2F83-FBA7-4C48-81A3-75081A56BB9D}");

        // To 12.1.0
        To<V_12_1_0.TablesIndexesImprovement>("{1187192D-EDB5-4619-955D-91D48D738871}");
        To<V_12_1_0.AddOpenIddict>("{47DE85CE-1E16-42A0-8AF6-3EC3BCEF5471}");

        // And once more for 12
        To<MigrateTagsFromNVarcharToNText>("{2D4C9FBD-08B3-472D-A76C-6ED467A0CD20}");

        // To 13.0.0
        To<V_13_0_0.AddWebhooks>("{C76D9C9A-635B-4D2C-A301-05642A523E9D}");
        To<V_13_0_0.RenameEventNameColumn>("{D5139400-E507-4259-A542-C67358F7E329}");
        To<V_13_0_0.AddWebhookRequest>("{4E652F18-9A29-4656-A899-E3F39069C47E}");
        To<V_13_0_0.RenameWebhookIdToKey>("{148714C8-FE0D-4553-B034-439D91468761}");
<<<<<<< HEAD

        // To 14.0.0
        To<V_14_0_0.AddPropertyEditorUiAliasColumn>("{419827A0-4FCE-464B-A8F3-247C6092AF55}");
        To<V_14_0_0.MigrateDataTypeConfigurations>("{5F15A1CC-353D-4889-8C7E-F303B4766196}");
        To<V_14_0_0.AddGuidsToUserGroups>("{69E12556-D9B3-493A-8E8A-65EC89FB658D}");
        To<V_14_0_0.AddUserGroup2PermisionTable>("{F2B16CD4-F181-4BEE-81C9-11CF384E6025}");
        To<V_14_0_0.AddGuidsToUsers>("{A8E01644-9F2E-4988-8341-587EF5B7EA69}");
        To<V_14_0_0.UpdateDefaultGuidsOfCreatedPackages>("{E073DBC0-9E8E-4C92-8210-9CB18364F46E}");
        To<V_14_0_0.RenameTechnologyLeakingPropertyEditorAliases>("{80D282A4-5497-47FF-991F-BC0BCE603121}");
=======
        To<V_13_0_0.AddWebhookDatabaseLock>("{23BA95A4-FCCE-49B0-8AA1-45312B103A9B}");
        To<V_13_0_0.ChangeLogStatusCode>("{7DDCE198-9CA4-430C-8BBC-A66D80CA209F}");
        To<V_13_0_0.ChangeWebhookRequestObjectColumnToNvarcharMax>("{F74CDA0C-7AAA-48C8-94C6-C6EC3C06F599}");
>>>>>>> 34d6695c
    }
}<|MERGE_RESOLUTION|>--- conflicted
+++ resolved
@@ -101,7 +101,9 @@
         To<V_13_0_0.RenameEventNameColumn>("{D5139400-E507-4259-A542-C67358F7E329}");
         To<V_13_0_0.AddWebhookRequest>("{4E652F18-9A29-4656-A899-E3F39069C47E}");
         To<V_13_0_0.RenameWebhookIdToKey>("{148714C8-FE0D-4553-B034-439D91468761}");
-<<<<<<< HEAD
+        To<V_13_0_0.AddWebhookDatabaseLock>("{23BA95A4-FCCE-49B0-8AA1-45312B103A9B}");
+        To<V_13_0_0.ChangeLogStatusCode>("{7DDCE198-9CA4-430C-8BBC-A66D80CA209F}");
+        To<V_13_0_0.ChangeWebhookRequestObjectColumnToNvarcharMax>("{F74CDA0C-7AAA-48C8-94C6-C6EC3C06F599}");
 
         // To 14.0.0
         To<V_14_0_0.AddPropertyEditorUiAliasColumn>("{419827A0-4FCE-464B-A8F3-247C6092AF55}");
@@ -111,10 +113,5 @@
         To<V_14_0_0.AddGuidsToUsers>("{A8E01644-9F2E-4988-8341-587EF5B7EA69}");
         To<V_14_0_0.UpdateDefaultGuidsOfCreatedPackages>("{E073DBC0-9E8E-4C92-8210-9CB18364F46E}");
         To<V_14_0_0.RenameTechnologyLeakingPropertyEditorAliases>("{80D282A4-5497-47FF-991F-BC0BCE603121}");
-=======
-        To<V_13_0_0.AddWebhookDatabaseLock>("{23BA95A4-FCCE-49B0-8AA1-45312B103A9B}");
-        To<V_13_0_0.ChangeLogStatusCode>("{7DDCE198-9CA4-430C-8BBC-A66D80CA209F}");
-        To<V_13_0_0.ChangeWebhookRequestObjectColumnToNvarcharMax>("{F74CDA0C-7AAA-48C8-94C6-C6EC3C06F599}");
->>>>>>> 34d6695c
     }
 }