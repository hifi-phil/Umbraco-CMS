using System.Diagnostics;
using System.Runtime.InteropServices;
using Microsoft.Extensions.Hosting;
using Microsoft.Extensions.Options;
using Umbraco.Cms.Core;
using Umbraco.Cms.Core.Configuration;
using Umbraco.Cms.Core.Configuration.Models;
using Umbraco.Cms.Core.Models;
using Umbraco.Cms.Core.Services;
using Umbraco.Cms.Core.Sync;
using Umbraco.Cms.Infrastructure.Persistence;
using Umbraco.Cms.Infrastructure.Telemetry.Interfaces;
using Umbraco.Extensions;

namespace Umbraco.Cms.Infrastructure.Telemetry.Providers;

internal class SystemInformationTelemetryProvider : IDetailedTelemetryProvider, IUserDataService
{
    private readonly GlobalSettings _globalSettings;
    private readonly IHostEnvironment _hostEnvironment;
    private readonly HostingSettings _hostingSettings;
    private readonly ILocalizationService _localizationService;
    private readonly ModelsBuilderSettings _modelsBuilderSettings;
    private readonly IUmbracoDatabaseFactory _umbracoDatabaseFactory;
    private readonly IUmbracoVersion _version;
    private readonly IServerRoleAccessor _serverRoleAccessor;


    public SystemInformationTelemetryProvider(
        IUmbracoVersion version,
        ILocalizationService localizationService,
        IOptionsMonitor<ModelsBuilderSettings> modelsBuilderSettings,
        IOptionsMonitor<HostingSettings> hostingSettings,
        IOptionsMonitor<GlobalSettings> globalSettings,
        IHostEnvironment hostEnvironment,
        IUmbracoDatabaseFactory umbracoDatabaseFactory,
        IServerRoleAccessor serverRoleAccessor)
    {
        _version = version;
        _localizationService = localizationService;
        _hostEnvironment = hostEnvironment;
        _umbracoDatabaseFactory = umbracoDatabaseFactory;
        _serverRoleAccessor = serverRoleAccessor;

        _globalSettings = globalSettings.CurrentValue;
        _hostingSettings = hostingSettings.CurrentValue;
        _modelsBuilderSettings = modelsBuilderSettings.CurrentValue;
    }

    private string CurrentWebServer => IsRunningInProcessIIS() ? "IIS" : "Kestrel";

    private string ServerFramework => RuntimeInformation.FrameworkDescription;

    private string ModelsBuilderMode => _modelsBuilderSettings.ModelsMode.ToString();

    private string CurrentCulture => Thread.CurrentThread.CurrentCulture.ToString();

    private bool IsDebug => _hostingSettings.Debug;

    private bool UmbracoPathCustomized => _globalSettings.UmbracoPath != Constants.System.DefaultUmbracoPath;

    private string AspEnvironment => _hostEnvironment.EnvironmentName;

    private string ServerOs => RuntimeInformation.OSDescription;

    private string DatabaseProvider => _umbracoDatabaseFactory.CreateDatabase().DatabaseType.GetProviderName();

    private string CurrentServerRole => _serverRoleAccessor.CurrentServerRole.ToString();

    public IEnumerable<UsageInformation> GetInformation() =>
        new UsageInformation[]
        {
            new(Constants.Telemetry.ServerOs, ServerOs), new(Constants.Telemetry.ServerFramework, ServerFramework),
            new(Constants.Telemetry.OsLanguage, CurrentCulture),
            new(Constants.Telemetry.WebServer, CurrentWebServer),
            new(Constants.Telemetry.ModelsBuilderMode, ModelsBuilderMode),
            new(Constants.Telemetry.CustomUmbracoPath, UmbracoPathCustomized),
            new(Constants.Telemetry.AspEnvironment, AspEnvironment), new(Constants.Telemetry.IsDebug, IsDebug),
            new(Constants.Telemetry.DatabaseProvider, DatabaseProvider),
<<<<<<< HEAD
            new(Constants.Telemetry.CurrentServerRole, CurrentServerRole),
=======
>>>>>>> 4fc7f775
        };

    public IEnumerable<UserData> GetUserData() =>
        new UserData[]
        {
            new("Server OS", ServerOs), new("Server Framework", ServerFramework),
            new("Default Language", _localizationService.GetDefaultLanguageIsoCode()),
            new("Umbraco Version", _version.SemanticVersion.ToSemanticStringWithoutBuild()),
            new("Current Culture", CurrentCulture),
            new("Current UI Culture", Thread.CurrentThread.CurrentUICulture.ToString()),
            new("Current Webserver", CurrentWebServer), new("Models Builder Mode", ModelsBuilderMode),
            new("Debug Mode", IsDebug.ToString()), new("Database Provider", DatabaseProvider),
<<<<<<< HEAD
            new("Current Server Role", CurrentServerRole),
=======
>>>>>>> 4fc7f775
        };

    private bool IsRunningInProcessIIS()
    {
        if (!RuntimeInformation.IsOSPlatform(OSPlatform.Windows))
        {
            return false;
        }

        var processName = Path.GetFileNameWithoutExtension(Process.GetCurrentProcess().ProcessName);
        return processName.Contains("w3wp") || processName.Contains("iisexpress");
    }
}<|MERGE_RESOLUTION|>--- conflicted
+++ resolved
@@ -1,4 +1,4 @@
-using System.Diagnostics;
+﻿using System.Diagnostics;
 using System.Runtime.InteropServices;
 using Microsoft.Extensions.Hosting;
 using Microsoft.Extensions.Options;
@@ -77,10 +77,7 @@
             new(Constants.Telemetry.CustomUmbracoPath, UmbracoPathCustomized),
             new(Constants.Telemetry.AspEnvironment, AspEnvironment), new(Constants.Telemetry.IsDebug, IsDebug),
             new(Constants.Telemetry.DatabaseProvider, DatabaseProvider),
-<<<<<<< HEAD
             new(Constants.Telemetry.CurrentServerRole, CurrentServerRole),
-=======
->>>>>>> 4fc7f775
         };
 
     public IEnumerable<UserData> GetUserData() =>
@@ -93,10 +90,7 @@
             new("Current UI Culture", Thread.CurrentThread.CurrentUICulture.ToString()),
             new("Current Webserver", CurrentWebServer), new("Models Builder Mode", ModelsBuilderMode),
             new("Debug Mode", IsDebug.ToString()), new("Database Provider", DatabaseProvider),
-<<<<<<< HEAD
             new("Current Server Role", CurrentServerRole),
-=======
->>>>>>> 4fc7f775
         };
 
     private bool IsRunningInProcessIIS()
