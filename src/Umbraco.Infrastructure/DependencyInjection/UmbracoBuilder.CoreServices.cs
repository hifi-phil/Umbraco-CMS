--- conflicted
+++ resolved
@@ -96,23 +96,13 @@
         // has been frozen and it is too late
         builder.Mappers()?.AddCoreMappers();
 
-<<<<<<< HEAD
         // register the scope provider
         builder.Services.AddSingleton<ScopeProvider>(sp => ActivatorUtilities.CreateInstance<ScopeProvider>(sp, sp.GetRequiredService<IAmbientScopeStack>())); // implements IScopeProvider, IScopeAccessor
         builder.Services.AddSingleton<ICoreScopeProvider>(f => f.GetRequiredService<ScopeProvider>());
         builder.Services.AddSingleton<IScopeProvider>(f => f.GetRequiredService<ScopeProvider>());
         builder.Services.AddSingleton<Core.Scoping.IScopeProvider>(f => f.GetRequiredService<ScopeProvider>());
-=======
-            // register the scope provider
-            builder.Services.AddSingleton<ScopeProvider>(sp => ActivatorUtilities.CreateInstance<ScopeProvider>(sp, sp.GetRequiredService<IAmbientScopeStack>())); // implements IScopeProvider, IScopeAccessor
-            builder.Services.AddSingleton<ICoreScopeProvider>(f => f.GetRequiredService<ScopeProvider>());
-            builder.Services.AddSingleton<Infrastructure.Scoping.IScopeProvider>(f => f.GetRequiredService<ScopeProvider>());
-            builder.Services.AddSingleton<Core.Scoping.IScopeProvider>(f => f.GetRequiredService<ScopeProvider>());
 
             builder.Services.AddSingleton<IAmbientScopeStack, AmbientScopeStack>();
-            builder.Services.AddSingleton<IScopeAccessor>(f => f.GetRequiredService<IAmbientScopeStack>());
-            builder.Services.AddSingleton<IAmbientScopeContextStack, AmbientScopeContextStack>();
->>>>>>> fd0c4fda
 
             builder.Services.AddSingleton<IAmbientScopeStack, AmbientScopeStack>();
         builder.Services.AddSingleton<IScopeAccessor>(f => f.GetRequiredService<IAmbientScopeStack>());
