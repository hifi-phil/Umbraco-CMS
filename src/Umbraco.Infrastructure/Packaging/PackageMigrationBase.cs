using System.ComponentModel;
using Microsoft.Extensions.DependencyInjection;
using Microsoft.Extensions.Options;
using Umbraco.Cms.Core.Configuration.Models;
using Umbraco.Cms.Core.IO;
using Umbraco.Cms.Core.PropertyEditors;
using Umbraco.Cms.Core.Services;
using Umbraco.Cms.Core.Strings;
using Umbraco.Cms.Infrastructure.Migrations;
using Umbraco.Cms.Web.Common.DependencyInjection;

namespace Umbraco.Cms.Infrastructure.Packaging;

<<<<<<< HEAD
        public PackageMigrationBase(
            IPackagingService packagingService,
            IMediaService mediaService,
            MediaFileManager mediaFileManager,
            MediaUrlGeneratorCollection mediaUrlGenerators,
            IShortStringHelper shortStringHelper,
            IContentTypeBaseServiceProvider contentTypeBaseServiceProvider,
            IMigrationContext context,
            IOptions<PackageMigrationSettings> packageMigrationsSettings)
            : base(context)
        {
            _packagingService = packagingService;
            _mediaService = mediaService;
            _mediaFileManager = mediaFileManager;
            _mediaUrlGenerators = mediaUrlGenerators;
            _shortStringHelper = shortStringHelper;
            _contentTypeBaseServiceProvider = contentTypeBaseServiceProvider;
            _packageMigrationsSettings = packageMigrationsSettings;
        }

        public IImportPackageBuilder ImportPackage => BeginBuild(
            new ImportPackageBuilder(
                _packagingService,
                _mediaService,
                _mediaFileManager,
                _mediaUrlGenerators,
                _shortStringHelper,
                _contentTypeBaseServiceProvider,
                Context,
                _packageMigrationsSettings));
=======
public abstract class PackageMigrationBase : MigrationBase
{
    private readonly IContentTypeBaseServiceProvider _contentTypeBaseServiceProvider;
    private readonly MediaFileManager _mediaFileManager;
    private readonly IMediaService _mediaService;
    private readonly MediaUrlGeneratorCollection _mediaUrlGenerators;
    private readonly IOptions<PackageMigrationSettings> _packageMigrationsSettings;
    private readonly IPackagingService _packagingService;
    private readonly IShortStringHelper _shortStringHelper;

    public PackageMigrationBase(
        IPackagingService packagingService,
        IMediaService mediaService,
        MediaFileManager mediaFileManager,
        MediaUrlGeneratorCollection mediaUrlGenerators,
        IShortStringHelper shortStringHelper,
        IContentTypeBaseServiceProvider contentTypeBaseServiceProvider,
        IMigrationContext context,
        IOptions<PackageMigrationSettings> packageMigrationsSettings)
        : base(context)
    {
        _packagingService = packagingService;
        _mediaService = mediaService;
        _mediaFileManager = mediaFileManager;
        _mediaUrlGenerators = mediaUrlGenerators;
        _shortStringHelper = shortStringHelper;
        _contentTypeBaseServiceProvider = contentTypeBaseServiceProvider;
        _packageMigrationsSettings = packageMigrationsSettings;
    }
>>>>>>> ac4fb6ac

    [EditorBrowsable(EditorBrowsableState.Never)]
    [Obsolete("Use ctor with all params")]
    public PackageMigrationBase(
        IPackagingService packagingService,
        IMediaService mediaService,
        MediaFileManager mediaFileManager,
        MediaUrlGeneratorCollection mediaUrlGenerators,
        IShortStringHelper shortStringHelper,
        IContentTypeBaseServiceProvider contentTypeBaseServiceProvider,
        IMigrationContext context)
        : this(
            packagingService,
            mediaService,
            mediaFileManager,
            mediaUrlGenerators,
            shortStringHelper,
            contentTypeBaseServiceProvider,
            context,
            StaticServiceProvider.Instance.GetRequiredService<IOptions<PackageMigrationSettings>>())
    {
    }

    public IImportPackageBuilder ImportPackage => BeginBuild(
        new ImportPackageBuilder(
            _packagingService,
            _mediaService,
            _mediaFileManager,
            _mediaUrlGenerators,
            _shortStringHelper,
            _contentTypeBaseServiceProvider,
            Context,
            _packageMigrationsSettings));
}<|MERGE_RESOLUTION|>--- conflicted
+++ resolved
@@ -1,5 +1,3 @@
-using System.ComponentModel;
-using Microsoft.Extensions.DependencyInjection;
 using Microsoft.Extensions.Options;
 using Umbraco.Cms.Core.Configuration.Models;
 using Umbraco.Cms.Core.IO;
@@ -7,42 +5,9 @@
 using Umbraco.Cms.Core.Services;
 using Umbraco.Cms.Core.Strings;
 using Umbraco.Cms.Infrastructure.Migrations;
-using Umbraco.Cms.Web.Common.DependencyInjection;
 
 namespace Umbraco.Cms.Infrastructure.Packaging;
 
-<<<<<<< HEAD
-        public PackageMigrationBase(
-            IPackagingService packagingService,
-            IMediaService mediaService,
-            MediaFileManager mediaFileManager,
-            MediaUrlGeneratorCollection mediaUrlGenerators,
-            IShortStringHelper shortStringHelper,
-            IContentTypeBaseServiceProvider contentTypeBaseServiceProvider,
-            IMigrationContext context,
-            IOptions<PackageMigrationSettings> packageMigrationsSettings)
-            : base(context)
-        {
-            _packagingService = packagingService;
-            _mediaService = mediaService;
-            _mediaFileManager = mediaFileManager;
-            _mediaUrlGenerators = mediaUrlGenerators;
-            _shortStringHelper = shortStringHelper;
-            _contentTypeBaseServiceProvider = contentTypeBaseServiceProvider;
-            _packageMigrationsSettings = packageMigrationsSettings;
-        }
-
-        public IImportPackageBuilder ImportPackage => BeginBuild(
-            new ImportPackageBuilder(
-                _packagingService,
-                _mediaService,
-                _mediaFileManager,
-                _mediaUrlGenerators,
-                _shortStringHelper,
-                _contentTypeBaseServiceProvider,
-                Context,
-                _packageMigrationsSettings));
-=======
 public abstract class PackageMigrationBase : MigrationBase
 {
     private readonly IContentTypeBaseServiceProvider _contentTypeBaseServiceProvider;
@@ -72,38 +37,17 @@
         _contentTypeBaseServiceProvider = contentTypeBaseServiceProvider;
         _packageMigrationsSettings = packageMigrationsSettings;
     }
->>>>>>> ac4fb6ac
 
-    [EditorBrowsable(EditorBrowsableState.Never)]
-    [Obsolete("Use ctor with all params")]
-    public PackageMigrationBase(
-        IPackagingService packagingService,
-        IMediaService mediaService,
-        MediaFileManager mediaFileManager,
-        MediaUrlGeneratorCollection mediaUrlGenerators,
-        IShortStringHelper shortStringHelper,
-        IContentTypeBaseServiceProvider contentTypeBaseServiceProvider,
-        IMigrationContext context)
-        : this(
-            packagingService,
-            mediaService,
-            mediaFileManager,
-            mediaUrlGenerators,
-            shortStringHelper,
-            contentTypeBaseServiceProvider,
-            context,
-            StaticServiceProvider.Instance.GetRequiredService<IOptions<PackageMigrationSettings>>())
-    {
-    }
+        public IImportPackageBuilder ImportPackage => BeginBuild(
+            new ImportPackageBuilder(
+                _packagingService,
+                _mediaService,
+                _mediaFileManager,
+                _mediaUrlGenerators,
+                _shortStringHelper,
+                _contentTypeBaseServiceProvider,
+                Context,
+                _packageMigrationsSettings));
 
-    public IImportPackageBuilder ImportPackage => BeginBuild(
-        new ImportPackageBuilder(
-            _packagingService,
-            _mediaService,
-            _mediaFileManager,
-            _mediaUrlGenerators,
-            _shortStringHelper,
-            _contentTypeBaseServiceProvider,
-            Context,
-            _packageMigrationsSettings));
+
 }