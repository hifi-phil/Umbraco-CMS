﻿using System;
using System.Collections.Generic;
using System.IO;
using System.Linq;
using System.Threading;
using Microsoft.Extensions.Logging;
using Microsoft.Extensions.Options;
using Umbraco.Core;
using Umbraco.Core.Composing;
using Umbraco.Core.Configuration.HealthChecks;
using Umbraco.Core.Configuration.Models;
using Umbraco.Core.Hosting;
using Umbraco.Core.Logging;
using Umbraco.Core.Scoping;
using Umbraco.Core.Services;
using Umbraco.Core.Sync;
using Umbraco.Web.HealthCheck;
using Umbraco.Web.Routing;

namespace Umbraco.Web.Scheduling
{
    public sealed class SchedulerComponent : IComponent
    {
        private const int DefaultDelayMilliseconds = 180000; // 3 mins
        private const int OneMinuteMilliseconds = 60000;
        private const int FiveMinuteMilliseconds = 300000;
        private const int OneHourMilliseconds = 3600000;

        private readonly IRuntimeState _runtime;
        private readonly IMainDom _mainDom;
        private readonly IServerRegistrar _serverRegistrar;
        private readonly IContentService _contentService;
        private readonly IAuditService _auditService;
        private readonly IProfilingLogger _pLogger;
        private readonly Microsoft.Extensions.Logging.ILogger<SchedulerComponent> _logger;
        private readonly ILoggerFactory _loggerFactory;
        private readonly IApplicationShutdownRegistry _applicationShutdownRegistry;
        private readonly IScopeProvider _scopeProvider;
        private readonly HealthCheckCollection _healthChecks;
        private readonly HealthCheckNotificationMethodCollection _notifications;
        private readonly IUmbracoContextFactory _umbracoContextFactory;
        private readonly HealthChecksSettings _healthChecksSettings;
        private readonly IServerMessenger _serverMessenger;
        private readonly IRequestAccessor _requestAccessor;
        private readonly IBackofficeSecurityFactory _backofficeSecurityFactory;
        private readonly LoggingSettings _loggingSettings;
        private readonly KeepAliveSettings _keepAliveSettings;
        private readonly IHostingEnvironment _hostingEnvironment;

        private BackgroundTaskRunner<IBackgroundTask> _keepAliveRunner;
        private BackgroundTaskRunner<IBackgroundTask> _publishingRunner;
        private BackgroundTaskRunner<IBackgroundTask> _scrubberRunner;
        private BackgroundTaskRunner<IBackgroundTask> _fileCleanupRunner;
        private BackgroundTaskRunner<IBackgroundTask> _healthCheckRunner;

        private bool _started;
        private object _locker = new object();
        private IBackgroundTask[] _tasks;

        public SchedulerComponent(IRuntimeState runtime, IMainDom mainDom, IServerRegistrar serverRegistrar,
            IContentService contentService, IAuditService auditService,
            HealthCheckCollection healthChecks, HealthCheckNotificationMethodCollection notifications,
            IScopeProvider scopeProvider, IUmbracoContextFactory umbracoContextFactory, IProfilingLogger pLogger, ILoggerFactory loggerFactory,
            IApplicationShutdownRegistry applicationShutdownRegistry, IOptions<HealthChecksSettings> healthChecksSettings,
            IServerMessenger serverMessenger, IRequestAccessor requestAccessor,
            IOptions<LoggingSettings> loggingSettings, IOptions<KeepAliveSettings> keepAliveSettings,
            IHostingEnvironment hostingEnvironment,
            IBackofficeSecurityFactory backofficeSecurityFactory)
        {
            _runtime = runtime;
            _mainDom = mainDom;
            _serverRegistrar = serverRegistrar;
            _contentService = contentService;
            _auditService = auditService;
            _scopeProvider = scopeProvider;
            _pLogger = pLogger;
            _loggerFactory = loggerFactory;
            _logger = loggerFactory.CreateLogger<SchedulerComponent>();
            _applicationShutdownRegistry = applicationShutdownRegistry;
            _umbracoContextFactory = umbracoContextFactory;

            _healthChecks = healthChecks;
            _notifications = notifications;
            _healthChecksSettings = healthChecksSettings.Value ?? throw new ArgumentNullException(nameof(healthChecksSettings));
            _serverMessenger = serverMessenger;
            _requestAccessor = requestAccessor;
            _backofficeSecurityFactory = backofficeSecurityFactory;
            _loggingSettings = loggingSettings.Value;
            _keepAliveSettings = keepAliveSettings.Value;
            _hostingEnvironment = hostingEnvironment;
        }

        public void Initialize()
        {
            var logger = _loggerFactory.CreateLogger<BackgroundTaskRunner<IBackgroundTask>>();
            // backgrounds runners are web aware, if the app domain dies, these tasks will wind down correctly
            _keepAliveRunner = new BackgroundTaskRunner<IBackgroundTask>("KeepAlive", logger, _applicationShutdownRegistry);
            _publishingRunner = new BackgroundTaskRunner<IBackgroundTask>("ScheduledPublishing", logger, _applicationShutdownRegistry);
            _scrubberRunner = new BackgroundTaskRunner<IBackgroundTask>("LogScrubber", logger, _applicationShutdownRegistry);
            _fileCleanupRunner = new BackgroundTaskRunner<IBackgroundTask>("TempFileCleanup", logger, _applicationShutdownRegistry);
            _healthCheckRunner = new BackgroundTaskRunner<IBackgroundTask>("HealthCheckNotifier", logger, _applicationShutdownRegistry);

            // we will start the whole process when a successful request is made
            _requestAccessor.RouteAttempt += RegisterBackgroundTasksOnce;
        }

        public void Terminate()
        {
            // the AppDomain / maindom / whatever takes care of stopping background task runners
        }

        private void RegisterBackgroundTasksOnce(object sender, RoutableAttemptEventArgs e)
        {
            switch (e.Outcome)
            {
                case EnsureRoutableOutcome.IsRoutable:
                case EnsureRoutableOutcome.NotDocumentRequest:
                    _requestAccessor.RouteAttempt -= RegisterBackgroundTasksOnce;
                    RegisterBackgroundTasks();
                    break;
            }
        }

        private void RegisterBackgroundTasks()
        {
            LazyInitializer.EnsureInitialized(ref _tasks, ref _started, ref _locker, () =>
            {
                _logger.LogDebug("Initializing the scheduler");

                var tasks = new List<IBackgroundTask>();

                if (_keepAliveSettings.DisableKeepAliveTask == false)
                {
                    tasks.Add(RegisterKeepAlive(_keepAliveSettings));
                }

                tasks.Add(RegisterScheduledPublishing());
                tasks.Add(RegisterLogScrubber(_loggingSettings));
                tasks.Add(RegisterTempFileCleanup());

                var healthCheckConfig = _healthChecksSettings;
                if (healthCheckConfig.NotificationSettings.Enabled)
                    tasks.Add(RegisterHealthCheckNotifier(healthCheckConfig, _healthChecks, _notifications, _pLogger));

                return tasks.ToArray();
            });
        }

        private IBackgroundTask RegisterKeepAlive(KeepAliveSettings keepAliveSettings)
        {
            // ping/keepalive
            // on all servers
            var task = new KeepAlive(_keepAliveRunner, DefaultDelayMilliseconds, FiveMinuteMilliseconds, _requestAccessor, _mainDom, Options.Create(keepAliveSettings), _loggerFactory.CreateLogger<KeepAlive>(), _pLogger, _serverRegistrar);
            _keepAliveRunner.TryAdd(task);
            return task;
        }

        private IBackgroundTask RegisterScheduledPublishing()
        {
            // scheduled publishing/unpublishing
            // install on all, will only run on non-replica servers
<<<<<<< HEAD
            var task = new ScheduledPublishing(_publishingRunner, DefaultDelayMilliseconds, OneMinuteMilliseconds, _runtime, _mainDom, _serverRegistrar, _contentService, _umbracoContextFactory, _loggerFactory.CreateLogger<ScheduledPublishing>(), _serverMessenger);
=======
            var task = new ScheduledPublishing(_publishingRunner, DefaultDelayMilliseconds, OneMinuteMilliseconds, _runtime, _mainDom, _serverRegistrar, _contentService, _umbracoContextFactory, _logger, _serverMessenger, _backofficeSecurityFactory);
>>>>>>> a80de910
            _publishingRunner.TryAdd(task);
            return task;
        }

        private IBackgroundTask RegisterHealthCheckNotifier(HealthChecksSettings healthCheckSettingsConfig,
            HealthCheckCollection healthChecks, HealthCheckNotificationMethodCollection notifications,
            IProfilingLogger logger)
        {
            // If first run time not set, start with just small delay after application start
            int delayInMilliseconds;
            if (string.IsNullOrEmpty(healthCheckSettingsConfig.NotificationSettings.FirstRunTime))
            {
                delayInMilliseconds = DefaultDelayMilliseconds;
            }
            else
            {
                // Otherwise start at scheduled time
                delayInMilliseconds = DateTime.Now.PeriodicMinutesFrom(healthCheckSettingsConfig.NotificationSettings.FirstRunTime) * 60 * 1000;
                if (delayInMilliseconds < DefaultDelayMilliseconds)
                {
                    delayInMilliseconds = DefaultDelayMilliseconds;
                }
            }

            var periodInMilliseconds = healthCheckSettingsConfig.NotificationSettings.PeriodInHours * 60 * 60 * 1000;
            var task = new HealthCheckNotifier(_healthCheckRunner, delayInMilliseconds, periodInMilliseconds, healthChecks, notifications, _mainDom, logger, _loggerFactory.CreateLogger<HealthCheckNotifier>(), _healthChecksSettings, _serverRegistrar, _runtime, _scopeProvider);
            _healthCheckRunner.TryAdd(task);
            return task;
        }

        private IBackgroundTask RegisterLogScrubber(LoggingSettings settings)
        {
            // log scrubbing
            // install on all, will only run on non-replica servers
            var task = new LogScrubber(_scrubberRunner, DefaultDelayMilliseconds, LogScrubber.GetLogScrubbingInterval(), _mainDom, _serverRegistrar, _auditService, Options.Create(settings), _scopeProvider, _pLogger, _loggerFactory.CreateLogger<LogScrubber>());
            _scrubberRunner.TryAdd(task);
            return task;
        }

        private IBackgroundTask RegisterTempFileCleanup()
        {

            var tempFolderPaths = new[]
            {
                _hostingEnvironment.MapPathContentRoot(Constants.SystemDirectories.TempFileUploads)
            };

            foreach (var tempFolderPath in tempFolderPaths)
            {
                //ensure it exists
                Directory.CreateDirectory(tempFolderPath);
            }

            // temp file cleanup, will run on all servers - even though file upload should only be handled on the master, this will
            // ensure that in the case it happes on replicas that they are cleaned up.
            var task = new TempFileCleanup(_fileCleanupRunner, DefaultDelayMilliseconds, OneHourMilliseconds,
                tempFolderPaths.Select(x=>new DirectoryInfo(x)),
                TimeSpan.FromDays(1), //files that are over a day old
                _mainDom, _pLogger, _loggerFactory.CreateLogger("TempFileCleanup"));
            _scrubberRunner.TryAdd(task);
            return task;
        }
    }
}<|MERGE_RESOLUTION|>--- conflicted
+++ resolved
@@ -32,7 +32,7 @@
         private readonly IContentService _contentService;
         private readonly IAuditService _auditService;
         private readonly IProfilingLogger _pLogger;
-        private readonly Microsoft.Extensions.Logging.ILogger<SchedulerComponent> _logger;
+        private readonly ILogger<SchedulerComponent> _logger;
         private readonly ILoggerFactory _loggerFactory;
         private readonly IApplicationShutdownRegistry _applicationShutdownRegistry;
         private readonly IScopeProvider _scopeProvider;
@@ -159,11 +159,7 @@
         {
             // scheduled publishing/unpublishing
             // install on all, will only run on non-replica servers
-<<<<<<< HEAD
-            var task = new ScheduledPublishing(_publishingRunner, DefaultDelayMilliseconds, OneMinuteMilliseconds, _runtime, _mainDom, _serverRegistrar, _contentService, _umbracoContextFactory, _loggerFactory.CreateLogger<ScheduledPublishing>(), _serverMessenger);
-=======
-            var task = new ScheduledPublishing(_publishingRunner, DefaultDelayMilliseconds, OneMinuteMilliseconds, _runtime, _mainDom, _serverRegistrar, _contentService, _umbracoContextFactory, _logger, _serverMessenger, _backofficeSecurityFactory);
->>>>>>> a80de910
+            var task = new ScheduledPublishing(_publishingRunner, DefaultDelayMilliseconds, OneMinuteMilliseconds, _runtime, _mainDom, _serverRegistrar, _contentService, _umbracoContextFactory, _loggerFactory.CreateLogger<ScheduledPublishing>(), _serverMessenger, _backofficeSecurityFactory);
             _publishingRunner.TryAdd(task);
             return task;
         }
