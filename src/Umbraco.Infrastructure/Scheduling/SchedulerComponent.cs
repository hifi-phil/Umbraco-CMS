--- conflicted
+++ resolved
@@ -3,11 +3,8 @@
 using System.IO;
 using System.Linq;
 using System.Threading;
-<<<<<<< HEAD
 using Microsoft.Extensions.Logging;
-=======
 using Microsoft.Extensions.Options;
->>>>>>> d7ab7d3d
 using Umbraco.Core;
 using Umbraco.Core.Composing;
 using Umbraco.Core.Configuration.HealthChecks;
@@ -63,13 +60,8 @@
         public SchedulerComponent(IRuntimeState runtime, IMainDom mainDom, IServerRegistrar serverRegistrar,
             IContentService contentService, IAuditService auditService,
             HealthCheckCollection healthChecks, HealthCheckNotificationMethodCollection notifications,
-<<<<<<< HEAD
             IScopeProvider scopeProvider, IUmbracoContextFactory umbracoContextFactory, IProfilingLogger pLogger, Core.Logging.ILogger logger, ILoggerFactory loggerFactory,
-            IApplicationShutdownRegistry applicationShutdownRegistry, IHealthChecksSettings healthChecksSettingsConfig,
-=======
-            IScopeProvider scopeProvider, IUmbracoContextFactory umbracoContextFactory, IProfilingLogger logger,
             IApplicationShutdownRegistry applicationShutdownRegistry, IOptions<HealthChecksSettings> healthChecksSettings,
->>>>>>> d7ab7d3d
             IServerMessenger serverMessenger, IRequestAccessor requestAccessor,
             IOptions<LoggingSettings> loggingSettings, IOptions<KeepAliveSettings> keepAliveSettings,
             IHostingEnvironment hostingEnvironment)
@@ -156,11 +148,7 @@
         {
             // ping/keepalive
             // on all servers
-<<<<<<< HEAD
-            var task = new KeepAlive(_keepAliveRunner, DefaultDelayMilliseconds, FiveMinuteMilliseconds, _requestAccessor, _mainDom, keepAliveSettings, _loggerFactory.CreateLogger<KeepAlive>(), _pLogger, _serverRegistrar);
-=======
-            var task = new KeepAlive(_keepAliveRunner, DefaultDelayMilliseconds, FiveMinuteMilliseconds, _requestAccessor, _mainDom, Options.Create(keepAliveSettings), _logger, _serverRegistrar);
->>>>>>> d7ab7d3d
+            var task = new KeepAlive(_keepAliveRunner, DefaultDelayMilliseconds, FiveMinuteMilliseconds, _requestAccessor, _mainDom, Options.Create(keepAliveSettings), _loggerFactory.CreateLogger<KeepAlive>(), _pLogger, _serverRegistrar);
             _keepAliveRunner.TryAdd(task);
             return task;
         }
@@ -195,11 +183,7 @@
             }
 
             var periodInMilliseconds = healthCheckSettingsConfig.NotificationSettings.PeriodInHours * 60 * 60 * 1000;
-<<<<<<< HEAD
-            var task = new HealthCheckNotifier(_healthCheckRunner, delayInMilliseconds, periodInMilliseconds, healthChecks, notifications, _mainDom, logger, _loggerFactory.CreateLogger<HealthCheckNotifier>(), _healthChecksSettingsConfig, _serverRegistrar, _runtime, _scopeProvider);
-=======
-            var task = new HealthCheckNotifier(_healthCheckRunner, delayInMilliseconds, periodInMilliseconds, healthChecks, notifications, _mainDom, logger, _healthChecksSettings, _serverRegistrar, _runtime, _scopeProvider);
->>>>>>> d7ab7d3d
+            var task = new HealthCheckNotifier(_healthCheckRunner, delayInMilliseconds, periodInMilliseconds, healthChecks, notifications, _mainDom, logger, _loggerFactory.CreateLogger<HealthCheckNotifier>(), _healthChecksSettings, _serverRegistrar, _runtime, _scopeProvider);
             _healthCheckRunner.TryAdd(task);
             return task;
         }
@@ -208,11 +192,7 @@
         {
             // log scrubbing
             // install on all, will only run on non-replica servers
-<<<<<<< HEAD
-            var task = new LogScrubber(_scrubberRunner, DefaultDelayMilliseconds, LogScrubber.GetLogScrubbingInterval(), _mainDom, _serverRegistrar, _auditService, settings, _scopeProvider, _pLogger, _loggerFactory.CreateLogger<LogScrubber>());
-=======
-            var task = new LogScrubber(_scrubberRunner, DefaultDelayMilliseconds, LogScrubber.GetLogScrubbingInterval(), _mainDom, _serverRegistrar, _auditService, Options.Create(settings), _scopeProvider, _logger);
->>>>>>> d7ab7d3d
+            var task = new LogScrubber(_scrubberRunner, DefaultDelayMilliseconds, LogScrubber.GetLogScrubbingInterval(), _mainDom, _serverRegistrar, _auditService, Options.Create(settings), _scopeProvider, _pLogger, _loggerFactory.CreateLogger<LogScrubber>());
             _scrubberRunner.TryAdd(task);
             return task;
         }
