﻿using System;
using System.Linq;
using Umbraco.Core;
using Umbraco.Core.Logging;
using Umbraco.Core.Services;
using Umbraco.Core.Sync;
using Microsoft.Extensions.Logging;

namespace Umbraco.Web.Scheduling
{
    public class ScheduledPublishing : RecurringTaskBase
    {
        private readonly IContentService _contentService;
        private readonly Microsoft.Extensions.Logging.ILogger<ScheduledPublishing> _logger;
        private readonly IMainDom _mainDom;
        private readonly IRuntimeState _runtime;
        private readonly IServerMessenger _serverMessenger;
        private readonly IBackofficeSecurityFactory _backofficeSecurityFactory;
        private readonly IServerRegistrar _serverRegistrar;
        private readonly IUmbracoContextFactory _umbracoContextFactory;

        public ScheduledPublishing(IBackgroundTaskRunner<RecurringTaskBase> runner, int delayMilliseconds,
            int periodMilliseconds,
            IRuntimeState runtime, IMainDom mainDom, IServerRegistrar serverRegistrar, IContentService contentService,
<<<<<<< HEAD
            IUmbracoContextFactory umbracoContextFactory, Microsoft.Extensions.Logging.ILogger<ScheduledPublishing> logger, IServerMessenger serverMessenger)
=======
            IUmbracoContextFactory umbracoContextFactory, ILogger logger, IServerMessenger serverMessenger, IBackofficeSecurityFactory backofficeSecurityFactory)
>>>>>>> a80de910
            : base(runner, delayMilliseconds, periodMilliseconds)
        {
            _runtime = runtime;
            _mainDom = mainDom;
            _serverRegistrar = serverRegistrar;
            _contentService = contentService;
            _umbracoContextFactory = umbracoContextFactory;
            _logger = logger;
            _serverMessenger = serverMessenger;
            _backofficeSecurityFactory = backofficeSecurityFactory;
        }

        public override bool IsAsync => false;

        public override bool PerformRun()
        {
            if (Suspendable.ScheduledPublishing.CanRun == false)
                return true; // repeat, later

            switch (_serverRegistrar.GetCurrentServerRole())
            {
                case ServerRole.Replica:
                    _logger.LogDebug("Does not run on replica servers.");
                    return true; // DO repeat, server role can change
                case ServerRole.Unknown:
                    _logger.LogDebug("Does not run on servers with unknown role.");
                    return true; // DO repeat, server role can change
            }

            // ensure we do not run if not main domain, but do NOT lock it
            if (_mainDom.IsMainDom == false)
            {
                _logger.LogDebug("Does not run if not MainDom.");
                return false; // do NOT repeat, going down
            }

            // do NOT run publishing if not properly running
            if (_runtime.Level != RuntimeLevel.Run)
            {
                _logger.LogDebug("Does not run if run level is not Run.");
                return true; // repeat/wait
            }

            try
            {
                // We don't need an explicit scope here because PerformScheduledPublish creates it's own scope
                // so it's safe as it will create it's own ambient scope.
                // Ensure we run with an UmbracoContext, because this will run in a background task,
                // and developers may be using the UmbracoContext in the event handlers.

                // TODO: or maybe not, CacheRefresherComponent already ensures a context when handling events
                // - UmbracoContext 'current' needs to be refactored and cleaned up
                // - batched messenger should not depend on a current HttpContext
                //    but then what should be its "scope"? could we attach it to scopes?
                // - and we should definitively *not* have to flush it here (should be auto)
                //
                _backofficeSecurityFactory.EnsureBackofficeSecurity();
                using (var contextReference = _umbracoContextFactory.EnsureUmbracoContext())
                {
                    try
                    {
                        // run
                        var result = _contentService.PerformScheduledPublish(DateTime.Now);
                        foreach (var grouped in result.GroupBy(x => x.Result))
                            _logger.LogInformation(
                                "Scheduled publishing result: '{StatusCount}' items with status {Status}",
                                grouped.Count(), grouped.Key);
                    }
                    finally
                    {
                        // if running on a temp context, we have to flush the messenger
                        if (contextReference.IsRoot && _serverMessenger is IBatchedDatabaseServerMessenger m)
                            m.FlushBatch();
                    }
                }
            }
            catch (Exception ex)
            {
                // important to catch *everything* to ensure the task repeats
                _logger.LogError(ex, "Failed.");
            }

            return true; // repeat
        }
    }
}<|MERGE_RESOLUTION|>--- conflicted
+++ resolved
@@ -1,7 +1,6 @@
 ﻿using System;
 using System.Linq;
 using Umbraco.Core;
-using Umbraco.Core.Logging;
 using Umbraco.Core.Services;
 using Umbraco.Core.Sync;
 using Microsoft.Extensions.Logging;
@@ -11,7 +10,7 @@
     public class ScheduledPublishing : RecurringTaskBase
     {
         private readonly IContentService _contentService;
-        private readonly Microsoft.Extensions.Logging.ILogger<ScheduledPublishing> _logger;
+        private readonly ILogger<ScheduledPublishing> _logger;
         private readonly IMainDom _mainDom;
         private readonly IRuntimeState _runtime;
         private readonly IServerMessenger _serverMessenger;
@@ -22,11 +21,7 @@
         public ScheduledPublishing(IBackgroundTaskRunner<RecurringTaskBase> runner, int delayMilliseconds,
             int periodMilliseconds,
             IRuntimeState runtime, IMainDom mainDom, IServerRegistrar serverRegistrar, IContentService contentService,
-<<<<<<< HEAD
-            IUmbracoContextFactory umbracoContextFactory, Microsoft.Extensions.Logging.ILogger<ScheduledPublishing> logger, IServerMessenger serverMessenger)
-=======
-            IUmbracoContextFactory umbracoContextFactory, ILogger logger, IServerMessenger serverMessenger, IBackofficeSecurityFactory backofficeSecurityFactory)
->>>>>>> a80de910
+            IUmbracoContextFactory umbracoContextFactory, ILogger<ScheduledPublishing> logger, IServerMessenger serverMessenger, IBackofficeSecurityFactory backofficeSecurityFactory)
             : base(runner, delayMilliseconds, periodMilliseconds)
         {
             _runtime = runtime;
