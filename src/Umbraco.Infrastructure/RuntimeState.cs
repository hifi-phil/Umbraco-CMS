using System;
using System.Collections.Generic;
using System.Linq;
using System.Threading;
using Microsoft.Extensions.Logging;
using Microsoft.Extensions.Options;
using Umbraco.Cms.Core.Configuration;
using Umbraco.Cms.Core.Configuration.Models;
using Umbraco.Cms.Core.Events;
using Umbraco.Cms.Core.Exceptions;
using Umbraco.Cms.Core.Notifications;
using Umbraco.Cms.Core.Packaging;
using Umbraco.Cms.Core.Semver;
using Umbraco.Cms.Core.Services;
using Umbraco.Cms.Infrastructure.Migrations.Install;
using Umbraco.Cms.Infrastructure.Migrations.Upgrade;
using Umbraco.Cms.Infrastructure.Persistence;

namespace Umbraco.Cms.Core
{
    /// <summary>
    /// Represents the state of the Umbraco runtime.
    /// </summary>
    public class RuntimeState : IRuntimeState
    {
        private readonly IOptions<GlobalSettings> _globalSettings;
        private readonly IOptions<UnattendedSettings> _unattendedSettings;
        private readonly IUmbracoVersion _umbracoVersion;
        private readonly IUmbracoDatabaseFactory _databaseFactory;
        private readonly ILogger<RuntimeState> _logger;
        private readonly DatabaseSchemaCreatorFactory _databaseSchemaCreatorFactory;
        private readonly IEventAggregator _eventAggregator;
        private readonly PackageMigrationPlanCollection _packageMigrationPlans;

        /// <summary>
        /// The initial <see cref="RuntimeState"/>
        /// The initial <see cref="RuntimeState"/>
        /// </summary>
        public static RuntimeState Booting() => new RuntimeState() { Level = RuntimeLevel.Boot };

        private RuntimeState()
        {
        }

        /// <summary>
        /// Initializes a new instance of the <see cref="RuntimeState"/> class.
        /// </summary>
        public RuntimeState(
            IOptions<GlobalSettings> globalSettings,
            IOptions<UnattendedSettings> unattendedSettings,
            IUmbracoVersion umbracoVersion,
            IUmbracoDatabaseFactory databaseFactory,
            ILogger<RuntimeState> logger,
            DatabaseSchemaCreatorFactory databaseSchemaCreatorFactory,
            IEventAggregator eventAggregator,
            PackageMigrationPlanCollection packageMigrationPlans)
        {
            _globalSettings = globalSettings;
            _unattendedSettings = unattendedSettings;
            _umbracoVersion = umbracoVersion;
            _databaseFactory = databaseFactory;
            _logger = logger;
            _databaseSchemaCreatorFactory = databaseSchemaCreatorFactory;
            _eventAggregator = eventAggregator;
            _packageMigrationPlans = packageMigrationPlans;
        }


        /// <inheritdoc />
        public Version Version => _umbracoVersion.Version;

        /// <inheritdoc />
        public string VersionComment => _umbracoVersion.Comment;

        /// <inheritdoc />
        public SemVersion SemanticVersion => _umbracoVersion.SemanticVersion;

        /// <inheritdoc />
        public string CurrentMigrationState { get; private set; }

        /// <inheritdoc />
        public string FinalMigrationState { get; private set; }

        /// <inheritdoc />
        public RuntimeLevel Level { get; internal set; } = RuntimeLevel.Unknown;

        /// <inheritdoc />
        public RuntimeLevelReason Reason { get; internal set; } = RuntimeLevelReason.Unknown;

        /// <inheritdoc />
        public BootFailedException BootFailedException { get; internal set; }

        /// <inheritdoc />
        public void DetermineRuntimeLevel()
        {
            if (_databaseFactory.Configured == false)
            {
                // local version *does* match code version, but the database is not configured
                // install - may happen with Deploy/Cloud/etc
                _logger.LogDebug("Database is not configured, need to install Umbraco.");
                Level = RuntimeLevel.Install;
                Reason = RuntimeLevelReason.InstallNoDatabase;
                return;
            }

            // Check the database state, whether we can connect or if it's in an upgrade or empty state, etc...

            switch (GetUmbracoDatabaseState(_databaseFactory))
            {
                case UmbracoDatabaseState.CannotConnect:
                {
                    // cannot connect to configured database, this is bad, fail
                    _logger.LogDebug("Could not connect to database.");

                    if (_globalSettings.Value.InstallMissingDatabase)
                    {
                        // ok to install on a configured but missing database
                        Level = RuntimeLevel.Install;
                        Reason = RuntimeLevelReason.InstallMissingDatabase;
                        return;
                    }

                    // else it is bad enough that we want to throw
                    Reason = RuntimeLevelReason.BootFailedCannotConnectToDatabase;
                    BootFailedException = new BootFailedException("A connection string is configured but Umbraco could not connect to the database.");
                    throw BootFailedException;
                }
                case UmbracoDatabaseState.NotInstalled:
                {
                    // ok to install on an empty database
                    Level = RuntimeLevel.Install;
                    Reason = RuntimeLevelReason.InstallEmptyDatabase;
                    return;
                }
                case UmbracoDatabaseState.NeedsUpgrade:
                {
                    // the db version does not match... but we do have a migration table
                    // so, at least one valid table, so we quite probably are installed & need to upgrade

                    // although the files version matches the code version, the database version does not
                    // which means the local files have been upgraded but not the database - need to upgrade
                    _logger.LogDebug("Has not reached the final upgrade step, need to upgrade Umbraco.");
                    Level = _unattendedSettings.Value.UpgradeUnattended ? RuntimeLevel.Run : RuntimeLevel.Upgrade;
                    Reason = RuntimeLevelReason.UpgradeMigrations;
                }
                break;
                case UmbracoDatabaseState.NeedsPackageMigration:

                    _logger.LogDebug("Package migrations need to execute.");
                    Level = _unattendedSettings.Value.PackageMigrationsUnattended ? RuntimeLevel.Run : RuntimeLevel.PackageMigrations;
                    Reason = RuntimeLevelReason.UpgradePackageMigrations;

                    break;
                case UmbracoDatabaseState.Ok:
                default:
                {
                    // if we already know we want to upgrade, exit here
                    if (Level == RuntimeLevel.Upgrade)
                        return;

                    // the database version matches the code & files version, all clear, can run
                    Level = RuntimeLevel.Run;
                    Reason = RuntimeLevelReason.Run;
                }
                break;
            }
        }

        private enum UmbracoDatabaseState
        {
            Ok,
            CannotConnect,
            NotInstalled,
            NeedsUpgrade,
            NeedsPackageMigration
        }

        private UmbracoDatabaseState GetUmbracoDatabaseState(IUmbracoDatabaseFactory databaseFactory)
        {
            try
            {
                if (!TryDbConnect(databaseFactory))
                {
                    return UmbracoDatabaseState.CannotConnect;
                }

                // no scope, no service - just directly accessing the database
                using (var database = databaseFactory.CreateDatabase())
                {
                    if (!database.IsUmbracoInstalled())
                    {
                        return UmbracoDatabaseState.NotInstalled;
                    }

                    // Make ONE SQL call to determine Umbraco upgrade vs package migrations state.
                    // All will be prefixed with the same key.
                    IReadOnlyDictionary<string, string> keyValues = database.GetFromKeyValueTable(Constants.Conventions.Migrations.KeyValuePrefix);

                    // This could need both an upgrade AND package migrations to execute but
                    // we will process them one at a time, first the upgrade, then the package migrations.
                    if (DoesUmbracoRequireUpgrade(keyValues))
                    {
                        return UmbracoDatabaseState.NeedsUpgrade;
                    }


                    // TODO: Can we save the result of this since we'll need to re-use it?
                    IReadOnlyList<string> packagesRequiringMigration = DoesUmbracoRequirePackageMigrations(keyValues);
                    if (packagesRequiringMigration.Count > 0)
                    {                        
                        return UmbracoDatabaseState.NeedsPackageMigration;
                    } 
                }

                return UmbracoDatabaseState.Ok;
            }
            catch (Exception e)
            {
                // can connect to the database so cannot check the upgrade state... oops
                _logger.LogWarning(e, "Could not check the upgrade state.");

                // else it is bad enough that we want to throw
                Reason = RuntimeLevelReason.BootFailedCannotCheckUpgradeState;
                BootFailedException = new BootFailedException("Could not check the upgrade state.", e);
                throw BootFailedException;
            }
        }

        public void Configure(RuntimeLevel level, RuntimeLevelReason reason)
        {
            Level = level;
            Reason = reason;
        }

        public void DoUnattendedInstall()
        {
            // unattended install is not enabled
            if (_unattendedSettings.Value.InstallUnattended == false)
            {
                return;
            }

            // no connection string set
            if (_databaseFactory.Configured == false)
            {
                return;
            }

            var tries = _globalSettings.Value.InstallMissingDatabase ? 2 : 5;

            bool connect;
            for (var i = 0; ;)
            {
                connect = _databaseFactory.CanConnect;
                if (connect || ++i == tries)
                {
                    break;
                }

                _logger.LogDebug("Could not immediately connect to database, trying again.");
                Thread.Sleep(1000);
            }

            // could not connect to the database
            if (connect == false)
            {
                return;
            }

            using (var database = _databaseFactory.CreateDatabase())
            {
                var hasUmbracoTables = database.IsUmbracoInstalled();

                // database has umbraco tables, assume Umbraco is already installed
                if (hasUmbracoTables)
                    return;

                // all conditions fulfilled, do the install
                _logger.LogInformation("Starting unattended install.");

                try
                {
                    database.BeginTransaction();
                    var creator = _databaseSchemaCreatorFactory.Create(database);
                    creator.InitializeDatabaseSchema();
                    database.CompleteTransaction();
                    _logger.LogInformation("Unattended install completed.");

                    // Emit an event with EventAggregator that unattended install completed
                    // Then this event can be listened for and create an unattended user
                    _eventAggregator.Publish(new UnattendedInstallNotification());

                }
                catch (Exception ex)
                {
                    _logger.LogInformation(ex, "Error during unattended install.");
                    database.AbortTransaction();

                    var innerException = new UnattendedInstallException(
                        "The database configuration failed with the following message: " + ex.Message
                        + "\n Please check log file for additional information (can be found in '/App_Data/Logs/')");
                    BootFailedException = new BootFailedException(innerException.Message, innerException);

                    throw BootFailedException;
                }
            }
        }

<<<<<<< HEAD
        private bool DoesUmbracoRequireUpgrade(IReadOnlyDictionary<string, string> keyValues)
        {
            var upgrader = new Upgrader(new UmbracoPlan(_umbracoVersion));
            var stateValueKey = upgrader.StateValueKey;

            _ = keyValues.TryGetValue(stateValueKey, out var value);

            CurrentMigrationState = value;
            FinalMigrationState = upgrader.Plan.FinalState;

            _logger.LogDebug("Final upgrade state is {FinalMigrationState}, database contains {DatabaseState}", FinalMigrationState, CurrentMigrationState ?? "<null>");

            return CurrentMigrationState != FinalMigrationState;
        }

        private IReadOnlyList<string> DoesUmbracoRequirePackageMigrations(IReadOnlyDictionary<string, string> keyValues)
=======
        private bool DoesUmbracoRequireUpgrade(IUmbracoDatabase database)
>>>>>>> 8eb0f45c
        {
            var packageMigrationPlans = _packageMigrationPlans.ToList();

            var result = new List<string>(packageMigrationPlans.Count);

            foreach(PackageMigrationPlan plan in packageMigrationPlans)
            {
                string currentMigrationState = null;
                var planKeyValueKey = Constants.Conventions.Migrations.KeyValuePrefix + plan.Name;
                if (keyValues.TryGetValue(planKeyValueKey, out var value))
                {
                    currentMigrationState = value;

                    if (plan.FinalState != value)
                    {
                        // Not equal so we need to run
                        result.Add(plan.Name);
                    }
                }
                else
                {
                    // If there is nothing in the DB then we need to run
                    result.Add(plan.Name);
                }

                _logger.LogDebug("Final package migration for {PackagePlan} state is {FinalMigrationState}, database contains {DatabaseState}",
                    plan.Name,
                    plan.FinalState,
                    currentMigrationState ?? "<null>");
            }

            return result;
        }

        private bool TryDbConnect(IUmbracoDatabaseFactory databaseFactory)
        {
            // anything other than install wants a database - see if we can connect
            // (since this is an already existing database, assume localdb is ready)
            bool canConnect;
            var tries = _globalSettings.Value.InstallMissingDatabase ? 2 : 5;
            for (var i = 0; ;)
            {
                canConnect = databaseFactory.CanConnect;
                if (canConnect || ++i == tries)
                    break;
                _logger.LogDebug("Could not immediately connect to database, trying again.");
                Thread.Sleep(1000);
            }

            return canConnect;
        }


    }
}<|MERGE_RESOLUTION|>--- conflicted
+++ resolved
@@ -306,7 +306,6 @@
             }
         }
 
-<<<<<<< HEAD
         private bool DoesUmbracoRequireUpgrade(IReadOnlyDictionary<string, string> keyValues)
         {
             var upgrader = new Upgrader(new UmbracoPlan(_umbracoVersion));
@@ -322,10 +321,7 @@
             return CurrentMigrationState != FinalMigrationState;
         }
 
-        private IReadOnlyList<string> DoesUmbracoRequirePackageMigrations(IReadOnlyDictionary<string, string> keyValues)
-=======
-        private bool DoesUmbracoRequireUpgrade(IUmbracoDatabase database)
->>>>>>> 8eb0f45c
+        private IReadOnlyList<string> DoesUmbracoRequirePackageMigrations(IReadOnlyDictionary<string, string> keyValues)r
         {
             var packageMigrationPlans = _packageMigrationPlans.ToList();
 
