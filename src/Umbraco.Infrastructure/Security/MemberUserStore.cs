using System;
using System.Collections.Generic;
using System.Data;
using System.Globalization;
using System.Linq;
using System.Threading;
using System.Threading.Tasks;
using Microsoft.AspNetCore.Identity;
using Microsoft.Extensions.DependencyInjection;
using Umbraco.Cms.Core.Mapping;
using Umbraco.Cms.Core.Models;
using Umbraco.Cms.Core.Models.PublishedContent;
using Umbraco.Cms.Core.PublishedCache;
using Umbraco.Cms.Core.Scoping;
using Umbraco.Cms.Core.Services;
using Umbraco.Cms.Web.Common.DependencyInjection;
using Umbraco.Extensions;

namespace Umbraco.Cms.Core.Security
{
    /// <summary>
    /// A custom user store that uses Umbraco member data
    /// </summary>
    public class MemberUserStore : UmbracoUserStore<MemberIdentityUser, UmbracoIdentityRole>, IMemberUserStore
    {
        private const string GenericIdentityErrorCode = "IdentityErrorUserStore";
        private readonly IMemberService _memberService;
        private readonly IUmbracoMapper _mapper;
        private readonly IScopeProvider _scopeProvider;
        private readonly IPublishedSnapshotAccessor _publishedSnapshotAccessor;
        private readonly IExternalLoginWithKeyService _externalLoginService;
        private readonly ITwoFactorLoginService _twoFactorLoginService;

        /// <summary>
        /// Initializes a new instance of the <see cref="MemberUserStore"/> class for the members identity store
        /// </summary>
        /// <param name="memberService">The member service</param>
        /// <param name="mapper">The mapper for properties</param>
        /// <param name="scopeProvider">The scope provider</param>
        /// <param name="describer">The error describer</param>
        /// <param name="publishedSnapshotAccessor">The published snapshot accessor</param>
        /// <param name="externalLoginService">The external login service</param>
        /// <param name="twoFactorLoginService">The two factor login service</param>
        [ActivatorUtilitiesConstructor]
        public MemberUserStore(
            IMemberService memberService,
            IUmbracoMapper mapper,
            IScopeProvider scopeProvider,
            IdentityErrorDescriber describer,
            IPublishedSnapshotAccessor publishedSnapshotAccessor,
            IExternalLoginWithKeyService externalLoginService,
            ITwoFactorLoginService twoFactorLoginService
            )
            : base(describer)
        {
            _memberService = memberService ?? throw new ArgumentNullException(nameof(memberService));
            _mapper = mapper ?? throw new ArgumentNullException(nameof(mapper));
            _scopeProvider = scopeProvider ?? throw new ArgumentNullException(nameof(scopeProvider));
            _publishedSnapshotAccessor = publishedSnapshotAccessor;
            _externalLoginService = externalLoginService;
            _twoFactorLoginService = twoFactorLoginService;
        }

        [Obsolete("Use ctor with IExternalLoginWithKeyService and ITwoFactorLoginService param")]
        public MemberUserStore(
            IMemberService memberService,
            IUmbracoMapper mapper,
            IScopeProvider scopeProvider,
            IdentityErrorDescriber describer,
            IPublishedSnapshotAccessor publishedSnapshotAccessor,
            IExternalLoginService externalLoginService)
            : this(memberService, mapper, scopeProvider, describer, publishedSnapshotAccessor, StaticServiceProvider.Instance.GetRequiredService<IExternalLoginWithKeyService>(), StaticServiceProvider.Instance.GetRequiredService<ITwoFactorLoginService>())
        {

        }

        [Obsolete("Use ctor with IExternalLoginWithKeyService and ITwoFactorLoginService param")]
        public MemberUserStore(
            IMemberService memberService,
            IUmbracoMapper mapper,
            IScopeProvider scopeProvider,
            IdentityErrorDescriber describer,
            IPublishedSnapshotAccessor publishedSnapshotAccessor)
            : this(memberService, mapper, scopeProvider, describer, publishedSnapshotAccessor, StaticServiceProvider.Instance.GetRequiredService<IExternalLoginWithKeyService>(), StaticServiceProvider.Instance.GetRequiredService<ITwoFactorLoginService>())
        {

        }

        /// <inheritdoc />
        public override Task<IdentityResult> CreateAsync(MemberIdentityUser user, CancellationToken cancellationToken = default)
        {
            try
            {
                cancellationToken.ThrowIfCancellationRequested();
                ThrowIfDisposed();
                if (user == null)
                {
                    throw new ArgumentNullException(nameof(user));
                }

                using IScope scope = _scopeProvider.CreateScope(autoComplete: true);

                // create member
                IMember memberEntity = _memberService.CreateMember(
                    user.UserName,
                    user.Email,
                    user.Name.IsNullOrWhiteSpace() ? user.UserName : user.Name!,
                    user.MemberTypeAlias.IsNullOrWhiteSpace() ? Constants.Security.DefaultMemberTypeAlias : user.MemberTypeAlias!);

                UpdateMemberProperties(memberEntity, user);

                // create the member
                _memberService.Save(memberEntity);

                //We need to add roles now that the member has an Id. It do not work implicit in UpdateMemberProperties
                _memberService.AssignRoles(new[] { memberEntity.Id },  user.Roles.Select(x => x.RoleId).Where(x => x is not null).ToArray()!);

                if (!memberEntity.HasIdentity)
                {
                    throw new DataException("Could not create the member, check logs for details");
                }

                // re-assign id
                user.Id = UserIdToString(memberEntity.Id);
                user.Key = memberEntity.Key;

                // we have to remember whether Logins property is dirty, since the UpdateMemberProperties will reset it.
                var isLoginsPropertyDirty = user.IsPropertyDirty(nameof(MemberIdentityUser.Logins));
                var isTokensPropertyDirty = user.IsPropertyDirty(nameof(MemberIdentityUser.LoginTokens));

                if (isLoginsPropertyDirty)
                {
                    _externalLoginService.Save(
                        memberEntity.Key,
                        user.Logins.Select(x => new ExternalLogin(
                            x.LoginProvider,
                            x.ProviderKey,
                            x.UserData)));
                }

                if (isTokensPropertyDirty)
                {
                    _externalLoginService.Save(
                        memberEntity.Key,
                        user.LoginTokens.Select(x => new ExternalLoginToken(
                            x.LoginProvider,
                            x.Name,
                            x.Value)));
                }


                return Task.FromResult(IdentityResult.Success);
            }
            catch (Exception ex)
            {
                return Task.FromResult(IdentityResult.Failed(new IdentityError { Code = GenericIdentityErrorCode, Description = ex.Message }));
            }
        }

        /// <inheritdoc />
        public override Task<IdentityResult> UpdateAsync(MemberIdentityUser user, CancellationToken cancellationToken = default)
        {
            try
            {
                cancellationToken.ThrowIfCancellationRequested();
                ThrowIfDisposed();
                if (user == null)
                {
                    throw new ArgumentNullException(nameof(user));
                }

                if (!int.TryParse(user.Id, NumberStyles.Integer, CultureInfo.InvariantCulture, out var asInt))
                {
                    //TODO: should this be thrown, or an identity result?
                    throw new InvalidOperationException("The user id must be an integer to work with the Umbraco");
                }
                using IScope scope = _scopeProvider.CreateScope(autoComplete: true);

                IMember? found = _memberService.GetById(asInt);
                if (found != null)
                {
                    // we have to remember whether Logins property is dirty, since the UpdateMemberProperties will reset it.
                    var isLoginsPropertyDirty = user.IsPropertyDirty(nameof(MemberIdentityUser.Logins));
                    var isTokensPropertyDirty = user.IsPropertyDirty(nameof(MemberIdentityUser.LoginTokens));

                    MemberDataChangeType memberChangeType = UpdateMemberProperties(found, user);
                    if (memberChangeType == MemberDataChangeType.FullSave)
                    {
                        _memberService.Save(found);
                    }
                    else if (memberChangeType == MemberDataChangeType.LoginOnly)
                    {
                        // If the member is only logging in, just issue that command without
                        // any write locks so we are creating a bottleneck.
                        _memberService.SetLastLogin(found.Username, DateTime.Now);
                    }

                    if (isLoginsPropertyDirty)
                    {
                        _externalLoginService.Save(
                            found.Key,
                            user.Logins.Select(x => new ExternalLogin(
                                x.LoginProvider,
                                x.ProviderKey,
                                x.UserData)));
                    }

                    if (isTokensPropertyDirty)
                    {
                        _externalLoginService.Save(
                            found.Key,
                            user.LoginTokens.Select(x => new ExternalLoginToken(
                                x.LoginProvider,
                                x.Name,
                                x.Value)));
                    }
                }

                return Task.FromResult(IdentityResult.Success);
            }
            catch (Exception ex)
            {
                return Task.FromResult(IdentityResult.Failed(new IdentityError { Code = GenericIdentityErrorCode, Description = ex.Message }));
            }
        }

        /// <inheritdoc />
        public override Task<IdentityResult> DeleteAsync(MemberIdentityUser user, CancellationToken cancellationToken = default)
        {
            try
            {
                cancellationToken.ThrowIfCancellationRequested();
                ThrowIfDisposed();
                if (user == null)
                {
                    throw new ArgumentNullException(nameof(user));
                }

                IMember? found = _memberService.GetById(UserIdToInt(user.Id));
                if (found != null)
                {
                    _memberService.Delete(found);
                }

                _externalLoginService.DeleteUserLogins(user.Key);

                return Task.FromResult(IdentityResult.Success);
            }
            catch (Exception ex)
            {
                return Task.FromResult(IdentityResult.Failed(new IdentityError { Code = GenericIdentityErrorCode, Description = ex.Message }));
            }
        }

        /// <inheritdoc />
        protected override Task<MemberIdentityUser> FindUserAsync(string userId, CancellationToken cancellationToken)
        {
            cancellationToken.ThrowIfCancellationRequested();
            ThrowIfDisposed();

            if (string.IsNullOrWhiteSpace(userId))
            {
                throw new ArgumentNullException(nameof(userId));
            }


            IMember? user = Guid.TryParse(userId, out var key) ? _memberService.GetByKey(key) : _memberService.GetById(UserIdToInt(userId));
            if (user == null)
            {
                return Task.FromResult((MemberIdentityUser)null!);
            }

            return Task.FromResult(AssignLoginsCallback(_mapper.Map<MemberIdentityUser>(user)))!;
        }

        /// <inheritdoc />
        public override Task<MemberIdentityUser> FindByNameAsync(string userName, CancellationToken cancellationToken = default)
        {
            cancellationToken.ThrowIfCancellationRequested();
            ThrowIfDisposed();
            IMember? user = _memberService.GetByUsername(userName);
            if (user == null)
            {
                return Task.FromResult((MemberIdentityUser)null!);
            }

            MemberIdentityUser result = AssignLoginsCallback(_mapper.Map<MemberIdentityUser>(user))!;

            return Task.FromResult(result);
        }

        /// <inheritdoc />
        public override Task<MemberIdentityUser> FindByEmailAsync(string email, CancellationToken cancellationToken = default)
        {
            cancellationToken.ThrowIfCancellationRequested();
            ThrowIfDisposed();
            IMember? member = _memberService.GetByEmail(email);
            MemberIdentityUser? result = member == null
                ? null
                : _mapper.Map<MemberIdentityUser>(member);

            return Task.FromResult(AssignLoginsCallback(result))!;
        }

        /// <inheritdoc />
        public override Task AddLoginAsync(MemberIdentityUser user, UserLoginInfo login, CancellationToken cancellationToken = default)
        {
            cancellationToken.ThrowIfCancellationRequested();
            ThrowIfDisposed();
            if (user == null)
            {
                throw new ArgumentNullException(nameof(user));
            }

            if (login == null)
            {
                throw new ArgumentNullException(nameof(login));
            }

            if (string.IsNullOrWhiteSpace(login.LoginProvider))
            {
                throw new ArgumentNullException(nameof(login.LoginProvider));
            }

            if (string.IsNullOrWhiteSpace(login.ProviderKey))
            {
                throw new ArgumentNullException(nameof(login.ProviderKey));
            }

            ICollection<IIdentityUserLogin> logins = user.Logins;
            if (user.Id is not null)
            {
                var instance = new IdentityUserLogin(
                    login.LoginProvider,
                    login.ProviderKey,
                    user.Id.ToString());

                IdentityUserLogin userLogin = instance;
                logins.Add(userLogin);
            }

            return Task.CompletedTask;
        }

        /// <inheritdoc />
        public override Task RemoveLoginAsync(MemberIdentityUser user, string loginProvider, string providerKey, CancellationToken cancellationToken = default)
        {
            cancellationToken.ThrowIfCancellationRequested();
            ThrowIfDisposed();
            if (user == null)
            {
                throw new ArgumentNullException(nameof(user));
            }

            if (string.IsNullOrWhiteSpace(loginProvider))
            {
                throw new ArgumentNullException(nameof(loginProvider));
            }

            if (string.IsNullOrWhiteSpace(providerKey))
            {
                throw new ArgumentNullException(nameof(providerKey));
            }

            IIdentityUserLogin? userLogin = user.Logins.SingleOrDefault(l => l.LoginProvider == loginProvider && l.ProviderKey == providerKey);
            if (userLogin != null)
            {
                user.Logins.Remove(userLogin);
            }

            return Task.CompletedTask;
        }

        /// <inheritdoc />
        public override Task<IList<UserLoginInfo>> GetLoginsAsync(MemberIdentityUser user, CancellationToken cancellationToken = default)
        {
            cancellationToken.ThrowIfCancellationRequested();
            ThrowIfDisposed();
            if (user == null)
            {
                throw new ArgumentNullException(nameof(user));
            }

            return Task.FromResult((IList<UserLoginInfo>)user.Logins.Select(l => new UserLoginInfo(l.LoginProvider, l.ProviderKey, l.LoginProvider)).ToList());
        }

        /// <inheritdoc />
        protected override async Task<IdentityUserLogin<string>> FindUserLoginAsync(string userId, string loginProvider, string providerKey, CancellationToken cancellationToken)
        {
            cancellationToken.ThrowIfCancellationRequested();
            ThrowIfDisposed();

            if (string.IsNullOrWhiteSpace(loginProvider))
            {
                throw new ArgumentNullException(nameof(loginProvider));
            }

            if (string.IsNullOrWhiteSpace(providerKey))
            {
                throw new ArgumentNullException(nameof(providerKey));
            }

            MemberIdentityUser user = await FindUserAsync(userId, cancellationToken);
            if (user == null)
            {
                return await Task.FromResult((IdentityUserLogin<string>)null!);
            }

            IList<UserLoginInfo> logins = await GetLoginsAsync(user, cancellationToken);
            UserLoginInfo? found = logins.FirstOrDefault(x => x.ProviderKey == providerKey && x.LoginProvider == loginProvider);
            if (found == null)
            {
                return await Task.FromResult((IdentityUserLogin<string>)null!);
            }

            if (user.Id is not null)
            {
                return new IdentityUserLogin<string>
                {
                    LoginProvider = found.LoginProvider,
                    ProviderKey = found.ProviderKey,
                    // TODO: We don't store this value so it will be null
                    ProviderDisplayName = found.ProviderDisplayName,
                    UserId = user.Id
                };
            }
            else
            {
                return null!;
            }
        }

        /// <inheritdoc />
        protected override Task<IdentityUserLogin<string>> FindUserLoginAsync(string loginProvider, string providerKey, CancellationToken cancellationToken)
        {
            cancellationToken.ThrowIfCancellationRequested();
            ThrowIfDisposed();

            if (string.IsNullOrWhiteSpace(loginProvider))
            {
                throw new ArgumentNullException(nameof(loginProvider));
            }

            if (string.IsNullOrWhiteSpace(providerKey))
            {
                throw new ArgumentNullException(nameof(providerKey));
            }

            var logins = _externalLoginService.Find(loginProvider, providerKey)?.ToList();
            if (logins is null || logins.Count == 0)
            {
                return Task.FromResult((IdentityUserLogin<string>)null!);
            }

            IIdentityUserLogin found = logins[0];
            return Task.FromResult(new IdentityUserLogin<string>
            {
                LoginProvider = found.LoginProvider,
                ProviderKey = found.ProviderKey,
                // TODO: We don't store this value so it will be null
                ProviderDisplayName = null,
                UserId = found.UserId
            });
        }

        /// <summary>
        /// Gets a list of role names the specified user belongs to.
        /// </summary>
        /// <remarks>
        /// This lazy loads the roles for the member
        /// </remarks>
        public override Task<IList<string>> GetRolesAsync(MemberIdentityUser user, CancellationToken cancellationToken = default)
        {
            EnsureRoles(user);
            return base.GetRolesAsync(user, cancellationToken);
        }

        private void EnsureRoles(MemberIdentityUser user)
        {
            if (user.Roles.Count == 0)
            {
                // if there are no roles, they either haven't been loaded since we don't eagerly
                // load for members, or they just have no roles.
                IEnumerable<string> currentRoles = _memberService.GetAllRoles(user.UserName);
                ICollection<IdentityUserRole<string>> roles = currentRoles.Select(role => new IdentityUserRole<string>
                {
                    RoleId = role,
                    UserId = user.Id
                }).ToList();

                user.Roles = roles;
            }
        }

        /// <summary>
        /// Returns true if a user is in the role
        /// </summary>
        public override Task<bool> IsInRoleAsync(MemberIdentityUser user, string roleName, CancellationToken cancellationToken = default)
        {
            EnsureRoles(user);

            return base.IsInRoleAsync(user, roleName, cancellationToken);
        }

        /// <summary>
        /// Lists all users of a given role.
        /// </summary>
        public override Task<IList<MemberIdentityUser>?> GetUsersInRoleAsync(string roleName, CancellationToken cancellationToken = default)
        {
            cancellationToken.ThrowIfCancellationRequested();
            ThrowIfDisposed();

            if (string.IsNullOrWhiteSpace(roleName))
            {
                throw new ArgumentNullException(nameof(roleName));
            }

            IEnumerable<IMember>? members = _memberService.GetMembersByMemberType(roleName);

            IList<MemberIdentityUser>? membersIdentityUsers = members?.Select(x => _mapper.Map<MemberIdentityUser>(x)!).ToList();

            return Task.FromResult(membersIdentityUsers);
        }

        /// <inheritdoc/>
        protected override Task<UmbracoIdentityRole> FindRoleAsync(string roleName, CancellationToken cancellationToken)
        {
            if (string.IsNullOrWhiteSpace(roleName))
            {
                throw new ArgumentNullException(nameof(roleName));
            }

            IMemberGroup? group = _memberService.GetAllRoles().SingleOrDefault(x => x.Name == roleName);
            if (group == null)
            {
                return Task.FromResult((UmbracoIdentityRole)null!);
            }

            return Task.FromResult(new UmbracoIdentityRole(group.Name)
            {
                //TODO: what should the alias be?
                Id = group.Id.ToString()
            });
        }

        /// <inheritdoc/>
        protected override async Task<IdentityUserRole<string>> FindUserRoleAsync(string userId, string roleId, CancellationToken cancellationToken)
        {
            MemberIdentityUser user = await FindUserAsync(userId, cancellationToken);
            if (user == null)
            {
                return null!;
            }

            IdentityUserRole<string>? found = user.Roles.FirstOrDefault(x => x.RoleId.InvariantEquals(roleId));
            return found!;
        }

<<<<<<< HEAD
        private MemberIdentityUser? AssignLoginsCallback(MemberIdentityUser? user)
=======
        /// <summary>
        /// Overridden to support Umbraco's own data storage requirements
        /// </summary>
        /// <remarks>
        /// The base class's implementation of this calls into FindTokenAsync and AddUserTokenAsync, both methods will only work with ORMs that are change
        /// tracking ORMs like EFCore.
        /// </remarks>
        /// <inheritdoc />
        public override Task SetTokenAsync(MemberIdentityUser user, string loginProvider, string name, string value, CancellationToken cancellationToken)
        {
            cancellationToken.ThrowIfCancellationRequested();
            ThrowIfDisposed();

            if (user == null)
            {
                throw new ArgumentNullException(nameof(user));
            }

            IIdentityUserToken token = user.LoginTokens.FirstOrDefault(x => x.LoginProvider.InvariantEquals(loginProvider) && x.Name.InvariantEquals(name));
            if (token == null)
            {
                user.LoginTokens.Add(new IdentityUserToken(loginProvider, name, value, user.Id));
            }
            else
            {
                token.Value = value;
            }

            return Task.CompletedTask;
        }

        private MemberIdentityUser AssignLoginsCallback(MemberIdentityUser user)
>>>>>>> 4ebd20bb
        {
            if (user != null)
            {
                user.SetLoginsCallback(new Lazy<IEnumerable<IIdentityUserLogin>?>(() => _externalLoginService.GetExternalLogins(user.Key)));
                user.SetTokensCallback(new Lazy<IEnumerable<IIdentityUserToken>?>(() => _externalLoginService.GetExternalLoginTokens(user.Key)));
            }

            return user;
        }

        private MemberDataChangeType UpdateMemberProperties(IMember member, MemberIdentityUser identityUser)
        {
            MemberDataChangeType changeType = MemberDataChangeType.None;

            // don't assign anything if nothing has changed as this will trigger the track changes of the model
            if (identityUser.IsPropertyDirty(nameof(MemberIdentityUser.LastLoginDateUtc))
                || (member.LastLoginDate != default && identityUser.LastLoginDateUtc.HasValue == false)
                || (identityUser.LastLoginDateUtc.HasValue && member.LastLoginDate.ToUniversalTime() != identityUser.LastLoginDateUtc.Value))
            {
                changeType = MemberDataChangeType.LoginOnly;

                // if the LastLoginDate is being set to MinValue, don't convert it ToLocalTime
                DateTime dt = identityUser.LastLoginDateUtc == DateTime.MinValue ? DateTime.MinValue : identityUser.LastLoginDateUtc?.ToLocalTime() ?? DateTime.MinValue;
                member.LastLoginDate = dt;
            }

            if (identityUser.IsPropertyDirty(nameof(MemberIdentityUser.LastPasswordChangeDateUtc))
                || (member.LastPasswordChangeDate != default && identityUser.LastPasswordChangeDateUtc.HasValue == false)
                || (identityUser.LastPasswordChangeDateUtc.HasValue && member.LastPasswordChangeDate.ToUniversalTime() != identityUser.LastPasswordChangeDateUtc.Value))
            {
                changeType = MemberDataChangeType.FullSave;
                member.LastPasswordChangeDate = identityUser.LastPasswordChangeDateUtc?.ToLocalTime() ?? DateTime.Now;
            }

            if (identityUser.IsPropertyDirty(nameof(MemberIdentityUser.Comments))
                && member.Comments != identityUser.Comments && identityUser.Comments.IsNullOrWhiteSpace() == false)
            {
                changeType = MemberDataChangeType.FullSave;
                member.Comments = identityUser.Comments;
            }

            if (identityUser.IsPropertyDirty(nameof(MemberIdentityUser.EmailConfirmed))
                || (member.EmailConfirmedDate.HasValue && member.EmailConfirmedDate.Value != default && identityUser.EmailConfirmed == false)
                || ((member.EmailConfirmedDate.HasValue == false || member.EmailConfirmedDate.Value == default) && identityUser.EmailConfirmed))
            {
                changeType = MemberDataChangeType.FullSave;
                member.EmailConfirmedDate = identityUser.EmailConfirmed ? (DateTime?)DateTime.Now : null;
            }

            if (identityUser.IsPropertyDirty(nameof(MemberIdentityUser.Name))
                && member.Name != identityUser.Name && identityUser.Name.IsNullOrWhiteSpace() == false)
            {
                changeType = MemberDataChangeType.FullSave;
                member.Name = identityUser.Name ?? string.Empty;
            }

            if (identityUser.IsPropertyDirty(nameof(MemberIdentityUser.Email))
                && member.Email != identityUser.Email && identityUser.Email.IsNullOrWhiteSpace() == false)
            {
                changeType = MemberDataChangeType.FullSave;
                member.Email = identityUser.Email;
            }

            if (identityUser.IsPropertyDirty(nameof(MemberIdentityUser.AccessFailedCount))
                && member.FailedPasswordAttempts != identityUser.AccessFailedCount)
            {
                changeType = MemberDataChangeType.FullSave;
                member.FailedPasswordAttempts = identityUser.AccessFailedCount;
            }

            if (member.IsLockedOut != identityUser.IsLockedOut)
            {
                changeType = MemberDataChangeType.FullSave;
                member.IsLockedOut = identityUser.IsLockedOut;

                if (member.IsLockedOut)
                {
                    // need to set the last lockout date
                    member.LastLockoutDate = DateTime.Now;
                }
            }

            if (member.IsApproved != identityUser.IsApproved)
            {
                changeType = MemberDataChangeType.FullSave;
                member.IsApproved = identityUser.IsApproved;
            }

            if (identityUser.IsPropertyDirty(nameof(MemberIdentityUser.UserName))
                && member.Username != identityUser.UserName && identityUser.UserName.IsNullOrWhiteSpace() == false)
            {
                changeType = MemberDataChangeType.FullSave;
                member.Username = identityUser.UserName;
            }

            if (identityUser.IsPropertyDirty(nameof(MemberIdentityUser.PasswordHash))
                && member.RawPasswordValue != identityUser.PasswordHash && identityUser.PasswordHash.IsNullOrWhiteSpace() == false)
            {
                changeType = MemberDataChangeType.FullSave;
                member.RawPasswordValue = identityUser.PasswordHash;
                member.PasswordConfiguration = identityUser.PasswordConfig;
            }

            if (member.PasswordConfiguration != identityUser.PasswordConfig)
            {
                changeType = MemberDataChangeType.FullSave;
                member.PasswordConfiguration = identityUser.PasswordConfig;
            }

            if (member.SecurityStamp != identityUser.SecurityStamp)
            {
                changeType = MemberDataChangeType.FullSave;
                member.SecurityStamp = identityUser.SecurityStamp;
            }

            if (identityUser.IsPropertyDirty(nameof(MemberIdentityUser.Roles)))
            {
                changeType = MemberDataChangeType.FullSave;

                var identityUserRoles = identityUser.Roles.Select(x => x.RoleId).ToArray();
                _memberService.ReplaceRoles(new[] { member.Id }, identityUserRoles);
            }

            // reset all changes
            identityUser.ResetDirtyProperties(false);

            return changeType;
        }

        public IPublishedContent? GetPublishedMember(MemberIdentityUser user)
        {
            if (user == null)
            {
                return null;
            }
            IMember? member = _memberService.GetByKey(user.Key);
            if (member == null)
            {
                return null;
            }
            var publishedSnapshot = _publishedSnapshotAccessor.GetRequiredPublishedSnapshot();
            return publishedSnapshot.Members?.Get(member);
        }

        private enum MemberDataChangeType
        {
            None,
            LoginOnly,
            FullSave
        }

        /// <summary>
        /// Overridden to support Umbraco's own data storage requirements
        /// </summary>
        /// <remarks>
        /// The base class's implementation of this calls into FindTokenAsync, RemoveUserTokenAsync and AddUserTokenAsync, both methods will only work with ORMs that are change
        /// tracking ORMs like EFCore.
        /// </remarks>
        /// <inheritdoc />
        public override Task<string?> GetTokenAsync(MemberIdentityUser user, string loginProvider, string name, CancellationToken cancellationToken)
        {
            cancellationToken.ThrowIfCancellationRequested();
            ThrowIfDisposed();

            if (user == null)
            {
                throw new ArgumentNullException(nameof(user));
            }
            IIdentityUserToken? token = user.LoginTokens.FirstOrDefault(x => x.LoginProvider.InvariantEquals(loginProvider) && x.Name.InvariantEquals(name));

            return Task.FromResult(token?.Value);
        }

        /// <inheritdoc />
        public override async Task<bool> GetTwoFactorEnabledAsync(MemberIdentityUser user,
            CancellationToken cancellationToken = default(CancellationToken))
        {
            return await _twoFactorLoginService.IsTwoFactorEnabledAsync(user.Key);
        }
    }
}<|MERGE_RESOLUTION|>--- conflicted
+++ resolved
@@ -556,9 +556,6 @@
             return found!;
         }
 
-<<<<<<< HEAD
-        private MemberIdentityUser? AssignLoginsCallback(MemberIdentityUser? user)
-=======
         /// <summary>
         /// Overridden to support Umbraco's own data storage requirements
         /// </summary>
@@ -590,8 +587,7 @@
             return Task.CompletedTask;
         }
 
-        private MemberIdentityUser AssignLoginsCallback(MemberIdentityUser user)
->>>>>>> 4ebd20bb
+        private MemberIdentityUser AssignLoginsCallback(MemberIdentityUser? user)
         {
             if (user != null)
             {
