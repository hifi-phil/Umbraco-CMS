--- conflicted
+++ resolved
@@ -4,10 +4,8 @@
 using System.Linq;
 using System.Threading;
 using System.Threading.Tasks;
-<<<<<<< HEAD
 using Microsoft.Data.SqlClient;
-=======
->>>>>>> 1ac77680
+using Microsoft.Extensions.DependencyInjection;
 using Microsoft.Extensions.DependencyInjection;
 using Microsoft.Extensions.Logging;
 using Microsoft.Extensions.Options;
@@ -20,13 +18,12 @@
 using Umbraco.Cms.Infrastructure.Persistence.Dtos;
 using Umbraco.Cms.Infrastructure.Persistence.Mappers;
 using Umbraco.Cms.Infrastructure.Persistence.SqlSyntax;
-using Umbraco.Cms.Web.Common.DependencyInjection;
 using Umbraco.Extensions;
-using MapperCollection = Umbraco.Cms.Infrastructure.Persistence.Mappers.MapperCollection;
+using MapperCollection = NPoco.MapperCollection;
 
 namespace Umbraco.Cms.Infrastructure.Runtime
 {
-    public class SqlMainDomLock : IMainDomLock
+    internal class SqlMainDomLock : IMainDomLock
     {
         private readonly string _lockId;
         private const string MainDomKeyPrefix = "Umbraco.Core.Runtime.SqlMainDom";
@@ -43,67 +40,6 @@
         private bool _hasTable = false;
         private bool _acquireWhenTablesNotAvailable = false;
 
-        // Note: Ignoring the two version notice rule as this class should probably be internal.
-        // We don't expect anyone downstream to be instantiating a SqlMainDomLock, only resolving IMainDomLock
-        [Obsolete("This constructor will be removed in version 10, please use an alternative constructor.")]
-        public SqlMainDomLock(
-            ILoggerFactory loggerFactory,
-            IOptions<GlobalSettings> globalSettings,
-            IOptionsMonitor<ConnectionStrings> connectionStrings,
-            IDbProviderFactoryCreator dbProviderFactoryCreator,
-            IMainDomKeyGenerator mainDomKeyGenerator,
-            DatabaseSchemaCreatorFactory databaseSchemaCreatorFactory,
-<<<<<<< HEAD
-            NPocoMapperCollection npocoMappers)
-        {
-            // unique id for our appdomain, this is more unique than the appdomain id which is just an INT counter to its safer
-            _lockId = Guid.NewGuid().ToString();
-            _logger = loggerFactory.CreateLogger<SqlMainDomLock>();
-            _globalSettings = globalSettings;
-            _sqlServerSyntax = new SqlServerSyntaxProvider(_globalSettings);
-
-            _dbFactory = new UmbracoDatabaseFactory(
-                loggerFactory.CreateLogger<UmbracoDatabaseFactory>(),
-=======
-            NPocoMapperCollection npocoMappers,
-            string connectionStringName)
-            : this(
->>>>>>> 1ac77680
-                loggerFactory,
-                globalSettings,
-                connectionStrings,
-                dbProviderFactoryCreator,
-                StaticServiceProvider.Instance.GetRequiredService<IMainDomKeyGenerator>(),
-                databaseSchemaCreatorFactory,
-<<<<<<< HEAD
-=======
-                npocoMappers)
-        {
-        }
-
-        // Note: Ignoring the two version notice rule as this class should probably be internal.
-        // We don't expect anyone downstream to be instantiating a SqlMainDomLock, only resolving IMainDomLock
-        [Obsolete("This constructor will be removed in version 10, please use an alternative constructor.")]
-        public SqlMainDomLock(
-            ILogger<SqlMainDomLock> logger,
-            ILoggerFactory loggerFactory,
-            IOptions<GlobalSettings> globalSettings,
-            IOptionsMonitor<ConnectionStrings> connectionStrings,
-            IDbProviderFactoryCreator dbProviderFactoryCreator,
-            IHostingEnvironment hostingEnvironment,
-            DatabaseSchemaCreatorFactory databaseSchemaCreatorFactory,
-            NPocoMapperCollection npocoMappers)
-        : this(
-            loggerFactory,
-            globalSettings,
-            connectionStrings,
-            dbProviderFactoryCreator,
-            StaticServiceProvider.Instance.GetRequiredService<IMainDomKeyGenerator>(),
-            databaseSchemaCreatorFactory,
-            npocoMappers)
-        {
-        }
-
         public SqlMainDomLock(
             ILoggerFactory loggerFactory,
             IOptions<GlobalSettings> globalSettings,
@@ -126,7 +62,6 @@
                 new MapperCollection(() => Enumerable.Empty<BaseMapper>()),
                 dbProviderFactoryCreator,
                 databaseSchemaCreatorFactory,
->>>>>>> 1ac77680
                 npocoMappers,
                 connectionStrings.CurrentValue.UmbracoConnectionString.ConnectionString);
 
