using System;
using System.ComponentModel;
using System.Diagnostics;
using System.Threading;
using System.Threading.Tasks;
using Microsoft.Extensions.DependencyInjection;
using Microsoft.Extensions.Hosting;
using Microsoft.Extensions.Logging;
using Umbraco.Cms.Core;
using Umbraco.Cms.Core.Configuration;
using Umbraco.Cms.Core.Events;
using Umbraco.Cms.Core.Exceptions;
using Umbraco.Cms.Core.Hosting;
using Umbraco.Cms.Core.Logging;
using Umbraco.Cms.Core.Notifications;
using Umbraco.Cms.Core.Runtime;
using Umbraco.Cms.Core.Services;
using Umbraco.Cms.Infrastructure.Persistence;
using Umbraco.Cms.Web.Common.DependencyInjection;
using Umbraco.Extensions;
using ComponentCollection = Umbraco.Cms.Core.Composing.ComponentCollection;
using IHostingEnvironment = Umbraco.Cms.Core.Hosting.IHostingEnvironment;

namespace Umbraco.Cms.Infrastructure.Runtime
{
    /// <inheritdoc />
    public class CoreRuntime : IRuntime
    {
        private readonly ILoggerFactory _loggerFactory;
        private readonly ComponentCollection _components;
        private readonly IApplicationShutdownRegistry _applicationShutdownRegistry;
        private readonly IProfilingLogger _profilingLogger;
        private readonly IMainDom _mainDom;
        private readonly IUmbracoDatabaseFactory _databaseFactory;
        private readonly IEventAggregator _eventAggregator;
        private readonly IHostingEnvironment _hostingEnvironment;
        private readonly IUmbracoVersion _umbracoVersion;
        private readonly IServiceProvider? _serviceProvider;
        private readonly IHostApplicationLifetime? _hostApplicationLifetime;
        private readonly ILogger<CoreRuntime> _logger;
        private CancellationToken _cancellationToken;

        /// <summary>
        /// Initializes a new instance of the <see cref="CoreRuntime" /> class.
        /// </summary>
        public CoreRuntime(
            IRuntimeState state,
            ILoggerFactory loggerFactory,
            ComponentCollection components,
            IApplicationShutdownRegistry applicationShutdownRegistry,
            IProfilingLogger profilingLogger,
            IMainDom mainDom,
            IUmbracoDatabaseFactory databaseFactory,
            IEventAggregator eventAggregator,
            IHostingEnvironment hostingEnvironment,
            IUmbracoVersion umbracoVersion,
            IServiceProvider? serviceProvider,
            IHostApplicationLifetime? hostApplicationLifetime)
        {
            State = state;

            _loggerFactory = loggerFactory;
            _components = components;
            _applicationShutdownRegistry = applicationShutdownRegistry;
            _profilingLogger = profilingLogger;
            _mainDom = mainDom;
            _databaseFactory = databaseFactory;
            _eventAggregator = eventAggregator;
            _hostingEnvironment = hostingEnvironment;
            _umbracoVersion = umbracoVersion;
            _serviceProvider = serviceProvider;
            _hostApplicationLifetime = hostApplicationLifetime;
            _logger = _loggerFactory.CreateLogger<CoreRuntime>();
        }

        [EditorBrowsable(EditorBrowsableState.Never)]
        [Obsolete]
        public CoreRuntime(
            ILoggerFactory loggerFactory,
            IRuntimeState state,
            ComponentCollection components,
            IApplicationShutdownRegistry applicationShutdownRegistry,
            IProfilingLogger profilingLogger,
            IMainDom mainDom,
            IUmbracoDatabaseFactory databaseFactory,
            IEventAggregator eventAggregator,
            IHostingEnvironment hostingEnvironment,
            IUmbracoVersion umbracoVersion,
            IServiceProvider? serviceProvider)
            : this(
                state,
                loggerFactory,
                components,
                applicationShutdownRegistry,
                profilingLogger,
                mainDom,
                databaseFactory,
                eventAggregator,
                hostingEnvironment,
                umbracoVersion,
                serviceProvider,
                serviceProvider?.GetRequiredService<IHostApplicationLifetime>())
        { }

        [EditorBrowsable(EditorBrowsableState.Never)]
        [Obsolete]
        public CoreRuntime(
            ILoggerFactory loggerFactory,
            IRuntimeState state,
            ComponentCollection components,
            IApplicationShutdownRegistry applicationShutdownRegistry,
            IProfilingLogger profilingLogger,
            IMainDom mainDom,
            IUmbracoDatabaseFactory databaseFactory,
            IEventAggregator eventAggregator,
            IHostingEnvironment hostingEnvironment,
            IUmbracoVersion umbracoVersion)
            : this(
                loggerFactory,
                state,
                components,
                applicationShutdownRegistry,
                profilingLogger,
                mainDom,
                databaseFactory,
                eventAggregator,
                hostingEnvironment,
                umbracoVersion,
                null)
        { }

        /// <summary>
        /// Gets the state of the Umbraco runtime.
        /// </summary>
        public IRuntimeState State { get; }

        /// <inheritdoc/>
        public async Task StartAsync(CancellationToken cancellationToken) => await StartAsync(cancellationToken, false);

        /// <inheritdoc/>
        public async Task StopAsync(CancellationToken cancellationToken) => await StopAsync(cancellationToken, false);

        /// <inheritdoc/>
        public async Task RestartAsync()
        {
            await StopAsync(_cancellationToken, true);
            await _eventAggregator.PublishAsync(new UmbracoApplicationStoppedNotification(true), _cancellationToken);
            await StartAsync(_cancellationToken, true);
            await _eventAggregator.PublishAsync(new UmbracoApplicationStartedNotification(true), _cancellationToken);
        }

        private async Task StartAsync(CancellationToken cancellationToken, bool isRestarting)
        {
            // Store token, so we can re-use this during restart
            _cancellationToken = cancellationToken;

            // Just in-case HostBuilder.ConfigureUmbracoDefaults() isn't used (e.g. upgrade from 9 and ignored advice).
            if (StaticServiceProvider.Instance == null!)
            {
<<<<<<< HEAD
                StaticApplicationLogging.Initialize(_loggerFactory);
                if (_serviceProvider is not null)
                {
                    StaticServiceProvider.Instance = _serviceProvider;
                }
=======
                StaticServiceProvider.Instance = _serviceProvider;
            }
>>>>>>> 77ebc22b

            if (isRestarting == false)
            {
                AppDomain.CurrentDomain.UnhandledException += (_, args)
                    => _logger.LogError(args.ExceptionObject as Exception, $"Unhandled exception in AppDomain{(args.IsTerminating ? " (terminating)" : null)}.");
            }

            // Acquire the main domain - if this fails then anything that should be registered with MainDom will not operate
            AcquireMainDom();

            // TODO (V10): Remove this obsoleted notification publish.
            await _eventAggregator.PublishAsync(new UmbracoApplicationMainDomAcquiredNotification(), cancellationToken);

            // Notify for unattended install
            await _eventAggregator.PublishAsync(new RuntimeUnattendedInstallNotification(), cancellationToken);
            DetermineRuntimeLevel();

            if (!State.UmbracoCanBoot())
            {
                // We cannot continue here, the exception will be rethrown by BootFailedMiddelware
                return;
            }

            IApplicationShutdownRegistry hostingEnvironmentLifetime = _applicationShutdownRegistry;
            if (hostingEnvironmentLifetime == null)
            {
                throw new InvalidOperationException($"An instance of {typeof(IApplicationShutdownRegistry)} could not be resolved from the container, ensure that one if registered in your runtime before calling {nameof(IRuntime)}.{nameof(StartAsync)}");
            }

            // If level is Run and reason is UpgradeMigrations, that means we need to perform an unattended upgrade
            var unattendedUpgradeNotification = new RuntimeUnattendedUpgradeNotification();
            await _eventAggregator.PublishAsync(unattendedUpgradeNotification, cancellationToken);
            switch (unattendedUpgradeNotification.UnattendedUpgradeResult)
            {
                case RuntimeUnattendedUpgradeNotification.UpgradeResult.HasErrors:
                    if (State.BootFailedException == null)
                    {
                        throw new InvalidOperationException($"Unattended upgrade result was {RuntimeUnattendedUpgradeNotification.UpgradeResult.HasErrors} but no {nameof(BootFailedException)} was registered");
                    }

                    // We cannot continue here, the exception will be rethrown by BootFailedMiddelware
                    return;
                case RuntimeUnattendedUpgradeNotification.UpgradeResult.CoreUpgradeComplete:
                case RuntimeUnattendedUpgradeNotification.UpgradeResult.PackageMigrationComplete:
                    // Upgrade is done, set reason to Run
                    DetermineRuntimeLevel();
                    break;
                case RuntimeUnattendedUpgradeNotification.UpgradeResult.NotRequired:
                    break;
            }

            // TODO (V10): Remove this obsoleted notification publish
            await _eventAggregator.PublishAsync(new UmbracoApplicationComponentsInstallingNotification(State.Level), cancellationToken);

            // Initialize the components
            _components.Initialize();

            await _eventAggregator.PublishAsync(new UmbracoApplicationStartingNotification(State.Level, isRestarting), cancellationToken);

            if (isRestarting == false)
            {
                // Add application started and stopped notifications last (to ensure they're always published after starting)
                _hostApplicationLifetime?.ApplicationStarted.Register(() => _eventAggregator.Publish(new UmbracoApplicationStartedNotification(false)));
                _hostApplicationLifetime?.ApplicationStopped.Register(() => _eventAggregator.Publish(new UmbracoApplicationStoppedNotification(false)));
            }
        }

        private async Task StopAsync(CancellationToken cancellationToken, bool isRestarting)
        {
            _components.Terminate();
            await _eventAggregator.PublishAsync(new UmbracoApplicationStoppingNotification(isRestarting), cancellationToken);
        }

        private void AcquireMainDom()
        {
            using DisposableTimer? timer = _profilingLogger.DebugDuration<CoreRuntime>("Acquiring MainDom.", "Acquired.");

            try
            {
                _mainDom.Acquire(_applicationShutdownRegistry);
            }
            catch
            {
                timer?.Fail();
                throw;
            }
        }

        private void DetermineRuntimeLevel()
        {
            if (State.BootFailedException is not null)
            {
                // There's already been an exception, so cannot boot and no need to check
                return;
            }

            using DisposableTimer? timer = _profilingLogger.DebugDuration<CoreRuntime>("Determining runtime level.", "Determined.");

            try
            {
                State.DetermineRuntimeLevel();

                _logger.LogDebug("Runtime level: {RuntimeLevel} - {RuntimeLevelReason}", State.Level, State.Reason);

                if (State.Level == RuntimeLevel.Upgrade)
                {
                    _logger.LogDebug("Configure database factory for upgrades.");
                    _databaseFactory.ConfigureForUpgrade();
                }
            }
            catch (Exception ex)
            {
                State.Configure(RuntimeLevel.BootFailed, RuntimeLevelReason.BootFailedOnException);
                timer?.Fail();
                _logger.LogError(ex, "Boot Failed");

                // We do not throw the exception, it will be rethrown by BootFailedMiddleware
            }
        }
    }
}<|MERGE_RESOLUTION|>--- conflicted
+++ resolved
@@ -35,8 +35,8 @@
         private readonly IEventAggregator _eventAggregator;
         private readonly IHostingEnvironment _hostingEnvironment;
         private readonly IUmbracoVersion _umbracoVersion;
-        private readonly IServiceProvider? _serviceProvider;
-        private readonly IHostApplicationLifetime? _hostApplicationLifetime;
+        private readonly IServiceProvider _serviceProvider;
+        private readonly IHostApplicationLifetime _hostApplicationLifetime;
         private readonly ILogger<CoreRuntime> _logger;
         private CancellationToken _cancellationToken;
 
@@ -54,8 +54,8 @@
             IEventAggregator eventAggregator,
             IHostingEnvironment hostingEnvironment,
             IUmbracoVersion umbracoVersion,
-            IServiceProvider? serviceProvider,
-            IHostApplicationLifetime? hostApplicationLifetime)
+            IServiceProvider serviceProvider,
+            IHostApplicationLifetime hostApplicationLifetime)
         {
             State = state;
 
@@ -86,7 +86,7 @@
             IEventAggregator eventAggregator,
             IHostingEnvironment hostingEnvironment,
             IUmbracoVersion umbracoVersion,
-            IServiceProvider? serviceProvider)
+            IServiceProvider serviceProvider)
             : this(
                 state,
                 loggerFactory,
@@ -157,16 +157,8 @@
             // Just in-case HostBuilder.ConfigureUmbracoDefaults() isn't used (e.g. upgrade from 9 and ignored advice).
             if (StaticServiceProvider.Instance == null!)
             {
-<<<<<<< HEAD
-                StaticApplicationLogging.Initialize(_loggerFactory);
-                if (_serviceProvider is not null)
-                {
-                    StaticServiceProvider.Instance = _serviceProvider;
-                }
-=======
                 StaticServiceProvider.Instance = _serviceProvider;
             }
->>>>>>> 77ebc22b
 
             if (isRestarting == false)
             {
@@ -229,8 +221,8 @@
             if (isRestarting == false)
             {
                 // Add application started and stopped notifications last (to ensure they're always published after starting)
-                _hostApplicationLifetime?.ApplicationStarted.Register(() => _eventAggregator.Publish(new UmbracoApplicationStartedNotification(false)));
-                _hostApplicationLifetime?.ApplicationStopped.Register(() => _eventAggregator.Publish(new UmbracoApplicationStoppedNotification(false)));
+                _hostApplicationLifetime.ApplicationStarted.Register(() => _eventAggregator.Publish(new UmbracoApplicationStartedNotification(false)));
+                _hostApplicationLifetime.ApplicationStopped.Register(() => _eventAggregator.Publish(new UmbracoApplicationStoppedNotification(false)));
             }
         }
 
@@ -242,7 +234,7 @@
 
         private void AcquireMainDom()
         {
-            using DisposableTimer? timer = _profilingLogger.DebugDuration<CoreRuntime>("Acquiring MainDom.", "Acquired.");
+            using DisposableTimer timer = _profilingLogger.DebugDuration<CoreRuntime>("Acquiring MainDom.", "Acquired.");
 
             try
             {
@@ -263,7 +255,7 @@
                 return;
             }
 
-            using DisposableTimer? timer = _profilingLogger.DebugDuration<CoreRuntime>("Determining runtime level.", "Determined.");
+            using DisposableTimer timer = _profilingLogger.DebugDuration<CoreRuntime>("Determining runtime level.", "Determined.");
 
             try
             {
