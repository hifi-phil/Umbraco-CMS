using System;
using System.Collections;
using System.Collections.Generic;
using System.Globalization;
using System.Linq;
using System.Xml.XPath;
using Examine;
using Examine.Search;
using Umbraco.Cms.Core;
using Umbraco.Cms.Core.Models.PublishedContent;
using Umbraco.Cms.Core.PublishedCache;
using Umbraco.Cms.Core.Xml;
using Umbraco.Cms.Infrastructure.Examine;
using Umbraco.Extensions;
using Constants = Umbraco.Cms.Core.Constants;

namespace Umbraco.Cms.Infrastructure
{
    /// <summary>
    /// A class used to query for published content, media items
    /// </summary>
    /// <seealso cref="Umbraco.Cms.Core.IPublishedContentQuery" />
    public class PublishedContentQuery : IPublishedContentQuery
    {
        private readonly IExamineManager _examineManager;
        private readonly IPublishedSnapshot _publishedSnapshot;
        private readonly IVariationContextAccessor _variationContextAccessor;

        private static readonly HashSet<string> s_itemIdFieldNameHashSet =
            new HashSet<string>() { ExamineFieldNames.ItemIdFieldName };

        /// <summary>
        /// Initializes a new instance of the <see cref="PublishedContentQuery" /> class.
        /// </summary>
        public PublishedContentQuery(IPublishedSnapshot publishedSnapshot, IVariationContextAccessor variationContextAccessor, IExamineManager examineManager)
        {
            _publishedSnapshot = publishedSnapshot ?? throw new ArgumentNullException(nameof(publishedSnapshot));
            _variationContextAccessor = variationContextAccessor ?? throw new ArgumentNullException(nameof(variationContextAccessor));
            _examineManager = examineManager ?? throw new ArgumentNullException(nameof(examineManager));
        }

        #region Convert Helpers

        private static bool ConvertIdObjectToInt(object id, out int intId)
        {
            switch (id)
            {
                case string s:
                    return int.TryParse(s, NumberStyles.Integer, CultureInfo.InvariantCulture, out intId);

                case int i:
                    intId = i;
                    return true;

                default:
                    intId = default;
                    return false;
            }
        }

        private static bool ConvertIdObjectToGuid(object id, out Guid guidId)
        {
            switch (id)
            {
                case string s:
                    return Guid.TryParse(s, out guidId);

                case Guid g:
                    guidId = g;
                    return true;

                default:
                    guidId = default;
                    return false;
            }
        }
<<<<<<< HEAD
        private static bool ConvertIdObjectToUdi(object id, out Udi? guidId)
=======

        private static bool ConvertIdObjectToUdi(object id, out Udi guidId)
>>>>>>> 4ebd20bb
        {
            switch (id)
            {
                case string s:
                    return UdiParser.TryParse(s, out guidId);

                case Udi u:
                    guidId = u;
                    return true;

                default:
                    guidId = default;
                    return false;
            }
        }

        #endregion

        #region Content

<<<<<<< HEAD
        public IPublishedContent? Content(int id) => ItemById(id, _publishedSnapshot.Content);
=======
        public IPublishedContent Content(int id)
            => ItemById(id, _publishedSnapshot.Content);
>>>>>>> 4ebd20bb

        public IPublishedContent Content(Guid id)
            => ItemById(id, _publishedSnapshot.Content);

<<<<<<< HEAD
        public IPublishedContent? Content(Udi? id)
        {
            if (!(id is GuidUdi udi)) return null;
            return ItemById(udi.Guid, _publishedSnapshot.Content);
        }
=======
        public IPublishedContent Content(Udi id)
            => id is GuidUdi udi ? ItemById(udi.Guid, _publishedSnapshot.Content) : null;
>>>>>>> 4ebd20bb

        public IPublishedContent? Content(object id)
        {
            if (ConvertIdObjectToInt(id, out var intId))
            {
                return Content(intId);
            }

            if (ConvertIdObjectToGuid(id, out var guidId))
            {
                return Content(guidId);
            }

            if (ConvertIdObjectToUdi(id, out var udiId))
            {
                return Content(udiId);
            }

            return null;
        }

        public IPublishedContent ContentSingleAtXPath(string xpath, params XPathVariable[] vars)
            => ItemByXPath(xpath, vars, _publishedSnapshot.Content);

        public IEnumerable<IPublishedContent> Content(IEnumerable<int> ids)
            => ItemsByIds(_publishedSnapshot.Content, ids);

        public IEnumerable<IPublishedContent> Content(IEnumerable<Guid> ids)
            => ItemsByIds(_publishedSnapshot.Content, ids);

        public IEnumerable<IPublishedContent> Content(IEnumerable<object> ids)
            => ids.Select(Content).WhereNotNull();

        public IEnumerable<IPublishedContent> ContentAtXPath(string xpath, params XPathVariable[] vars)
            => ItemsByXPath(xpath, vars, _publishedSnapshot.Content);

        public IEnumerable<IPublishedContent> ContentAtXPath(XPathExpression xpath, params XPathVariable[] vars)
            => ItemsByXPath(xpath, vars, _publishedSnapshot.Content);

        public IEnumerable<IPublishedContent> ContentAtRoot()
            => ItemsAtRoot(_publishedSnapshot.Content);

        #endregion

        #region Media

<<<<<<< HEAD
        public IPublishedContent? Media(int id) => ItemById(id, _publishedSnapshot.Media);
=======
        public IPublishedContent Media(int id)
            => ItemById(id, _publishedSnapshot.Media);
>>>>>>> 4ebd20bb

        public IPublishedContent Media(Guid id)
            => ItemById(id, _publishedSnapshot.Media);

<<<<<<< HEAD
        public IPublishedContent? Media(Udi? id)
        {
            if (!(id is GuidUdi udi)) return null;
            return ItemById(udi.Guid, _publishedSnapshot.Media);
        }
=======
        public IPublishedContent Media(Udi id)
            => id is GuidUdi udi ? ItemById(udi.Guid, _publishedSnapshot.Media) : null;
>>>>>>> 4ebd20bb

        public IPublishedContent? Media(object id)
        {
            if (ConvertIdObjectToInt(id, out var intId))
            {
                return Media(intId);
            }

            if (ConvertIdObjectToGuid(id, out var guidId))
            {
                return Media(guidId);
            }

            if (ConvertIdObjectToUdi(id, out var udiId))
            {
                return Media(udiId);
            }

            return null;
        }

        public IEnumerable<IPublishedContent> Media(IEnumerable<int> ids)
            => ItemsByIds(_publishedSnapshot.Media, ids);

        public IEnumerable<IPublishedContent> Media(IEnumerable<object> ids)
            => ids.Select(Media).WhereNotNull();

        public IEnumerable<IPublishedContent> Media(IEnumerable<Guid> ids)
            => ItemsByIds(_publishedSnapshot.Media, ids);

        public IEnumerable<IPublishedContent> MediaAtRoot()
            => ItemsAtRoot(_publishedSnapshot.Media);

        #endregion

        #region Used by Content/Media

<<<<<<< HEAD
        private static IPublishedContent? ItemById(int id, IPublishedCache cache)
        {
            var doc = cache.GetById(id);
            return doc;
        }
=======
        private static IPublishedContent ItemById(int id, IPublishedCache cache)
            => cache.GetById(id);
>>>>>>> 4ebd20bb

        private static IPublishedContent ItemById(Guid id, IPublishedCache cache)
            => cache.GetById(id);

        private static IPublishedContent ItemByXPath(string xpath, XPathVariable[] vars, IPublishedCache cache)
            => cache.GetSingleByXPath(xpath, vars);

        private static IEnumerable<IPublishedContent> ItemsByIds(IPublishedCache cache, IEnumerable<int> ids)
            => ids.Select(eachId => ItemById(eachId, cache)).WhereNotNull();

        private IEnumerable<IPublishedContent> ItemsByIds(IPublishedCache cache, IEnumerable<Guid> ids)
            => ids.Select(eachId => ItemById(eachId, cache)).WhereNotNull();

        private static IEnumerable<IPublishedContent> ItemsByXPath(string xpath, XPathVariable[] vars, IPublishedCache cache)
            => cache.GetByXPath(xpath, vars);

        private static IEnumerable<IPublishedContent> ItemsByXPath(XPathExpression xpath, XPathVariable[] vars, IPublishedCache cache)
            => cache.GetByXPath(xpath, vars);

        private static IEnumerable<IPublishedContent> ItemsAtRoot(IPublishedCache cache)
            => cache.GetAtRoot();

        #endregion

        #region Search

        /// <inheritdoc />
        public IEnumerable<PublishedSearchResult> Search(string term, string culture = "*", string indexName = Constants.UmbracoIndexes.ExternalIndexName)
            => Search(term, 0, 0, out _, culture, indexName);

        /// <inheritdoc />
        public IEnumerable<PublishedSearchResult> Search(string term, int skip, int take, out long totalRecords, string culture = "*", string indexName = Constants.UmbracoIndexes.ExternalIndexName, ISet<string>? loadedFields = null)
        {
            if (skip < 0)
            {
                throw new ArgumentOutOfRangeException(nameof(skip), skip, "The value must be greater than or equal to zero.");
            }

            if (take < 0)
            {
                throw new ArgumentOutOfRangeException(nameof(take), take, "The value must be greater than or equal to zero.");
            }

            if (string.IsNullOrEmpty(indexName))
            {
                indexName = Constants.UmbracoIndexes.ExternalIndexName;
            }

            if (!_examineManager.TryGetIndex(indexName, out var index) || index is not IUmbracoIndex umbIndex)
            {
                throw new InvalidOperationException($"No index found by name {indexName} or is not of type {typeof(IUmbracoIndex)}");
            }

            var query = umbIndex.Searcher.CreateQuery(IndexTypes.Content);

            IOrdering ordering;
            if (culture == "*")
            {
                // Search everything
                ordering = query.ManagedQuery(term);
            }
            else if (string.IsNullOrWhiteSpace(culture))
            {
                // Only search invariant
                ordering = query
                    .Field(UmbracoExamineFieldNames.VariesByCultureFieldName, "n") // Must not vary by culture
                    .And().ManagedQuery(term);
            }
            else
            {
                // Only search the specified culture
                var fields = umbIndex.GetCultureAndInvariantFields(culture).ToArray(); // Get all index fields suffixed with the culture name supplied
                ordering = query.ManagedQuery(term, fields);
            }

            // Only select item ID field, because results are loaded from the published snapshot based on this single value
            var queryExecutor = ordering.SelectFields(s_itemIdFieldNameHashSet);


            var results = skip == 0 && take == 0
                ? queryExecutor.Execute()
                : queryExecutor.Execute(QueryOptions.SkipTake(skip, take));

            totalRecords = results.TotalItemCount;

            return new CultureContextualSearchResults(results.ToPublishedSearchResults(_publishedSnapshot.Content), _variationContextAccessor, culture);
        }

        /// <inheritdoc />
        public IEnumerable<PublishedSearchResult> Search(IQueryExecutor query)
            => Search(query, 0, 0, out _);

        /// <inheritdoc />
        public IEnumerable<PublishedSearchResult> Search(IQueryExecutor query, int skip, int take, out long totalRecords)
        {
            if (skip < 0)
            {
                throw new ArgumentOutOfRangeException(nameof(skip), skip, "The value must be greater than or equal to zero.");
            }

            if (take < 0)
            {
                throw new ArgumentOutOfRangeException(nameof(take), take, "The value must be greater than or equal to zero.");
            }

            if (query is IOrdering ordering)
            {
                // Only select item ID field, because results are loaded from the published snapshot based on this single value
                query = ordering.SelectFields(s_itemIdFieldNameHashSet);
            }

            var results = skip == 0 && take == 0
                ? query.Execute()
                : query.Execute(QueryOptions.SkipTake(skip, take));

            totalRecords = results.TotalItemCount;

            return results.ToPublishedSearchResults(_publishedSnapshot);
        }

        /// <summary>
        /// This is used to contextualize the values in the search results when enumerating over them, so that the correct culture values are used.
        /// </summary>
        private class CultureContextualSearchResults : IEnumerable<PublishedSearchResult>
        {
            private readonly string _culture;
            private readonly IVariationContextAccessor _variationContextAccessor;
            private readonly IEnumerable<PublishedSearchResult> _wrapped;

            public CultureContextualSearchResults(IEnumerable<PublishedSearchResult> wrapped, IVariationContextAccessor variationContextAccessor, string culture)
            {
                _wrapped = wrapped;
                _variationContextAccessor = variationContextAccessor;
                _culture = culture;
            }

            public IEnumerator<PublishedSearchResult> GetEnumerator()
            {
                // We need to change the current culture to what is requested and then change it back
                var originalContext = _variationContextAccessor.VariationContext;
                if (!_culture.IsNullOrWhiteSpace() && !_culture.InvariantEquals(originalContext?.Culture))
<<<<<<< HEAD
=======
                {
>>>>>>> 4ebd20bb
                    _variationContextAccessor.VariationContext = new VariationContext(_culture);
                }

                // Now the IPublishedContent returned will be contextualized to the culture specified and will be reset when the enumerator is disposed
                return new CultureContextualSearchResultsEnumerator(_wrapped.GetEnumerator(), _variationContextAccessor, originalContext);
            }

            IEnumerator IEnumerable.GetEnumerator() => GetEnumerator();

            /// <summary>
            /// Resets the variation context when this is disposed.
            /// </summary>
            private class CultureContextualSearchResultsEnumerator : IEnumerator<PublishedSearchResult>
            {
                private readonly VariationContext? _originalContext;
                private readonly IVariationContextAccessor _variationContextAccessor;
                private readonly IEnumerator<PublishedSearchResult> _wrapped;

<<<<<<< HEAD
                public CultureContextualSearchResultsEnumerator(IEnumerator<PublishedSearchResult> wrapped,
                    IVariationContextAccessor variationContextAccessor, VariationContext? originalContext)
=======
                public CultureContextualSearchResultsEnumerator(IEnumerator<PublishedSearchResult> wrapped, IVariationContextAccessor variationContextAccessor, VariationContext originalContext)
>>>>>>> 4ebd20bb
                {
                    _wrapped = wrapped;
                    _variationContextAccessor = variationContextAccessor;
                    _originalContext = originalContext;
                }

                public PublishedSearchResult Current => _wrapped.Current;

                object IEnumerator.Current => Current;

                public void Dispose()
                {
                    _wrapped.Dispose();

                    // Reset to original variation context
                    _variationContextAccessor.VariationContext = _originalContext;
                }

                public bool MoveNext() => _wrapped.MoveNext();

                public void Reset() => _wrapped.Reset();
            }
        }

        #endregion
    }
}<|MERGE_RESOLUTION|>--- conflicted
+++ resolved
@@ -74,12 +74,8 @@
                     return false;
             }
         }
-<<<<<<< HEAD
+
         private static bool ConvertIdObjectToUdi(object id, out Udi? guidId)
-=======
-
-        private static bool ConvertIdObjectToUdi(object id, out Udi guidId)
->>>>>>> 4ebd20bb
         {
             switch (id)
             {
@@ -100,26 +96,21 @@
 
         #region Content
 
-<<<<<<< HEAD
-        public IPublishedContent? Content(int id) => ItemById(id, _publishedSnapshot.Content);
-=======
-        public IPublishedContent Content(int id)
+        public IPublishedContent? Content(int id)
             => ItemById(id, _publishedSnapshot.Content);
->>>>>>> 4ebd20bb
 
         public IPublishedContent Content(Guid id)
             => ItemById(id, _publishedSnapshot.Content);
 
-<<<<<<< HEAD
         public IPublishedContent? Content(Udi? id)
         {
-            if (!(id is GuidUdi udi)) return null;
+            if (!(id is GuidUdi udi))
+            {
+                return null;
+            }
+
             return ItemById(udi.Guid, _publishedSnapshot.Content);
         }
-=======
-        public IPublishedContent Content(Udi id)
-            => id is GuidUdi udi ? ItemById(udi.Guid, _publishedSnapshot.Content) : null;
->>>>>>> 4ebd20bb
 
         public IPublishedContent? Content(object id)
         {
@@ -166,26 +157,21 @@
 
         #region Media
 
-<<<<<<< HEAD
-        public IPublishedContent? Media(int id) => ItemById(id, _publishedSnapshot.Media);
-=======
-        public IPublishedContent Media(int id)
+        public IPublishedContent? Media(int id)
             => ItemById(id, _publishedSnapshot.Media);
->>>>>>> 4ebd20bb
 
         public IPublishedContent Media(Guid id)
             => ItemById(id, _publishedSnapshot.Media);
 
-<<<<<<< HEAD
         public IPublishedContent? Media(Udi? id)
         {
-            if (!(id is GuidUdi udi)) return null;
+            if (!(id is GuidUdi udi))
+            {
+                return null;
+            }
+
             return ItemById(udi.Guid, _publishedSnapshot.Media);
         }
-=======
-        public IPublishedContent Media(Udi id)
-            => id is GuidUdi udi ? ItemById(udi.Guid, _publishedSnapshot.Media) : null;
->>>>>>> 4ebd20bb
 
         public IPublishedContent? Media(object id)
         {
@@ -223,16 +209,8 @@
 
         #region Used by Content/Media
 
-<<<<<<< HEAD
         private static IPublishedContent? ItemById(int id, IPublishedCache cache)
-        {
-            var doc = cache.GetById(id);
-            return doc;
-        }
-=======
-        private static IPublishedContent ItemById(int id, IPublishedCache cache)
             => cache.GetById(id);
->>>>>>> 4ebd20bb
 
         private static IPublishedContent ItemById(Guid id, IPublishedCache cache)
             => cache.GetById(id);
@@ -374,10 +352,7 @@
                 // We need to change the current culture to what is requested and then change it back
                 var originalContext = _variationContextAccessor.VariationContext;
                 if (!_culture.IsNullOrWhiteSpace() && !_culture.InvariantEquals(originalContext?.Culture))
-<<<<<<< HEAD
-=======
                 {
->>>>>>> 4ebd20bb
                     _variationContextAccessor.VariationContext = new VariationContext(_culture);
                 }
 
@@ -396,12 +371,10 @@
                 private readonly IVariationContextAccessor _variationContextAccessor;
                 private readonly IEnumerator<PublishedSearchResult> _wrapped;
 
-<<<<<<< HEAD
-                public CultureContextualSearchResultsEnumerator(IEnumerator<PublishedSearchResult> wrapped,
-                    IVariationContextAccessor variationContextAccessor, VariationContext? originalContext)
-=======
-                public CultureContextualSearchResultsEnumerator(IEnumerator<PublishedSearchResult> wrapped, IVariationContextAccessor variationContextAccessor, VariationContext originalContext)
->>>>>>> 4ebd20bb
+                public CultureContextualSearchResultsEnumerator(
+                    IEnumerator<PublishedSearchResult> wrapped,
+                    IVariationContextAccessor variationContextAccessor,
+                    VariationContext? originalContext)
                 {
                     _wrapped = wrapped;
                     _variationContextAccessor = variationContextAccessor;
