--- conflicted
+++ resolved
@@ -336,17 +336,12 @@
                 return null;
             }
 
-<<<<<<< HEAD
+            var parseAndSaveBase64Images = _pastedImages.FindAndPersistEmbeddedImages(
+                richTextEditorValue.Markup, mediaParentId, userKey);
             var parseAndSavedTempImages = _pastedImages
-                .FindAndPersistPastedTempImagesAsync(editorValue.Value.ToString()!, mediaParentId, userKey, _imageUrlGenerator)
+                .FindAndPersistPastedTempImagesAsync(parseAndSaveBase64Images, mediaParentId, userKey, _imageUrlGenerator)
                 .GetAwaiter()
                 .GetResult();
-=======
-            var parseAndSaveBase64Images = _pastedImages.FindAndPersistEmbeddedImages(
-                richTextEditorValue.Markup, mediaParentId, userId);
-            var parseAndSavedTempImages =
-                _pastedImages.FindAndPersistPastedTempImages(parseAndSaveBase64Images, mediaParentId, userId);
->>>>>>> 6bd4642b
             var editorValueWithMediaUrlsRemoved = _imageSourceParser.RemoveImageSources(parseAndSavedTempImages);
             var parsed = MacroTagParser.FormatRichTextContentForPersistence(editorValueWithMediaUrlsRemoved);
             var sanitized = _htmlSanitizer.Sanitize(parsed);
