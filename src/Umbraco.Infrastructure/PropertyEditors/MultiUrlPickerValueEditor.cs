--- conflicted
+++ resolved
@@ -2,11 +2,7 @@
 // See LICENSE for more details.
 
 using System.Runtime.Serialization;
-<<<<<<< HEAD
 using System.Text.Json.Nodes;
-=======
-using Microsoft.Extensions.DependencyInjection;
->>>>>>> 039543ab
 using Microsoft.Extensions.Logging;
 using Newtonsoft.Json.Linq;
 using Umbraco.Cms.Core.IO;
@@ -14,35 +10,20 @@
 using Umbraco.Cms.Core.Models.ContentEditing;
 using Umbraco.Cms.Core.Models.Editors;
 using Umbraco.Cms.Core.Models.PublishedContent;
-using Umbraco.Cms.Core.PublishedCache;
 using Umbraco.Cms.Core.Routing;
 using Umbraco.Cms.Core.Serialization;
 using Umbraco.Cms.Core.Services;
 using Umbraco.Cms.Core.Strings;
-using Umbraco.Cms.Web.Common.DependencyInjection;
 
 namespace Umbraco.Cms.Core.PropertyEditors;
 
 public class MultiUrlPickerValueEditor : DataValueEditor, IDataValueReference
 {
-<<<<<<< HEAD
-    private readonly IEntityService _entityService;
-=======
-    private static readonly JsonSerializerSettings _linkDisplayJsonSerializerSettings = new()
-    {
-        Formatting = Formatting.None,
-        NullValueHandling = NullValueHandling.Ignore,
-    };
-
->>>>>>> 039543ab
     private readonly ILogger<MultiUrlPickerValueEditor> _logger;
     private readonly IPublishedUrlProvider _publishedUrlProvider;
-<<<<<<< HEAD
     private readonly IJsonSerializer _jsonSerializer;
-=======
     private readonly IContentService _contentService;
     private readonly IMediaService _mediaService;
->>>>>>> 039543ab
 
     public MultiUrlPickerValueEditor(
         ILogger<MultiUrlPickerValueEditor> logger,
@@ -58,65 +39,10 @@
     {
         _logger = logger ?? throw new ArgumentNullException(nameof(logger));
         _publishedUrlProvider = publishedUrlProvider;
-<<<<<<< HEAD
 
         _jsonSerializer = jsonSerializer;
-=======
         _contentService = contentService;
         _mediaService = mediaService;
-    }
-
-    [Obsolete("Use non-obsolete constructor. Scheduled for removal in Umbraco 14.")]
-    public MultiUrlPickerValueEditor(
-        IEntityService entityService,
-        IPublishedSnapshotAccessor publishedSnapshotAccessor,
-        ILogger<MultiUrlPickerValueEditor> logger,
-        ILocalizedTextService localizedTextService,
-        IShortStringHelper shortStringHelper,
-        DataEditorAttribute attribute,
-        IPublishedUrlProvider publishedUrlProvider,
-        IJsonSerializer jsonSerializer,
-        IIOHelper ioHelper,
-        IContentService contentService,
-        IMediaService mediaService)
-    :this(
-        logger,
-        localizedTextService,
-        shortStringHelper,
-        attribute,
-        publishedUrlProvider,
-        jsonSerializer,
-        ioHelper,
-        contentService,
-        mediaService)
-    {
-
-    }
-
-    [Obsolete("Use non-obsolete constructor. Scheduled for removal in Umbraco 14.")]
-    public MultiUrlPickerValueEditor(
-        IEntityService entityService,
-        IPublishedSnapshotAccessor publishedSnapshotAccessor,
-        ILogger<MultiUrlPickerValueEditor> logger,
-        ILocalizedTextService localizedTextService,
-        IShortStringHelper shortStringHelper,
-        DataEditorAttribute attribute,
-        IPublishedUrlProvider publishedUrlProvider,
-        IJsonSerializer jsonSerializer,
-        IIOHelper ioHelper)
-        : this(
-            logger,
-            localizedTextService,
-            shortStringHelper,
-            attribute,
-            publishedUrlProvider,
-            jsonSerializer,
-            ioHelper,
-            StaticServiceProvider.Instance.GetRequiredService<IContentService>(),
-            StaticServiceProvider.Instance.GetRequiredService<IMediaService>())
-    {
-
->>>>>>> 039543ab
     }
 
     public IEnumerable<UmbracoEntityReference> GetReferences(object? value)
