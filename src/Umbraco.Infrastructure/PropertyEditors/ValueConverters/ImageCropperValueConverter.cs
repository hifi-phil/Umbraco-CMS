﻿using System;
using System.Globalization;
using Microsoft.Extensions.Logging;
using Newtonsoft.Json;
using Umbraco.Core.Models.PublishedContent;

namespace Umbraco.Core.PropertyEditors.ValueConverters
{
    /// <summary>
    /// Represents a value converter for the image cropper value editor.
    /// </summary>
    [DefaultPropertyValueConverter(typeof(JsonValueConverter))]
    public class ImageCropperValueConverter : PropertyValueConverterBase
    {
        private readonly ILogger<ImageCropperValueConverter> _logger;

        public ImageCropperValueConverter(ILogger<ImageCropperValueConverter> logger)
        {
            _logger = logger;
        }

        /// <inheritdoc />
        public override bool IsConverter(IPublishedPropertyType propertyType)
            => propertyType.EditorAlias.InvariantEquals(Constants.PropertyEditors.Aliases.ImageCropper);

        /// <inheritdoc />
        public override Type GetPropertyValueType(IPublishedPropertyType propertyType)
            => typeof (ImageCropperValue);

        /// <inheritdoc />
        public override PropertyCacheLevel GetPropertyCacheLevel(IPublishedPropertyType propertyType)
            => PropertyCacheLevel.Element;

        /// <inheritdoc />
        public override object ConvertSourceToIntermediate(IPublishedElement owner, IPublishedPropertyType propertyType, object source, bool preview)
        {
            if (source == null) return null;
            var sourceString = source.ToString();

            ImageCropperValue value;
            try
            {
                value = JsonConvert.DeserializeObject<ImageCropperValue>(sourceString, new JsonSerializerSettings
                {
                    Culture = CultureInfo.InvariantCulture,
                    FloatParseHandling = FloatParseHandling.Decimal
                });
            }
            catch (Exception ex)
            {
<<<<<<< HEAD
                // cannot deserialize, assume it may be a raw image url
                _logger.LogError(ex, "Could not deserialize string '{JsonString}' into an image cropper value.", sourceString);
=======
                // cannot deserialize, assume it may be a raw image URL
                Current.Logger.Error<ImageCropperValueConverter>(ex, "Could not deserialize string '{JsonString}' into an image cropper value.", sourceString);
>>>>>>> 739194d7
                value = new ImageCropperValue { Src = sourceString };
            }

            value?.ApplyConfiguration(propertyType.DataType.ConfigurationAs<ImageCropperConfiguration>());

            return value;
        }
    }
}<|MERGE_RESOLUTION|>--- conflicted
+++ resolved
@@ -48,13 +48,8 @@
             }
             catch (Exception ex)
             {
-<<<<<<< HEAD
-                // cannot deserialize, assume it may be a raw image url
+                // cannot deserialize, assume it may be a raw image URL
                 _logger.LogError(ex, "Could not deserialize string '{JsonString}' into an image cropper value.", sourceString);
-=======
-                // cannot deserialize, assume it may be a raw image URL
-                Current.Logger.Error<ImageCropperValueConverter>(ex, "Could not deserialize string '{JsonString}' into an image cropper value.", sourceString);
->>>>>>> 739194d7
                 value = new ImageCropperValue { Src = sourceString };
             }
 
