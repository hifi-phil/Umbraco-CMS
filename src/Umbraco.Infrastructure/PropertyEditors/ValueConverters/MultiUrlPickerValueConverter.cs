// Copyright (c) Umbraco.
// See LICENSE for more details.

using System;
using System.Collections.Generic;
using System.Linq;
using Umbraco.Cms.Core.Logging;
using Umbraco.Cms.Core.Models;
using Umbraco.Cms.Core.Models.PublishedContent;
using Umbraco.Cms.Core.PublishedCache;
using Umbraco.Cms.Core.Routing;
using Umbraco.Cms.Core.Serialization;
using Umbraco.Cms.Core.Web;
using Umbraco.Extensions;

namespace Umbraco.Cms.Core.PropertyEditors.ValueConverters
{
    public class MultiUrlPickerValueConverter : PropertyValueConverterBase
    {
        private readonly IPublishedSnapshotAccessor _publishedSnapshotAccessor;
        private readonly IProfilingLogger _proflog;
        private readonly IJsonSerializer _jsonSerializer;
        private readonly IUmbracoContextAccessor _umbracoContextAccessor;
        private readonly IPublishedUrlProvider _publishedUrlProvider;

        public MultiUrlPickerValueConverter(IPublishedSnapshotAccessor publishedSnapshotAccessor, IProfilingLogger proflog, IJsonSerializer jsonSerializer, IUmbracoContextAccessor umbracoContextAccessor, IPublishedUrlProvider publishedUrlProvider)
        {
            _publishedSnapshotAccessor = publishedSnapshotAccessor ?? throw new ArgumentNullException(nameof(publishedSnapshotAccessor));
            _proflog = proflog ?? throw new ArgumentNullException(nameof(proflog));
            _jsonSerializer = jsonSerializer;
            _umbracoContextAccessor = umbracoContextAccessor;
            _publishedUrlProvider = publishedUrlProvider;
        }

        public override bool IsConverter(IPublishedPropertyType propertyType) => Constants.PropertyEditors.Aliases.MultiUrlPicker.Equals(propertyType.EditorAlias);

        public override Type GetPropertyValueType(IPublishedPropertyType propertyType) =>
            propertyType.DataType.ConfigurationAs<MultiUrlPickerConfiguration>().MaxNumber == 1 ?
                typeof(Link) :
                typeof(IEnumerable<Link>);

        public override PropertyCacheLevel GetPropertyCacheLevel(IPublishedPropertyType propertyType) => PropertyCacheLevel.Snapshot;

        public override bool? IsValue(object value, PropertyValueLevel level) => value?.ToString() != "[]";

        public override object ConvertSourceToIntermediate(IPublishedElement owner, IPublishedPropertyType propertyType, object source, bool preview) => source?.ToString();

        public override object ConvertIntermediateToObject(IPublishedElement owner, IPublishedPropertyType propertyType, PropertyCacheLevel referenceCacheLevel, object inter, bool preview)
        {
            using (_proflog.DebugDuration<MultiUrlPickerValueConverter>($"ConvertPropertyToLinks ({propertyType.DataType.Id})"))
            {
                var maxNumber = propertyType.DataType.ConfigurationAs<MultiUrlPickerConfiguration>().MaxNumber;

                if (inter == null)
                {
                    return maxNumber == 1 ? null : Enumerable.Empty<Link>();
                }

                var links = new List<Link>();
                var dtos = _jsonSerializer.Deserialize<IEnumerable<MultiUrlPickerValueEditor.LinkDto>>(inter.ToString());
<<<<<<< HEAD
                if (_publishedSnapshotAccessor.TryGetPublishedSnapshot(out var publishedSnapshot))
                {
                    throw new InvalidOperationException("Wasn't possible to a get a valid Snapshot");
                }
=======
                var publishedSnapshot = _publishedSnapshotAccessor.GetRequiredPublishedSnapshot();
>>>>>>> f5ae4379
                foreach (var dto in dtos)
                {
                    var type = LinkType.External;
                    var url = dto.Url;

                    if (dto.Udi != null)
                    {
                        type = dto.Udi.EntityType == Constants.UdiEntityType.Media
                            ? LinkType.Media
                            : LinkType.Content;

                        var content = type == LinkType.Media ?
                             publishedSnapshot.Media.GetById(preview, dto.Udi.Guid) :
                             publishedSnapshot.Content.GetById(preview, dto.Udi.Guid);

                        if (content == null || content.ContentType.ItemType == PublishedItemType.Element)
                        {
                            continue;
                        }
                        url = content.Url(_publishedUrlProvider);
                    }

                    links.Add(
                        new Link
                        {
                            Name = dto.Name,
                            Target = dto.Target,
                            Type = type,
                            Udi = dto.Udi,
                            Url = url + dto.QueryString,
                        }
                    );
                }

                if (maxNumber == 1) return links.FirstOrDefault();
                if (maxNumber > 0) return links.Take(maxNumber);
                return links;
            }
        }
    }
}<|MERGE_RESOLUTION|>--- conflicted
+++ resolved
@@ -58,14 +58,7 @@
 
                 var links = new List<Link>();
                 var dtos = _jsonSerializer.Deserialize<IEnumerable<MultiUrlPickerValueEditor.LinkDto>>(inter.ToString());
-<<<<<<< HEAD
-                if (_publishedSnapshotAccessor.TryGetPublishedSnapshot(out var publishedSnapshot))
-                {
-                    throw new InvalidOperationException("Wasn't possible to a get a valid Snapshot");
-                }
-=======
                 var publishedSnapshot = _publishedSnapshotAccessor.GetRequiredPublishedSnapshot();
->>>>>>> f5ae4379
                 foreach (var dto in dtos)
                 {
                     var type = LinkType.External;
