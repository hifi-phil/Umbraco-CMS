--- conflicted
+++ resolved
@@ -93,11 +93,7 @@
                     continue;
                 }
 
-<<<<<<< HEAD
-                object? configuration = _dataTypeService.GetDataType(prop.Value.PropertyType.DataTypeKey)?.ConfigurationObject;
-=======
                 object? configuration = _dataTypeConfigurationCache.GetConfiguration(prop.Value.PropertyType.DataTypeKey);
->>>>>>> 129adf26
 
                 result.AddRange(tagsProvider.GetTags(prop.Value.Value, configuration, languageId));
             }
@@ -145,13 +141,8 @@
                 Guid dataTypeKey = prop.Value.PropertyType.DataTypeKey;
                 if (!valEditors.TryGetValue(dataTypeKey, out IDataValueEditor? valEditor))
                 {
-<<<<<<< HEAD
-                    var tempConfig = dataType.ConfigurationObject;
-                    valEditor = propEditor.GetValueEditor(tempConfig);
-=======
                     var configuration = _dataTypeConfigurationCache.GetConfiguration(dataTypeKey);
                     valEditor = propEditor.GetValueEditor(configuration);
->>>>>>> 129adf26
 
                     valEditors.Add(dataTypeKey, valEditor);
                 }
@@ -171,11 +162,7 @@
             foreach (KeyValuePair<string, BlockItemData.BlockPropertyValue> prop in row.PropertyValues)
             {
                 // Fetch the property types prevalue
-<<<<<<< HEAD
-                var propConfiguration = _dataTypeService.GetDataType(prop.Value.PropertyType.DataTypeId)?.ConfigurationObject;
-=======
                 var configuration = _dataTypeConfigurationCache.GetConfiguration(prop.Value.PropertyType.DataTypeKey);
->>>>>>> 129adf26
 
                 // Lookup the property editor
                 IDataEditor? propEditor = _propertyEditors[prop.Value.PropertyType.PropertyEditorAlias];
