using Umbraco.Cms.Core.Models;

namespace Umbraco.Cms.Core.Logging.Viewer;

<<<<<<< HEAD
        bool CanHandleLargeLogs { get; }

        bool CheckCanOpenLogs(LogTimePeriod logTimePeriod);

        /// <summary>
        /// Returns the collection of logs
        /// </summary>
        PagedResult<LogMessage> GetLogs(LogTimePeriod logTimePeriod,
            int pageNumber = 1,
            int pageSize = 100,
            Direction orderDirection = Direction.Descending,
            string? filterExpression = null,
            string[]? logLevels = null);

    }
=======
public interface ILogViewer
{
    bool CanHandleLargeLogs { get; }

    /// <summary>
    ///     Get all saved searches from your chosen data source
    /// </summary>
    IReadOnlyList<SavedLogSearch>? GetSavedSearches();

    /// <summary>
    ///     Adds a new saved search to chosen data source and returns the updated searches
    /// </summary>
    IReadOnlyList<SavedLogSearch>? AddSavedSearch(string? name, string? query);

    /// <summary>
    ///     Deletes a saved search to chosen data source and returns the remaining searches
    /// </summary>
    IReadOnlyList<SavedLogSearch>? DeleteSavedSearch(string? name, string? query);

    /// <summary>
    ///     A count of number of errors
    ///     By counting Warnings with Exceptions, Errors &amp; Fatal messages
    /// </summary>
    int GetNumberOfErrors(LogTimePeriod logTimePeriod);

    /// <summary>
    ///     Returns a number of the different log level entries
    /// </summary>
    LogLevelCounts GetLogLevelCounts(LogTimePeriod logTimePeriod);

    /// <summary>
    ///     Returns a list of all unique message templates and their counts
    /// </summary>
    IEnumerable<LogTemplate> GetMessageTemplates(LogTimePeriod logTimePeriod);

    bool CheckCanOpenLogs(LogTimePeriod logTimePeriod);

    /// <summary>
    ///     Gets the current Serilog minimum log level
    /// </summary>
    /// <returns></returns>
    [Obsolete("Please use GetLogLevels() instead. Scheduled for removal in V11.")]
    string GetLogLevel();

    /// <summary>
    ///     Returns the collection of logs
    /// </summary>
    PagedResult<LogMessage> GetLogs(
        LogTimePeriod logTimePeriod,
        int pageNumber = 1,
        int pageSize = 100,
        Direction orderDirection = Direction.Descending,
        string? filterExpression = null,
        string[]? logLevels = null);
>>>>>>> ac4fb6ac
}<|MERGE_RESOLUTION|>--- conflicted
+++ resolved
@@ -1,24 +1,7 @@
-using Umbraco.Cms.Core.Models;
+﻿using Umbraco.Cms.Core.Models;
 
 namespace Umbraco.Cms.Core.Logging.Viewer;
 
-<<<<<<< HEAD
-        bool CanHandleLargeLogs { get; }
-
-        bool CheckCanOpenLogs(LogTimePeriod logTimePeriod);
-
-        /// <summary>
-        /// Returns the collection of logs
-        /// </summary>
-        PagedResult<LogMessage> GetLogs(LogTimePeriod logTimePeriod,
-            int pageNumber = 1,
-            int pageSize = 100,
-            Direction orderDirection = Direction.Descending,
-            string? filterExpression = null,
-            string[]? logLevels = null);
-
-    }
-=======
 public interface ILogViewer
 {
     bool CanHandleLargeLogs { get; }
@@ -57,13 +40,6 @@
     bool CheckCanOpenLogs(LogTimePeriod logTimePeriod);
 
     /// <summary>
-    ///     Gets the current Serilog minimum log level
-    /// </summary>
-    /// <returns></returns>
-    [Obsolete("Please use GetLogLevels() instead. Scheduled for removal in V11.")]
-    string GetLogLevel();
-
-    /// <summary>
     ///     Returns the collection of logs
     /// </summary>
     PagedResult<LogMessage> GetLogs(
@@ -73,5 +49,4 @@
         Direction orderDirection = Direction.Descending,
         string? filterExpression = null,
         string[]? logLevels = null);
->>>>>>> ac4fb6ac
 }