--- conflicted
+++ resolved
@@ -99,51 +99,32 @@
             {
                 return;
             }
-<<<<<<< HEAD
-            var contentCache = publishedSnapshot?.Content;
-            var entityContent = contentCache?.GetById(entity.Id);
-            if (entityContent == null)
-=======
 
-            IPublishedContentCache contentCache = publishedSnapshot.Content;
-            IPublishedContent entityContent = contentCache?.GetById(entity.Id);
+            IPublishedContentCache contentCache = publishedSnapshot?.Content;
+            IPublishedContent? entityContent = contentCache?.GetById(entity.Id);
             if (entityContent is null)
             {
->>>>>>> 4ebd20bb
                 return;
             }
 
             // get the default affected cultures by going up the tree until we find the first culture variant entity (default to no cultures)
             var defaultCultures = entityContent.AncestorsOrSelf()?.FirstOrDefault(a => a.Cultures.Any())?.Cultures.Keys.ToArray()
-<<<<<<< HEAD
                 ?? Array.Empty<string>();
-            foreach (var x in entityContent.DescendantsOrSelf(_variationContextAccessor))
-=======
-                ?? new[] { (string)null };
 
             foreach (IPublishedContent publishedContent in entityContent.DescendantsOrSelf(_variationContextAccessor))
->>>>>>> 4ebd20bb
             {
                 // if this entity defines specific cultures, use those instead of the default ones
                 IEnumerable<string> cultures = publishedContent.Cultures.Any() ? publishedContent.Cultures.Keys : defaultCultures;
 
                 foreach (var culture in cultures)
                 {
-<<<<<<< HEAD
-                    var route = contentCache?.GetRouteById(x.Id, culture);
-=======
-                    var route = contentCache.GetRouteById(publishedContent.Id, culture);
->>>>>>> 4ebd20bb
+                    var route = contentCache?.GetRouteById(publishedContent.Id, culture);
                     if (IsNotRoute(route))
                     {
                         continue;
-<<<<<<< HEAD
-                    oldRoutes[new ContentIdAndCulture(x.Id, culture)] = new ContentKeyAndOldRoute(x.Key, route!);
-=======
                     }
 
-                    oldRoutes[new ContentIdAndCulture(publishedContent.Id, culture)] = new ContentKeyAndOldRoute(publishedContent.Key, route);
->>>>>>> 4ebd20bb
+                    oldRoutes[new ContentIdAndCulture(publishedContent.Id, culture)] = new ContentKeyAndOldRoute(publishedContent.Key, route!);
                 }
             }
         }
