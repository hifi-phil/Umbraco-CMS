// Copyright (c) Umbraco.
// See LICENSE for more details.

<<<<<<< HEAD
=======
using System;
using System.Collections.Generic;
using System.Linq;
using Microsoft.Extensions.DependencyInjection;
>>>>>>> 9aa6ec9d
using Microsoft.Extensions.Logging;
using Microsoft.Extensions.Options;
using Umbraco.Cms.Core.Configuration.Models;
using Umbraco.Cms.Core.Events;
using Umbraco.Cms.Core.Models;
using Umbraco.Cms.Core.Models.PublishedContent;
using Umbraco.Cms.Core.Notifications;
using Umbraco.Cms.Core.PublishedCache;
using Umbraco.Cms.Core.Services;
using Umbraco.Cms.Web.Common.DependencyInjection;
using Umbraco.Extensions;

namespace Umbraco.Cms.Core.Routing;

/// Implements a notification handler for managing redirect URLs tracking.
/// <para>when content is renamed or moved, we want to create a permanent 301 redirect from it's old URL</para>
/// <para>
///     not managing domains because we don't know how to do it - changing domains => must create a higher level
///     strategy using rewriting rules probably
/// </para>
/// <para>recycle bin = moving to and from does nothing: to = the node is gone, where would we redirect? from = same</para>
public sealed class RedirectTrackingHandler :
    INotificationHandler<ContentPublishingNotification>,
    INotificationHandler<ContentPublishedNotification>,
    INotificationHandler<ContentMovingNotification>,
    INotificationHandler<ContentMovedNotification>
{
    private const string NotificationStateKey = "Umbraco.Cms.Core.Routing.RedirectTrackingHandler";
    private readonly ILogger<RedirectTrackingHandler> _logger;
    private readonly IPublishedSnapshotAccessor _publishedSnapshotAccessor;
    private readonly IRedirectUrlService _redirectUrlService;
    private readonly IVariationContextAccessor _variationContextAccessor;
    private readonly IOptionsMonitor<WebRoutingSettings> _webRoutingSettings;

    public RedirectTrackingHandler(
        ILogger<RedirectTrackingHandler> logger,
        IOptionsMonitor<WebRoutingSettings> webRoutingSettings,
        IPublishedSnapshotAccessor publishedSnapshotAccessor,
        IRedirectUrlService redirectUrlService,
        IVariationContextAccessor variationContextAccessor)
    {
<<<<<<< HEAD
        _logger = logger;
        _webRoutingSettings = webRoutingSettings;
        _publishedSnapshotAccessor = publishedSnapshotAccessor;
        _redirectUrlService = redirectUrlService;
        _variationContextAccessor = variationContextAccessor;
    }

    public void Handle(ContentMovedNotification notification) => CreateRedirectsForOldRoutes(notification);
=======
        private readonly ILogger<RedirectTrackingHandler> _logger;
        private readonly IOptionsMonitor<WebRoutingSettings> _webRoutingSettings;
        private readonly IPublishedSnapshotAccessor _publishedSnapshotAccessor;
        private readonly IRedirectUrlService _redirectUrlService;
        private readonly IVariationContextAccessor _variationContextAccessor;
        private readonly ILocalizationService _localizationService;

        private const string NotificationStateKey = "Umbraco.Cms.Core.Routing.RedirectTrackingHandler";

        public RedirectTrackingHandler(
            ILogger<RedirectTrackingHandler> logger,
            IOptionsMonitor<WebRoutingSettings> webRoutingSettings,
            IPublishedSnapshotAccessor publishedSnapshotAccessor,
            IRedirectUrlService redirectUrlService,
            IVariationContextAccessor variationContextAccessor,
            ILocalizationService localizationService)
        {
            _logger = logger;
            _webRoutingSettings = webRoutingSettings;
            _publishedSnapshotAccessor = publishedSnapshotAccessor;
            _redirectUrlService = redirectUrlService;
            _variationContextAccessor = variationContextAccessor;
            _localizationService = localizationService;
        }

        [Obsolete("Use ctor with all params")]
        public RedirectTrackingHandler(
            ILogger<RedirectTrackingHandler> logger,
            IOptionsMonitor<WebRoutingSettings> webRoutingSettings,
            IPublishedSnapshotAccessor publishedSnapshotAccessor,
            IRedirectUrlService redirectUrlService,
            IVariationContextAccessor variationContextAccessor)
        :this(
            logger,
            webRoutingSettings,
            publishedSnapshotAccessor,
            redirectUrlService,
            variationContextAccessor,
            StaticServiceProvider.Instance.GetRequiredService<ILocalizationService>())
        {

        }


        public void Handle(ContentPublishingNotification notification) => StoreOldRoutes(notification.PublishedEntities, notification);
>>>>>>> 9aa6ec9d

    public void Handle(ContentMovingNotification notification) =>
        StoreOldRoutes(notification.MoveInfoCollection.Select(m => m.Entity), notification);

    public void Handle(ContentPublishedNotification notification) => CreateRedirectsForOldRoutes(notification);

    public void Handle(ContentPublishingNotification notification) =>
        StoreOldRoutes(notification.PublishedEntities, notification);

    private static bool IsNotRoute(string? route) =>

        // null if content not found
        // err/- if collision or anomaly or ...
        route == null || route.StartsWith("err/");

    private void StoreOldRoutes(IEnumerable<IContent> entities, IStatefulNotification notification)
    {
        // don't let the notification handlers kick in if Redirect Tracking is turned off in the config
        if (_webRoutingSettings.CurrentValue.DisableRedirectUrlTracking)
        {
            return;
        }

        OldRoutesDictionary oldRoutes = GetOldRoutes(notification);
        foreach (IContent entity in entities)
        {
            StoreOldRoute(entity, oldRoutes);
        }
    }

    private void CreateRedirectsForOldRoutes(IStatefulNotification notification)
    {
        // don't let the notification handlers kick in if Redirect Tracking is turned off in the config
        if (_webRoutingSettings.CurrentValue.DisableRedirectUrlTracking)
        {
            return;
        }

        OldRoutesDictionary oldRoutes = GetOldRoutes(notification);
        CreateRedirects(oldRoutes);
    }

    private OldRoutesDictionary GetOldRoutes(IStatefulNotification notification)
    {
        if (notification.State.ContainsKey(NotificationStateKey) == false)
        {
            notification.State[NotificationStateKey] = new OldRoutesDictionary();
        }

<<<<<<< HEAD
        return (OldRoutesDictionary?)notification.State[NotificationStateKey] ?? new OldRoutesDictionary();
    }

    private void StoreOldRoute(IContent entity, OldRoutesDictionary oldRoutes)
    {
        if (!_publishedSnapshotAccessor.TryGetPublishedSnapshot(out IPublishedSnapshot? publishedSnapshot))
        {
            return;
=======
                foreach (var culture in cultures)
                {
                    var route = contentCache?.GetRouteById(publishedContent.Id, culture);
                    if (!IsNotRoute(route))
                    {
                        oldRoutes[new ContentIdAndCulture(publishedContent.Id, culture)] = new ContentKeyAndOldRoute(publishedContent.Key, route!);
                    }
                    else if (string.IsNullOrEmpty(culture))
                    {
                        // Retry using all languages, if this is invariant but has a variant ancestor
                        var languages = _localizationService.GetAllLanguages();
                        foreach (var language in languages)
                        {
                            route = contentCache?.GetRouteById(publishedContent.Id, language.IsoCode);
                            if (!IsNotRoute(route))
                            {
                                oldRoutes[new ContentIdAndCulture(publishedContent.Id, language.IsoCode)] = new ContentKeyAndOldRoute(publishedContent.Key, route!);
                            }
                        }
                    }
                }
            }
>>>>>>> 9aa6ec9d
        }

        IPublishedContentCache? contentCache = publishedSnapshot?.Content;
        IPublishedContent? entityContent = contentCache?.GetById(entity.Id);
        if (entityContent is null)
        {
            return;
        }

        // get the default affected cultures by going up the tree until we find the first culture variant entity (default to no cultures)
        var defaultCultures = entityContent.AncestorsOrSelf().FirstOrDefault(a => a.Cultures.Any())?.Cultures.Keys
                                  .ToArray()
                              ?? Array.Empty<string>();

        foreach (IPublishedContent publishedContent in entityContent.DescendantsOrSelf(_variationContextAccessor))
        {
            // if this entity defines specific cultures, use those instead of the default ones
            IEnumerable<string> cultures =
                publishedContent.Cultures.Any() ? publishedContent.Cultures.Keys : defaultCultures;

            foreach (var culture in cultures)
            {
                var route = contentCache?.GetRouteById(publishedContent.Id, culture);
                if (IsNotRoute(route))
                {
                    continue;
                }

                oldRoutes[new ContentIdAndCulture(publishedContent.Id, culture)] =
                    new ContentKeyAndOldRoute(publishedContent.Key, route!);
            }
        }
    }

    private void CreateRedirects(OldRoutesDictionary oldRoutes)
    {
        if (!_publishedSnapshotAccessor.TryGetPublishedSnapshot(out IPublishedSnapshot? publishedSnapshot))
        {
            return;
        }

        IPublishedContentCache? contentCache = publishedSnapshot?.Content;

        if (contentCache == null)
        {
            _logger.LogWarning("Could not track redirects because there is no current published snapshot available.");
            return;
        }

        foreach (KeyValuePair<ContentIdAndCulture, ContentKeyAndOldRoute> oldRoute in oldRoutes)
        {
            var newRoute = contentCache.GetRouteById(oldRoute.Key.ContentId, oldRoute.Key.Culture);
            if (IsNotRoute(newRoute) || oldRoute.Value.OldRoute == newRoute)
            {
                continue;
            }

            _redirectUrlService.Register(oldRoute.Value.OldRoute, oldRoute.Value.ContentKey, oldRoute.Key.Culture);
        }
    }

    private class ContentIdAndCulture : Tuple<int, string>
    {
        public ContentIdAndCulture(int contentId, string culture)
            : base(contentId, culture)
        {
        }

        public int ContentId => Item1;

        public string Culture => Item2;
    }

    private class ContentKeyAndOldRoute : Tuple<Guid, string>
    {
        public ContentKeyAndOldRoute(Guid contentKey, string oldRoute)
            : base(contentKey, oldRoute)
        {
        }

        public Guid ContentKey => Item1;

        public string OldRoute => Item2;
    }

    private class OldRoutesDictionary : Dictionary<ContentIdAndCulture, ContentKeyAndOldRoute>
    {
    }
}<|MERGE_RESOLUTION|>--- conflicted
+++ resolved
@@ -1,13 +1,7 @@
 // Copyright (c) Umbraco.
 // See LICENSE for more details.
 
-<<<<<<< HEAD
-=======
-using System;
-using System.Collections.Generic;
-using System.Linq;
 using Microsoft.Extensions.DependencyInjection;
->>>>>>> 9aa6ec9d
 using Microsoft.Extensions.Logging;
 using Microsoft.Extensions.Options;
 using Umbraco.Cms.Core.Configuration.Models;
@@ -39,7 +33,7 @@
     private readonly ILogger<RedirectTrackingHandler> _logger;
     private readonly IPublishedSnapshotAccessor _publishedSnapshotAccessor;
     private readonly IRedirectUrlService _redirectUrlService;
-    private readonly IVariationContextAccessor _variationContextAccessor;
+    private readonly IVariationContextAccessor _variationContextAccessor;private readonly ILocalizationService _localizationService;
     private readonly IOptionsMonitor<WebRoutingSettings> _webRoutingSettings;
 
     public RedirectTrackingHandler(
@@ -47,41 +41,14 @@
         IOptionsMonitor<WebRoutingSettings> webRoutingSettings,
         IPublishedSnapshotAccessor publishedSnapshotAccessor,
         IRedirectUrlService redirectUrlService,
-        IVariationContextAccessor variationContextAccessor)
-    {
-<<<<<<< HEAD
+        IVariationContextAccessor variationContextAccessor,
+    ILocalizationService localizationService){
         _logger = logger;
         _webRoutingSettings = webRoutingSettings;
         _publishedSnapshotAccessor = publishedSnapshotAccessor;
         _redirectUrlService = redirectUrlService;
         _variationContextAccessor = variationContextAccessor;
-    }
-
-    public void Handle(ContentMovedNotification notification) => CreateRedirectsForOldRoutes(notification);
-=======
-        private readonly ILogger<RedirectTrackingHandler> _logger;
-        private readonly IOptionsMonitor<WebRoutingSettings> _webRoutingSettings;
-        private readonly IPublishedSnapshotAccessor _publishedSnapshotAccessor;
-        private readonly IRedirectUrlService _redirectUrlService;
-        private readonly IVariationContextAccessor _variationContextAccessor;
-        private readonly ILocalizationService _localizationService;
-
-        private const string NotificationStateKey = "Umbraco.Cms.Core.Routing.RedirectTrackingHandler";
-
-        public RedirectTrackingHandler(
-            ILogger<RedirectTrackingHandler> logger,
-            IOptionsMonitor<WebRoutingSettings> webRoutingSettings,
-            IPublishedSnapshotAccessor publishedSnapshotAccessor,
-            IRedirectUrlService redirectUrlService,
-            IVariationContextAccessor variationContextAccessor,
-            ILocalizationService localizationService)
-        {
-            _logger = logger;
-            _webRoutingSettings = webRoutingSettings;
-            _publishedSnapshotAccessor = publishedSnapshotAccessor;
-            _redirectUrlService = redirectUrlService;
-            _variationContextAccessor = variationContextAccessor;
-            _localizationService = localizationService;
+    _localizationService = localizationService;
         }
 
         [Obsolete("Use ctor with all params")]
@@ -102,9 +69,7 @@
 
         }
 
-
-        public void Handle(ContentPublishingNotification notification) => StoreOldRoutes(notification.PublishedEntities, notification);
->>>>>>> 9aa6ec9d
+    public void Handle(ContentMovedNotification notification) => CreateRedirectsForOldRoutes(notification);
 
     public void Handle(ContentMovingNotification notification) =>
         StoreOldRoutes(notification.MoveInfoCollection.Select(m => m.Entity), notification);
@@ -154,7 +119,6 @@
             notification.State[NotificationStateKey] = new OldRoutesDictionary();
         }
 
-<<<<<<< HEAD
         return (OldRoutesDictionary?)notification.State[NotificationStateKey] ?? new OldRoutesDictionary();
     }
 
@@ -163,13 +127,32 @@
         if (!_publishedSnapshotAccessor.TryGetPublishedSnapshot(out IPublishedSnapshot? publishedSnapshot))
         {
             return;
-=======
-                foreach (var culture in cultures)
+        }
+
+        IPublishedContentCache? contentCache = publishedSnapshot?.Content;
+        IPublishedContent? entityContent = contentCache?.GetById(entity.Id);
+        if (entityContent is null)
+        {
+            return;
+        }
+
+        // get the default affected cultures by going up the tree until we find the first culture variant entity (default to no cultures)
+        var defaultCultures = entityContent.AncestorsOrSelf().FirstOrDefault(a => a.Cultures.Any())?.Cultures.Keys
+                                  .ToArray()
+                              ?? Array.Empty<string>();
+
+        foreach (IPublishedContent publishedContent in entityContent.DescendantsOrSelf(_variationContextAccessor))
+        {
+            // if this entity defines specific cultures, use those instead of the default ones
+            IEnumerable<string> cultures =
+                publishedContent.Cultures.Any() ? publishedContent.Cultures.Keys : defaultCultures;
+
+            foreach (var culture in cultures)
+            {
+                var route = contentCache?.GetRouteById(publishedContent.Id, culture);
+                if (!IsNotRoute(route))
                 {
-                    var route = contentCache?.GetRouteById(publishedContent.Id, culture);
-                    if (!IsNotRoute(route))
-                    {
-                        oldRoutes[new ContentIdAndCulture(publishedContent.Id, culture)] = new ContentKeyAndOldRoute(publishedContent.Key, route!);
+                    oldRoutes[new ContentIdAndCulture(publishedContent.Id, culture)] = new ContentKeyAndOldRoute(publishedContent.Key, route!);
                     }
                     else if (string.IsNullOrEmpty(culture))
                     {
@@ -178,48 +161,15 @@
                         foreach (var language in languages)
                         {
                             route = contentCache?.GetRouteById(publishedContent.Id, language.IsoCode);
-                            if (!IsNotRoute(route))
+                if (!IsNotRoute(route))
                             {
-                                oldRoutes[new ContentIdAndCulture(publishedContent.Id, language.IsoCode)] = new ContentKeyAndOldRoute(publishedContent.Key, route!);
-                            }
-                        }
-                    }
-                }
-            }
->>>>>>> 9aa6ec9d
-        }
-
-        IPublishedContentCache? contentCache = publishedSnapshot?.Content;
-        IPublishedContent? entityContent = contentCache?.GetById(entity.Id);
-        if (entityContent is null)
-        {
-            return;
-        }
-
-        // get the default affected cultures by going up the tree until we find the first culture variant entity (default to no cultures)
-        var defaultCultures = entityContent.AncestorsOrSelf().FirstOrDefault(a => a.Cultures.Any())?.Cultures.Keys
-                                  .ToArray()
-                              ?? Array.Empty<string>();
-
-        foreach (IPublishedContent publishedContent in entityContent.DescendantsOrSelf(_variationContextAccessor))
-        {
-            // if this entity defines specific cultures, use those instead of the default ones
-            IEnumerable<string> cultures =
-                publishedContent.Cultures.Any() ? publishedContent.Cultures.Keys : defaultCultures;
-
-            foreach (var culture in cultures)
-            {
-                var route = contentCache?.GetRouteById(publishedContent.Id, culture);
-                if (IsNotRoute(route))
-                {
-                    continue;
-                }
-
-                oldRoutes[new ContentIdAndCulture(publishedContent.Id, culture)] =
+                oldRoutes[new ContentIdAndCulture(publishedContent.Id, language.IsoCode)] =
                     new ContentKeyAndOldRoute(publishedContent.Key, route!);
             }
         }
-    }
+    }}
+            }
+        }
 
     private void CreateRedirects(OldRoutesDictionary oldRoutes)
     {
