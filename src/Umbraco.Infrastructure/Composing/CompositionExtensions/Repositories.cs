--- conflicted
+++ resolved
@@ -47,12 +47,9 @@
             composition.RegisterUnique<IScriptRepository, ScriptRepository>();
             composition.RegisterUnique<IStylesheetRepository, StylesheetRepository>();
             composition.RegisterUnique<IContentTypeCommonRepository, ContentTypeCommonRepository>();
-<<<<<<< HEAD
             composition.RegisterUnique<IKeyValueRepository, KeyValueRepository>();
-=======
             composition.RegisterUnique<IInstallationRepository, InstallationRepository>();
             composition.RegisterUnique<IUpgradeCheckRepository, UpgradeCheckRepository>();
->>>>>>> fbe3925b
 
             return composition;
         }
