using System.Xml.Linq;
using Microsoft.Extensions.DependencyInjection;
<<<<<<< HEAD
using Microsoft.Extensions.FileProviders;
using Microsoft.Extensions.Hosting;
=======
>>>>>>> 537e078d
using Umbraco.Cms.Core.DependencyInjection;
using Umbraco.Cms.Core.Events;
using Umbraco.Cms.Core.Manifest;
using Umbraco.Cms.Core.Models;
using Umbraco.Cms.Core.Models.Packaging;
using Umbraco.Cms.Core.Notifications;
using Umbraco.Cms.Core.Packaging;
<<<<<<< HEAD
using Umbraco.Cms.Core.Services.OperationStatus;
=======
using Umbraco.Cms.Core.Scoping;
>>>>>>> 537e078d
using Umbraco.Extensions;
using File = System.IO.File;

namespace Umbraco.Cms.Core.Services.Implement;

/// <summary>
///     Represents the Packaging Service, which provides import/export functionality for the Core models of the API
///     using xml representation. This is primarily used by the Package functionality.
/// </summary>
public class PackagingService : IPackagingService
{
    private readonly IAuditService _auditService;
    private readonly ICreatedPackagesRepository _createdPackages;
    private readonly IEventAggregator _eventAggregator;
    private readonly IKeyValueService _keyValueService;
    private readonly ILegacyManifestParser _legacyManifestParser;
    private readonly IPackageInstallation _packageInstallation;
    private readonly PackageMigrationPlanCollection _packageMigrationPlans;
<<<<<<< HEAD
    private readonly IHostEnvironment _hostEnvironment;
    private readonly IUserService _userService;
=======
    private readonly ICoreScopeProvider _coreScopeProvider;
>>>>>>> 537e078d

    public PackagingService(
        IAuditService auditService,
        ICreatedPackagesRepository createdPackages,
        IPackageInstallation packageInstallation,
        IEventAggregator eventAggregator,
        ILegacyManifestParser legacyManifestParser,
        IKeyValueService keyValueService,
        PackageMigrationPlanCollection packageMigrationPlans,
<<<<<<< HEAD
        IHostEnvironment hostEnvironment,
        IUserService userService)
=======
        ICoreScopeProvider coreScopeProvider)
>>>>>>> 537e078d
    {
        _auditService = auditService;
        _createdPackages = createdPackages;
        _packageInstallation = packageInstallation;
        _eventAggregator = eventAggregator;
        _legacyManifestParser = legacyManifestParser;
        _keyValueService = keyValueService;
        _packageMigrationPlans = packageMigrationPlans;
<<<<<<< HEAD
        _hostEnvironment = hostEnvironment;
        _userService = userService;
    }

    [Obsolete("Use constructor that also takes an IHostEnvironment and IUserService instead. Scheduled for removal in V15")]
=======
        _coreScopeProvider = coreScopeProvider;
    }

    [Obsolete("Use the ctor which is not obsolete, scheduled for removal in v15")]
>>>>>>> 537e078d
    public PackagingService(
        IAuditService auditService,
        ICreatedPackagesRepository createdPackages,
        IPackageInstallation packageInstallation,
        IEventAggregator eventAggregator,
<<<<<<< HEAD
        ILegacyManifestParser manifestParser,
        IKeyValueService keyValueService,
        PackageMigrationPlanCollection packageMigrationPlans)
        : this(
              auditService,
              createdPackages,
              packageInstallation,
              eventAggregator,
              manifestParser,
              keyValueService,
              packageMigrationPlans,
              StaticServiceProvider.Instance.GetRequiredService<IHostEnvironment>(),
              StaticServiceProvider.Instance.GetRequiredService<IUserService>())
=======
        IManifestParser manifestParser,
        IKeyValueService keyValueService,
        PackageMigrationPlanCollection packageMigrationPlans)
    : this(
        auditService,
        createdPackages,
        packageInstallation,
        eventAggregator,
        manifestParser,
        keyValueService,
        packageMigrationPlans,
        StaticServiceProvider.Instance.GetRequiredService<ICoreScopeProvider>())
>>>>>>> 537e078d
    {
    }

    #region Installation

    public CompiledPackage GetCompiledPackageInfo(XDocument? xml) => _packageInstallation.ReadPackage(xml);

    public InstallationSummary InstallCompiledPackageData(
        XDocument? packageXml,
        int userId = Constants.Security.SuperUserId)
    {
        CompiledPackage compiledPackage = GetCompiledPackageInfo(packageXml);

        if (compiledPackage == null)
        {
            throw new InvalidOperationException("Could not read the package file " + packageXml);
        }

        // Trigger the Importing Package Notification and stop execution if event/user is cancelling it
        var importingPackageNotification = new ImportingPackageNotification(compiledPackage.Name);
        if (_eventAggregator.PublishCancelable(importingPackageNotification))
        {
            return new InstallationSummary(compiledPackage.Name);
        }

        InstallationSummary summary = _packageInstallation.InstallPackageData(compiledPackage, userId, out _);

        _auditService.Add(AuditType.PackagerInstall, userId, -1, "Package", $"Package data installed for package '{compiledPackage.Name}'.");

        // trigger the ImportedPackage event
        _eventAggregator.Publish(new ImportedPackageNotification(summary).WithStateFrom(importingPackageNotification));

        return summary;
    }

    public InstallationSummary InstallCompiledPackageData(
        FileInfo packageXmlFile,
        int userId = Constants.Security.SuperUserId)
    {
        XDocument xml;
        using (StreamReader streamReader = File.OpenText(packageXmlFile.FullName))
        {
            xml = XDocument.Load(streamReader);
        }

        return InstallCompiledPackageData(xml, userId);
    }

    #endregion

    #region Created/Installed Package Repositories

    [Obsolete("Use DeleteCreatedPackageAsync instead. Scheduled for removal in Umbraco 15.")]
    public void DeleteCreatedPackage(int id, int userId = Constants.Security.SuperUserId)
    {
        using ICoreScope scope = _coreScopeProvider.CreateCoreScope();
        PackageDefinition? package = GetCreatedPackageById(id);
        Guid key = package?.PackageId ?? Guid.Empty;
        Guid currentUserKey = _userService.GetUserById(id)?.Key ?? Constants.Security.SuperUserKey;

        DeleteCreatedPackageAsync(key, currentUserKey).GetAwaiter().GetResult();
    }

    /// <inheritdoc/>
    public async Task<Attempt<PackageDefinition?, PackageOperationStatus>> DeleteCreatedPackageAsync(Guid key, Guid userKey)
    {
        PackageDefinition? package = await GetCreatedPackageByKeyAsync(key);
        if (package == null)
        {
            return Attempt.FailWithStatus<PackageDefinition?, PackageOperationStatus>(PackageOperationStatus.NotFound, null);
        }

<<<<<<< HEAD
        int currentUserId = _userService.GetAsync(userKey).Result?.Id ?? Constants.Security.SuperUserId;
        _auditService.Add(AuditType.Delete, currentUserId, -1, "Package", $"Created package '{package.Name}' deleted. Package key: {key}");
        _createdPackages.Delete(package.Id);

        return Attempt.SucceedWithStatus<PackageDefinition?, PackageOperationStatus>(PackageOperationStatus.Success, package);
    }

    [Obsolete("Use GetCreatedPackagesAsync instead. Scheduled for removal in Umbraco 15.")]
    public IEnumerable<PackageDefinition?> GetAllCreatedPackages() => _createdPackages.GetAll();

    /// <inheritdoc/>
    public async Task<PagedModel<PackageDefinition>> GetCreatedPackagesAsync(int skip, int take)
    {
        PackageDefinition[] packages = _createdPackages.GetAll().WhereNotNull().ToArray();
        var pagedModel = new PagedModel<PackageDefinition>(packages.Length, packages.Skip(skip).Take(take));
        return await Task.FromResult(pagedModel);
    }

    public PackageDefinition? GetCreatedPackageById(int id) => _createdPackages.GetById(id);

    /// <inheritdoc/>
    public Task<PackageDefinition?> GetCreatedPackageByKeyAsync(Guid key) => Task.FromResult(_createdPackages.GetByKey(key));
=======
        _auditService.Add(AuditType.PackagerUninstall, userId, -1, "Package", $"Created package '{package.Name}' deleted. Package id: {package.Id}");
        _createdPackages.Delete(id);

        scope.Complete();
    }

    public IEnumerable<PackageDefinition?> GetAllCreatedPackages()
    {
        using ICoreScope scope = _coreScopeProvider.CreateCoreScope(autoComplete: true);
        return _createdPackages.GetAll();
    }

    public PackageDefinition? GetCreatedPackageById(int id)
    {
        using ICoreScope scope = _coreScopeProvider.CreateCoreScope(autoComplete: true);
        return _createdPackages.GetById(id);
    }

    public bool SaveCreatedPackage(PackageDefinition definition)
    {
        using ICoreScope scope = _coreScopeProvider.CreateCoreScope();

        var success = _createdPackages.SavePackage(definition);
        scope.Complete();
        return success;
    }

    public string ExportCreatedPackage(PackageDefinition definition)
    {
        using ICoreScope scope = _coreScopeProvider.CreateCoreScope(autoComplete: true);
        return _createdPackages.ExportPackage(definition);
    }
>>>>>>> 537e078d

    [Obsolete("Use CreateCreatedPackageAsync or UpdateCreatedPackageAsync instead. Scheduled for removal in Umbraco 15.")]
    public bool SaveCreatedPackage(PackageDefinition definition) => _createdPackages.SavePackage(definition);

    /// <inheritdoc/>
    public async Task<Attempt<PackageDefinition, PackageOperationStatus>> CreateCreatedPackageAsync(PackageDefinition package, Guid userKey)
    {
<<<<<<< HEAD
        if (_createdPackages.SavePackage(package) == false)
        {
            if (string.IsNullOrEmpty(package.Name))
            {
                return Attempt.FailWithStatus(PackageOperationStatus.InvalidName, package);
=======
        using ICoreScope scope = _coreScopeProvider.CreateCoreScope(autoComplete: true);

        IReadOnlyDictionary<string, string?>? keyValues = _keyValueService.FindByKeyPrefix(Constants.Conventions.Migrations.KeyValuePrefix);

        var installedPackages = new List<InstalledPackage>();

        // Collect the package from the package migration plans
        foreach (PackageMigrationPlan plan in _packageMigrationPlans)
        {
            InstalledPackage installedPackage;
            if (plan.PackageId is not null && installedPackages.FirstOrDefault(x => x.PackageId == plan.PackageId) is InstalledPackage installedPackageById)
            {
                installedPackage = installedPackageById;
>>>>>>> 537e078d
            }
            else if (installedPackages.FirstOrDefault(x => x.PackageName == plan.PackageName) is InstalledPackage installedPackageByName)
            {
                installedPackage = installedPackageByName;

<<<<<<< HEAD
            return Attempt.FailWithStatus(PackageOperationStatus.DuplicateItemName, package);
        }
=======
                // Ensure package ID is set
                installedPackage.PackageId ??= plan.PackageId;
            }
            else
            {
                installedPackage = new InstalledPackage
                {
                    PackageId = plan.PackageId,
                    PackageName = plan.PackageName,
                };

                installedPackages.Add(installedPackage);
            }

            if (installedPackage.Version is null &&
                plan.GetType().Assembly.TryGetInformationalVersion(out string? version))
            {
                installedPackage.Version = version;
            }

            // Combine all package migration plans for a package
            var currentPlans = installedPackage.PackageMigrationPlans.ToList();
            if (keyValues is null || keyValues.TryGetValue(Constants.Conventions.Migrations.KeyValuePrefix + plan.Name, out var currentState) is false)
            {
                currentState = null;
            }
>>>>>>> 537e078d

        int currentUserId = _userService.GetAsync(userKey).Result?.Id ?? Constants.Security.SuperUserId;
        _auditService.Add(AuditType.New, currentUserId, -1, "Package", $"Created package '{package.Name}' created. Package key: {package.PackageId}");
        return await Task.FromResult(Attempt.SucceedWithStatus(PackageOperationStatus.Success, package));

    }

    /// <inheritdoc/>
    public async Task<Attempt<PackageDefinition, PackageOperationStatus>> UpdateCreatedPackageAsync(PackageDefinition package, Guid userKey)
    {
        if (_createdPackages.SavePackage(package) == false)
        {
            return Attempt.FailWithStatus(PackageOperationStatus.NotFound, package);
        }

        int currentUserId = _userService.GetAsync(userKey).Result?.Id ?? Constants.Security.SuperUserId;
        _auditService.Add(AuditType.New, currentUserId, -1, "Package", $"Created package '{package.Name}' updated. Package key: {package.PackageId}");
        return await Task.FromResult(Attempt.SucceedWithStatus(PackageOperationStatus.Success, package));
    }

    public string ExportCreatedPackage(PackageDefinition definition) => _createdPackages.ExportPackage(definition);

    public InstalledPackage? GetInstalledPackageByName(string packageName)
        => GetAllInstalledPackages().Where(x => x.PackageName?.InvariantEquals(packageName) ?? false).FirstOrDefault();

    public IEnumerable<InstalledPackage> GetAllInstalledPackages()
    {
        // Collect the packages from the package migration plans
        var installedPackages = GetInstalledPackagesFromMigrationPlansAsync(0, int.MaxValue)
            .GetAwaiter()
            .GetResult()
            .Items.ToDictionary(package => package.PackageName!, package => package); // PackageName cannot be null here

        // Collect and merge the packages from the manifests
        foreach (LegacyPackageManifest package in _legacyManifestParser.GetManifests())
        {
            if (package.PackageId is null && package.PackageName is null)
            {
                continue;
            }

            InstalledPackage installedPackage;
            if (package.PackageId is not null && installedPackages.FirstOrDefault(x => x.PackageId == package.PackageId) is InstalledPackage installedPackageById)
            {
                installedPackage = installedPackageById;

                // Always use package name from manifest
                installedPackage.PackageName = package.PackageName;
            }
            else if (installedPackages.FirstOrDefault(x => x.PackageName == package.PackageName) is InstalledPackage installedPackageByName)
            {
                installedPackage = installedPackageByName;

                // Ensure package ID is set
                installedPackage.PackageId ??= package.PackageId;
            }
            else
            {
                installedPackage = new InstalledPackage
                {
<<<<<<< HEAD
=======
                    PackageId = package.PackageId,
>>>>>>> 537e078d
                    PackageName = package.PackageName,
                };

                installedPackages.Add(installedPackage);
            }

            // Set additional values
            installedPackage.AllowPackageTelemetry = package.AllowPackageTelemetry;
            installedPackage.PackageView = package.PackageView;

            if (!string.IsNullOrEmpty(package.Version))
            {
                installedPackage.Version = package.Version;
            }
        }

        // Return all packages with an ID or name in the package.manifest or package migrations
        return installedPackages;
    }

    #endregion

    /// <inheritdoc/>
    public async Task<PagedModel<InstalledPackage>> GetInstalledPackagesFromMigrationPlansAsync(int skip, int take)
    {
        IReadOnlyDictionary<string, string?>? keyValues =
            _keyValueService.FindByKeyPrefix(Constants.Conventions.Migrations.KeyValuePrefix);

        InstalledPackage[] installedPackages = _packageMigrationPlans
            .GroupBy(plan => plan.PackageName)
            .Select(group =>
            {
                var package = new InstalledPackage
                {
                    PackageName = group.Key,
                };

                var currentState = keyValues?
                    .GetValueOrDefault(Constants.Conventions.Migrations.KeyValuePrefix + package.PackageName);

                package.PackageMigrationPlans = group
                    .Select(plan => new InstalledPackageMigrationPlans
                    {
                        CurrentMigrationId = currentState,
                        FinalMigrationId = plan.FinalState,
                    });

                return package;
            }).ToArray();

        return await Task.FromResult(new PagedModel<InstalledPackage>
        {
            Total = installedPackages.Count(),
            Items = installedPackages.Skip(skip).Take(take),
        });
    }

    /// <inheritdoc/>
    public Stream? GetPackageFileStream(PackageDefinition definition)
    {
        // Removing the ContentRootPath from the package path as a sub path is required for GetFileInfo()
        var subPath = definition.PackagePath.Replace(_hostEnvironment.ContentRootPath, string.Empty);

        IFileInfo packageFile = _hostEnvironment.ContentRootFileProvider.GetFileInfo(subPath);

        if (packageFile.Exists == false)
        {
            return null;
        }

        return packageFile.CreateReadStream();
    }
}<|MERGE_RESOLUTION|>--- conflicted
+++ resolved
@@ -1,10 +1,9 @@
 using System.Xml.Linq;
 using Microsoft.Extensions.DependencyInjection;
-<<<<<<< HEAD
+using Umbraco.Cms.Core.DependencyInjection;
+using Microsoft.Extensions.DependencyInjection;
 using Microsoft.Extensions.FileProviders;
 using Microsoft.Extensions.Hosting;
-=======
->>>>>>> 537e078d
 using Umbraco.Cms.Core.DependencyInjection;
 using Umbraco.Cms.Core.Events;
 using Umbraco.Cms.Core.Manifest;
@@ -12,11 +11,8 @@
 using Umbraco.Cms.Core.Models.Packaging;
 using Umbraco.Cms.Core.Notifications;
 using Umbraco.Cms.Core.Packaging;
-<<<<<<< HEAD
+using Umbraco.Cms.Core.Scoping;
 using Umbraco.Cms.Core.Services.OperationStatus;
-=======
-using Umbraco.Cms.Core.Scoping;
->>>>>>> 537e078d
 using Umbraco.Extensions;
 using File = System.IO.File;
 
@@ -35,12 +31,9 @@
     private readonly ILegacyManifestParser _legacyManifestParser;
     private readonly IPackageInstallation _packageInstallation;
     private readonly PackageMigrationPlanCollection _packageMigrationPlans;
-<<<<<<< HEAD
+    private readonly ICoreScopeProvider _coreScopeProvider;
     private readonly IHostEnvironment _hostEnvironment;
     private readonly IUserService _userService;
-=======
-    private readonly ICoreScopeProvider _coreScopeProvider;
->>>>>>> 537e078d
 
     public PackagingService(
         IAuditService auditService,
@@ -49,13 +42,10 @@
         IEventAggregator eventAggregator,
         ILegacyManifestParser legacyManifestParser,
         IKeyValueService keyValueService,
+        ICoreScopeProvider coreScopeProvider,
         PackageMigrationPlanCollection packageMigrationPlans,
-<<<<<<< HEAD
         IHostEnvironment hostEnvironment,
         IUserService userService)
-=======
-        ICoreScopeProvider coreScopeProvider)
->>>>>>> 537e078d
     {
         _auditService = auditService;
         _createdPackages = createdPackages;
@@ -64,52 +54,9 @@
         _legacyManifestParser = legacyManifestParser;
         _keyValueService = keyValueService;
         _packageMigrationPlans = packageMigrationPlans;
-<<<<<<< HEAD
+        _coreScopeProvider = coreScopeProvider;
         _hostEnvironment = hostEnvironment;
         _userService = userService;
-    }
-
-    [Obsolete("Use constructor that also takes an IHostEnvironment and IUserService instead. Scheduled for removal in V15")]
-=======
-        _coreScopeProvider = coreScopeProvider;
-    }
-
-    [Obsolete("Use the ctor which is not obsolete, scheduled for removal in v15")]
->>>>>>> 537e078d
-    public PackagingService(
-        IAuditService auditService,
-        ICreatedPackagesRepository createdPackages,
-        IPackageInstallation packageInstallation,
-        IEventAggregator eventAggregator,
-<<<<<<< HEAD
-        ILegacyManifestParser manifestParser,
-        IKeyValueService keyValueService,
-        PackageMigrationPlanCollection packageMigrationPlans)
-        : this(
-              auditService,
-              createdPackages,
-              packageInstallation,
-              eventAggregator,
-              manifestParser,
-              keyValueService,
-              packageMigrationPlans,
-              StaticServiceProvider.Instance.GetRequiredService<IHostEnvironment>(),
-              StaticServiceProvider.Instance.GetRequiredService<IUserService>())
-=======
-        IManifestParser manifestParser,
-        IKeyValueService keyValueService,
-        PackageMigrationPlanCollection packageMigrationPlans)
-    : this(
-        auditService,
-        createdPackages,
-        packageInstallation,
-        eventAggregator,
-        manifestParser,
-        keyValueService,
-        packageMigrationPlans,
-        StaticServiceProvider.Instance.GetRequiredService<ICoreScopeProvider>())
->>>>>>> 537e078d
-    {
     }
 
     #region Installation
@@ -175,54 +122,48 @@
     /// <inheritdoc/>
     public async Task<Attempt<PackageDefinition?, PackageOperationStatus>> DeleteCreatedPackageAsync(Guid key, Guid userKey)
     {
+        using ICoreScope scope = _coreScopeProvider.CreateCoreScope();
         PackageDefinition? package = await GetCreatedPackageByKeyAsync(key);
         if (package == null)
         {
             return Attempt.FailWithStatus<PackageDefinition?, PackageOperationStatus>(PackageOperationStatus.NotFound, null);
         }
 
-<<<<<<< HEAD
         int currentUserId = _userService.GetAsync(userKey).Result?.Id ?? Constants.Security.SuperUserId;
         _auditService.Add(AuditType.Delete, currentUserId, -1, "Package", $"Created package '{package.Name}' deleted. Package key: {key}");
         _createdPackages.Delete(package.Id);
 
+        scope.Complete();
+
         return Attempt.SucceedWithStatus<PackageDefinition?, PackageOperationStatus>(PackageOperationStatus.Success, package);
     }
 
+    public IEnumerable<PackageDefinition?> GetAllCreatedPackages()
+    {
+        using ICoreScope scope = _coreScopeProvider.CreateCoreScope(autoComplete: true);
+        return _createdPackages.GetAll();
+    }
+
     [Obsolete("Use GetCreatedPackagesAsync instead. Scheduled for removal in Umbraco 15.")]
-    public IEnumerable<PackageDefinition?> GetAllCreatedPackages() => _createdPackages.GetAll();
+    public PackageDefinition? GetCreatedPackageById(int id)
+    {
+        using ICoreScope scope = _coreScopeProvider.CreateCoreScope(autoComplete: true);
+        return _createdPackages.GetById(id);
+    }
 
     /// <inheritdoc/>
     public async Task<PagedModel<PackageDefinition>> GetCreatedPackagesAsync(int skip, int take)
     {
+        using ICoreScope scope = _coreScopeProvider.CreateCoreScope(autoComplete: true);
         PackageDefinition[] packages = _createdPackages.GetAll().WhereNotNull().ToArray();
         var pagedModel = new PagedModel<PackageDefinition>(packages.Length, packages.Skip(skip).Take(take));
         return await Task.FromResult(pagedModel);
     }
 
-    public PackageDefinition? GetCreatedPackageById(int id) => _createdPackages.GetById(id);
-
     /// <inheritdoc/>
     public Task<PackageDefinition?> GetCreatedPackageByKeyAsync(Guid key) => Task.FromResult(_createdPackages.GetByKey(key));
-=======
-        _auditService.Add(AuditType.PackagerUninstall, userId, -1, "Package", $"Created package '{package.Name}' deleted. Package id: {package.Id}");
-        _createdPackages.Delete(id);
-
-        scope.Complete();
-    }
-
-    public IEnumerable<PackageDefinition?> GetAllCreatedPackages()
-    {
-        using ICoreScope scope = _coreScopeProvider.CreateCoreScope(autoComplete: true);
-        return _createdPackages.GetAll();
-    }
-
-    public PackageDefinition? GetCreatedPackageById(int id)
-    {
-        using ICoreScope scope = _coreScopeProvider.CreateCoreScope(autoComplete: true);
-        return _createdPackages.GetById(id);
-    }
-
+
+    [Obsolete("Use CreateCreatedPackageAsync or UpdateCreatedPackageAsync instead. Scheduled for removal in Umbraco 15.")]
     public bool SaveCreatedPackage(PackageDefinition definition)
     {
         using ICoreScope scope = _coreScopeProvider.CreateCoreScope();
@@ -232,26 +173,49 @@
         return success;
     }
 
+    /// <inheritdoc/>
+    public async Task<Attempt<PackageDefinition, PackageOperationStatus>> CreateCreatedPackageAsync(PackageDefinition package, Guid userKey)
+    {
+        if (_createdPackages.SavePackage(package) == false)
+        {
+            if (string.IsNullOrEmpty(package.Name))
+            {
+                return Attempt.FailWithStatus(PackageOperationStatus.InvalidName, package);
+            }
+
+            return Attempt.FailWithStatus(PackageOperationStatus.DuplicateItemName, package);
+        }
+
+        int currentUserId = _userService.GetAsync(userKey).Result?.Id ?? Constants.Security.SuperUserId;
+        _auditService.Add(AuditType.New, currentUserId, -1, "Package", $"Created package '{package.Name}' created. Package key: {package.PackageId}");
+        return await Task.FromResult(Attempt.SucceedWithStatus(PackageOperationStatus.Success, package));
+
+    }
+
+    /// <inheritdoc/>
+    public async Task<Attempt<PackageDefinition, PackageOperationStatus>> UpdateCreatedPackageAsync(PackageDefinition package, Guid userKey)
+    {
+        if (_createdPackages.SavePackage(package) == false)
+        {
+            return Attempt.FailWithStatus(PackageOperationStatus.NotFound, package);
+        }
+
+        int currentUserId = _userService.GetAsync(userKey).Result?.Id ?? Constants.Security.SuperUserId;
+        _auditService.Add(AuditType.New, currentUserId, -1, "Package", $"Created package '{package.Name}' updated. Package key: {package.PackageId}");
+        return await Task.FromResult(Attempt.SucceedWithStatus(PackageOperationStatus.Success, package));
+    }
+
     public string ExportCreatedPackage(PackageDefinition definition)
     {
         using ICoreScope scope = _coreScopeProvider.CreateCoreScope(autoComplete: true);
         return _createdPackages.ExportPackage(definition);
     }
->>>>>>> 537e078d
-
-    [Obsolete("Use CreateCreatedPackageAsync or UpdateCreatedPackageAsync instead. Scheduled for removal in Umbraco 15.")]
-    public bool SaveCreatedPackage(PackageDefinition definition) => _createdPackages.SavePackage(definition);
-
-    /// <inheritdoc/>
-    public async Task<Attempt<PackageDefinition, PackageOperationStatus>> CreateCreatedPackageAsync(PackageDefinition package, Guid userKey)
-    {
-<<<<<<< HEAD
-        if (_createdPackages.SavePackage(package) == false)
-        {
-            if (string.IsNullOrEmpty(package.Name))
-            {
-                return Attempt.FailWithStatus(PackageOperationStatus.InvalidName, package);
-=======
+
+    public InstalledPackage? GetInstalledPackageByName(string packageName)
+        => GetAllInstalledPackages().Where(x => x.PackageName?.InvariantEquals(packageName) ?? false).FirstOrDefault();
+
+    public IEnumerable<InstalledPackage> GetAllInstalledPackages()
+    {
         using ICoreScope scope = _coreScopeProvider.CreateCoreScope(autoComplete: true);
 
         IReadOnlyDictionary<string, string?>? keyValues = _keyValueService.FindByKeyPrefix(Constants.Conventions.Migrations.KeyValuePrefix);
@@ -265,16 +229,11 @@
             if (plan.PackageId is not null && installedPackages.FirstOrDefault(x => x.PackageId == plan.PackageId) is InstalledPackage installedPackageById)
             {
                 installedPackage = installedPackageById;
->>>>>>> 537e078d
             }
             else if (installedPackages.FirstOrDefault(x => x.PackageName == plan.PackageName) is InstalledPackage installedPackageByName)
             {
                 installedPackage = installedPackageByName;
 
-<<<<<<< HEAD
-            return Attempt.FailWithStatus(PackageOperationStatus.DuplicateItemName, package);
-        }
-=======
                 // Ensure package ID is set
                 installedPackage.PackageId ??= plan.PackageId;
             }
@@ -301,39 +260,15 @@
             {
                 currentState = null;
             }
->>>>>>> 537e078d
-
-        int currentUserId = _userService.GetAsync(userKey).Result?.Id ?? Constants.Security.SuperUserId;
-        _auditService.Add(AuditType.New, currentUserId, -1, "Package", $"Created package '{package.Name}' created. Package key: {package.PackageId}");
-        return await Task.FromResult(Attempt.SucceedWithStatus(PackageOperationStatus.Success, package));
-
-    }
-
-    /// <inheritdoc/>
-    public async Task<Attempt<PackageDefinition, PackageOperationStatus>> UpdateCreatedPackageAsync(PackageDefinition package, Guid userKey)
-    {
-        if (_createdPackages.SavePackage(package) == false)
-        {
-            return Attempt.FailWithStatus(PackageOperationStatus.NotFound, package);
-        }
-
-        int currentUserId = _userService.GetAsync(userKey).Result?.Id ?? Constants.Security.SuperUserId;
-        _auditService.Add(AuditType.New, currentUserId, -1, "Package", $"Created package '{package.Name}' updated. Package key: {package.PackageId}");
-        return await Task.FromResult(Attempt.SucceedWithStatus(PackageOperationStatus.Success, package));
-    }
-
-    public string ExportCreatedPackage(PackageDefinition definition) => _createdPackages.ExportPackage(definition);
-
-    public InstalledPackage? GetInstalledPackageByName(string packageName)
-        => GetAllInstalledPackages().Where(x => x.PackageName?.InvariantEquals(packageName) ?? false).FirstOrDefault();
-
-    public IEnumerable<InstalledPackage> GetAllInstalledPackages()
-    {
-        // Collect the packages from the package migration plans
-        var installedPackages = GetInstalledPackagesFromMigrationPlansAsync(0, int.MaxValue)
-            .GetAwaiter()
-            .GetResult()
-            .Items.ToDictionary(package => package.PackageName!, package => package); // PackageName cannot be null here
+
+            currentPlans.Add(new InstalledPackageMigrationPlans
+            {
+                CurrentMigrationId = currentState,
+                FinalMigrationId = plan.FinalState,
+            });
+
+            installedPackage.PackageMigrationPlans = currentPlans;
+        }
 
         // Collect and merge the packages from the manifests
         foreach (LegacyPackageManifest package in _legacyManifestParser.GetManifests())
@@ -362,10 +297,7 @@
             {
                 installedPackage = new InstalledPackage
                 {
-<<<<<<< HEAD
-=======
                     PackageId = package.PackageId,
->>>>>>> 537e078d
                     PackageName = package.PackageName,
                 };
 
