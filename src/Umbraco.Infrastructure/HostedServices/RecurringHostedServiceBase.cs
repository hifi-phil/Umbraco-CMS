// Copyright (c) Umbraco.
// See LICENSE for more details.

using System;
using System.Threading;
using System.Threading.Tasks;
using Microsoft.Extensions.DependencyInjection;
using Microsoft.Extensions.Hosting;
using Microsoft.Extensions.Logging;
<<<<<<< HEAD
using Umbraco.Cms.Web.Common.DependencyInjection;
=======
using Umbraco.Cms.Core;
>>>>>>> 20666218

namespace Umbraco.Cms.Infrastructure.HostedServices
{
    /// <summary>
    /// Provides a base class for recurring background tasks implemented as hosted services.
    /// </summary>
    /// <remarks>
    /// See: https://docs.microsoft.com/en-us/aspnet/core/fundamentals/host/hosted-services?view=aspnetcore-3.1&tabs=visual-studio#timed-background-tasks
    /// </remarks>
    public abstract class RecurringHostedServiceBase : IHostedService, IDisposable
    {
        /// <summary>
        /// The default delay to use for recurring tasks for the first run after application start-up if no alternative is configured.
        /// </summary>
        protected static readonly TimeSpan DefaultDelay = TimeSpan.FromMinutes(3);

        private readonly ILogger _logger;
        private TimeSpan _period;
        private readonly TimeSpan _delay;
        private Timer _timer;
        private bool _disposedValue;

        /// <summary>
        /// Initializes a new instance of the <see cref="RecurringHostedServiceBase"/> class.
        /// </summary>
        /// <param name="logger">Logger.</param>
        /// <param name="period">Timespan representing how often the task should recur.</param>
        /// <param name="delay">Timespan representing the initial delay after application start-up before the first run of the task occurs.</param>
        protected RecurringHostedServiceBase(ILogger logger, TimeSpan period, TimeSpan delay)
<<<<<<< HEAD
        {
            _logger = logger;
            _period = period;
            _delay = delay;
        }

        // Scheduled for removal in V11
        [Obsolete("Please use constructor that takes an ILogger instead")]
        protected RecurringHostedServiceBase(TimeSpan period, TimeSpan delay)
=======
>>>>>>> 20666218
        {
            _logger = logger;
            _period = period;
            _delay = delay;
            _logger = StaticServiceProvider.Instance.GetRequiredService<ILoggerFactory>().CreateLogger(GetType());
        }

        // Scheduled for removal in V11
        [Obsolete("Please use constructor that takes an ILogger instead")]
        protected RecurringHostedServiceBase(TimeSpan period, TimeSpan delay)
            : this(null, period, delay)
        { }

        /// <inheritdoc/>
        public Task StartAsync(CancellationToken cancellationToken)
        {
            using (!ExecutionContext.IsFlowSuppressed() ? (IDisposable)ExecutionContext.SuppressFlow() : null)
            {
                _timer = new Timer(ExecuteAsync, null, (int)_delay.TotalMilliseconds, (int)_period.TotalMilliseconds);
            }

            return Task.CompletedTask;
        }

        /// <summary>
        /// Executes the task.
        /// </summary>
        /// <param name="state">The task state.</param>
        public async void ExecuteAsync(object state)
        {
            try
            {
                // First, stop the timer, we do not want tasks to execute in parallel
                _timer?.Change(Timeout.Infinite, 0);

                // Delegate work to method returning a task, that can be called and asserted in a unit test.
                // Without this there can be behaviour where tests pass, but an error within them causes the test
                // running process to crash.
                // Hat-tip: https://stackoverflow.com/a/14207615/489433
                await PerformExecuteAsync(state);
            }
            catch (Exception ex)
            {
<<<<<<< HEAD
                _logger.LogError(ex, "Unhandled exception in recurring hosted service.");
=======
                ILogger logger = _logger ?? StaticApplicationLogging.CreateLogger(GetType());
                logger.LogError(ex, "Unhandled exception in recurring hosted service.");
>>>>>>> 20666218
            }
            finally
            {
                // Resume now that the task is complete - Note we use period in both because we don't want to execute again after the delay.
                // So first execution is after _delay, and the we wait _period between each
                _timer?.Change((int)_period.TotalMilliseconds, (int)_period.TotalMilliseconds);
            }
        }

        public abstract Task PerformExecuteAsync(object state);

        /// <inheritdoc/>
        public Task StopAsync(CancellationToken cancellationToken)
        {
            _period = Timeout.InfiniteTimeSpan;
            _timer?.Change(Timeout.Infinite, 0);
            return Task.CompletedTask;
        }

        protected virtual void Dispose(bool disposing)
        {
            if (!_disposedValue)
            {
                if (disposing)
                {
                    _timer?.Dispose();
                }

                _disposedValue = true;
            }
        }

        /// <inheritdoc/>
        public void Dispose()
        {
            Dispose(disposing: true);
            GC.SuppressFinalize(this);
        }
    }
}<|MERGE_RESOLUTION|>--- conflicted
+++ resolved
@@ -4,14 +4,9 @@
 using System;
 using System.Threading;
 using System.Threading.Tasks;
-using Microsoft.Extensions.DependencyInjection;
 using Microsoft.Extensions.Hosting;
 using Microsoft.Extensions.Logging;
-<<<<<<< HEAD
-using Umbraco.Cms.Web.Common.DependencyInjection;
-=======
 using Umbraco.Cms.Core;
->>>>>>> 20666218
 
 namespace Umbraco.Cms.Infrastructure.HostedServices
 {
@@ -41,23 +36,10 @@
         /// <param name="period">Timespan representing how often the task should recur.</param>
         /// <param name="delay">Timespan representing the initial delay after application start-up before the first run of the task occurs.</param>
         protected RecurringHostedServiceBase(ILogger logger, TimeSpan period, TimeSpan delay)
-<<<<<<< HEAD
         {
             _logger = logger;
             _period = period;
             _delay = delay;
-        }
-
-        // Scheduled for removal in V11
-        [Obsolete("Please use constructor that takes an ILogger instead")]
-        protected RecurringHostedServiceBase(TimeSpan period, TimeSpan delay)
-=======
->>>>>>> 20666218
-        {
-            _logger = logger;
-            _period = period;
-            _delay = delay;
-            _logger = StaticServiceProvider.Instance.GetRequiredService<ILoggerFactory>().CreateLogger(GetType());
         }
 
         // Scheduled for removal in V11
@@ -96,12 +78,8 @@
             }
             catch (Exception ex)
             {
-<<<<<<< HEAD
-                _logger.LogError(ex, "Unhandled exception in recurring hosted service.");
-=======
                 ILogger logger = _logger ?? StaticApplicationLogging.CreateLogger(GetType());
                 logger.LogError(ex, "Unhandled exception in recurring hosted service.");
->>>>>>> 20666218
             }
             finally
             {
