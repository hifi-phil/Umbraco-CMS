--- conflicted
+++ resolved
@@ -11,10 +11,9 @@
   </PropertyGroup>
 
   <ItemGroup>
-<<<<<<< HEAD
     <PackageReference Include="Examine.Core" Version="3.1.0" />
     <PackageReference Include="HtmlAgilityPack" Version="1.11.46" />
-    <PackageReference Include="IPNetwork2" Version="2.6.548" />
+    <PackageReference Include="IPNetwork2" Version="2.6.618" />
     <PackageReference Include="MailKit" Version="3.5.0" />
     <PackageReference Include="Markdown" Version="2.2.1" />
     <PackageReference Include="Microsoft.CSharp" Version="4.7.0" />
@@ -24,53 +23,24 @@
     <PackageReference Include="Microsoft.Extensions.Http" Version="7.0.0" />
     <PackageReference Include="Microsoft.Extensions.Identity.Stores" Version="7.0.2" />
     <PackageReference Include="MiniProfiler.Shared" Version="4.2.22" />
-    <PackageReference Include="ncrontab" Version="3.3.1" />
-    <PackageReference Include="Newtonsoft.Json" Version="13.0.2" />
     <PackageReference Include="NPoco" Version="5.5.0" />
-=======
-    <PackageReference Include="Examine.Core" Version="3.0.1" />
-    <PackageReference Include="HtmlAgilityPack" Version="1.11.54" />
-    <PackageReference Include="IPNetwork2" Version="2.6.618" />
-    <PackageReference Include="MailKit" Version="3.2.0" />
-    <PackageReference Include="Markdown" Version="2.2.1" />
-    <PackageReference Include="Microsoft.CSharp" Version="4.7.0" />
-    <PackageReference Include="Microsoft.Extensions.Configuration.Abstractions" Version="6.0.0" />
-    <PackageReference Include="Microsoft.Extensions.Configuration.Json" Version="6.0.0" />
-    <PackageReference Include="Microsoft.Extensions.DependencyInjection" Version="6.0.1" />
-    <PackageReference Include="Microsoft.Extensions.Http" Version="6.0.0" />
-    <PackageReference Include="Microsoft.Extensions.Identity.Stores" Version="6.0.24" />
-    <PackageReference Include="MiniProfiler.Shared" Version="4.2.22" />
     <PackageReference Include="ncrontab" Version="3.3.3" />
     <PackageReference Include="Newtonsoft.Json" Version="13.0.3" />
     <PackageReference Include="NPoco.SqlServer" Version="5.3.2" />
->>>>>>> abfa0736
     <PackageReference Include="Serilog" Version="2.12.0" />
     <PackageReference Include="Serilog.Enrichers.Process" Version="2.0.2" />
     <PackageReference Include="Serilog.Enrichers.Thread" Version="3.1.0" />
     <PackageReference Include="Serilog.Expressions" Version="3.4.1" />
-<<<<<<< HEAD
     <PackageReference Include="Serilog.Extensions.Hosting" Version="5.0.1" />
     <PackageReference Include="Serilog.Formatting.Compact" Version="1.1.0" />
     <PackageReference Include="Serilog.Formatting.Compact.Reader" Version="2.0.0" />
-=======
-    <PackageReference Include="Serilog.Extensions.Hosting" Version="4.2.0" />
-    <PackageReference Include="Serilog.Formatting.Compact" Version="1.1.0" />
-    <PackageReference Include="Serilog.Formatting.Compact.Reader" Version="1.0.5" />
->>>>>>> abfa0736
     <PackageReference Include="Serilog.Settings.Configuration" Version="3.4.0" />
     <PackageReference Include="Serilog.Sinks.Async" Version="1.5.0" />
     <PackageReference Include="Serilog.Sinks.File" Version="5.0.0" />
     <PackageReference Include="Serilog.Sinks.Map" Version="1.0.2" />
-<<<<<<< HEAD
     <PackageReference Include="System.IO.FileSystem.AccessControl" Version="5.0.0" />
     <PackageReference Include="System.Security.Cryptography.Pkcs" Version="7.0.0" />
     <PackageReference Include="System.Threading.Tasks.Dataflow" Version="7.0.0" />
-=======
-    <PackageReference Include="SixLabors.ImageSharp" Version="2.1.6" />
-    <PackageReference Include="System.IO.FileSystem.AccessControl" Version="5.0.0" />
-    <PackageReference Include="System.Security.Cryptography.Pkcs" Version="6.0.4" />
-    <PackageReference Include="System.Threading.Tasks.Dataflow" Version="6.0.0" />
->>>>>>> abfa0736
   </ItemGroup>
 
   <ItemGroup>
