--- conflicted
+++ resolved
@@ -12,7 +12,6 @@
 
   <ItemGroup>
     <PackageReference Include="Examine.Core" Version="3.0.1" />
-<<<<<<< HEAD
     <PackageReference Include="HtmlAgilityPack" Version="1.11.46" />
     <PackageReference Include="IPNetwork2" Version="2.6.467" />
     <PackageReference Include="MailKit" Version="3.4.1" />
@@ -41,7 +40,6 @@
     <PackageReference Include="System.IO.FileSystem.AccessControl" Version="5.0.0" />
     <PackageReference Include="System.Security.Cryptography.Pkcs" Version="6.0.1" />
     <PackageReference Include="System.Threading.Tasks.Dataflow" Version="7.0.0-rc.1.22426.10" />
-=======
     <PackageReference Include="HtmlAgilityPack" Version="1.11.43" />
     <PackageReference Include="IPNetwork2" Version="2.5.422" />
     <PackageReference Include="MailKit" Version="3.2.0" />
@@ -71,7 +69,6 @@
     <PackageReference Include="System.IO.FileSystem.AccessControl" Version="5.0.0" />
     <PackageReference Include="System.Security.Cryptography.Pkcs" Version="6.0.1" />
     <PackageReference Include="System.Threading.Tasks.Dataflow" Version="6.0.0" />
->>>>>>> 367a4b97
   </ItemGroup>
 
   <ItemGroup>
