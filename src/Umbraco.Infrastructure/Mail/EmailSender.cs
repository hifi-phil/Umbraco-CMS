// Copyright (c) Umbraco.
// See LICENSE for more details.

using MailKit.Net.Smtp;
using Microsoft.Extensions.Logging;
using Microsoft.Extensions.Options;
using MimeKit;
using MimeKit.IO;
using Umbraco.Cms.Core.Configuration.Models;
using Umbraco.Cms.Core.Events;
using Umbraco.Cms.Core.Mail;
using Umbraco.Cms.Core.Models.Email;
using Umbraco.Cms.Core.Notifications;
using Umbraco.Cms.Infrastructure.Extensions;
using Umbraco.Cms.Infrastructure.Mail.Interfaces;

namespace Umbraco.Cms.Infrastructure.Mail;

/// <summary>
///     A utility class for sending emails
/// </summary>
public class EmailSender : IEmailSender
{
    // TODO: This should encapsulate a BackgroundTaskRunner with a queue to send these emails!
    private readonly IEventAggregator _eventAggregator;
    private readonly ILogger<EmailSender> _logger;
    private readonly bool _notificationHandlerRegistered;
    private GlobalSettings _globalSettings;
    private readonly IEmailSenderClient _emailSenderClient;

<<<<<<< HEAD
=======
    /// <summary>
    /// Initializes a new instance of the <see cref="EmailSender"/> class.
    /// </summary>
    [Obsolete("Please use the non-obsolete constructor. Will be removed in V17.")]
    public EmailSender(
        ILogger<EmailSender> logger,
        IOptionsMonitor<GlobalSettings> globalSettings,
        IEventAggregator eventAggregator)
        : this(logger, globalSettings, eventAggregator,null, null)
    {
    }

    /// <summary>
    /// Initializes a new instance of the <see cref="EmailSender"/> class.
    /// </summary>
    [Obsolete("Please use the non-obsolete constructor. Will be removed in V17.")]
    public EmailSender(
        ILogger<EmailSender> logger,
        IOptionsMonitor<GlobalSettings> globalSettings,
        IEventAggregator eventAggregator,
        INotificationHandler<SendEmailNotification>? handler1,
        INotificationAsyncHandler<SendEmailNotification>? handler2)
    {
        _logger = logger;
        _eventAggregator = eventAggregator;
        _globalSettings = globalSettings.CurrentValue;
        _notificationHandlerRegistered = handler1 is not null || handler2 is not null;
        _emailSenderClient = StaticServiceProvider.Instance.GetRequiredService<IEmailSenderClient>();
        globalSettings.OnChange(x => _globalSettings = x);
    }

    /// <summary>
    /// Initializes a new instance of the <see cref="EmailSender"/> class.
    /// </summary>
    [ActivatorUtilitiesConstructor]
>>>>>>> bcedc8de
    public EmailSender(
        ILogger<EmailSender> logger,
        IOptionsMonitor<GlobalSettings> globalSettings,
        IEventAggregator eventAggregator,
        IEmailSenderClient emailSenderClient,
        INotificationHandler<SendEmailNotification>? handler1,
        INotificationAsyncHandler<SendEmailNotification>? handler2)
    {
        _logger = logger;
        _eventAggregator = eventAggregator;
        _globalSettings = globalSettings.CurrentValue;
        _notificationHandlerRegistered = handler1 is not null || handler2 is not null;
        _emailSenderClient = emailSenderClient;
        globalSettings.OnChange(x => _globalSettings = x);
    }

    /// <inheritdoc/>
    public async Task SendAsync(EmailMessage message, string emailType) =>
        await SendAsyncInternal(message, emailType, false, null);

    /// <inheritdoc/>
    public async Task SendAsync(EmailMessage message, string emailType, bool enableNotification) =>
        await SendAsyncInternal(message, emailType, enableNotification, null);

    /// <inheritdoc/>
    public async Task SendAsync(EmailMessage message, string emailType, bool enableNotification = false, TimeSpan? expires = null) =>
        await SendAsyncInternal(message, emailType, enableNotification, expires);

    /// <inheritdoc/>
    /// <remarks>
    ///     We assume this is possible if either an event handler is registered or an smtp server is configured
    ///     or a pickup directory location is configured
    /// </remarks>
    public bool CanSendRequiredEmail() => _globalSettings.IsSmtpServerConfigured
                                          || _globalSettings.IsPickupDirectoryLocationConfigured
                                          || _notificationHandlerRegistered;

    private async Task SendAsyncInternal(EmailMessage message, string emailType, bool enableNotification, TimeSpan? expires)
    {
        if (enableNotification)
        {
            var notification =
                new SendEmailNotification(message.ToNotificationEmail(_globalSettings.Smtp?.From), emailType);
            await _eventAggregator.PublishAsync(notification);

            // if a handler handled sending the email then don't continue.
            if (notification.IsHandled)
            {
                if (_logger.IsEnabled(LogLevel.Debug))
                {
                    _logger.LogDebug(
                    "The email sending for {Subject} was handled by a notification handler",
                    notification.Message.Subject);
                }
                return;
            }
        }

        if (!_globalSettings.IsSmtpServerConfigured && !_globalSettings.IsPickupDirectoryLocationConfigured)
        {
            if (_logger.IsEnabled(LogLevel.Debug))
            {
                _logger.LogDebug(
                "Could not send email for {Subject}. It was not handled by a notification handler and there is no SMTP configured.",
                message.Subject);
            }
            return;
        }

        if (_globalSettings.IsPickupDirectoryLocationConfigured &&
            !string.IsNullOrWhiteSpace(_globalSettings.Smtp?.From))
        {
            // The following code snippet is the recommended way to handle PickupDirectoryLocation.
            // See more https://github.com/jstedfast/MailKit/blob/master/FAQ.md#q-how-can-i-send-email-to-a-specifiedpickupdirectory
            do
            {
                var path = Path.Combine(_globalSettings.Smtp.PickupDirectoryLocation!, Guid.NewGuid() + ".eml");
                Stream stream;

                try
                {
                    stream = File.Open(path, FileMode.CreateNew);
                }
                catch (IOException)
                {
                    if (File.Exists(path))
                    {
                        continue;
                    }

                    throw;
                }

                try
                {
                    using (stream)
                    {
                        using var filtered = new FilteredStream(stream);
                        filtered.Add(new SmtpDataFilter());

                        FormatOptions options = FormatOptions.Default.Clone();
                        options.NewLineFormat = NewLineFormat.Dos;

                        await message.ToMimeMessage(_globalSettings.Smtp.From).WriteToAsync(options, filtered);
                        filtered.Flush();
                        return;
                    }
                }
                catch
                {
                    File.Delete(path);
                    throw;
                }
            }
            while (true);
        }

        await _emailSenderClient.SendAsync(message, expires);
    }
}<|MERGE_RESOLUTION|>--- conflicted
+++ resolved
@@ -17,7 +17,7 @@
 namespace Umbraco.Cms.Infrastructure.Mail;
 
 /// <summary>
-///     A utility class for sending emails
+///     A utility class for sending emails.
 /// </summary>
 public class EmailSender : IEmailSender
 {
@@ -28,44 +28,9 @@
     private GlobalSettings _globalSettings;
     private readonly IEmailSenderClient _emailSenderClient;
 
-<<<<<<< HEAD
-=======
     /// <summary>
     /// Initializes a new instance of the <see cref="EmailSender"/> class.
     /// </summary>
-    [Obsolete("Please use the non-obsolete constructor. Will be removed in V17.")]
-    public EmailSender(
-        ILogger<EmailSender> logger,
-        IOptionsMonitor<GlobalSettings> globalSettings,
-        IEventAggregator eventAggregator)
-        : this(logger, globalSettings, eventAggregator,null, null)
-    {
-    }
-
-    /// <summary>
-    /// Initializes a new instance of the <see cref="EmailSender"/> class.
-    /// </summary>
-    [Obsolete("Please use the non-obsolete constructor. Will be removed in V17.")]
-    public EmailSender(
-        ILogger<EmailSender> logger,
-        IOptionsMonitor<GlobalSettings> globalSettings,
-        IEventAggregator eventAggregator,
-        INotificationHandler<SendEmailNotification>? handler1,
-        INotificationAsyncHandler<SendEmailNotification>? handler2)
-    {
-        _logger = logger;
-        _eventAggregator = eventAggregator;
-        _globalSettings = globalSettings.CurrentValue;
-        _notificationHandlerRegistered = handler1 is not null || handler2 is not null;
-        _emailSenderClient = StaticServiceProvider.Instance.GetRequiredService<IEmailSenderClient>();
-        globalSettings.OnChange(x => _globalSettings = x);
-    }
-
-    /// <summary>
-    /// Initializes a new instance of the <see cref="EmailSender"/> class.
-    /// </summary>
-    [ActivatorUtilitiesConstructor]
->>>>>>> bcedc8de
     public EmailSender(
         ILogger<EmailSender> logger,
         IOptionsMonitor<GlobalSettings> globalSettings,
@@ -97,7 +62,7 @@
     /// <inheritdoc/>
     /// <remarks>
     ///     We assume this is possible if either an event handler is registered or an smtp server is configured
-    ///     or a pickup directory location is configured
+    ///     or a pickup directory location is configured.
     /// </remarks>
     public bool CanSendRequiredEmail() => _globalSettings.IsSmtpServerConfigured
                                           || _globalSettings.IsPickupDirectoryLocationConfigured
