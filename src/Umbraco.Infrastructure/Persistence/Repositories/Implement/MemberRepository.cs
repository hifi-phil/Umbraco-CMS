--- conflicted
+++ resolved
@@ -202,13 +202,6 @@
         return Database.ExecuteScalar<int>(fullSql);
     }
 
-    /// <inheritdoc />
-    [Obsolete(
-        "This is now a NoOp since last login date is no longer an umbraco property, set the date on the IMember directly and Save it instead, scheduled for removal in V11.")]
-    public void SetLastLogin(string username, DateTime date)
-    {
-    }
-
     /// <summary>
     ///     Gets paged member results.
     /// </summary>
@@ -277,15 +270,6 @@
             return SqlSyntax.GetFieldName<ContentVersionDto>(x => x.VersionDate);
         }
 
-<<<<<<< HEAD
-        /// <summary>
-        ///     Gets paged member results.
-        /// </summary>
-        public override IEnumerable<IMember> GetPage(IQuery<IMember>? query,
-            long pageIndex, int pageSize, out long totalRecords,
-            IQuery<IMember>? filter,
-            Ordering? ordering)
-=======
         if (ordering.OrderBy.InvariantEquals("createDate"))
         {
             return SqlSyntax.GetFieldName<NodeDto>(x => x.CreateDate);
@@ -306,7 +290,6 @@
         var content = new Member[dtos.Count];
 
         for (var i = 0; i < dtos.Count; i++)
->>>>>>> ac4fb6ac
         {
             MemberDto dto = dtos[i];
 
