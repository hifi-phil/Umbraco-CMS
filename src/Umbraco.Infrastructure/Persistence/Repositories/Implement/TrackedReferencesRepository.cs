using System.Linq.Expressions;
using NPoco;
using Umbraco.Cms.Core.Mapping;
using Umbraco.Cms.Core.Models;
using Umbraco.Cms.Core.Persistence.Repositories;
using Umbraco.Cms.Infrastructure.Persistence.Dtos;
using Umbraco.Cms.Infrastructure.Scoping;
using Umbraco.Extensions;

namespace Umbraco.Cms.Infrastructure.Persistence.Repositories.Implement
{
    internal class TrackedReferencesRepository : ITrackedReferencesRepository
    {
        private readonly IScopeAccessor _scopeAccessor;
        private readonly IUmbracoMapper _umbracoMapper;

        public TrackedReferencesRepository(IScopeAccessor scopeAccessor, IUmbracoMapper umbracoMapper)
        {
            _scopeAccessor = scopeAccessor;
            _umbracoMapper = umbracoMapper;
        }

<<<<<<< HEAD
=======
        /// <summary>
        /// Gets a page of items used in any kind of relation from selected integer ids.
        /// </summary>
        public IEnumerable<RelationItem> GetPagedItemsWithRelations(int[] ids, long pageIndex, int pageSize,
            bool filterMustBeIsDependency, out long totalRecords)
        {
            Sql<ISqlContext> innerUnionSql = GetInnerUnionSql();

            Sql<ISqlContext>? sql = _scopeAccessor.AmbientScope?.Database.SqlContext.Sql()
                .SelectDistinct(
                    "[x].[id] as nodeId",
                    "[n].[uniqueId] as nodeKey",
                    "[n].[text] as nodeName",
                    "[n].[nodeObjectType] as nodeObjectType",
                    "[d].[published] as nodePublished",
                    "[ctn].[uniqueId] as contentTypeKey",
                    "[ct].[icon] as contentTypeIcon",
                    "[ct].[alias] as contentTypeAlias",
                    "[ctn].[text] as contentTypeName",
                    "[x].[alias] as relationTypeAlias",
                    "[x].[name] as relationTypeName",
                    "[x].[isDependency] as relationTypeIsDependency",
                    "[x].[dual] as relationTypeIsBidirectional")
                .From<NodeDto>("n")
                .InnerJoinNested(innerUnionSql, "x")
                .On<NodeDto, UnionHelperDto>((n, x) => n.NodeId == x.Id, "n", "x")
                .LeftJoin<ContentDto>("c")
                .On<NodeDto, ContentDto>(
                    (left, right) => left.NodeId == right.NodeId,
                    aliasLeft: "n",
                    aliasRight: "c")
                .LeftJoin<ContentTypeDto>("ct")
                .On<ContentDto, ContentTypeDto>(
                    (left, right) => left.ContentTypeId == right.NodeId,
                    aliasLeft: "c",
                    aliasRight: "ct")
                .LeftJoin<NodeDto>("ctn")
                .On<ContentTypeDto, NodeDto>(
                    (left, right) => left.NodeId == right.NodeId,
                    aliasLeft: "ct",
                    aliasRight: "ctn")
                .LeftJoin<DocumentDto>("d")
                .On<NodeDto, DocumentDto>(
                    (left, right) => left.NodeId == right.NodeId,
                    aliasLeft: "n",
                    aliasRight: "d");

            if (ids.Any())
            {
                sql = sql?.Where<NodeDto>(x => ids.Contains(x.NodeId), "n");
            }

            if (filterMustBeIsDependency)
            {
                sql = sql?.Where<RelationTypeDto>(rt => rt.IsDependency, "x");
            }

            // Ordering is required for paging
            sql = sql?.OrderBy<RelationTypeDto>(x => x.Alias, "x");

            Page<RelationItemDto>? pagedResult = _scopeAccessor.AmbientScope?.Database.Page<RelationItemDto>(pageIndex + 1, pageSize, sql);
            totalRecords = Convert.ToInt32(pagedResult?.TotalItems);

            return pagedResult?.Items.Select(MapDtoToEntity) ?? Enumerable.Empty<RelationItem>();
        }

>>>>>>> ff30b4f6
        private Sql<ISqlContext> GetInnerUnionSql()
        {
            if (_scopeAccessor.AmbientScope is null)
            {
                throw new InvalidOperationException("No Ambient Scope available");
            }

            Sql<ISqlContext> innerUnionSqlChild = _scopeAccessor.AmbientScope.Database.SqlContext.Sql().Select(
                    "[cn].uniqueId as [key]",
                    "[cn].trashed as [trashed]",
                    "[cn].nodeObjectType as [nodeObjectType]",
                    "[pn].uniqueId as otherKey," +
                    "[cr].childId as id",
                    "[cr].parentId as otherId",
                    "[rt].[alias]",
                    "[rt].[name]",
                    "[rt].[isDependency]",
                    "[rt].[dual]")
                .From<RelationDto>("cr")
                .InnerJoin<RelationTypeDto>("rt")
                .On<RelationDto, RelationTypeDto>((cr, rt) => rt.Dual == false && rt.Id == cr.RelationType, "cr", "rt")
                .InnerJoin<NodeDto>("cn")
                .On<RelationDto, NodeDto>((cr, cn) => cr.ChildId == cn.NodeId, "cr", "cn")
                .InnerJoin<NodeDto>("pn")
                .On<RelationDto, NodeDto>((cr, pn) => cr.ParentId == pn.NodeId, "cr", "pn");

            Sql<ISqlContext> innerUnionSqlDualParent = _scopeAccessor.AmbientScope.Database.SqlContext.Sql().Select(
                    "[pn].uniqueId as [key]",
                    "[pn].trashed as [trashed]",
                    "[pn].nodeObjectType as [nodeObjectType]",
                    "[cn].uniqueId as otherKey," +
                    "[dpr].parentId as id",
                    "[dpr].childId as otherId",
                    "[dprt].[alias]",
                    "[dprt].[name]",
                    "[dprt].[isDependency]",
                    "[dprt].[dual]")
                .From<RelationDto>("dpr")
                .InnerJoin<RelationTypeDto>("dprt")
                .On<RelationDto, RelationTypeDto>(
                    (dpr, dprt) => dprt.Dual == true && dprt.Id == dpr.RelationType, "dpr", "dprt")
                .InnerJoin<NodeDto>("cn")
                .On<RelationDto, NodeDto>((dpr, cn) => dpr.ChildId == cn.NodeId, "dpr", "cn")
                .InnerJoin<NodeDto>("pn")
                .On<RelationDto, NodeDto>((dpr, pn) => dpr.ParentId == pn.NodeId, "dpr", "pn");

            Sql<ISqlContext> innerUnionSql3 = _scopeAccessor.AmbientScope.Database.SqlContext.Sql().Select(
                    "[cn].uniqueId as [key]",
                    "[cn].trashed as [trashed]",
                    "[cn].nodeObjectType as [nodeObjectType]",
                    "[pn].uniqueId as otherKey," +
                    "[dcr].childId as id",
                    "[dcr].parentId as otherId",
                    "[dcrt].[alias]",
                    "[dcrt].[name]",
                    "[dcrt].[isDependency]",
                    "[dcrt].[dual]")
                .From<RelationDto>("dcr")
                .InnerJoin<RelationTypeDto>("dcrt")
                .On<RelationDto, RelationTypeDto>(
                    (dcr, dcrt) => dcrt.Dual == true && dcrt.Id == dcr.RelationType, "dcr", "dcrt")
                .InnerJoin<NodeDto>("cn")
                .On<RelationDto, NodeDto>((dcr, cn) => dcr.ChildId == cn.NodeId, "dcr", "cn")
                .InnerJoin<NodeDto>("pn")
                .On<RelationDto, NodeDto>((dcr, pn) => dcr.ParentId == pn.NodeId, "dcr", "pn");

            Sql<ISqlContext> innerUnionSql = innerUnionSqlChild.Union(innerUnionSqlDualParent).Union(innerUnionSql3);

            return innerUnionSql;
        }

<<<<<<< HEAD
=======
        /// <summary>
        /// Gets a page of the descending items that have any references, given a parent id.
        /// </summary>
        public IEnumerable<RelationItem> GetPagedDescendantsInReferences(
            int parentId,
            long pageIndex,
            int pageSize,
            bool filterMustBeIsDependency,
            out long totalRecords)
        {
            SqlSyntax.ISqlSyntaxProvider? syntax = _scopeAccessor.AmbientScope?.Database.SqlContext.SqlSyntax;

            // Gets the path of the parent with ",%" added
            Sql<ISqlContext>? subsubQuery = _scopeAccessor.AmbientScope?.Database.SqlContext.Sql()
                .Select(syntax?.GetConcat("[node].[path]", "',%'"))
                .From<NodeDto>("node")
                .Where<NodeDto>(x => x.NodeId == parentId, "node");

            // Gets the descendants of the parent node
            Sql<ISqlContext>? subQuery = _scopeAccessor.AmbientScope?.Database.SqlContext.Sql()
                .Select<NodeDto>(x => x.NodeId)
                .From<NodeDto>()
                .WhereLike<NodeDto>(x => x.Path, subsubQuery);

            Sql<ISqlContext> innerUnionSql = GetInnerUnionSql();

            Sql<ISqlContext>? sql = _scopeAccessor.AmbientScope?.Database.SqlContext.Sql().SelectDistinct(
                    "[x].[id] as nodeId",
                    "[n].[uniqueId] as nodeKey",
                    "[n].[text] as nodeName",
                    "[n].[nodeObjectType] as nodeObjectType",
                    "[d].[published] as nodePublished",
                    "[ctn].[uniqueId] as contentTypeKey",
                    "[ct].[icon] as contentTypeIcon",
                    "[ct].[alias] as contentTypeAlias",
                    "[ctn].[text] as contentTypeName",
                    "[x].[alias] as relationTypeAlias",
                    "[x].[name] as relationTypeName",
                    "[x].[isDependency] as relationTypeIsDependency",
                    "[x].[dual] as relationTypeIsBidirectional")
                .From<NodeDto>("n")
                .InnerJoinNested(innerUnionSql, "x")
                .On<NodeDto, UnionHelperDto>((n, x) => n.NodeId == x.Id, "n", "x")
                .LeftJoin<ContentDto>("c")
                .On<NodeDto, ContentDto>(
                    (left, right) => left.NodeId == right.NodeId,
                    aliasLeft: "n",
                    aliasRight: "c")
                .LeftJoin<ContentTypeDto>("ct")
                .On<ContentDto, ContentTypeDto>(
                    (left, right) => left.ContentTypeId == right.NodeId,
                    aliasLeft: "c",
                    aliasRight: "ct")
                .LeftJoin<NodeDto>("ctn")
                .On<ContentTypeDto, NodeDto>(
                    (left, right) => left.NodeId == right.NodeId,
                    aliasLeft: "ct",
                    aliasRight: "ctn")
                .LeftJoin<DocumentDto>("d")
                .On<NodeDto, DocumentDto>(
                    (left, right) => left.NodeId == right.NodeId,
                    aliasLeft: "n",
                    aliasRight: "d");

            sql = sql?.WhereIn((System.Linq.Expressions.Expression<Func<NodeDto, object?>>)(x => x.NodeId), subQuery, "n");

            if (filterMustBeIsDependency)
            {
                sql = sql?.Where<RelationTypeDto>(rt => rt.IsDependency, "x");
            }

            // Ordering is required for paging
            sql = sql?.OrderBy<RelationTypeDto>(x => x.Alias, "x");

            Page<RelationItemDto>? pagedResult = _scopeAccessor.AmbientScope?.Database.Page<RelationItemDto>(pageIndex + 1, pageSize, sql);
            totalRecords = Convert.ToInt32(pagedResult?.TotalItems);

            return pagedResult?.Items.Select(MapDtoToEntity) ?? Enumerable.Empty<RelationItem>();
        }


        /// <summary>
        /// Gets a page of items which are in relation with the current item.
        /// Basically, shows the items which depend on the current item.
        /// </summary>
        public IEnumerable<RelationItem> GetPagedRelationsForItem(int id, long pageIndex, int pageSize,
            bool filterMustBeIsDependency, out long totalRecords)
        {
            Sql<ISqlContext> innerUnionSql = GetInnerUnionSql();
            Sql<ISqlContext>? sql = _scopeAccessor.AmbientScope?.Database.SqlContext.Sql().SelectDistinct(
                    "[x].[otherId] as nodeId",
                    "[n].[uniqueId] as nodeKey",
                    "[n].[text] as nodeName",
                    "[n].[nodeObjectType] as nodeObjectType",
                    "[d].[published] as nodePublished",
                    "[ctn].[uniqueId] as contentTypeKey",
                    "[ct].[icon] as contentTypeIcon",
                    "[ct].[alias] as contentTypeAlias",
                    "[ctn].[text] as contentTypeName",
                    "[x].[alias] as relationTypeAlias",
                    "[x].[name] as relationTypeName",
                    "[x].[isDependency] as relationTypeIsDependency",
                    "[x].[dual] as relationTypeIsBidirectional")
                .From<NodeDto>("n")
                .InnerJoinNested(innerUnionSql, "x")
                .On<NodeDto, UnionHelperDto>((n, x) => n.NodeId == x.OtherId, "n", "x")
                .LeftJoin<ContentDto>("c")
                .On<NodeDto, ContentDto>(
                    (left, right) => left.NodeId == right.NodeId,
                    aliasLeft: "n",
                    aliasRight: "c")
                .LeftJoin<ContentTypeDto>("ct")
                .On<ContentDto, ContentTypeDto>(
                    (left, right) => left.ContentTypeId == right.NodeId,
                    aliasLeft: "c",
                    aliasRight: "ct")
                .LeftJoin<NodeDto>("ctn")
                .On<ContentTypeDto, NodeDto>(
                    (left, right) => left.NodeId == right.NodeId,
                    aliasLeft: "ct",
                    aliasRight: "ctn")
                .LeftJoin<DocumentDto>("d")
                .On<NodeDto, DocumentDto>(
                    (left, right) => left.NodeId == right.NodeId,
                    aliasLeft: "n",
                    aliasRight: "d")
                .Where<UnionHelperDto>(x => x.Id == id, "x");

            if (filterMustBeIsDependency)
            {
                sql = sql?.Where<RelationTypeDto>(rt => rt.IsDependency, "x");
            }

            // Ordering is required for paging
            sql = sql?.OrderBy<RelationTypeDto>(x => x.Alias, "x");

            Page<RelationItemDto>? pagedResult = _scopeAccessor.AmbientScope?.Database.Page<RelationItemDto>(pageIndex + 1, pageSize, sql);
            totalRecords = Convert.ToInt32(pagedResult?.TotalItems);

            return pagedResult?.Items.Select(MapDtoToEntity) ?? Enumerable.Empty<RelationItem>();
        }

>>>>>>> ff30b4f6
        public IEnumerable<RelationItemModel> GetPagedRelationsForItem(
            Guid key,
            long skip,
            long take,
            bool filterMustBeIsDependency,
            out long totalRecords)
            => GetPagedRelations(
                x => x.Key == key,
                skip,
                take,
                filterMustBeIsDependency,
                out totalRecords);

        public IEnumerable<RelationItemModel> GetPagedRelationsForRecycleBin(
            Guid objectTypeKey,
            long skip,
            long take,
            bool filterMustBeIsDependency,
            out long totalRecords)
            => GetPagedRelations(
                x => x.NodeObjectType == objectTypeKey && x.Trashed == true,
                skip,
                take,
                filterMustBeIsDependency,
                out totalRecords);

        private IEnumerable<RelationItemModel> GetPagedRelations(
            Expression<Func<UnionHelperDto, bool>> itemsFilter,
            long skip,
            long take,
            bool filterMustBeIsDependency,
            out long totalRecords)
        {
            Sql<ISqlContext> innerUnionSql = GetInnerUnionSql();
            Sql<ISqlContext>? sql = _scopeAccessor.AmbientScope?.Database.SqlContext.Sql().SelectDistinct(
                    "[x].[otherId] as nodeId",
                    "[n].[uniqueId] as nodeKey",
                    "[n].[text] as nodeName",
                    "[n].[nodeObjectType] as nodeObjectType",
                    "[d].[published] as nodePublished",
                    "[ctn].[uniqueId] as contentTypeKey",
                    "[ct].[icon] as contentTypeIcon",
                    "[ct].[alias] as contentTypeAlias",
                    "[ctn].[text] as contentTypeName",
                    "[x].[alias] as relationTypeAlias",
                    "[x].[name] as relationTypeName",
                    "[x].[isDependency] as relationTypeIsDependency",
                    "[x].[dual] as relationTypeIsBidirectional")
                .From<NodeDto>("n")
                .InnerJoinNested(innerUnionSql, "x")
                .On<NodeDto, UnionHelperDto>((n, x) => n.NodeId == x.OtherId, "n", "x")
                .LeftJoin<ContentDto>("c")
                .On<NodeDto, ContentDto>(
                    (left, right) => left.NodeId == right.NodeId,
                    aliasLeft: "n",
                    aliasRight: "c")
                .LeftJoin<ContentTypeDto>("ct")
                .On<ContentDto, ContentTypeDto>(
                    (left, right) => left.ContentTypeId == right.NodeId,
                    aliasLeft: "c",
                    aliasRight: "ct")
                .LeftJoin<NodeDto>("ctn")
                .On<ContentTypeDto, NodeDto>(
                    (left, right) => left.NodeId == right.NodeId,
                    aliasLeft: "ct",
                    aliasRight: "ctn")
                .LeftJoin<DocumentDto>("d")
                .On<NodeDto, DocumentDto>(
                    (left, right) => left.NodeId == right.NodeId,
                    aliasLeft: "n",
                    aliasRight: "d")
                .Where(itemsFilter, "x");


            if (filterMustBeIsDependency)
            {
                sql = sql?.Where<RelationTypeDto>(rt => rt.IsDependency, "x");
            }

            // find the count before ordering
            totalRecords = _scopeAccessor.AmbientScope?.Database.Count(sql!) ?? 0;

            RelationItemDto[] pagedResult;

            //Only to all this, if there is items
            if (totalRecords > 0)
            {
                // Ordering is required for paging
                sql = sql?.OrderBy<RelationTypeDto>(x => x.Alias, "x");

                pagedResult =
                    _scopeAccessor.AmbientScope?.Database.SkipTake<RelationItemDto>(skip, take, sql).ToArray() ??
                    Array.Empty<RelationItemDto>();
            }
            else
            {
                pagedResult = Array.Empty<RelationItemDto>();
            }

            return _umbracoMapper.MapEnumerable<RelationItemDto, RelationItemModel>(pagedResult);
        }

<<<<<<< HEAD
=======
        [Obsolete("Use overload that takes key instead of id. This will be removed in Umbraco 15.")]
        public IEnumerable<RelationItemModel> GetPagedRelationsForItem(
            int id,
            long skip,
            long take,
            bool filterMustBeIsDependency,
            out long totalRecords)
        {
            Sql<ISqlContext> innerUnionSql = GetInnerUnionSql();
            Sql<ISqlContext>? sql = _scopeAccessor.AmbientScope?.Database.SqlContext.Sql().SelectDistinct(
                    "[x].[otherId] as nodeId",
                    "[n].[uniqueId] as nodeKey",
                    "[n].[text] as nodeName",
                    "[n].[nodeObjectType] as nodeObjectType",
                    "[ctn].[uniqueId] as contentTypeKey",
                    "[ct].[icon] as contentTypeIcon",
                    "[ct].[alias] as contentTypeAlias",
                    "[ctn].[text] as contentTypeName",
                    "[x].[alias] as relationTypeAlias",
                    "[x].[name] as relationTypeName",
                    "[x].[isDependency] as relationTypeIsDependency",
                    "[x].[dual] as relationTypeIsBidirectional")
                .From<NodeDto>("n")
                .InnerJoinNested(innerUnionSql, "x")
                .On<NodeDto, UnionHelperDto>((n, x) => n.NodeId == x.OtherId, "n", "x")
                .LeftJoin<ContentDto>("c").On<NodeDto, ContentDto>(
                (left, right) => left.NodeId == right.NodeId,
                    aliasLeft: "n",
                    aliasRight: "c")
                .LeftJoin<ContentTypeDto>("ct")
                .On<ContentDto, ContentTypeDto>(
                (left, right) => left.ContentTypeId == right.NodeId,
                    aliasLeft: "c",
                    aliasRight: "ct")
                .LeftJoin<NodeDto>("ctn").On<ContentTypeDto, NodeDto>(
                (left, right) => left.NodeId == right.NodeId,
                    aliasLeft: "ct",
                    aliasRight: "ctn")
                .Where<UnionHelperDto>(x => x.Id == id, "x");

            if (filterMustBeIsDependency)
            {
                sql = sql?.Where<RelationTypeDto>(rt => rt.IsDependency, "x");
            }

            // find the count before ordering
            totalRecords = _scopeAccessor.AmbientScope?.Database.Count(sql!) ?? 0;

            RelationItemDto[] pagedResult;

            //Only to all this, if there is items
            if (totalRecords > 0)
            {
                // Ordering is required for paging
                sql = sql?.OrderBy<RelationTypeDto>(x => x.Alias, "x");

                pagedResult =
                    _scopeAccessor.AmbientScope?.Database.SkipTake<RelationItemDto>(skip, take, sql).ToArray() ??
                    Array.Empty<RelationItemDto>();
            }
            else
            {
                pagedResult = Array.Empty<RelationItemDto>();
            }

            return _umbracoMapper.MapEnumerable<RelationItemDto, RelationItemModel>(pagedResult);
        }

>>>>>>> ff30b4f6
        public IEnumerable<RelationItemModel> GetPagedItemsWithRelations(
           ISet<Guid> keys,
           long skip,
           long take,
           bool filterMustBeIsDependency,
           out long totalRecords)
        {
            Sql<ISqlContext> innerUnionSql = GetInnerUnionSql();
            Sql<ISqlContext>? sql = _scopeAccessor.AmbientScope?.Database.SqlContext.Sql().SelectDistinct(
                    "[x].[id] as nodeId",
                    "[n].[uniqueId] as nodeKey",
                    "[n].[text] as nodeName",
                    "[n].[nodeObjectType] as nodeObjectType",
                    "[ctn].[uniqueId] as contentTypeKey",
                    "[ct].[icon] as contentTypeIcon",
                    "[ct].[alias] as contentTypeAlias",
                    "[ctn].[text] as contentTypeName",
                    "[x].[alias] as relationTypeAlias",
                    "[x].[name] as relationTypeName",
                    "[x].[isDependency] as relationTypeIsDependency",
                    "[x].[dual] as relationTypeIsBidirectional")
                .From<NodeDto>("n")
                .InnerJoinNested(innerUnionSql, "x")
                .On<NodeDto, UnionHelperDto>((n, x) => n.NodeId == x.Id, "n", "x")
                .LeftJoin<ContentDto>("c")
                .On<NodeDto, ContentDto>((left, right) => left.NodeId == right.NodeId, aliasLeft: "n", aliasRight: "c")
                .LeftJoin<ContentTypeDto>("ct")
                .On<ContentDto, ContentTypeDto>((left, right) => left.ContentTypeId == right.NodeId, aliasLeft: "c",
                    aliasRight: "ct")
                .LeftJoin<NodeDto>("ctn")
                .On<ContentTypeDto, NodeDto>((left, right) => left.NodeId == right.NodeId, aliasLeft: "ct",
                    aliasRight: "ctn");
            if (keys.Any())
            {
                sql = sql?.Where<NodeDto>(x => keys.Contains(x.UniqueId), "n");
            }

            if (filterMustBeIsDependency)
            {
                sql = sql?.Where<RelationTypeDto>(rt => rt.IsDependency, "x");
            }

            // find the count before ordering
            totalRecords = _scopeAccessor.AmbientScope?.Database.Count(sql!) ?? 0;

            RelationItemDto[] pagedResult;

            //Only to all this, if there is items
            if (totalRecords > 0)
            {
                // Ordering is required for paging
                sql = sql?.OrderBy<RelationTypeDto>(x => x.Alias, "x");

                pagedResult =
                    _scopeAccessor.AmbientScope?.Database.SkipTake<RelationItemDto>(skip, take, sql).ToArray() ??
                    Array.Empty<RelationItemDto>();
            }
            else
            {
                pagedResult = Array.Empty<RelationItemDto>();
            }

            return _umbracoMapper.MapEnumerable<RelationItemDto, RelationItemModel>(pagedResult);
        }

        public async Task<PagedModel<Guid>> GetPagedNodeKeysWithDependantReferencesAsync(
            ISet<Guid> keys,
            Guid nodeObjectTypeId,
            long skip,
            long take)
        {
            if (_scopeAccessor.AmbientScope is null)
            {
                throw new InvalidOperationException("Can not execute without a valid AmbientScope");
            }

            Sql<ISqlContext>? sql = _scopeAccessor.AmbientScope.Database.SqlContext.Sql()
                .SelectDistinct<NodeDto>(node => node.UniqueId)
                .From<NodeDto>()
                .InnerJoin<RelationDto>()
                .On<NodeDto, RelationDto>((node, relation) =>
                    node.NodeId == relation.ParentId || node.NodeId == relation.ParentId || node.NodeId == relation.ChildId)
                .InnerJoin<RelationTypeDto>()
                .On<RelationDto, RelationTypeDto>((relation, relationType) => relation.RelationType == relationType.Id && relationType.IsDependency)
                .Where<NodeDto, RelationDto, RelationTypeDto>(
                    (node, relation, relationType)
                    => node.NodeObjectType == nodeObjectTypeId
                       && keys.Contains(node.UniqueId)
                       && (node.NodeId == relation.ChildId
                           || (relationType.Dual && relation.ParentId == node.NodeId)));

            var totalRecords = _scopeAccessor.AmbientScope.Database.Count(sql);

            // no need to process further if no records are found
            if (totalRecords < 1)
            {
                return new PagedModel<Guid>(totalRecords, Enumerable.Empty<Guid>());
            }

            // Ordering is required for paging
            sql = sql.OrderBy<NodeDto>(node => node.UniqueId);

            IEnumerable<Guid> result = await _scopeAccessor.AmbientScope.Database.SkipTakeAsync<Guid>(skip, take, sql);

            return new PagedModel<Guid>(totalRecords, result);
        }

        public IEnumerable<RelationItemModel> GetPagedDescendantsInReferences(Guid parentKey, long skip, long take,
            bool filterMustBeIsDependency,
            out long totalRecords)
        {
            SqlSyntax.ISqlSyntaxProvider? syntax = _scopeAccessor.AmbientScope?.Database.SqlContext.SqlSyntax;

            // Gets the path of the parent with ",%" added
            Sql<ISqlContext>? subsubQuery = _scopeAccessor.AmbientScope?.Database.SqlContext.Sql()
                .Select(syntax?.GetConcat("[node].[path]", "',%'"))
                .From<NodeDto>("node")
                .Where<NodeDto>(x => x.UniqueId == parentKey, "node");

            // Gets the descendants of the parent node
            Sql<ISqlContext>? subQuery = _scopeAccessor.AmbientScope?.Database.SqlContext.Sql()
                .Select<NodeDto>(x => x.NodeId)
                .From<NodeDto>()
                .WhereLike<NodeDto>(x => x.Path, subsubQuery);

            Sql<ISqlContext> innerUnionSql = GetInnerUnionSql();
            Sql<ISqlContext>? sql = _scopeAccessor.AmbientScope?.Database.SqlContext.Sql().SelectDistinct(
                    "[x].[id] as nodeId",
                    "[n].[uniqueId] as nodeKey",
                    "[n].[text] as nodeName",
                    "[n].[nodeObjectType] as nodeObjectType",
                    "[d].[published] as nodePublished",
                    "[ctn].[uniqueId] as contentTypeKey",
                    "[ct].[icon] as contentTypeIcon",
                    "[ct].[alias] as contentTypeAlias",
                    "[ctn].[text] as contentTypeName",
                    "[x].[alias] as relationTypeAlias",
                    "[x].[name] as relationTypeName",
                    "[x].[isDependency] as relationTypeIsDependency",
                    "[x].[dual] as relationTypeIsBidirectional")
                .From<NodeDto>("n")
                .InnerJoinNested(innerUnionSql, "x")
                .On<NodeDto, UnionHelperDto>((n, x) => n.NodeId == x.Id, "n", "x")
                .LeftJoin<ContentDto>("c").On<NodeDto, ContentDto>(
                (left, right) => left.NodeId == right.NodeId,
                    aliasLeft: "n",
                    aliasRight: "c")
                .LeftJoin<ContentTypeDto>("ct")
                .On<ContentDto, ContentTypeDto>(
                (left, right) => left.ContentTypeId == right.NodeId,
                    aliasLeft: "c",
                    aliasRight: "ct")
                .LeftJoin<NodeDto>("ctn")
                .On<ContentTypeDto, NodeDto>(
                (left, right) => left.NodeId == right.NodeId,
                    aliasLeft: "ct",
                    aliasRight: "ctn")
                .LeftJoin<DocumentDto>("d")
                .On<NodeDto, DocumentDto>(
                    (left, right) => left.NodeId == right.NodeId,
                    aliasLeft: "n",
                    aliasRight: "d");
            sql = sql?.WhereIn(
                (System.Linq.Expressions.Expression<Func<NodeDto, object?>>)(x => x.NodeId),
                subQuery,
                "n");

            if (filterMustBeIsDependency)
            {
                sql = sql?.Where<RelationTypeDto>(rt => rt.IsDependency, "x");
            }

            // find the count before ordering
            totalRecords = _scopeAccessor.AmbientScope?.Database.Count(sql!) ?? 0;

            RelationItemDto[] pagedResult;

            //Only to all this, if there is items
            if (totalRecords > 0)
            {
                // Ordering is required for paging
                sql = sql?.OrderBy<RelationTypeDto>(x => x.Alias, "x");

                pagedResult =
                    _scopeAccessor.AmbientScope?.Database.SkipTake<RelationItemDto>(skip, take, sql).ToArray() ??
                    Array.Empty<RelationItemDto>();
            }
            else
            {
                pagedResult = Array.Empty<RelationItemDto>();
            }

            return _umbracoMapper.MapEnumerable<RelationItemDto, RelationItemModel>(pagedResult);
        }

<<<<<<< HEAD
=======
        [Obsolete("Use overload that takes keys instead of ids. This will be removed in Umbraco 15.")]
        public IEnumerable<RelationItemModel> GetPagedItemsWithRelations(
           int[] ids,
           long skip,
           long take,
           bool filterMustBeIsDependency,
           out long totalRecords)
        {
            Sql<ISqlContext> innerUnionSql = GetInnerUnionSql();
            Sql<ISqlContext>? sql = _scopeAccessor.AmbientScope?.Database.SqlContext.Sql().SelectDistinct(
                    "[x].[id] as nodeId",
                    "[n].[uniqueId] as nodeKey",
                    "[n].[text] as nodeName",
                    "[n].[nodeObjectType] as nodeObjectType",
                    "[ctn].[uniqueId] as contentTypeKey",
                    "[ct].[icon] as contentTypeIcon",
                    "[ct].[alias] as contentTypeAlias",
                    "[ctn].[text] as contentTypeName",
                    "[x].[alias] as relationTypeAlias",
                    "[x].[name] as relationTypeName",
                    "[x].[isDependency] as relationTypeIsDependency",
                    "[x].[dual] as relationTypeIsBidirectional")
                .From<NodeDto>("n")
                .InnerJoinNested(innerUnionSql, "x")
                .On<NodeDto, UnionHelperDto>((n, x) => n.NodeId == x.Id, "n", "x")
                .LeftJoin<ContentDto>("c")
                .On<NodeDto, ContentDto>((left, right) => left.NodeId == right.NodeId, aliasLeft: "n", aliasRight: "c")
                .LeftJoin<ContentTypeDto>("ct")
                .On<ContentDto, ContentTypeDto>((left, right) => left.ContentTypeId == right.NodeId, aliasLeft: "c",
                    aliasRight: "ct")
                .LeftJoin<NodeDto>("ctn")
                .On<ContentTypeDto, NodeDto>((left, right) => left.NodeId == right.NodeId, aliasLeft: "ct",
                    aliasRight: "ctn");
            if (ids.Any())
            {
                sql = sql?.Where<NodeDto>(x => ids.Contains(x.NodeId), "n");
            }

            if (filterMustBeIsDependency)
            {
                sql = sql?.Where<RelationTypeDto>(rt => rt.IsDependency, "x");
            }

            // find the count before ordering
            totalRecords = _scopeAccessor.AmbientScope?.Database.Count(sql!) ?? 0;

            RelationItemDto[] pagedResult;

            //Only to all this, if there is items
            if (totalRecords > 0)
            {
                // Ordering is required for paging
                sql = sql?.OrderBy<RelationTypeDto>(x => x.Alias, "x");

                pagedResult =
                    _scopeAccessor.AmbientScope?.Database.SkipTake<RelationItemDto>(skip, take, sql).ToArray() ??
                    Array.Empty<RelationItemDto>();
            }
            else
            {
                pagedResult = Array.Empty<RelationItemDto>();
            }

            return _umbracoMapper.MapEnumerable<RelationItemDto, RelationItemModel>(pagedResult);
        }

        public IEnumerable<RelationItemModel> GetPagedDescendantsInReferences(
            int parentId,
            long skip,
            long take,
            bool filterMustBeIsDependency,
            out long totalRecords)
        {
            SqlSyntax.ISqlSyntaxProvider? syntax = _scopeAccessor.AmbientScope?.Database.SqlContext.SqlSyntax;

            // Gets the path of the parent with ",%" added
            Sql<ISqlContext>? subsubQuery = _scopeAccessor.AmbientScope?.Database.SqlContext.Sql()
                .Select(syntax?.GetConcat("[node].[path]", "',%'"))
                .From<NodeDto>("node")
                .Where<NodeDto>(x => x.NodeId == parentId, "node");

            // Gets the descendants of the parent node
            Sql<ISqlContext>? subQuery = _scopeAccessor.AmbientScope?.Database.SqlContext.Sql()
                .Select<NodeDto>(x => x.NodeId)
                .From<NodeDto>()
                .WhereLike<NodeDto>(x => x.Path, subsubQuery);

            Sql<ISqlContext> innerUnionSql = GetInnerUnionSql();
            Sql<ISqlContext>? sql = _scopeAccessor.AmbientScope?.Database.SqlContext.Sql().SelectDistinct(
                    "[x].[id] as nodeId",
                    "[n].[uniqueId] as nodeKey",
                    "[n].[text] as nodeName",
                    "[n].[nodeObjectType] as nodeObjectType",
                    "[ctn].[uniqueId] as contentTypeKey",
                    "[ct].[icon] as contentTypeIcon",
                    "[ct].[alias] as contentTypeAlias",
                    "[ctn].[text] as contentTypeName",
                    "[x].[alias] as relationTypeAlias",
                    "[x].[name] as relationTypeName",
                    "[x].[isDependency] as relationTypeIsDependency",
                    "[x].[dual] as relationTypeIsBidirectional")
                .From<NodeDto>("n")
                .InnerJoinNested(innerUnionSql, "x")
                .On<NodeDto, UnionHelperDto>((n, x) => n.NodeId == x.Id, "n", "x")
                .LeftJoin<ContentDto>("c").On<NodeDto, ContentDto>(
                (left, right) => left.NodeId == right.NodeId,
                    aliasLeft: "n",
                    aliasRight: "c")
                .LeftJoin<ContentTypeDto>("ct")
                .On<ContentDto, ContentTypeDto>(
                (left, right) => left.ContentTypeId == right.NodeId,
                    aliasLeft: "c",
                    aliasRight: "ct")
                .LeftJoin<NodeDto>("ctn")
                .On<ContentTypeDto, NodeDto>(
                (left, right) => left.NodeId == right.NodeId,
                    aliasLeft: "ct",
                    aliasRight: "ctn");
            sql = sql?.WhereIn(
                (System.Linq.Expressions.Expression<Func<NodeDto, object?>>)(x => x.NodeId),
                subQuery,
                "n");

            if (filterMustBeIsDependency)
            {
                sql = sql?.Where<RelationTypeDto>(rt => rt.IsDependency, "x");
            }

            // find the count before ordering
            totalRecords = _scopeAccessor.AmbientScope?.Database.Count(sql!) ?? 0;

            RelationItemDto[] pagedResult;

            //Only to all this, if there is items
            if (totalRecords > 0)
            {
                // Ordering is required for paging
                sql = sql?.OrderBy<RelationTypeDto>(x => x.Alias, "x");

                pagedResult =
                    _scopeAccessor.AmbientScope?.Database.SkipTake<RelationItemDto>(skip, take, sql).ToArray() ??
                    Array.Empty<RelationItemDto>();
            }
            else
            {
                pagedResult = Array.Empty<RelationItemDto>();
            }

            return _umbracoMapper.MapEnumerable<RelationItemDto, RelationItemModel>(pagedResult);
        }

>>>>>>> ff30b4f6
        private class UnionHelperDto
        {
            [Column("id")] public int Id { get; set; }

            [Column("otherId")] public int OtherId { get; set; }

            [Column("key")] public Guid Key { get; set; }

            [Column("trashed")] public bool Trashed { get; set; }

            [Column("nodeObjectType")] public Guid NodeObjectType { get; set; }

            [Column("otherKey")] public Guid OtherKey { get; set; }

            [Column("alias")] public string? Alias { get; set; }

            [Column("name")] public string? Name { get; set; }

            [Column("isDependency")] public bool IsDependency { get; set; }

            [Column("dual")] public bool Dual { get; set; }
        }

        private RelationItem MapDtoToEntity(RelationItemDto dto)
        {
            return new RelationItem()
            {
                NodeId = dto.ChildNodeId,
                NodeKey = dto.ChildNodeKey,
                NodeType = ObjectTypes.GetUdiType(dto.ChildNodeObjectType),
                NodeName = dto.ChildNodeName,
                NodePublished = dto.ChildNodePublished,
                RelationTypeName = dto.RelationTypeName,
                RelationTypeIsBidirectional = dto.RelationTypeIsBidirectional,
                RelationTypeIsDependency = dto.RelationTypeIsDependency,
                ContentTypeKey = dto.ChildContentTypeKey,
                ContentTypeAlias = dto.ChildContentTypeAlias,
                ContentTypeIcon = dto.ChildContentTypeIcon,
                ContentTypeName = dto.ChildContentTypeName,
            };
        }
    }
}<|MERGE_RESOLUTION|>--- conflicted
+++ resolved
@@ -20,8 +20,6 @@
             _umbracoMapper = umbracoMapper;
         }
 
-<<<<<<< HEAD
-=======
         /// <summary>
         /// Gets a page of items used in any kind of relation from selected integer ids.
         /// </summary>
@@ -88,7 +86,6 @@
             return pagedResult?.Items.Select(MapDtoToEntity) ?? Enumerable.Empty<RelationItem>();
         }
 
->>>>>>> ff30b4f6
         private Sql<ISqlContext> GetInnerUnionSql()
         {
             if (_scopeAccessor.AmbientScope is null)
@@ -160,8 +157,6 @@
             return innerUnionSql;
         }
 
-<<<<<<< HEAD
-=======
         /// <summary>
         /// Gets a page of the descending items that have any references, given a parent id.
         /// </summary>
@@ -304,7 +299,6 @@
             return pagedResult?.Items.Select(MapDtoToEntity) ?? Enumerable.Empty<RelationItem>();
         }
 
->>>>>>> ff30b4f6
         public IEnumerable<RelationItemModel> GetPagedRelationsForItem(
             Guid key,
             long skip,
@@ -407,77 +401,6 @@
             return _umbracoMapper.MapEnumerable<RelationItemDto, RelationItemModel>(pagedResult);
         }
 
-<<<<<<< HEAD
-=======
-        [Obsolete("Use overload that takes key instead of id. This will be removed in Umbraco 15.")]
-        public IEnumerable<RelationItemModel> GetPagedRelationsForItem(
-            int id,
-            long skip,
-            long take,
-            bool filterMustBeIsDependency,
-            out long totalRecords)
-        {
-            Sql<ISqlContext> innerUnionSql = GetInnerUnionSql();
-            Sql<ISqlContext>? sql = _scopeAccessor.AmbientScope?.Database.SqlContext.Sql().SelectDistinct(
-                    "[x].[otherId] as nodeId",
-                    "[n].[uniqueId] as nodeKey",
-                    "[n].[text] as nodeName",
-                    "[n].[nodeObjectType] as nodeObjectType",
-                    "[ctn].[uniqueId] as contentTypeKey",
-                    "[ct].[icon] as contentTypeIcon",
-                    "[ct].[alias] as contentTypeAlias",
-                    "[ctn].[text] as contentTypeName",
-                    "[x].[alias] as relationTypeAlias",
-                    "[x].[name] as relationTypeName",
-                    "[x].[isDependency] as relationTypeIsDependency",
-                    "[x].[dual] as relationTypeIsBidirectional")
-                .From<NodeDto>("n")
-                .InnerJoinNested(innerUnionSql, "x")
-                .On<NodeDto, UnionHelperDto>((n, x) => n.NodeId == x.OtherId, "n", "x")
-                .LeftJoin<ContentDto>("c").On<NodeDto, ContentDto>(
-                (left, right) => left.NodeId == right.NodeId,
-                    aliasLeft: "n",
-                    aliasRight: "c")
-                .LeftJoin<ContentTypeDto>("ct")
-                .On<ContentDto, ContentTypeDto>(
-                (left, right) => left.ContentTypeId == right.NodeId,
-                    aliasLeft: "c",
-                    aliasRight: "ct")
-                .LeftJoin<NodeDto>("ctn").On<ContentTypeDto, NodeDto>(
-                (left, right) => left.NodeId == right.NodeId,
-                    aliasLeft: "ct",
-                    aliasRight: "ctn")
-                .Where<UnionHelperDto>(x => x.Id == id, "x");
-
-            if (filterMustBeIsDependency)
-            {
-                sql = sql?.Where<RelationTypeDto>(rt => rt.IsDependency, "x");
-            }
-
-            // find the count before ordering
-            totalRecords = _scopeAccessor.AmbientScope?.Database.Count(sql!) ?? 0;
-
-            RelationItemDto[] pagedResult;
-
-            //Only to all this, if there is items
-            if (totalRecords > 0)
-            {
-                // Ordering is required for paging
-                sql = sql?.OrderBy<RelationTypeDto>(x => x.Alias, "x");
-
-                pagedResult =
-                    _scopeAccessor.AmbientScope?.Database.SkipTake<RelationItemDto>(skip, take, sql).ToArray() ??
-                    Array.Empty<RelationItemDto>();
-            }
-            else
-            {
-                pagedResult = Array.Empty<RelationItemDto>();
-            }
-
-            return _umbracoMapper.MapEnumerable<RelationItemDto, RelationItemModel>(pagedResult);
-        }
-
->>>>>>> ff30b4f6
         public IEnumerable<RelationItemModel> GetPagedItemsWithRelations(
            ISet<Guid> keys,
            long skip,
@@ -673,74 +596,6 @@
             return _umbracoMapper.MapEnumerable<RelationItemDto, RelationItemModel>(pagedResult);
         }
 
-<<<<<<< HEAD
-=======
-        [Obsolete("Use overload that takes keys instead of ids. This will be removed in Umbraco 15.")]
-        public IEnumerable<RelationItemModel> GetPagedItemsWithRelations(
-           int[] ids,
-           long skip,
-           long take,
-           bool filterMustBeIsDependency,
-           out long totalRecords)
-        {
-            Sql<ISqlContext> innerUnionSql = GetInnerUnionSql();
-            Sql<ISqlContext>? sql = _scopeAccessor.AmbientScope?.Database.SqlContext.Sql().SelectDistinct(
-                    "[x].[id] as nodeId",
-                    "[n].[uniqueId] as nodeKey",
-                    "[n].[text] as nodeName",
-                    "[n].[nodeObjectType] as nodeObjectType",
-                    "[ctn].[uniqueId] as contentTypeKey",
-                    "[ct].[icon] as contentTypeIcon",
-                    "[ct].[alias] as contentTypeAlias",
-                    "[ctn].[text] as contentTypeName",
-                    "[x].[alias] as relationTypeAlias",
-                    "[x].[name] as relationTypeName",
-                    "[x].[isDependency] as relationTypeIsDependency",
-                    "[x].[dual] as relationTypeIsBidirectional")
-                .From<NodeDto>("n")
-                .InnerJoinNested(innerUnionSql, "x")
-                .On<NodeDto, UnionHelperDto>((n, x) => n.NodeId == x.Id, "n", "x")
-                .LeftJoin<ContentDto>("c")
-                .On<NodeDto, ContentDto>((left, right) => left.NodeId == right.NodeId, aliasLeft: "n", aliasRight: "c")
-                .LeftJoin<ContentTypeDto>("ct")
-                .On<ContentDto, ContentTypeDto>((left, right) => left.ContentTypeId == right.NodeId, aliasLeft: "c",
-                    aliasRight: "ct")
-                .LeftJoin<NodeDto>("ctn")
-                .On<ContentTypeDto, NodeDto>((left, right) => left.NodeId == right.NodeId, aliasLeft: "ct",
-                    aliasRight: "ctn");
-            if (ids.Any())
-            {
-                sql = sql?.Where<NodeDto>(x => ids.Contains(x.NodeId), "n");
-            }
-
-            if (filterMustBeIsDependency)
-            {
-                sql = sql?.Where<RelationTypeDto>(rt => rt.IsDependency, "x");
-            }
-
-            // find the count before ordering
-            totalRecords = _scopeAccessor.AmbientScope?.Database.Count(sql!) ?? 0;
-
-            RelationItemDto[] pagedResult;
-
-            //Only to all this, if there is items
-            if (totalRecords > 0)
-            {
-                // Ordering is required for paging
-                sql = sql?.OrderBy<RelationTypeDto>(x => x.Alias, "x");
-
-                pagedResult =
-                    _scopeAccessor.AmbientScope?.Database.SkipTake<RelationItemDto>(skip, take, sql).ToArray() ??
-                    Array.Empty<RelationItemDto>();
-            }
-            else
-            {
-                pagedResult = Array.Empty<RelationItemDto>();
-            }
-
-            return _umbracoMapper.MapEnumerable<RelationItemDto, RelationItemModel>(pagedResult);
-        }
-
         public IEnumerable<RelationItemModel> GetPagedDescendantsInReferences(
             int parentId,
             long skip,
@@ -826,7 +681,6 @@
             return _umbracoMapper.MapEnumerable<RelationItemDto, RelationItemModel>(pagedResult);
         }
 
->>>>>>> ff30b4f6
         private class UnionHelperDto
         {
             [Column("id")] public int Id { get; set; }
