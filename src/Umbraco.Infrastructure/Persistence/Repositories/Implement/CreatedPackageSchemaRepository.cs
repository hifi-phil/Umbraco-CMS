using System.ComponentModel.DataAnnotations;
using System.Globalization;
using System.IO.Compression;
using System.Xml.Linq;
using Microsoft.Extensions.DependencyInjection;
using Microsoft.Extensions.Options;
using NPoco;
using Umbraco.Cms.Core;
using Umbraco.Cms.Core.Configuration.Models;
using Umbraco.Cms.Core.DependencyInjection;
using Umbraco.Cms.Core.Hosting;
using Umbraco.Cms.Core.IO;
using Umbraco.Cms.Core.Models;
using Umbraco.Cms.Core.Packaging;
using Umbraco.Cms.Core.Services;
using Umbraco.Cms.Infrastructure.Persistence.Dtos;
using Umbraco.Cms.Infrastructure.Scoping;
using Umbraco.Extensions;
using File = System.IO.File;

namespace Umbraco.Cms.Infrastructure.Persistence.Repositories.Implement;

/// <inheritdoc />
public class CreatedPackageSchemaRepository : ICreatedPackagesRepository
{
    private readonly IContentService _contentService;
    private readonly IContentTypeService _contentTypeService;
    private readonly IScopeAccessor _scopeAccessor;
    private readonly string _createdPackagesFolderPath;
    private readonly IDataTypeService _dataTypeService;
    private readonly IFileService _fileService;
    private readonly FileSystems _fileSystems;
    private readonly IHostingEnvironment _hostingEnvironment;
    private readonly ILocalizationService _localizationService;
    private readonly IMacroService _macroService;
    private readonly MediaFileManager _mediaFileManager;
    private readonly IMediaService _mediaService;
    private readonly IMediaTypeService _mediaTypeService;
    private readonly IEntityXmlSerializer _serializer;
    private readonly string _tempFolderPath;
    private readonly PackageDefinitionXmlParser _xmlParser;

    /// <summary>
    ///     Initializes a new instance of the <see cref="CreatedPackageSchemaRepository" /> class.
    /// </summary>
    public CreatedPackageSchemaRepository(
        IUmbracoDatabaseFactory umbracoDatabaseFactory,
        IHostingEnvironment hostingEnvironment,
        IOptions<GlobalSettings> globalSettings,
        FileSystems fileSystems,
        IEntityXmlSerializer serializer,
        IDataTypeService dataTypeService,
        ILocalizationService localizationService,
        IFileService fileService,
        IMediaService mediaService,
        IMediaTypeService mediaTypeService,
        IContentService contentService,
        MediaFileManager mediaFileManager,
        IMacroService macroService,
        IContentTypeService contentTypeService,
        IScopeAccessor scopeAccessor,
        string? mediaFolderPath = null,
        string? tempFolderPath = null)
    {
        _hostingEnvironment = hostingEnvironment;
        _fileSystems = fileSystems;
        _serializer = serializer;
        _dataTypeService = dataTypeService;
        _localizationService = localizationService;
        _fileService = fileService;
        _mediaService = mediaService;
        _mediaTypeService = mediaTypeService;
        _contentService = contentService;
        _mediaFileManager = mediaFileManager;
        _macroService = macroService;
        _contentTypeService = contentTypeService;
        _scopeAccessor = scopeAccessor;
        _xmlParser = new PackageDefinitionXmlParser();
        _createdPackagesFolderPath = mediaFolderPath ?? Constants.SystemDirectories.CreatedPackages;
        _tempFolderPath = tempFolderPath ?? Constants.SystemDirectories.TempData + "/PackageFiles";
    }

    [Obsolete("use ctor with all dependencies instead")]
    public CreatedPackageSchemaRepository(
        IUmbracoDatabaseFactory umbracoDatabaseFactory,
        IHostingEnvironment hostingEnvironment,
        IOptions<GlobalSettings> globalSettings,
        FileSystems fileSystems,
        IEntityXmlSerializer serializer,
        IDataTypeService dataTypeService,
        ILocalizationService localizationService,
        IFileService fileService,
        IMediaService mediaService,
        IMediaTypeService mediaTypeService,
        IContentService contentService,
        MediaFileManager mediaFileManager,
        IMacroService macroService,
        IContentTypeService contentTypeService,
        string? mediaFolderPath = null,
        string? tempFolderPath = null)
    : this(
        umbracoDatabaseFactory,
        hostingEnvironment,
        globalSettings,
        fileSystems,
        serializer,
        dataTypeService,
        localizationService,
        fileService,
        mediaService,
        mediaTypeService,
        contentService,
        mediaFileManager,
        macroService,
        contentTypeService,
        StaticServiceProvider.Instance.GetRequiredService<IScopeAccessor>(),
        mediaFolderPath,
        tempFolderPath)
    {
    }

    private IUmbracoDatabase Database => _scopeAccessor.AmbientScope?.Database ?? throw new InvalidOperationException("A scope is required to query the database");

    public IEnumerable<PackageDefinition> GetAll()
    {
        Sql<ISqlContext> query = new Sql<ISqlContext>(Database.SqlContext)
            .Select<CreatedPackageSchemaDto>()
            .From<CreatedPackageSchemaDto>()
            .OrderBy<CreatedPackageSchemaDto>(x => x.Id);

        var packageDefinitions = new List<PackageDefinition>();

        List<CreatedPackageSchemaDto> xmlSchemas = Database.Fetch<CreatedPackageSchemaDto>(query);
        foreach (CreatedPackageSchemaDto packageSchema in xmlSchemas)
        {
            var packageDefinition = _xmlParser.ToPackageDefinition(XElement.Parse(packageSchema.Value));
            if (packageDefinition is not null)
            {
                packageDefinition.Id = packageSchema.Id;
                packageDefinition.Name = packageSchema.Name;
                packageDefinition.PackageId = packageSchema.PackageId;
                packageDefinitions.Add(packageDefinition);
            }
        }

        return packageDefinitions;
    }

    public PackageDefinition? GetById(int id)
    {
        Sql<ISqlContext> query = new Sql<ISqlContext>(Database.SqlContext)
            .Select<CreatedPackageSchemaDto>()
            .From<CreatedPackageSchemaDto>()
            .Where<CreatedPackageSchemaDto>(x => x.Id == id);
        List<CreatedPackageSchemaDto> schemaDtos = Database.Fetch<CreatedPackageSchemaDto>(query);

        if (schemaDtos.IsCollectionEmpty())
        {
            return null;
        }

        CreatedPackageSchemaDto packageSchema = schemaDtos.First();
        var packageDefinition = _xmlParser.ToPackageDefinition(XElement.Parse(packageSchema.Value));
        if (packageDefinition is not null)
        {
            packageDefinition.Id = packageSchema.Id;
            packageDefinition.Name = packageSchema.Name;
            packageDefinition.PackageId = packageSchema.PackageId;
        }

        return packageDefinition;
    }

    public void Delete(int id)
    {
        // Delete package snapshot
        PackageDefinition? packageDef = GetById(id);
        if (File.Exists(packageDef?.PackagePath))
        {
            File.Delete(packageDef.PackagePath);
        }

        Sql<ISqlContext> query = new Sql<ISqlContext>(Database.SqlContext)
            .Delete<CreatedPackageSchemaDto>()
            .Where<CreatedPackageSchemaDto>(x => x.Id == id);

        Database.Execute(query);
    }

    public bool SavePackage(PackageDefinition? definition)
    {
        if (definition == null)
        {
            throw new NullReferenceException("PackageDefinition cannot be null when saving");
        }

        if (string.IsNullOrEmpty(definition.Name) || definition.PackagePath == null)
        {
            return false;
        }

        // Ensure it's valid
        ValidatePackage(definition);

        if (definition.Id == default)
        {
            // Create dto from definition
            var dto = new CreatedPackageSchemaDto
            {
                Name = definition.Name,
                Value = _xmlParser.ToXml(definition).ToString(),
                UpdateDate = DateTime.Now,
                PackageId = Guid.NewGuid(),
            };

            // Set the ids, we have to save in database first to get the Id
            Database!.Insert(dto);
            definition.Id = dto.Id;
        }

        // Save snapshot locally, we do this to the updated packagePath
        ExportPackage(definition);

        // Create dto from definition
        var updatedDto = new CreatedPackageSchemaDto
        {
            Name = definition.Name,
            Value = _xmlParser.ToXml(definition).ToString(),
            Id = definition.Id,
            PackageId = definition.PackageId,
            UpdateDate = DateTime.Now,
        };
        Database?.Update(updatedDto);

        return true;
    }

    public string ExportPackage(PackageDefinition definition)
    {
        // Ensure it's valid
        ValidatePackage(definition);

        // Create a folder for building this package
        var temporaryPath =
            _hostingEnvironment.MapPathContentRoot(Path.Combine(_tempFolderPath, Guid.NewGuid().ToString()));
        Directory.CreateDirectory(temporaryPath);

        try
        {
            // Init package file
            XDocument compiledPackageXml = CreateCompiledPackageXml(out XElement root);

            // Info section
            root.Add(GetPackageInfoXml(definition));

            PackageDocumentsAndTags(definition, root);
            PackageDocumentTypes(definition, root);
            PackageMediaTypes(definition, root);
            PackageTemplates(definition, root);
            PackageStylesheets(definition, root);
            PackageStaticFiles(definition.Scripts, root, "Scripts", "Script", _fileSystems.ScriptsFileSystem!);
            PackageStaticFiles(definition.PartialViews, root, "PartialViews", "View", _fileSystems.PartialViewsFileSystem!);
            PackageMacros(definition, root);
            PackageDictionaryItems(definition, root);
            PackageLanguages(definition, root);
            PackageDataTypes(definition, root);
            Dictionary<string, Stream> mediaFiles = PackageMedia(definition, root);

            string fileName;
            string tempPackagePath;
            if (mediaFiles.Count > 0)
            {
                fileName = "package.zip";
                tempPackagePath = Path.Combine(temporaryPath, fileName);
                using (FileStream fileStream = File.OpenWrite(tempPackagePath))
                using (var archive = new ZipArchive(fileStream, ZipArchiveMode.Create, true))
                {
                    ZipArchiveEntry packageXmlEntry = archive.CreateEntry("package.xml");
                    using (Stream entryStream = packageXmlEntry.Open())
                    {
                        compiledPackageXml.Save(entryStream);
                    }

                    foreach (KeyValuePair<string, Stream> mediaFile in mediaFiles)
                    {
                        var entryPath = $"media{mediaFile.Key.EnsureStartsWith('/')}";
                        ZipArchiveEntry mediaEntry = archive.CreateEntry(entryPath);
                        using (Stream entryStream = mediaEntry.Open())
                        using (mediaFile.Value)
                        {
                            mediaFile.Value.Seek(0, SeekOrigin.Begin);
                            mediaFile.Value.CopyTo(entryStream);
                        }
                    }
                }
            }
            else
            {
                fileName = "package.xml";
                tempPackagePath = Path.Combine(temporaryPath, fileName);

                using (FileStream fileStream = File.OpenWrite(tempPackagePath))
                {
                    compiledPackageXml.Save(fileStream);
                }
            }

            var directoryName =
                _hostingEnvironment.MapPathContentRoot(Path.Combine(
                    _createdPackagesFolderPath,
                    definition.Name.Replace(' ', '_')));

            var expectedRoot = Path.GetFullPath(_hostingEnvironment.MapPathContentRoot(_createdPackagesFolderPath));
            var finalPackagePath = Path.GetFullPath(Path.Combine(directoryName, fileName));
            if (finalPackagePath.StartsWith(expectedRoot) == false)
            {
                throw new IOException("Invalid path due to the package name");
            }

            Directory.CreateDirectory(directoryName);

<<<<<<< HEAD
=======
            var expectedRoot = _hostingEnvironment.MapPathContentRoot(_createdPackagesFolderPath);
            var finalPackagePath = Path.Combine(directoryName, fileName);
            if (finalPackagePath.StartsWith(expectedRoot) == false)
            {
                throw new IOException("Invalid path due to the package name");
            }
>>>>>>> 9dfb3005

            // Clean existing files
            foreach (var packagePath in new[] { definition.PackagePath, finalPackagePath })
            {
                if (File.Exists(packagePath))
                {
                    File.Delete(packagePath);
                }
            }

            // Move to final package path
            File.Move(tempPackagePath, finalPackagePath);

            definition.PackagePath = finalPackagePath;

            return finalPackagePath;
        }
        finally
        {
            // Clean up
            Directory.Delete(temporaryPath, true);
        }
    }

    private static XElement GetPackageInfoXml(PackageDefinition definition)
    {
        var info = new XElement("info");

        // Package info
        var package = new XElement("package");
        package.Add(new XElement("name", definition.Name));
        info.Add(package);
        return info;
    }

    private XDocument CreateCompiledPackageXml(out XElement root)
    {
        root = new XElement("umbPackage");
        var compiledPackageXml = new XDocument(root);
        return compiledPackageXml;
    }

    private void ValidatePackage(PackageDefinition definition)
    {
        // Ensure it's valid
        var context = new ValidationContext(definition, null, null);
        var results = new List<ValidationResult>();
        var isValid = Validator.TryValidateObject(definition, context, results);
        if (!isValid)
        {
            throw new InvalidOperationException("Validation failed, there is invalid data on the model: " +
                                                string.Join(", ", results.Select(x => x.ErrorMessage)));
        }
    }

    private void PackageDataTypes(PackageDefinition definition, XContainer root)
    {
        var dataTypes = new XElement("DataTypes");
        foreach (var dtId in definition.DataTypes)
        {
            if (!int.TryParse(dtId, NumberStyles.Integer, CultureInfo.InvariantCulture, out var outInt))
            {
                continue;
            }

            IDataType? dataType = _dataTypeService.GetDataType(outInt);
            if (dataType == null)
            {
                continue;
            }

            dataTypes.Add(_serializer.Serialize(dataType));
        }

        root.Add(dataTypes);
    }

    private void PackageLanguages(PackageDefinition definition, XContainer root)
    {
        var languages = new XElement("Languages");
        foreach (var langId in definition.Languages)
        {
            if (!int.TryParse(langId, NumberStyles.Integer, CultureInfo.InvariantCulture, out var outInt))
            {
                continue;
            }

            ILanguage? lang = _localizationService.GetLanguageById(outInt);
            if (lang == null)
            {
                continue;
            }

            languages.Add(_serializer.Serialize(lang));
        }

        root.Add(languages);
    }

    private void PackageDictionaryItems(PackageDefinition definition, XContainer root)
    {
        var rootDictionaryItems = new XElement("DictionaryItems");
        var items = new Dictionary<Guid, (IDictionaryItem dictionaryItem, XElement serializedDictionaryValue)>();

        foreach (var dictionaryId in definition.DictionaryItems)
        {
            if (!int.TryParse(dictionaryId, NumberStyles.Integer, CultureInfo.InvariantCulture, out var outInt))
            {
                continue;
            }

            IDictionaryItem? di = _localizationService.GetDictionaryItemById(outInt);

            if (di == null)
            {
                continue;
            }

            items[di.Key] = (di, _serializer.Serialize(di, false));
        }

        // organize them in hierarchy ...
        var itemCount = items.Count;
        var processed = new Dictionary<Guid, XElement>();
        while (processed.Count < itemCount)
        {
            foreach (Guid key in items.Keys.ToList())
            {
                (IDictionaryItem dictionaryItem, XElement serializedDictionaryValue) = items[key];

                if (!dictionaryItem.ParentId.HasValue)
                {
                    // if it has no parent, its definitely just at the root
                    AppendDictionaryElement(rootDictionaryItems, items, processed, key, serializedDictionaryValue);
                }
                else
                {
                    if (processed.ContainsKey(dictionaryItem.ParentId.Value))
                    {
                        // we've processed this parent element already so we can just append this xml child to it
                        AppendDictionaryElement(processed[dictionaryItem.ParentId.Value], items, processed, key, serializedDictionaryValue);
                    }
                    else if (items.ContainsKey(dictionaryItem.ParentId.Value))
                    {
                        // we know the parent exists in the dictionary but
                        // we haven't processed it yet so we'll leave it for the next loop
                    }
                    else
                    {
                        // in this case, the parent of this item doesn't exist in our collection, we have no
                        // choice but to add it to the root.
                        AppendDictionaryElement(rootDictionaryItems, items, processed, key, serializedDictionaryValue);
                    }
                }
            }
        }

        root.Add(rootDictionaryItems);

        static void AppendDictionaryElement(
            XElement rootDictionaryItems,
            Dictionary<Guid, (IDictionaryItem dictionaryItem, XElement serializedDictionaryValue)> items,
            Dictionary<Guid, XElement> processed,
            Guid key,
            XElement serializedDictionaryValue)
        {
            // track it
            processed.Add(key, serializedDictionaryValue);

            // append it
            rootDictionaryItems.Add(serializedDictionaryValue);

            // remove it so its not re-processed
            items.Remove(key);
        }
    }

    private void PackageMacros(PackageDefinition definition, XContainer root)
    {
        var packagedMacros = new List<IMacro>();
        var macros = new XElement("Macros");
        foreach (var macroId in definition.Macros)
        {
            if (!int.TryParse(macroId, NumberStyles.Integer, CultureInfo.InvariantCulture, out var outInt))
            {
                continue;
            }

            XElement? macroXml = GetMacroXml(outInt, out IMacro? macro);
            if (macroXml is null)
            {
                continue;
            }

            macros.Add(macroXml);
            packagedMacros.Add(macro!);
        }

        root.Add(macros);

        // Get the partial views for macros and package those (exclude views outside of the default directory, e.g. App_Plugins\*\Views)
        IEnumerable<string> views = packagedMacros
            .Where(x => x.MacroSource.StartsWith(Constants.SystemDirectories.MacroPartials))
            .Select(x =>
                x.MacroSource[Constants.SystemDirectories.MacroPartials.Length..].Replace('/', '\\'));
        PackageStaticFiles(views, root, "MacroPartialViews", "View", _fileSystems.MacroPartialsFileSystem!);
    }

    private void PackageStylesheets(PackageDefinition definition, XContainer root)
    {
        var stylesheetsXml = new XElement("Stylesheets");
        foreach (var stylesheet in definition.Stylesheets)
        {
            if (stylesheet.IsNullOrWhiteSpace())
            {
                continue;
            }

            XElement? xml = GetStylesheetXml(stylesheet, true);
            if (xml != null)
            {
                stylesheetsXml.Add(xml);
            }
        }

        root.Add(stylesheetsXml);
    }

    private void PackageStaticFiles(
        IEnumerable<string> filePaths,
        XContainer root,
        string containerName,
        string elementName,
        IFileSystem fileSystem)
    {
        var scriptsXml = new XElement(containerName);
        foreach (var file in filePaths)
        {
            if (file.IsNullOrWhiteSpace())
            {
                continue;
            }

            if (!fileSystem.FileExists(file))
            {
                throw new InvalidOperationException("No file found with path " + file);
            }

            using Stream stream = fileSystem.OpenFile(file);

            using (var reader = new StreamReader(stream))
            {
                var fileContents = reader.ReadToEnd();
                scriptsXml.Add(
                    new XElement(
                        elementName,
                        new XAttribute("path", file),
                        new XCData(fileContents)));
            }
        }

        root.Add(scriptsXml);
    }

    private void PackageTemplates(PackageDefinition definition, XContainer root)
    {
        var templatesXml = new XElement("Templates");
        foreach (var templateId in definition.Templates)
        {
            if (!int.TryParse(templateId, NumberStyles.Integer, CultureInfo.InvariantCulture, out var outInt))
            {
                continue;
            }

            ITemplate? template = _fileService.GetTemplate(outInt);
            if (template == null)
            {
                continue;
            }

            templatesXml.Add(_serializer.Serialize(template));
        }

        root.Add(templatesXml);
    }

    private void PackageDocumentTypes(PackageDefinition definition, XContainer root)
    {
        var contentTypes = new HashSet<IContentType>();
        var docTypesXml = new XElement("DocumentTypes");
        foreach (var dtId in definition.DocumentTypes)
        {
            if (!int.TryParse(dtId, NumberStyles.Integer, CultureInfo.InvariantCulture, out var outInt))
            {
                continue;
            }

            IContentType? contentType = _contentTypeService.Get(outInt);
            if (contentType == null)
            {
                continue;
            }

            AddDocumentType(contentType, contentTypes);
        }

        foreach (IContentType contentType in contentTypes)
        {
            docTypesXml.Add(_serializer.Serialize(contentType));
        }

        root.Add(docTypesXml);
    }

    private void PackageMediaTypes(PackageDefinition definition, XContainer root)
    {
        var mediaTypes = new HashSet<IMediaType>();
        var mediaTypesXml = new XElement("MediaTypes");
        foreach (var mediaTypeId in definition.MediaTypes)
        {
            if (!int.TryParse(mediaTypeId, NumberStyles.Integer, CultureInfo.InvariantCulture, out var outInt))
            {
                continue;
            }

            IMediaType? mediaType = _mediaTypeService.Get(outInt);
            if (mediaType == null)
            {
                continue;
            }

            AddMediaType(mediaType, mediaTypes);
        }

        foreach (IMediaType mediaType in mediaTypes)
        {
            mediaTypesXml.Add(_serializer.Serialize(mediaType));
        }

        root.Add(mediaTypesXml);
    }

    private void PackageDocumentsAndTags(PackageDefinition definition, XContainer root)
    {
        // Documents and tags
        if (string.IsNullOrEmpty(definition.ContentNodeId) == false && int.TryParse(
                definition.ContentNodeId,
                NumberStyles.Integer,
                CultureInfo.InvariantCulture,
                out var contentNodeId))
        {
            if (contentNodeId > 0)
            {
                // load content from umbraco.
                IContent? content = _contentService.GetById(contentNodeId);
                if (content != null)
                {
                    XElement contentXml = definition.ContentLoadChildNodes
                        ? content.ToDeepXml(_serializer)
                        : content.ToXml(_serializer);

                    // Create the Documents/DocumentSet node
                    root.Add(
                        new XElement(
                            "Documents",
                            new XElement(
                                "DocumentSet",
                                new XAttribute("importMode", "root"),
                                contentXml)));
                }
            }
        }
    }

    private Dictionary<string, Stream> PackageMedia(PackageDefinition definition, XElement root)
    {
        var mediaStreams = new Dictionary<string, Stream>();

        // callback that occurs on each serialized media item
        void OnSerializedMedia(IMedia media, XElement xmlMedia)
        {
            // get the media file path and store that separately in the XML.
            // the media file path is different from the URL and is specifically
            // extracted using the property editor for this media file and the current media file system.
            Stream mediaStream = _mediaFileManager.GetFile(media, out var mediaFilePath);
            if (mediaFilePath is not null)
            {
                xmlMedia.Add(new XAttribute("mediaFilePath", mediaFilePath));

                // add the stream to our outgoing stream
                mediaStreams.Add(mediaFilePath, mediaStream);
            }
        }

        IEnumerable<IMedia> medias = _mediaService.GetByIds(definition.MediaUdis);

        var mediaXml = new XElement(
            "MediaItems",
            medias.Select(media =>
            {
                XElement serializedMedia = _serializer.Serialize(
                    media,
                    definition.MediaLoadChildNodes,
                    OnSerializedMedia);

                return new XElement("MediaSet", serializedMedia);
            }));

        root.Add(mediaXml);

        return mediaStreams;
    }

    /// <summary>
    ///     Gets a macros xml node
    /// </summary>
    private XElement? GetMacroXml(int macroId, out IMacro? macro)
    {
        macro = _macroService.GetById(macroId);
        if (macro == null)
        {
            return null;
        }

        XElement xml = _serializer.Serialize(macro);
        return xml;
    }

    /// <summary>
    ///     Converts a umbraco stylesheet to a package xml node
    /// </summary>
    /// <param name="path">The path of the stylesheet.</param>
    /// <param name="includeProperties">if set to <c>true</c> [include properties].</param>
    private XElement? GetStylesheetXml(string path, bool includeProperties)
    {
        if (string.IsNullOrWhiteSpace(path))
        {
            throw new ArgumentException("Value cannot be null or whitespace.", nameof(path));
        }

        IStylesheet? stylesheet = _fileService.GetStylesheet(path);
        if (stylesheet == null)
        {
            return null;
        }

        return _serializer.Serialize(stylesheet, includeProperties);
    }

    private void AddDocumentType(IContentType dt, HashSet<IContentType> dtl)
    {
        if (dt.ParentId > 0)
        {
            IContentType? parent = _contentTypeService.Get(dt.ParentId);
            if (parent != null)
            {
                AddDocumentType(parent, dtl);
            }
        }

        if (!dtl.Contains(dt))
        {
            dtl.Add(dt);
        }
    }

    private void AddMediaType(IMediaType mediaType, HashSet<IMediaType> mediaTypes)
    {
        if (mediaType.ParentId > 0)
        {
            IMediaType? parent = _mediaTypeService.Get(mediaType.ParentId);
            if (parent != null)
            {
                AddMediaType(parent, mediaTypes);
            }
        }

        if (!mediaTypes.Contains(mediaType))
        {
            mediaTypes.Add(mediaType);
        }
    }
}<|MERGE_RESOLUTION|>--- conflicted
+++ resolved
@@ -319,16 +319,6 @@
 
             Directory.CreateDirectory(directoryName);
 
-<<<<<<< HEAD
-=======
-            var expectedRoot = _hostingEnvironment.MapPathContentRoot(_createdPackagesFolderPath);
-            var finalPackagePath = Path.Combine(directoryName, fileName);
-            if (finalPackagePath.StartsWith(expectedRoot) == false)
-            {
-                throw new IOException("Invalid path due to the package name");
-            }
->>>>>>> 9dfb3005
-
             // Clean existing files
             foreach (var packagePath in new[] { definition.PackagePath, finalPackagePath })
             {
