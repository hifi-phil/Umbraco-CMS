using NPoco;
using Umbraco.Cms.Core;
using Umbraco.Cms.Infrastructure.Persistence.DatabaseAnnotations;
using Umbraco.Cms.Infrastructure.Persistence.DatabaseModelDefinitions;

namespace Umbraco.Cms.Infrastructure.Persistence.Dtos;

[TableName(Constants.DatabaseSchema.Tables.UserGroup)]
[PrimaryKey("id")]
[ExplicitColumns]
public class UserGroupDto
{
<<<<<<< HEAD
    [TableName(Cms.Core.Constants.DatabaseSchema.Tables.UserGroup)]
    [PrimaryKey("id")]
    [ExplicitColumns]
    public class UserGroupDto
    {
        public UserGroupDto()
        {
            UserGroup2AppDtos = new List<UserGroup2AppDto>();
            UserGroup2LanguageDtos = new List<UserGroup2LanguageDto>();
        }
=======
    public UserGroupDto() => UserGroup2AppDtos = new List<UserGroup2AppDto>();
>>>>>>> 29961d40

    [Column("id")]
    [PrimaryKeyColumn(IdentitySeed = 6)]
    public int Id { get; set; }

    [Column("userGroupAlias")]
    [Length(200)]
    [Index(IndexTypes.UniqueNonClustered, Name = "IX_umbracoUserGroup_userGroupAlias")]
    public string? Alias { get; set; }

    [Column("userGroupName")]
    [Length(200)]
    [Index(IndexTypes.UniqueNonClustered, Name = "IX_umbracoUserGroup_userGroupName")]
    public string? Name { get; set; }

    [Column("userGroupDefaultPermissions")]
    [Length(50)]
    [NullSetting(NullSetting = NullSettings.Null)]
    public string? DefaultPermissions { get; set; }

    [Column("createDate")]
    [NullSetting(NullSetting = NullSettings.NotNull)]
    [Constraint(Default = SystemMethods.CurrentDateTime)]
    public DateTime CreateDate { get; set; }

    [Column("updateDate")]
    [NullSetting(NullSetting = NullSettings.NotNull)]
    [Constraint(Default = SystemMethods.CurrentDateTime)]
    public DateTime UpdateDate { get; set; }

    [Column("icon")]
    [NullSetting(NullSetting = NullSettings.Null)]
    public string? Icon { get; set; }

    [Column("startContentId")]
    [NullSetting(NullSetting = NullSettings.Null)]
    [ForeignKey(typeof(NodeDto), Name = "FK_startContentId_umbracoNode_id")]
    public int? StartContentId { get; set; }

    [Column("startMediaId")]
    [NullSetting(NullSetting = NullSettings.Null)]
    [ForeignKey(typeof(NodeDto), Name = "FK_startMediaId_umbracoNode_id")]
    public int? StartMediaId { get; set; }

    [ResultColumn]
    [Reference(ReferenceType.Many, ReferenceMemberName = "UserGroupId")]
    public List<UserGroup2AppDto> UserGroup2AppDtos { get; set; }

<<<<<<< HEAD
        [ResultColumn]
        [Reference(ReferenceType.Many, ReferenceMemberName = "UserGroupId")]
        public List<UserGroup2LanguageDto> UserGroup2LanguageDtos { get; set; }

        /// <summary>
        /// This is only relevant when this column is included in the results (i.e. GetUserGroupsWithUserCounts)
        /// </summary>
        [ResultColumn]
        public int UserCount { get; set; }
    }
=======
    /// <summary>
    ///     This is only relevant when this column is included in the results (i.e. GetUserGroupsWithUserCounts)
    /// </summary>
    [ResultColumn]
    public int UserCount { get; set; }
>>>>>>> 29961d40
}<|MERGE_RESOLUTION|>--- conflicted
+++ resolved
@@ -10,20 +10,11 @@
 [ExplicitColumns]
 public class UserGroupDto
 {
-<<<<<<< HEAD
-    [TableName(Cms.Core.Constants.DatabaseSchema.Tables.UserGroup)]
-    [PrimaryKey("id")]
-    [ExplicitColumns]
-    public class UserGroupDto
+    public UserGroupDto()
     {
-        public UserGroupDto()
-        {
-            UserGroup2AppDtos = new List<UserGroup2AppDto>();
-            UserGroup2LanguageDtos = new List<UserGroup2LanguageDto>();
-        }
-=======
-    public UserGroupDto() => UserGroup2AppDtos = new List<UserGroup2AppDto>();
->>>>>>> 29961d40
+        UserGroup2AppDtos = new List<UserGroup2AppDto>();
+        UserGroup2LanguageDtos = new List<UserGroup2LanguageDto>();
+    }
 
     [Column("id")]
     [PrimaryKeyColumn(IdentitySeed = 6)]
@@ -72,22 +63,13 @@
     [Reference(ReferenceType.Many, ReferenceMemberName = "UserGroupId")]
     public List<UserGroup2AppDto> UserGroup2AppDtos { get; set; }
 
-<<<<<<< HEAD
-        [ResultColumn]
-        [Reference(ReferenceType.Many, ReferenceMemberName = "UserGroupId")]
-        public List<UserGroup2LanguageDto> UserGroup2LanguageDtos { get; set; }
+    [ResultColumn]
+    [Reference(ReferenceType.Many, ReferenceMemberName = "UserGroupId")]
+    public List<UserGroup2LanguageDto> UserGroup2LanguageDtos { get; set; }
 
-        /// <summary>
-        /// This is only relevant when this column is included in the results (i.e. GetUserGroupsWithUserCounts)
-        /// </summary>
-        [ResultColumn]
-        public int UserCount { get; set; }
-    }
-=======
     /// <summary>
     ///     This is only relevant when this column is included in the results (i.e. GetUserGroupsWithUserCounts)
     /// </summary>
     [ResultColumn]
     public int UserCount { get; set; }
->>>>>>> 29961d40
 }