﻿using System;
using NPoco;
using Umbraco.Cms.Infrastructure.Persistence.DatabaseAnnotations;

namespace Umbraco.Cms.Infrastructure.Persistence.Dtos
{
    [TableName(Cms.Core.Constants.DatabaseSchema.Tables.RelationType)]
    [PrimaryKey("id")]
    [ExplicitColumns]
    internal class RelationTypeDto
    {
        public const int NodeIdSeed = 10;

        [Column("id")]
        [PrimaryKeyColumn(IdentitySeed = NodeIdSeed)]
        public int Id { get; set; }

        [Column("typeUniqueId")]
        [Index(IndexTypes.UniqueNonClustered, Name = "IX_umbracoRelationType_UniqueId")]
        public Guid UniqueId { get; set; }

        [Column("dual")]
        public bool Dual { get; set; }

        [Column("parentObjectType")]
        [NullSetting(NullSetting = NullSettings.Null)]
        public Guid? ParentObjectType { get; set; }

        [Column("childObjectType")]
        [NullSetting(NullSetting = NullSettings.Null)]
        public Guid? ChildObjectType { get; set; }

        [Column("name")]
        [NullSetting(NullSetting = NullSettings.NotNull)]
        [Index(IndexTypes.UniqueNonClustered, Name = "IX_umbracoRelationType_name")]
        public string Name { get; set; } = null!;

        [Column("alias")]
        [NullSetting(NullSetting = NullSettings.NotNull)]
        [Length(100)]
        [Index(IndexTypes.UniqueNonClustered, Name = "IX_umbracoRelationType_alias")]
<<<<<<< HEAD
        public string Alias { get; set; } = null!;
=======
        public string Alias { get; set; }

        [Constraint(Default = "0")]
        [Column("isDependency")]
        public bool IsDependency { get; set; }
>>>>>>> 4ebd20bb
    }
}<|MERGE_RESOLUTION|>--- conflicted
+++ resolved
@@ -39,14 +39,10 @@
         [NullSetting(NullSetting = NullSettings.NotNull)]
         [Length(100)]
         [Index(IndexTypes.UniqueNonClustered, Name = "IX_umbracoRelationType_alias")]
-<<<<<<< HEAD
-        public string Alias { get; set; } = null!;
-=======
-        public string Alias { get; set; }
+        public string Alias { get; set; }  = null!;
 
         [Constraint(Default = "0")]
         [Column("isDependency")]
         public bool IsDependency { get; set; }
->>>>>>> 4ebd20bb
     }
 }