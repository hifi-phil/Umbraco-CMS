using System.Globalization;
using Umbraco.Cms.Core.Models.Membership;
using Umbraco.Cms.Core.Strings;
using Umbraco.Cms.Infrastructure.Persistence.Dtos;
using Umbraco.Extensions;

namespace Umbraco.Cms.Infrastructure.Persistence.Factories;

internal static class UserGroupFactory
{
    public static IUserGroup BuildEntity(IShortStringHelper shortStringHelper, UserGroupDto dto)
    {
<<<<<<< HEAD
        public static IUserGroup BuildEntity(IShortStringHelper shortStringHelper, UserGroupDto dto)
        {
            var userGroup = new UserGroup(
                shortStringHelper,
                dto.UserCount,
                dto.Alias,
                dto.Name,
                dto.DefaultPermissions.IsNullOrWhiteSpace()
                    ? Enumerable.Empty<string>()
                    : dto.DefaultPermissions!.ToCharArray().Select(x => x.ToString(CultureInfo.InvariantCulture)).ToList(),
                dto.Icon);
=======
        var userGroup = new UserGroup(
            shortStringHelper,
            dto.UserCount,
            dto.Alias,
            dto.Name,
            dto.DefaultPermissions.IsNullOrWhiteSpace() ? Enumerable.Empty<string>() : dto.DefaultPermissions!.ToCharArray().Select(x => x.ToString(CultureInfo.InvariantCulture)).ToList(),
            dto.Icon);
>>>>>>> 29961d40

        try
        {
            userGroup.DisableChangeTracking();
            userGroup.Id = dto.Id;
            userGroup.CreateDate = dto.CreateDate;
            userGroup.UpdateDate = dto.UpdateDate;
            userGroup.StartContentId = dto.StartContentId;
            userGroup.StartMediaId = dto.StartMediaId;
            if (dto.UserGroup2AppDtos != null)
            {
                foreach (UserGroup2AppDto app in dto.UserGroup2AppDtos)
                {
                    userGroup.AddAllowedSection(app.AppAlias);
                }
<<<<<<< HEAD

                foreach (UserGroup2LanguageDto language in dto.UserGroup2LanguageDtos)
                {
                    userGroup.AddAllowedLanguage(language.LanguageId);
                }

                userGroup.ResetDirtyProperties(false);
                return userGroup;
            }
            finally
            {
                userGroup.EnableChangeTracking();
=======
>>>>>>> 29961d40
            }

            userGroup.ResetDirtyProperties(false);
            return userGroup;
        }
        finally
        {
            userGroup.EnableChangeTracking();
        }
    }

    public static UserGroupDto BuildDto(IUserGroup entity)
    {
        var dto = new UserGroupDto
        {
            Alias = entity.Alias,
            DefaultPermissions = entity.Permissions == null ? string.Empty : string.Join(string.Empty, entity.Permissions),
            Name = entity.Name,
            UserGroup2AppDtos = new List<UserGroup2AppDto>(),
            CreateDate = entity.CreateDate,
            UpdateDate = entity.UpdateDate,
            Icon = entity.Icon,
            StartMediaId = entity.StartMediaId,
            StartContentId = entity.StartContentId,
        };

        foreach (var app in entity.AllowedSections)
        {
            var appDto = new UserGroup2AppDto { AppAlias = app };
            if (entity.HasIdentity)
            {
                appDto.UserGroupId = entity.Id;
            }

            dto.UserGroup2AppDtos.Add(appDto);
        }

        if (entity.HasIdentity)
        {
            dto.Id = short.Parse(entity.Id.ToString());
        }

        return dto;
    }
}<|MERGE_RESOLUTION|>--- conflicted
+++ resolved
@@ -10,9 +10,6 @@
 {
     public static IUserGroup BuildEntity(IShortStringHelper shortStringHelper, UserGroupDto dto)
     {
-<<<<<<< HEAD
-        public static IUserGroup BuildEntity(IShortStringHelper shortStringHelper, UserGroupDto dto)
-        {
             var userGroup = new UserGroup(
                 shortStringHelper,
                 dto.UserCount,
@@ -21,16 +18,7 @@
                 dto.DefaultPermissions.IsNullOrWhiteSpace()
                     ? Enumerable.Empty<string>()
                     : dto.DefaultPermissions!.ToCharArray().Select(x => x.ToString(CultureInfo.InvariantCulture)).ToList(),
-                dto.Icon);
-=======
-        var userGroup = new UserGroup(
-            shortStringHelper,
-            dto.UserCount,
-            dto.Alias,
-            dto.Name,
-            dto.DefaultPermissions.IsNullOrWhiteSpace() ? Enumerable.Empty<string>() : dto.DefaultPermissions!.ToCharArray().Select(x => x.ToString(CultureInfo.InvariantCulture)).ToList(),
             dto.Icon);
->>>>>>> 29961d40
 
         try
         {
@@ -46,22 +34,12 @@
                 {
                     userGroup.AddAllowedSection(app.AppAlias);
                 }
-<<<<<<< HEAD
+            }
 
                 foreach (UserGroup2LanguageDto language in dto.UserGroup2LanguageDtos)
                 {
                     userGroup.AddAllowedLanguage(language.LanguageId);
                 }
-
-                userGroup.ResetDirtyProperties(false);
-                return userGroup;
-            }
-            finally
-            {
-                userGroup.EnableChangeTracking();
-=======
->>>>>>> 29961d40
-            }
 
             userGroup.ResetDirtyProperties(false);
             return userGroup;
