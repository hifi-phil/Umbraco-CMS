<<<<<<< HEAD
=======
﻿using Microsoft.Extensions.DependencyInjection;
>>>>>>> ccc70fc7
using Umbraco.Cms.Api.Management.ViewModels.TrackedReferences;
using Umbraco.Cms.Core;
using Umbraco.Cms.Core.DependencyInjection;
using Umbraco.Cms.Core.Mapping;
using Umbraco.Cms.Core.Models;
using Umbraco.Cms.Core.Models.Entities;
using Umbraco.Cms.Core.Persistence.Repositories;
using Umbraco.Cms.Infrastructure.Scoping;
using Umbraco.Extensions;

namespace Umbraco.Cms.Api.Management.Factories;

public class RelationTypePresentationFactory : IRelationTypePresentationFactory
{
    private readonly IUmbracoMapper _umbracoMapper;
    private readonly IEntityRepository _entityRepository;
    private readonly IDocumentPresentationFactory _documentPresentationFactory;
    private readonly IScopeProvider _scopeProvider;

    [Obsolete("Please use the non obsoleted constructor. Scheduled for removal in v17")]
    public RelationTypePresentationFactory(IUmbracoMapper umbracoMapper)
        : this(
            umbracoMapper,
            StaticServiceProvider.Instance.GetRequiredService<IEntityRepository>(),
            StaticServiceProvider.Instance.GetRequiredService<IDocumentPresentationFactory>(),
            StaticServiceProvider.Instance.GetRequiredService<IScopeProvider>())
    {
    }

    public RelationTypePresentationFactory(
        IUmbracoMapper umbracoMapper,
        IEntityRepository entityRepository,
        IDocumentPresentationFactory documentPresentationFactory,
        IScopeProvider scopeProvider)
    {
        _umbracoMapper = umbracoMapper;
        _entityRepository = entityRepository;
        _documentPresentationFactory = documentPresentationFactory;
        _scopeProvider = scopeProvider;
    }

<<<<<<< HEAD
    public Task<IEnumerable<IReferenceResponseModel>> CreateReferenceResponseModelsAsync(IEnumerable<RelationItemModel> relationItemModels)
=======
    public async Task<IEnumerable<IReferenceResponseModel>> CreateReferenceResponseModelsAsync(
        IEnumerable<RelationItemModel> relationItemModels)
>>>>>>> ccc70fc7
    {
        IReadOnlyCollection<RelationItemModel> relationItemModelsCollection = relationItemModels.ToArray();

        Guid[] documentKeys = relationItemModelsCollection
            .Where(item => item.NodeType is Constants.UdiEntityType.Document)
            .Select(item => item.NodeKey).Distinct().ToArray();

        using IScope scope = _scopeProvider.CreateScope(autoComplete: true);

        var slimEntities = _entityRepository.GetAll(Constants.ObjectTypes.Document, documentKeys).ToList();

        IReferenceResponseModel[] result = relationItemModelsCollection.Select(relationItemModel =>
            relationItemModel.NodeType switch
            {
                Constants.UdiEntityType.Document => MapDocumentReference(relationItemModel, slimEntities),
                Constants.UdiEntityType.Media => _umbracoMapper.Map<MediaReferenceResponseModel>(relationItemModel),
                _ => _umbracoMapper.Map<DefaultReferenceResponseModel>(relationItemModel),
            }).WhereNotNull().ToArray();

        return Task.FromResult<IEnumerable<IReferenceResponseModel>>(result);
    }

    private IReferenceResponseModel? MapDocumentReference(RelationItemModel relationItemModel,
        List<IEntitySlim> slimEntities)
    {
        DocumentReferenceResponseModel? documentReferenceResponseModel =
            _umbracoMapper.Map<DocumentReferenceResponseModel>(relationItemModel);
        if (documentReferenceResponseModel is not null
            && slimEntities.FirstOrDefault(e => e.Key == relationItemModel.NodeKey) is DocumentEntitySlim
                matchingSlimDocument)
        {
            documentReferenceResponseModel.Variants =
                _documentPresentationFactory.CreateVariantsItemResponseModels(matchingSlimDocument);
        }

        return documentReferenceResponseModel;
    }
}<|MERGE_RESOLUTION|>--- conflicted
+++ resolved
@@ -1,7 +1,4 @@
-<<<<<<< HEAD
-=======
-﻿using Microsoft.Extensions.DependencyInjection;
->>>>>>> ccc70fc7
+using Microsoft.Extensions.DependencyInjection;
 using Umbraco.Cms.Api.Management.ViewModels.TrackedReferences;
 using Umbraco.Cms.Core;
 using Umbraco.Cms.Core.DependencyInjection;
@@ -43,12 +40,8 @@
         _scopeProvider = scopeProvider;
     }
 
-<<<<<<< HEAD
-    public Task<IEnumerable<IReferenceResponseModel>> CreateReferenceResponseModelsAsync(IEnumerable<RelationItemModel> relationItemModels)
-=======
-    public async Task<IEnumerable<IReferenceResponseModel>> CreateReferenceResponseModelsAsync(
+    public Task<IEnumerable<IReferenceResponseModel>> CreateReferenceResponseModelsAsync(
         IEnumerable<RelationItemModel> relationItemModels)
->>>>>>> ccc70fc7
     {
         IReadOnlyCollection<RelationItemModel> relationItemModelsCollection = relationItemModels.ToArray();
 
