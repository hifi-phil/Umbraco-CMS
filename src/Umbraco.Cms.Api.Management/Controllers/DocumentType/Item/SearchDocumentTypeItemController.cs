using Asp.Versioning;
using Microsoft.AspNetCore.Http;
using Microsoft.AspNetCore.Mvc;
using Microsoft.Extensions.DependencyInjection;
using Umbraco.Cms.Api.Management.ViewModels.DocumentType.Item;
using Umbraco.Cms.Core.DependencyInjection;
using Umbraco.Cms.Core.Mapping;
using Umbraco.Cms.Core.Models;
using Umbraco.Cms.Core.Services;

namespace Umbraco.Cms.Api.Management.Controllers.DocumentType.Item;

[ApiVersion("1.0")]
public class SearchDocumentTypeItemController : DocumentTypeItemControllerBase
{
    private readonly IUmbracoMapper _mapper;
    private readonly IContentTypeSearchService _contentTypeSearchService;

    [Obsolete("Please use ctor that only accepts IUmbracoMapper & IContentTypeSearchService, scheduled for removal in v17")]
    public SearchDocumentTypeItemController(IEntitySearchService entitySearchService, IContentTypeService contentTypeService, IUmbracoMapper mapper)
    : this(mapper, StaticServiceProvider.Instance.GetRequiredService<IContentTypeSearchService>())
    {
    }

    [Obsolete("Please use ctor that only accepts IUmbracoMapper & IContentTypeSearchService, scheduled for removal in v17")]
    // We need to have this constructor, or else we get ambiguous constructor error
    public SearchDocumentTypeItemController(
        IEntitySearchService entitySearchService,
        IContentTypeService contentTypeService,
        IUmbracoMapper mapper,
        IContentTypeSearchService contentTypeSearchService)
        : this(mapper, contentTypeSearchService)
    {
    }

    [ActivatorUtilitiesConstructor]
    public SearchDocumentTypeItemController(IUmbracoMapper mapper, IContentTypeSearchService contentTypeSearchService)
    {
        _mapper = mapper;
        _contentTypeSearchService = contentTypeSearchService;
    }

    [NonAction]
    [Obsolete("Scheduled to be removed in v16, use the non obsoleted method instead")]
    public async Task<IActionResult> Search(CancellationToken cancellationToken, string query, int skip = 0, int take = 100)
        => await SearchDocumentType(cancellationToken, query, null, skip, take);

    [HttpGet("search")]
    [MapToApiVersion("1.0")]
    [ProducesResponseType(typeof(PagedModel<DocumentTypeItemResponseModel>), StatusCodes.Status200OK)]
<<<<<<< HEAD
    public Task<IActionResult> Search(CancellationToken cancellationToken, string query, int skip = 0, int take = 100)
    {
        PagedModel<IEntitySlim> searchResult = _entitySearchService.Search(UmbracoObjectTypes.DocumentType, query, skip, take);
        if (searchResult.Items.Any() is false)
        {
            return Task.FromResult<IActionResult>(Ok(new PagedModel<DocumentTypeItemResponseModel> { Total = searchResult.Total }));
        }

        IEnumerable<IContentType> contentTypes = _contentTypeService.GetMany(searchResult.Items.Select(item => item.Key).ToArray().EmptyNull());
=======
    public async Task<IActionResult> SearchDocumentType(CancellationToken cancellationToken, string query, bool? isElement = null, int skip = 0, int take = 100)
    {
        PagedModel<IContentType> contentTypes = await _contentTypeSearchService.SearchAsync(query, isElement, cancellationToken, skip, take);
>>>>>>> e999d397
        var result = new PagedModel<DocumentTypeItemResponseModel>
        {
            Items = _mapper.MapEnumerable<IContentType, DocumentTypeItemResponseModel>(contentTypes.Items),
            Total = contentTypes.Total
        };

        return Task.FromResult<IActionResult>(Ok(result));
    }
}<|MERGE_RESOLUTION|>--- conflicted
+++ resolved
@@ -48,27 +48,15 @@
     [HttpGet("search")]
     [MapToApiVersion("1.0")]
     [ProducesResponseType(typeof(PagedModel<DocumentTypeItemResponseModel>), StatusCodes.Status200OK)]
-<<<<<<< HEAD
-    public Task<IActionResult> Search(CancellationToken cancellationToken, string query, int skip = 0, int take = 100)
-    {
-        PagedModel<IEntitySlim> searchResult = _entitySearchService.Search(UmbracoObjectTypes.DocumentType, query, skip, take);
-        if (searchResult.Items.Any() is false)
-        {
-            return Task.FromResult<IActionResult>(Ok(new PagedModel<DocumentTypeItemResponseModel> { Total = searchResult.Total }));
-        }
-
-        IEnumerable<IContentType> contentTypes = _contentTypeService.GetMany(searchResult.Items.Select(item => item.Key).ToArray().EmptyNull());
-=======
     public async Task<IActionResult> SearchDocumentType(CancellationToken cancellationToken, string query, bool? isElement = null, int skip = 0, int take = 100)
     {
         PagedModel<IContentType> contentTypes = await _contentTypeSearchService.SearchAsync(query, isElement, cancellationToken, skip, take);
->>>>>>> e999d397
         var result = new PagedModel<DocumentTypeItemResponseModel>
         {
             Items = _mapper.MapEnumerable<IContentType, DocumentTypeItemResponseModel>(contentTypes.Items),
             Total = contentTypes.Total
         };
 
-        return Task.FromResult<IActionResult>(Ok(result));
+        return Ok(result);
     }
 }