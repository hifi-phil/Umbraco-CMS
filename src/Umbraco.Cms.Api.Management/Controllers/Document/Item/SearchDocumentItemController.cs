using System.Text.Json.Serialization;
using Asp.Versioning;
using Microsoft.AspNetCore.Http;
using Microsoft.AspNetCore.Mvc;
using Umbraco.Cms.Api.Management.Factories;
using Umbraco.Cms.Api.Management.ViewModels.Document.Item;
using Umbraco.Cms.Core.Models;
using Umbraco.Cms.Core.Models.Entities;
using Umbraco.Cms.Core.Services;

namespace Umbraco.Cms.Api.Management.Controllers.Document.Item;

[ApiVersion("1.0")]
public class SearchDocumentItemController : DocumentItemControllerBase
{
    private readonly IIndexedEntitySearchService _indexedEntitySearchService;
    private readonly IDocumentPresentationFactory _documentPresentationFactory;

    public SearchDocumentItemController(IIndexedEntitySearchService indexedEntitySearchService, IDocumentPresentationFactory documentPresentationFactory)
    {
        _indexedEntitySearchService = indexedEntitySearchService;
        _documentPresentationFactory = documentPresentationFactory;
    }

    [NonAction]
    [Obsolete("Scheduled to be removed in v16, use the non obsoleted method instead")]
    public Task<IActionResult> Search(CancellationToken cancellationToken, string query, int skip = 0, int take = 100)
        => SearchFromParent(cancellationToken, query, skip, take);

    [NonAction]
    [Obsolete("Scheduled to be removed in v16, use the non obsoleted method instead")]
    public async Task<IActionResult> SearchFromParent(CancellationToken cancellationToken, string query, int skip = 0, int take = 100, Guid? parentId = null)
        => await SearchWithTrashed(cancellationToken, query, null, skip, take, parentId);

    [NonAction]
    [Obsolete("Scheduled to be removed in v16, use the non obsoleted method instead")]
    [ProducesResponseType(typeof(PagedModel<DocumentItemResponseModel>), StatusCodes.Status200OK)]
    public async Task<IActionResult> SearchFromParentWithAllowedTypes(
        CancellationToken cancellationToken,
        string query,
        int skip = 0,
        int take = 100,
        Guid? parentId = null,
        [FromQuery] IEnumerable<Guid>? allowedDocumentTypes = null) =>
        await SearchWithTrashed(cancellationToken, query, null, skip, take, parentId, allowedDocumentTypes);

    [HttpGet("search")]
    [MapToApiVersion("1.0")]
    [ProducesResponseType(typeof(PagedModel<DocumentItemResponseModel>), StatusCodes.Status200OK)]
<<<<<<< HEAD
    public Task<IActionResult> SearchFromParentWithAllowedTypes(CancellationToken cancellationToken, string query, int skip = 0, int take = 100, Guid? parentId = null, [FromQuery]IEnumerable<Guid>? allowedDocumentTypes = null)
=======
    public async Task<IActionResult> SearchWithTrashed(
        CancellationToken cancellationToken,
        string query,
        bool? trashed = null,
        int skip = 0,
        int take = 100,
        Guid? parentId = null,
        [FromQuery] IEnumerable<Guid>? allowedDocumentTypes = null)
>>>>>>> e999d397
    {
        PagedModel<IEntitySlim> searchResult = _indexedEntitySearchService.Search(UmbracoObjectTypes.Document, query, parentId, allowedDocumentTypes, trashed, skip, take);
        var result = new PagedModel<DocumentItemResponseModel>
        {
            Items = searchResult.Items.OfType<IDocumentEntitySlim>().Select(_documentPresentationFactory.CreateItemResponseModel),
            Total = searchResult.Total,
        };

        return Task.FromResult<IActionResult>(Ok(result));
    }
}<|MERGE_RESOLUTION|>--- conflicted
+++ resolved
@@ -1,4 +1,3 @@
-using System.Text.Json.Serialization;
 using Asp.Versioning;
 using Microsoft.AspNetCore.Http;
 using Microsoft.AspNetCore.Mvc;
@@ -35,22 +34,19 @@
     [NonAction]
     [Obsolete("Scheduled to be removed in v16, use the non obsoleted method instead")]
     [ProducesResponseType(typeof(PagedModel<DocumentItemResponseModel>), StatusCodes.Status200OK)]
-    public async Task<IActionResult> SearchFromParentWithAllowedTypes(
+    public Task<IActionResult> SearchFromParentWithAllowedTypes(
         CancellationToken cancellationToken,
         string query,
         int skip = 0,
         int take = 100,
         Guid? parentId = null,
-        [FromQuery] IEnumerable<Guid>? allowedDocumentTypes = null) =>
-        await SearchWithTrashed(cancellationToken, query, null, skip, take, parentId, allowedDocumentTypes);
+        [FromQuery] IEnumerable<Guid>? allowedDocumentTypes = null)
+        => SearchWithTrashed(cancellationToken, query, null, skip, take, parentId, allowedDocumentTypes);
 
     [HttpGet("search")]
     [MapToApiVersion("1.0")]
     [ProducesResponseType(typeof(PagedModel<DocumentItemResponseModel>), StatusCodes.Status200OK)]
-<<<<<<< HEAD
-    public Task<IActionResult> SearchFromParentWithAllowedTypes(CancellationToken cancellationToken, string query, int skip = 0, int take = 100, Guid? parentId = null, [FromQuery]IEnumerable<Guid>? allowedDocumentTypes = null)
-=======
-    public async Task<IActionResult> SearchWithTrashed(
+    public Task<IActionResult> SearchWithTrashed(
         CancellationToken cancellationToken,
         string query,
         bool? trashed = null,
@@ -58,7 +54,6 @@
         int take = 100,
         Guid? parentId = null,
         [FromQuery] IEnumerable<Guid>? allowedDocumentTypes = null)
->>>>>>> e999d397
     {
         PagedModel<IEntitySlim> searchResult = _indexedEntitySearchService.Search(UmbracoObjectTypes.Document, query, parentId, allowedDocumentTypes, trashed, skip, take);
         var result = new PagedModel<DocumentItemResponseModel>
