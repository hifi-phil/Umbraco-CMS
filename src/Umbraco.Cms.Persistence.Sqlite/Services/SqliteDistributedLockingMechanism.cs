using System.Data;
using System.Data.Common;
<<<<<<< HEAD
=======
using System.Globalization;
using Microsoft.Data.SqlClient;
>>>>>>> e4741b0c
using Microsoft.Data.Sqlite;
using Microsoft.Extensions.Logging;
using Microsoft.Extensions.Options;
using Umbraco.Cms.Core.Configuration.Models;
using Umbraco.Cms.Core.DistributedLocking;
using Umbraco.Cms.Core.DistributedLocking.Exceptions;
using Umbraco.Cms.Core.Exceptions;
using Umbraco.Cms.Infrastructure.Persistence;
using Umbraco.Cms.Infrastructure.Scoping;
using Umbraco.Extensions;

namespace Umbraco.Cms.Persistence.Sqlite.Services;

public class SqliteDistributedLockingMechanism : IDistributedLockingMechanism
{
    private readonly IOptionsMonitor<ConnectionStrings> _connectionStrings;
    private readonly IOptionsMonitor<GlobalSettings> _globalSettings;
    private readonly ILogger<SqliteDistributedLockingMechanism> _logger;
    private readonly Lazy<IScopeAccessor> _scopeAccessor;

    public SqliteDistributedLockingMechanism(
        ILogger<SqliteDistributedLockingMechanism> logger,
        Lazy<IScopeAccessor> scopeAccessor,
        IOptionsMonitor<GlobalSettings> globalSettings,
        IOptionsMonitor<ConnectionStrings> connectionStrings)
    {
        _logger = logger;
        _scopeAccessor = scopeAccessor;
        _connectionStrings = connectionStrings;
        _globalSettings = globalSettings;
    }

    /// <inheritdoc />
    public bool Enabled => _connectionStrings.CurrentValue.IsConnectionStringConfigured() &&
                           string.Equals(_connectionStrings.CurrentValue.ProviderName, Constants.ProviderName, StringComparison.InvariantCultureIgnoreCase);

    // With journal_mode=wal we can always read a snapshot.
    public IDistributedLock ReadLock(int lockId, TimeSpan? obtainLockTimeout = null)
    {
        obtainLockTimeout ??= _globalSettings.CurrentValue.DistributedLockingReadLockDefaultTimeout;
        return new SqliteDistributedLock(this, lockId, DistributedLockType.ReadLock, obtainLockTimeout.Value);
    }

    // With journal_mode=wal only a single write transaction can exist at a time.
    public IDistributedLock WriteLock(int lockId, TimeSpan? obtainLockTimeout = null)
    {
        obtainLockTimeout ??= _globalSettings.CurrentValue.DistributedLockingWriteLockDefaultTimeout;
        return new SqliteDistributedLock(this, lockId, DistributedLockType.WriteLock, obtainLockTimeout.Value);
    }

    private class SqliteDistributedLock : IDistributedLock
    {
        private readonly SqliteDistributedLockingMechanism _parent;
        private readonly TimeSpan _timeout;

        public SqliteDistributedLock(
            SqliteDistributedLockingMechanism parent,
            int lockId,
            DistributedLockType lockType,
            TimeSpan timeout)
        {
            _parent = parent;
            _timeout = timeout;
            LockId = lockId;
            LockType = lockType;

            _parent._logger.LogDebug("Requesting {lockType} for id {id}", LockType, LockId);

            try
            {
                switch (lockType)
                {
                    case DistributedLockType.ReadLock:
                        ObtainReadLock();
                        break;
                    case DistributedLockType.WriteLock:
                        ObtainWriteLock();
                        break;
                    default:
                        throw new ArgumentOutOfRangeException(nameof(lockType), lockType, @"Unsupported lockType");
                }
            }
            catch (SqliteException ex) when (ex.SqliteErrorCode == SQLitePCL.raw.SQLITE_BUSY)
            {
                if (LockType == DistributedLockType.ReadLock)
                {
                    throw new DistributedReadLockTimeoutException(LockId);
                }

                throw new DistributedWriteLockTimeoutException(LockId);
            }

            _parent._logger.LogDebug("Acquired {lockType} for id {id}", LockType, LockId);
        }

        public int LockId { get; }

        public DistributedLockType LockType { get; }

        public void Dispose() =>
            // Mostly no op, cleaned up by completing transaction in scope.
            _parent._logger.LogDebug("Dropped {lockType} for id {id}", LockType, LockId);

        public override string ToString()
            => $"SqliteDistributedLock({LockId})";

        // Can always obtain a read lock (snapshot isolation in wal mode)
        // Mostly no-op just check that we didn't end up ReadUncommitted for real.
        private void ObtainReadLock()
        {
            IUmbracoDatabase? db = _parent._scopeAccessor.Value.AmbientScope?.Database;

            if (db is null)
            {
                throw new PanicException("no database was found");
            }

            if (!db.InTransaction)
            {
                throw new InvalidOperationException(
                    "SqliteDistributedLockingMechanism requires a transaction to function.");
            }
        }

        // Only one writer is possible at a time
        // lock occurs for entire database as opposed to row/table.
        private void ObtainWriteLock()
        {
            IUmbracoDatabase? db = _parent._scopeAccessor.Value.AmbientScope?.Database;

            if (db is null)
            {
                throw new PanicException("no database was found");
            }

            if (!db.InTransaction)
            {
                throw new InvalidOperationException(
                    "SqliteDistributedLockingMechanism requires a transaction to function.");
            }

            var query = @$"UPDATE umbracoLock SET value = (CASE WHEN (value=1) THEN -1 ELSE 1 END) WHERE id = {LockId.ToString(CultureInfo.InvariantCulture)}";

            DbCommand command = db.CreateCommand(db.Connection, CommandType.Text, query);

            // imagine there is an existing writer, whilst elapsed time is < command timeout sqlite will busy loop
            // Important to note that if this value == 0 then Command.DefaultTimeout (30s) is used.
            // Math.Ceiling such that (0 < totalseconds < 1) is rounded up to 1.
            command.CommandTimeout = (int)Math.Ceiling(_timeout.TotalSeconds);

            try
            {
                var i = command.ExecuteNonQuery();

                if (i == 0)
                {
                    // ensure we are actually locking!
                    throw new ArgumentException($"LockObject with id={LockId} does not exist.");
                }
            }
            catch (SqliteException ex) when (ex.IsBusyOrLocked())
            {
                throw new DistributedWriteLockTimeoutException(LockId);
            }
        }
    }
}<|MERGE_RESOLUTION|>--- conflicted
+++ resolved
@@ -1,10 +1,7 @@
 using System.Data;
 using System.Data.Common;
-<<<<<<< HEAD
-=======
 using System.Globalization;
 using Microsoft.Data.SqlClient;
->>>>>>> e4741b0c
 using Microsoft.Data.Sqlite;
 using Microsoft.Extensions.Logging;
 using Microsoft.Extensions.Options;
@@ -87,7 +84,7 @@
                         throw new ArgumentOutOfRangeException(nameof(lockType), lockType, @"Unsupported lockType");
                 }
             }
-            catch (SqliteException ex) when (ex.SqliteErrorCode == SQLitePCL.raw.SQLITE_BUSY)
+            catch (SqlException ex) when (ex.Number == 1222)
             {
                 if (LockType == DistributedLockType.ReadLock)
                 {
