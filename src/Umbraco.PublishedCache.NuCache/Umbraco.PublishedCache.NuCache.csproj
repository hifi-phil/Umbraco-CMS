--- conflicted
+++ resolved
@@ -8,13 +8,10 @@
 
   <ItemGroup>
     <PackageReference Include="MessagePack" Version="2.4.59" />
-<<<<<<< HEAD
     <PackageReference Include="Umbraco.CSharpTest.Net.Collections" Version="15.0.0" />
     <PackageReference Include="K4os.Compression.LZ4" Version="1.2.16" />
-=======
     <PackageReference Include="Umbraco.CSharpTest.Net.Collections" Version="14.906.1403.1085" />
     <PackageReference Include="K4os.Compression.LZ4" Version="1.3.5" />
->>>>>>> da4e9487
     <PackageReference Include="Newtonsoft.Json" Version="13.0.2" />
   </ItemGroup>
 
