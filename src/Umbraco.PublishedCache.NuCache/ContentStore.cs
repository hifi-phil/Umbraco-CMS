using System;
using System.Collections.Concurrent;
using System.Collections.Generic;
using System.Diagnostics.CodeAnalysis;
using System.Linq;
using System.Threading;
using System.Threading.Tasks;
using CSharpTest.Net.Collections;
using Microsoft.Extensions.Logging;
using Umbraco.Cms.Core.Exceptions;
using Umbraco.Cms.Core.Models.PublishedContent;
using Umbraco.Cms.Core.PublishedCache;
using Umbraco.Cms.Core.Scoping;
using Umbraco.Cms.Infrastructure.PublishedCache.Snap;
using Umbraco.Extensions;

namespace Umbraco.Cms.Infrastructure.PublishedCache
{
    /// <summary>
    /// Stores content in memory and persists it back to disk
    /// </summary>
    /// <remarks>
    /// <para>
    /// Methods in this class suffixed with the term "Locked" means that those methods can only be called within a WriteLock. A WriteLock
    /// is acquired by the GetScopedWriteLock method. Locks are not allowed to be recursive.
    /// </para>
    /// <para>
    /// This class's logic is based on the <see cref="SnapDictionary{TKey, TValue}"/> class but has been slightly modified to suit these purposes.
    /// </para>
    /// </remarks>
    public class ContentStore
    {
        // this class is an extended version of SnapDictionary
        // most of the snapshots management code, etc is an exact copy
        // SnapDictionary has unit tests to ensure it all works correctly
        // For locking information, see SnapDictionary

        private readonly IPublishedSnapshotAccessor _publishedSnapshotAccessor;
        private readonly IVariationContextAccessor _variationContextAccessor;
        private readonly ILogger _logger;
        private readonly ILoggerFactory _loggerFactory;
        private readonly ConcurrentDictionary<int, LinkedNode<ContentNode?>> _contentNodes;
        private LinkedNode<ContentNode> _root;

        // We must keep separate dictionaries for by id and by alias because we track these in snapshot/layers
        // and it is possible that the alias of a content type can be different for the same id in another layer
        // whereas the GUID -> INT cross reference can never be different
        private readonly ConcurrentDictionary<int, LinkedNode<IPublishedContentType?>> _contentTypesById;
        private readonly ConcurrentDictionary<string, LinkedNode<IPublishedContentType?>> _contentTypesByAlias;
        private readonly ConcurrentDictionary<Guid, int> _contentTypeKeyToIdMap;
        private readonly ConcurrentDictionary<Guid, int> _contentKeyToIdMap;

        private readonly IPublishedModelFactory _publishedModelFactory;
        private BPlusTree<int, ContentNodeKit>? _localDb;
        private readonly ConcurrentQueue<GenObj> _genObjs;
        private GenObj? _genObj;
        private readonly object _wlocko = new object();
        private readonly object _rlocko = new object();
        private long _liveGen, _floorGen;
        private bool _nextGen, _collectAuto;
        private Task? _collectTask;
        private List<KeyValuePair<int, ContentNodeKit>>? _wchanges;

        // TODO: collection trigger (ok for now)
        // see SnapDictionary notes
        private const long CollectMinGenDelta = 8;

        #region Ctor

        public ContentStore(
            IPublishedSnapshotAccessor publishedSnapshotAccessor,
            IVariationContextAccessor variationContextAccessor,
            ILogger logger,
            ILoggerFactory loggerFactory,
            IPublishedModelFactory publishedModelFactory,
            BPlusTree<int, ContentNodeKit>? localDb = null)
        {
            _publishedSnapshotAccessor = publishedSnapshotAccessor;
            _variationContextAccessor = variationContextAccessor;
            _logger = logger;
            _loggerFactory = loggerFactory;
            _publishedModelFactory = publishedModelFactory;
            _localDb = localDb;

            _contentNodes = new ConcurrentDictionary<int, LinkedNode<ContentNode?>>();
            _root = new LinkedNode<ContentNode>(new ContentNode(), 0);
            _contentTypesById = new ConcurrentDictionary<int, LinkedNode<IPublishedContentType?>>();
            _contentTypesByAlias = new ConcurrentDictionary<string, LinkedNode<IPublishedContentType?>>(StringComparer.InvariantCultureIgnoreCase);
            _contentTypeKeyToIdMap = new ConcurrentDictionary<Guid, int>();
            _contentKeyToIdMap = new ConcurrentDictionary<Guid, int>();

            _genObjs = new ConcurrentQueue<GenObj>();
            _genObj = null; // no initial gen exists
            _liveGen = _floorGen = 0;
            _nextGen = false; // first time, must create a snapshot
            _collectAuto = true; // collect automatically by default
        }

        #endregion

        #region Locking

        // see notes on SnapDictionary

        private readonly string _instanceId = Guid.NewGuid().ToString("N");

        private class WriteLockInfo
        {
#pragma warning disable IDE1006 // Naming Styles

            // This is a field that is used for ref operations
            public bool Taken;
#pragma warning restore IDE1006 // Naming Styles
        }

        // a scope contextual that represents a locked writer to the dictionary
        private class ScopedWriteLock : ScopeContextualBase
        {
            private readonly WriteLockInfo _lockinfo = new WriteLockInfo();
            private readonly ContentStore _store;
            private int _released;

            public ScopedWriteLock(ContentStore store, bool scoped)
            {
                _store = store;
                store.Lock(_lockinfo, scoped);
            }

            public override void Release(bool completed)
            {
                if (Interlocked.CompareExchange(ref _released, 1, 0) != 0)
                    return;
                _store.Release(_lockinfo, completed);
            }
        }

        // gets a scope contextual representing a locked writer to the dictionary
        // TODO: GetScopedWriter? should the dict have a ref onto the scope provider?
        public IDisposable? GetScopedWriteLock(IScopeProvider scopeProvider)
        {
            return ScopeContextualBase.Get(scopeProvider, _instanceId, scoped => new ScopedWriteLock(this, scoped));
        }

        private void EnsureLocked()
        {
            if (!Monitor.IsEntered(_wlocko))
                throw new InvalidOperationException("Write lock must be acquried.");
        }

        private void Lock(WriteLockInfo lockInfo, bool forceGen = false)
        {
            if (Monitor.IsEntered(_wlocko))
                throw new InvalidOperationException("Recursive locks not allowed");

            Monitor.Enter(_wlocko, ref lockInfo.Taken);

            lock (_rlocko)
            {
                // see SnapDictionary
                try { }
                finally
                {
                    if (_nextGen == false || (forceGen))
                    {
                        // because we are changing things, a new generation
                        // is created, which will trigger a new snapshot
                        if (_nextGen)
                            _genObjs.Enqueue(_genObj = new GenObj(_liveGen));
                        _liveGen += 1;
                        _nextGen = true;
                    }
                }
            }
        }

        private void Release(WriteLockInfo lockInfo, bool commit = true)
        {
            try
            {
                if (commit == false)
                {
                    lock (_rlocko)
                    {
                        // see SnapDictionary
                        try { }
                        finally
                        {
                            _nextGen = false;
                            _liveGen -= 1;
                        }
                    }

                    Rollback(_contentNodes);
                    RollbackRoot();
                    Rollback(_contentTypesById);
                    Rollback(_contentTypesByAlias);
                }
                else if (_localDb != null && _wchanges != null)
                {
                    foreach (var change in _wchanges)
                    {
                        if (change.Value.IsNull)
                            _localDb.TryRemove(change.Key, out ContentNodeKit unused);
                        else
                            _localDb[change.Key] = change.Value;
                    }
                    _wchanges = null;
                    _localDb.Commit();
                }
            }
            finally
            {
                if (lockInfo.Taken)
                    Monitor.Exit(_wlocko);
            }
        }

        private void RollbackRoot()
        {
            if (_root.Gen <= _liveGen) return;

            if (_root.Next != null)
                _root = _root.Next;
        }

        private void Rollback<TKey, TValue>(ConcurrentDictionary<TKey, LinkedNode<TValue>> dictionary)
            where TValue : class?
            where TKey : notnull
        {
            foreach (var item in dictionary)
            {
                var link = item.Value;
                if (link.Gen <= _liveGen) continue;

                var key = item.Key;
                if (link.Next == null)
                    dictionary.TryRemove(key, out link);
                else
                    dictionary.TryUpdate(key, link.Next, link);
            }
        }

        #endregion

        #region LocalDb

        public void ReleaseLocalDb()
        {
            var lockInfo = new WriteLockInfo();
            try
            {
                try
                {
                    // Trying to lock could throw exceptions so always make sure to clean up.
                    Lock(lockInfo);
                }
                finally
                {
                    try
                    {
                        _localDb?.Dispose();
                    }
                    catch (Exception ex)
                    {
                        /* TBD: May already be throwing so don't throw again */
                        _logger.LogError(ex, "Error trying to release DB");
                    }
                    finally
                    {
                        _localDb = null;
                    }
                }

            }
            catch (Exception ex)
            {
                _logger.LogError(ex, "Error trying to lock");
                throw;
            }
            finally
            {
                Release(lockInfo);
            }
        }

        private void RegisterChange(int id, ContentNodeKit kit)
        {
            if (_wchanges == null) _wchanges = new List<KeyValuePair<int, ContentNodeKit>>();
            _wchanges.Add(new KeyValuePair<int, ContentNodeKit>(id, kit));
        }

        #endregion

        #region Content types

        /// <summary>
        /// Sets data for new content types
        /// </summary>
        /// <param name="types"></param>
        /// <remarks>
        /// This methods MUST be called from within a write lock, normally wrapped within GetScopedWriteLock
        /// otherwise an exception will occur.
        /// </remarks>
        /// <exception cref="InvalidOperationException">
        /// Thrown if this method is not called within a write lock
        /// </exception>
        public void NewContentTypesLocked(IEnumerable<IPublishedContentType> types)
        {
            EnsureLocked();

            foreach (var type in types)
            {
                SetContentTypeLocked(type);
            }
        }

        /// <summary>
        /// Sets data for updated content types
        /// </summary>
        /// <param name="types"></param>
        /// <remarks>
        /// This methods MUST be called from within a write lock, normally wrapped within GetScopedWriteLock
        /// otherwise an exception will occur.
        /// </remarks>
        /// <exception cref="InvalidOperationException">
        /// Thrown if this method is not called within a write lock
        /// </exception>
        public void UpdateContentTypesLocked(IEnumerable<IPublishedContentType> types)
        {
            //nothing to do if this is empty, no need to lock/allocate/iterate/etc...
            if (!types.Any()) return;

            EnsureLocked();

            var index = types.ToDictionary(x => x.Id, x => x);

            foreach (var type in index.Values)
            {
                SetContentTypeLocked(type);
            }

            foreach (var link in _contentNodes.Values)
            {
                var node = link.Value;
                if (node == null) continue;
<<<<<<< HEAD
                var contentTypeId = node.ContentType?.Id;
                if (contentTypeId is null || index.TryGetValue(contentTypeId.Value, out var contentType) == false) continue;
                    SetValueLocked(_contentNodes, node.Id, new ContentNode(node, _publishedModelFactory, contentType));
=======
                var contentTypeId = node.ContentType.Id;
                if (index.TryGetValue(contentTypeId, out var contentType) == false) continue;
                SetValueLocked(_contentNodes, node.Id, new ContentNode(node, _publishedModelFactory, contentType));
>>>>>>> 536440b7
            }
        }

        /// <summary>
        /// Updates/sets data for all content types
        /// </summary>
        /// <param name="types"></param>
        /// <remarks>
        /// This methods MUST be called from within a write lock, normally wrapped within GetScopedWriteLock
        /// otherwise an exception will occur.
        /// </remarks>
        /// <exception cref="InvalidOperationException">
        /// Thrown if this method is not called within a write lock
        /// </exception>
        public void SetAllContentTypesLocked(IEnumerable<IPublishedContentType>? types)
        {
            EnsureLocked();

            // clear all existing content types
            ClearLocked(_contentTypesById);
            ClearLocked(_contentTypesByAlias);

            if (types is not null)
            {
                // set all new content types
                foreach (var type in types)
                {
                    SetContentTypeLocked(type);
                }
            }


            // beware! at that point the cache is inconsistent,
            // assuming we are going to SetAll content items!
        }

        /// <summary>
        /// Updates/sets/removes data for content types
        /// </summary>
        /// <param name="removedIds"></param>
        /// <param name="refreshedTypes"></param>
        /// <param name="kits"></param>
        /// <remarks>
        /// This methods MUST be called from within a write lock, normally wrapped within GetScopedWriteLock
        /// otherwise an exception will occur.
        /// </remarks>
        /// <exception cref="InvalidOperationException">
        /// Thrown if this method is not called within a write lock
        /// </exception>
        public void UpdateContentTypesLocked(IReadOnlyCollection<int>? removedIds, IReadOnlyCollection<IPublishedContentType> refreshedTypes, IReadOnlyCollection<ContentNodeKit> kits)
        {
            EnsureLocked();

            var removedIdsA = removedIds ?? Array.Empty<int>();
            var refreshedTypesA = refreshedTypes ?? Array.Empty<IPublishedContentType>();
            var refreshedIdsA = refreshedTypesA.Select(x => x.Id).ToList();
            kits = kits ?? Array.Empty<ContentNodeKit>();

            if (kits.Count == 0 && refreshedIdsA.Count == 0 && removedIdsA.Count == 0)
                return; //exit - there is nothing to do here

            var removedContentTypeNodes = new List<int>();
            var refreshedContentTypeNodes = new List<int>();

            // find all the nodes that are either refreshed or removed,
            // because of their content type being either refreshed or removed
            foreach (var link in _contentNodes.Values)
            {
                var node = link.Value;
                if (node == null) continue;
                var contentTypeId = node.ContentType.Id;
                if (removedIdsA.Contains(contentTypeId)) removedContentTypeNodes.Add(node.Id);
                if (refreshedIdsA.Contains(contentTypeId)) refreshedContentTypeNodes.Add(node.Id);
            }

            // perform deletion of content with removed content type
            // removing content types should have removed their content already
            // but just to be 100% sure, clear again here
            foreach (var node in removedContentTypeNodes)
                ClearBranchLocked(node);

            // perform deletion of removed content types
            foreach (var id in removedIdsA)
            {
                if (_contentTypesById.TryGetValue(id, out var link) == false || link.Value == null)
                    continue;
                SetValueLocked(_contentTypesById, id, null);
                SetValueLocked(_contentTypesByAlias, link.Value.Alias, null);
            }

            // perform update of refreshed content types
            foreach (var type in refreshedTypesA)
            {
                SetContentTypeLocked(type);
            }

            // perform update of content with refreshed content type - from the kits
            // skip missing type, skip missing parents & un-buildable kits - what else could we do?
            // kits are ordered by level, so ParentExists is ok here
            var visited = new List<int>();
            foreach (var kit in kits.Where(x =>
                refreshedIdsA.Contains(x.ContentTypeId) &&
                BuildKit(x, out _)))
            {
                // replacing the node: must preserve the relations
                var node = GetHead(_contentNodes, kit.Node.Id)?.Value;
                if (node != null)
                {
                    // Preserve children
                    kit.Node.FirstChildContentId = node.FirstChildContentId;
                    kit.Node.LastChildContentId = node.LastChildContentId;

                    // Also preserve siblings
                    kit.Node.NextSiblingContentId = node.NextSiblingContentId;
                    kit.Node.PreviousSiblingContentId = node.PreviousSiblingContentId;
                }

                SetValueLocked(_contentNodes, kit.Node.Id, kit.Node);

                visited.Add(kit.Node.Id);
                if (_localDb != null) RegisterChange(kit.Node.Id, kit);
            }

            // all content should have been refreshed - but...
            var orphans = refreshedContentTypeNodes.Except(visited);
            foreach (var id in orphans)
                ClearBranchLocked(id);
        }

        /// <summary>
        /// Updates data types
        /// </summary>
        /// <param name="dataTypeIds"></param>
        /// <param name="getContentType"></param>
        /// <remarks>
        /// This methods MUST be called from within a write lock, normally wrapped within GetScopedWriteLock
        /// otherwise an exception will occur.
        /// </remarks>
        /// <exception cref="InvalidOperationException">
        /// Thrown if this method is not called within a write lock
        /// </exception>
        public void UpdateDataTypesLocked(IEnumerable<int> dataTypeIds, Func<int, IPublishedContentType?> getContentType)
        {
            EnsureLocked();

            var contentTypes = _contentTypesById
                    .Where(kvp =>
                        kvp.Value.Value != null &&
                        kvp.Value.Value.PropertyTypes.Any(p => dataTypeIds.Contains(p.DataType.Id)))
                    .Select(kvp => kvp.Value.Value)
                    .Select(x => getContentType(x!.Id))
                    .Where(x => x != null) // poof, gone, very unlikely and probably an anomaly
                    .ToArray();

            var contentTypeIdsA = contentTypes.Select(x => x!.Id).ToArray();
            var contentTypeNodes = new Dictionary<int, List<int>>();
            foreach (var id in contentTypeIdsA)
                contentTypeNodes[id] = new List<int>();
            foreach (var link in _contentNodes.Values)
            {
                var node = link.Value;
                if (node != null && contentTypeIdsA.Contains(node.ContentType.Id))
                    contentTypeNodes[node.ContentType.Id].Add(node.Id);
            }

            foreach (var contentType in contentTypes.WhereNotNull())
            {
                // again, weird situation
                if (contentTypeNodes.ContainsKey(contentType.Id) == false)
                    continue;

                foreach (var id in contentTypeNodes[contentType.Id])
                {
                    _contentNodes.TryGetValue(id, out var link);
                    if (link?.Value == null)
                        continue;
                    var node = new ContentNode(link.Value, _publishedModelFactory, contentType);
                    SetValueLocked(_contentNodes, id, node);
                    if (_localDb != null) RegisterChange(id, node.ToKit());
                }
            }
        }

        /// <summary>
        /// Validate the <see cref="ContentNodeKit"/> and try to create a parent <see cref="LinkedNode{ContentNode}"/>
        /// </summary>
        /// <param name="kit"></param>
        /// <param name="parent"></param>
        /// <returns>
        /// Returns false if the parent was not found or if the kit validation failed
        /// </returns>
        private bool BuildKit(ContentNodeKit kit, [MaybeNullWhen(false)] out LinkedNode<ContentNode> parent)
        {
            // make sure parent exists
            parent = GetParentLink(kit.Node, null);
            if (parent == null)
            {
                _logger.LogWarning("Skip item id={kitNodeId}, could not find parent id={kitNodeParentContentId}.", kit.Node.Id, kit.Node.ParentContentId);
                return false;
            }

            // We cannot continue if there's no value. This shouldn't happen but it can happen if the database umbracoNode.path
            // data is invalid/corrupt. If that is the case, the parentId might be ok but not the Path which can result in null
            // because the data sort operation is by path.
            if (parent.Value == null)
            {
                _logger.LogWarning("Skip item id={kitNodeId}, no Data assigned for linked node with path {kitNodePath} and parent id {kitNodeParentContentId}. This can indicate data corruption for the Path value for node {kitNodeId}. See the Health Check dashboard in Settings to resolve data integrity issues.", kit.Node.Id, kit.Node.Path, kit.Node.ParentContentId, kit.Node.Id);
                return false;
            }

            // make sure the kit is valid
            if (kit.DraftData == null && kit.PublishedData == null)
            {
                _logger.LogWarning("Skip item id={kitNodeId}, both draft and published data are null.", kit.Node.Id);
                return false;
            }

            // unknown = bad
            if (_contentTypesById.TryGetValue(kit.ContentTypeId, out var link) == false || link.Value == null)
            {
                _logger.LogWarning("Skip item id={kitNodeId}, could not find content type id={kitContentTypeId}.", kit.Node.Id, kit.ContentTypeId);
                return false;
            }

            // check whether parent is published
            var canBePublished = ParentPublishedLocked(kit);

            // and use
            kit.Build(link.Value, _publishedSnapshotAccessor, _variationContextAccessor, _publishedModelFactory, canBePublished);

            return true;
        }

        #endregion

        #region Set, Clear, Get

        public int Count => _contentNodes.Count;

        /// <summary>
        /// Get the most recent version of the LinkedNode stored in the dictionary for the supplied key
        /// </summary>
        /// <typeparam name="TKey"></typeparam>
        /// <typeparam name="TValue"></typeparam>
        /// <param name="dict"></param>
        /// <param name="key"></param>
        /// <returns></returns>
        private static LinkedNode<TValue>? GetHead<TKey, TValue>(ConcurrentDictionary<TKey, LinkedNode<TValue>> dict, TKey key)
            where TValue : class?
            where TKey : notnull
        {
            dict.TryGetValue(key, out var link); // else null
            return link;
        }

        /// <summary>
        /// Sets the data for a <see cref="ContentNodeKit"/>
        /// </summary>
        /// <param name="kit"></param>
        /// <returns></returns>
        /// <remarks>
        /// This methods MUST be called from within a write lock, normally wrapped within GetScopedWriteLock
        /// otherwise an exception will occur.
        /// </remarks>
        /// <exception cref="InvalidOperationException">
        /// Thrown if this method is not called within a write lock
        /// </exception>
        public bool SetLocked(ContentNodeKit kit)
        {
            EnsureLocked();

            // ReSharper disable LocalizableElement
            if (kit.IsEmpty)
                throw new ArgumentException("Kit is empty.", nameof(kit));
            if (kit.Node.FirstChildContentId > 0)
                throw new ArgumentException("Kit content cannot have children.", nameof(kit));
            // ReSharper restore LocalizableElement

            if (_logger.IsEnabled(LogLevel.Debug))
            {
                _logger.LogDebug("Set content ID: {KitNodeId}", kit.Node.Id);
            }

            // get existing
            _contentNodes.TryGetValue(kit.Node.Id, out var link);
            var existing = link?.Value;

            if (!BuildKit(kit, out var parent))
                return false;

            // moving?
            var moving = existing != null && existing.ParentContentId != kit.Node.ParentContentId;

            // manage children
            if (existing != null)
            {
                kit.Node.FirstChildContentId = existing.FirstChildContentId;
                kit.Node.LastChildContentId = existing.LastChildContentId;
            }

            // set
            SetValueLocked(_contentNodes, kit.Node.Id, kit.Node);
            if (_localDb != null) RegisterChange(kit.Node.Id, kit);

            // manage the tree
            if (existing == null)
            {
                // new, add to parent
                AddTreeNodeLocked(kit.Node, parent);
            }
            else if (moving || existing.SortOrder != kit.Node.SortOrder)
            {
                // moved, remove existing from its parent, add content to its parent
                RemoveTreeNodeLocked(existing);
                AddTreeNodeLocked(kit.Node);
            }
            else
            {
                // replacing existing, handle siblings
                kit.Node.NextSiblingContentId = existing.NextSiblingContentId;
                kit.Node.PreviousSiblingContentId = existing.PreviousSiblingContentId;
            }

            _contentKeyToIdMap[kit.Node.Uid] = kit.Node.Id;

            return true;
        }

        private void ClearRootLocked()
        {
            if (_root.Gen != _liveGen)
                _root = new LinkedNode<ContentNode>(new ContentNode(), _liveGen, _root);
            else if(_root.Value is not null)
            {
                _root.Value.FirstChildContentId = -1;
            }
        }

        /// <summary>
        /// Builds all kits on startup using a fast forward only cursor
        /// </summary>
        /// <param name="kits">
        /// All kits sorted by Level + Parent Id + Sort order
        /// </param>
        /// <param name="fromDb">True if the data is coming from the database (not the local cache db)</param>
        /// <returns></returns>
        /// <remarks>
        /// <para>
        /// This requires that the collection is sorted by Level + ParentId + Sort Order.
        /// This should be used only on a site startup as the first generations.
        /// This CANNOT be used after startup since it bypasses all checks for Generations.
        /// </para>
        /// <para>
        /// This methods MUST be called from within a write lock, normally wrapped within GetScopedWriteLock
        /// otherwise an exception will occur.
        /// </para>
        /// </remarks>
        /// <exception cref="InvalidOperationException">
        /// Thrown if this method is not called within a write lock
        /// </exception>
        [Obsolete("Use the overload that takes a 'kitGroupSize' parameter instead")]
        public bool SetAllFastSortedLocked(IEnumerable<ContentNodeKit> kits, bool fromDb)
        {
            return SetAllFastSortedLocked(kits, 1, fromDb);
        }

        /// <summary>
        /// Builds all kits on startup using a fast forward only cursor
        /// </summary>
        /// <param name="kits">
        /// All kits sorted by Level + Parent Id + Sort order
        /// </param>
        /// <param name="kitGroupSize"></param>
        /// <param name="fromDb">True if the data is coming from the database (not the local cache db)</param>
        /// <returns></returns>
        /// <remarks>
        /// <para>
        /// This requires that the collection is sorted by Level + ParentId + Sort Order.
        /// This should be used only on a site startup as the first generations.
        /// This CANNOT be used after startup since it bypasses all checks for Generations.
        /// </para>
        /// <para>
        /// This methods MUST be called from within a write lock, normally wrapped within GetScopedWriteLock
        /// otherwise an exception will occur.
        /// </para>
        /// </remarks>
        /// <exception cref="InvalidOperationException">
        /// Thrown if this method is not called within a write lock
        /// </exception>
        public bool SetAllFastSortedLocked(IEnumerable<ContentNodeKit> kits, int kitGroupSize, bool fromDb)
        {
            EnsureLocked();

            var ok = true;

            ClearLocked(_contentNodes);
            ClearRootLocked();

            // The name of the game here is to populate each kit's
            //  FirstChildContentId
            //  LastChildContentId
            //  NextSiblingContentId
            //  PreviousSiblingContentId

            ContentNode? previousNode = null;
            ContentNode? parent = null;

            // By using InGroupsOf() here we are forcing the database query result extraction to retrieve items in batches,
            // reducing the possibility of a database timeout (ThreadAbortException) on large datasets.
            // This in turn reduces the possibility that the NuCache file will remain locked, because an exception
            // here results in the calling method to not release the lock.

            // However the larger the batck size, the more content loaded into memory.  So by default, this is set to 1 and can be increased by setting
            // the configuration setting Umbraco:CMS:NuCache:KitPageSize to a higher value.

            // If we are not loading from the database, then we can ignore this restriction.

            foreach (var kitGroup in kits.InGroupsOf(!fromDb || kitGroupSize < 1 ? 1 : kitGroupSize))
            {
                foreach (var kit in kitGroup)
                {
                    if (!BuildKit(kit, out var parentLink))
                    {
                        ok = false;
                        continue; // skip that one
                    }

                    var thisNode = kit.Node;

<<<<<<< HEAD
                if (parent == null)
                {
                    // first parent
                    parent = parentLink.Value;
                    parent!.FirstChildContentId = thisNode.Id; // this node is the first node
                }
                else if (parent.Id != parentLink.Value!.Id)
                {
                    // new parent
                    parent = parentLink.Value;
                    parent.FirstChildContentId = thisNode.Id; // this node is the first node
                    previousNode = null; // there is no previous sibling
                }
=======
                    if (parent == null)
                    {
                        // first parent
                        parent = parentLink.Value;
                        parent.FirstChildContentId = thisNode.Id; // this node is the first node
                    }
                    else if (parent.Id != parentLink.Value.Id)
                    {
                        // new parent
                        parent = parentLink.Value;
                        parent.FirstChildContentId = thisNode.Id; // this node is the first node
                        previousNode = null; // there is no previous sibling
                    }
>>>>>>> 536440b7

                    if (_logger.IsEnabled(LogLevel.Debug))
                    {
                        _logger.LogDebug("Set {thisNodeId} with parent {thisNodeParentContentId}", thisNode.Id, thisNode.ParentContentId);
                    }

                    SetValueLocked(_contentNodes, thisNode.Id, thisNode);

                    // if we are initializing from the database source ensure the local db is updated
                    if (fromDb && _localDb != null) RegisterChange(thisNode.Id, kit);

                    // this node is always the last child
                    parent.LastChildContentId = thisNode.Id;

                    // wire previous node as previous sibling
                    if (previousNode != null)
                    {
                        previousNode.NextSiblingContentId = thisNode.Id;
                        thisNode.PreviousSiblingContentId = previousNode.Id;
                    }

                    // this node becomes the previous node
                    previousNode = thisNode;

                    _contentKeyToIdMap[kit.Node.Uid] = kit.Node.Id;
                }
            }

            return ok;
        }

        /// <summary>
        /// Set all data for a collection of <see cref="ContentNodeKit"/>
        /// </summary>
        /// <param name="kits"></param>
        /// <returns></returns>
        /// <remarks>
        /// This methods MUST be called from within a write lock, normally wrapped within GetScopedWriteLock
        /// otherwise an exception will occur.
        /// </remarks>
        /// <exception cref="InvalidOperationException">
        /// Thrown if this method is not called within a write lock
        /// </exception>
        [Obsolete("Use the overload that takes the 'kitGroupSize' and 'fromDb' parameters instead")]
        public bool SetAllLocked(IEnumerable<ContentNodeKit> kits)
        {
            return SetAllLocked(kits, 1, false);
        }

        /// <summary>
        /// Set all data for a collection of <see cref="ContentNodeKit"/>
        /// </summary>
        /// <param name="kits"></param>
        /// <param name="kitGroupSize"></param>
        /// <param name="fromDb">True if the data is coming from the database (not the local cache db)</param>
        /// <returns></returns>
        /// <remarks>
        /// This methods MUST be called from within a write lock, normally wrapped within GetScopedWriteLock
        /// otherwise an exception will occur.
        /// </remarks>
        /// <exception cref="InvalidOperationException">
        /// Thrown if this method is not called within a write lock
        /// </exception>
        public bool SetAllLocked(IEnumerable<ContentNodeKit> kits, int kitGroupSize, bool fromDb)
        {
            EnsureLocked();

            var ok = true;

            ClearLocked(_contentNodes);
            ClearRootLocked();

            // do NOT clear types else they are gone!
            //ClearLocked(_contentTypesById);
            //ClearLocked(_contentTypesByAlias);

            // By using InGroupsOf() here we are forcing the database query result extraction to retrieve items in batches,
            // reducing the possibility of a database timeout (ThreadAbortException) on large datasets.
            // This in turn reduces the possibility that the NuCache file will remain locked, because an exception
            // here results in the calling method to not release the lock.

            // However the larger the batck size, the more content loaded into memory.  So by default, this is set to 1 and can be increased by setting
            // the configuration setting Umbraco:CMS:NuCache:KitPageSize to a higher value.

            // If we are not loading from the database, then we can ignore this restriction.
            foreach (var kitGroup in kits.InGroupsOf(!fromDb || kitGroupSize < 1 ? 1 : kitGroupSize))
            {
                foreach (var kit in kitGroup)
                {
                    if (!BuildKit(kit, out var parent))
                    {
                        ok = false;
                        continue; // skip that one
                    }

                    if (_logger.IsEnabled(LogLevel.Debug))
                    {
                        _logger.LogDebug("Set {kitNodeId} with parent {kitNodeParentContentId}", kit.Node.Id, kit.Node.ParentContentId);
                    }

                    SetValueLocked(_contentNodes, kit.Node.Id, kit.Node);

                    if (_localDb != null) RegisterChange(kit.Node.Id, kit);
                    AddTreeNodeLocked(kit.Node, parent);

                    _contentKeyToIdMap[kit.Node.Uid] = kit.Node.Id;
                }
            }

            return ok;
        }

        /// <summary>
        /// Sets data for a branch of <see cref="ContentNodeKit"/>
        /// </summary>
        /// <param name="rootContentId"></param>
        /// <param name="kits"></param>
        /// <returns></returns>
        /// <remarks>
        /// <para>
        /// IMPORTANT kits must be sorted out by LEVEL and by SORT ORDER
        /// </para>
        /// <para>
        /// This methods MUST be called from within a write lock, normally wrapped within GetScopedWriteLock
        /// otherwise an exception will occur.
        /// </para>
        /// </remarks>
        /// <exception cref="InvalidOperationException">
        /// Thrown if this method is not called within a write lock
        /// </exception>
        public bool SetBranchLocked(int rootContentId, IEnumerable<ContentNodeKit> kits)
        {
            EnsureLocked();

            var ok = true;

            // get existing
            _contentNodes.TryGetValue(rootContentId, out var link);
            var existing = link?.Value;

            // clear
            if (existing != null)
            {
                //this zero's out the branch (recursively), if we're in a new gen this will add a NULL placeholder for the gen
                ClearBranchLocked(existing);
                //TODO: This removes the current GEN from the tree - do we really want to do that? (not sure if this is still an issue....)
                RemoveTreeNodeLocked(existing);
            }

            // now add them all back
            foreach (var kit in kits)
            {
                if (!BuildKit(kit, out var parent))
                {
                    ok = false;
                    continue; // skip that one
                }
                SetValueLocked(_contentNodes, kit.Node.Id, kit.Node);
                if (_localDb != null) RegisterChange(kit.Node.Id, kit);
                AddTreeNodeLocked(kit.Node, parent);

                _contentKeyToIdMap[kit.Node.Uid] = kit.Node.Id;
            }

            return ok;
        }

        /// <summary>
        /// Clears data for a given node id
        /// </summary>
        /// <param name="id"></param>
        /// <returns></returns>
        /// <remarks>
        /// This methods MUST be called from within a write lock, normally wrapped within GetScopedWriteLock
        /// otherwise an exception will occur.
        /// </remarks>
        /// <exception cref="InvalidOperationException">
        /// Thrown if this method is not called within a write lock
        /// </exception>
        public bool ClearLocked(int id)
        {
            EnsureLocked();

            // try to find the content
            // if it is not there, nothing to do
            _contentNodes.TryGetValue(id, out var link); // else null
            if (link?.Value == null) return false;

            var content = link.Value;

            if (_logger.IsEnabled(LogLevel.Debug))
            {
                _logger.LogDebug("Clear content ID: {ContentId}", content.Id);
            }

            // clear the entire branch
            ClearBranchLocked(content);

            // manage the tree
            RemoveTreeNodeLocked(content);

            return true;
        }

        private void ClearBranchLocked(int id)
        {
            _contentNodes.TryGetValue(id, out var link);
            if (link?.Value == null)
                return;
            ClearBranchLocked(link.Value);
        }

        private void ClearBranchLocked(ContentNode? content)
        {
            // This should never be null, all code that calls this method is null checking but we've seen
            // issues of null ref exceptions in issue reports so we'll double check here
            if (content == null) throw new ArgumentNullException(nameof(content));

            SetValueLocked(_contentNodes, content.Id, null);
            if (_localDb != null) RegisterChange(content.Id, ContentNodeKit.Null);

            _contentKeyToIdMap.TryRemove(content.Uid, out _);

            var id = content.FirstChildContentId;
            while (id > 0)
            {
                // get the required link node, this ensures that both `link` and `link.Value` are not null
                var link = GetRequiredLinkedNode(id, "child", null);
                var linkValue = link.Value; // capture local since clearing in recurse can clear it
                ClearBranchLocked(linkValue); // recurse
                id = linkValue?.NextSiblingContentId ?? 0;
            }
        }

        /// <summary>
        /// Gets the link node and if it doesn't exist throw a <see cref="PanicException"/>
        /// </summary>
        /// <param name="id"></param>
        /// <param name="description"></param>
        /// <param name="gen">the generation requested, null for the latest stored</param>
        /// <returns></returns>
        private LinkedNode<ContentNode> GetRequiredLinkedNode(int id, string description, long? gen)
        {
            if (_contentNodes.TryGetValue(id, out var link))
            {
                link = GetLinkedNodeGen(link, gen);
                if (link is not null && link.Value is not null)
                {
                    return link!;
                }
            }

            throw new PanicException($"failed to get {description} with id={id}");
        }

        /// <summary>
        /// Gets the parent link node, may be null or root if ParentContentId is less than 0
        /// </summary>
        /// <param name="gen">the generation requested, null for the latest stored</param>
        private LinkedNode<ContentNode>? GetParentLink(ContentNode content, long? gen)
        {
            if (content.ParentContentId < 0)
            {
                var root = GetLinkedNodeGen(_root, gen);
                return root;
            }

            if (_contentNodes.TryGetValue(content.ParentContentId, out var link))
                link = GetLinkedNodeGen(link, gen);

            if (link is not null && link.Value is not null)
            {
                return link!;
            }
            return null;
        }

        /// <summary>
        /// Gets the linked parent node and if it doesn't exist throw a <see cref="PanicException"/>
        /// </summary>
        /// <param name="content"></param>
        /// <param name="gen">the generation requested, null for the latest stored</param>
        /// <returns></returns>
        private LinkedNode<ContentNode> GetRequiredParentLink(ContentNode content, long? gen)
        {
            return content.ParentContentId < 0 ? _root : GetRequiredLinkedNode(content.ParentContentId, "parent", gen);
        }

        /// <summary>
        /// Iterates over the LinkedNode's generations to find the correct one
        /// </summary>
        /// <param name="link"></param>
        /// <param name="gen">The generation requested, use null to avoid the lookup</param>
        /// <returns></returns>
        private LinkedNode<TValue>? GetLinkedNodeGen<TValue>(LinkedNode<TValue>? link, long? gen)
            where TValue : class?
        {
            if (!gen.HasValue) return link;

            //find the correct snapshot, find the first that is <= the requested gen
            while (link != null && link.Gen > gen)
            {
                link = link.Next;
            }
            return link;
        }

        /// <summary>
        /// This removes this current node from the tree hiearchy by removing it from it's parent's linked list
        /// </summary>
        /// <param name="content"></param>
        /// <remarks>
        /// This is called within a lock which means a new Gen is being created therefore this will not modify any existing content in a Gen.
        /// </remarks>
        private void RemoveTreeNodeLocked(ContentNode content)
        {
            // NOTE: DO NOT modify `content` here, this would modify data for an existing Gen, all modifications are done to clones
            // which would be targeting the new Gen.

            var parentLink = content.ParentContentId < 0
                ? _root
                : GetRequiredLinkedNode(content.ParentContentId, "parent", null);

            var parent = parentLink.Value;

            // must have children
            if (parent!.FirstChildContentId < 0)
                throw new PanicException("no children");

            // if first/last, clone parent, then remove

            if (parent.FirstChildContentId == content.Id || parent.LastChildContentId == content.Id)
                parent = GenCloneLocked(parentLink);

            if (parent is not null)
            {
                if (parent.FirstChildContentId == content.Id)
                {
                    parent.FirstChildContentId = content.NextSiblingContentId;
                }

                if (parent.LastChildContentId == content.Id)
                {
                    parent.LastChildContentId = content.PreviousSiblingContentId;
                }
            }

            // maintain linked list

            if (content.NextSiblingContentId > 0)
            {
                var nextLink = GetRequiredLinkedNode(content.NextSiblingContentId, "next sibling", null);
                var next = GenCloneLocked(nextLink);

                if (next is not null)
                {
                    next.PreviousSiblingContentId = content.PreviousSiblingContentId;
                }
            }

            if (content.PreviousSiblingContentId > 0)
            {
                var prevLink = GetRequiredLinkedNode(content.PreviousSiblingContentId, "previous sibling", null);
                var prev = GenCloneLocked(prevLink);

                if (prev is not null)
                {
                    prev.NextSiblingContentId = content.NextSiblingContentId;
                }
            }
        }

        private bool ParentPublishedLocked(ContentNodeKit kit)
        {
            if (kit.Node.ParentContentId < 0)
                return true;
            var link = GetParentLink(kit.Node, null);
            var node = link?.Value;
            return node != null && node.HasPublished;
        }

        private ContentNode? GenCloneLocked(LinkedNode<ContentNode> link)
        {
            var node = link.Value;

            if (node != null && link.Gen != _liveGen)
            {
                node = new ContentNode(node, _publishedModelFactory);
                if (link == _root)
                    SetRootLocked(node);
                else
                    SetValueLocked(_contentNodes, node.Id, node);
            }

            return node;
        }

        /// <summary>
        /// Adds a node to the tree structure.
        /// </summary>
        private void AddTreeNodeLocked(ContentNode content, LinkedNode<ContentNode>? parentLink = null)
        {
            parentLink = parentLink ?? GetRequiredParentLink(content, null);

            var parent = parentLink.Value;

            // We are doing a null check here but this should no longer be possible because we have a null check in BuildKit
            // for the parent.Value property and we'll output a warning. However I'll leave this additional null check in place.
            // see https://github.com/umbraco/Umbraco-CMS/issues/7868
            if (parent == null)
                throw new PanicException($"A null Value was returned on the {nameof(parentLink)} LinkedNode with id={content.ParentContentId}, potentially your database paths are corrupted.");

            // if parent has no children, clone parent + add as first child
            if (parent.FirstChildContentId < 0)
            {
                parent = GenCloneLocked(parentLink);
                if (parent is not null)
                {
                    parent.FirstChildContentId = content.Id;
                    parent.LastChildContentId = content.Id;
                }

                return;
            }

            // get parent's first child
            var childLink = GetRequiredLinkedNode(parent.FirstChildContentId, "first child", null);
            var child = childLink.Value;

            // if first, clone parent + insert as first child
            // NOTE: Don't perform this check if loading from local DB since we know it's already sorted
            if (child?.SortOrder > content.SortOrder)
            {
                content.NextSiblingContentId = parent.FirstChildContentId;
                content.PreviousSiblingContentId = -1;

                parent = GenCloneLocked(parentLink);
                if (parent is not null)
                {
                    parent.FirstChildContentId = content.Id;
                }

                child = GenCloneLocked(childLink);

                if (child is not null)
                {
                    child.PreviousSiblingContentId = content.Id;
                }

                return;
            }

            // get parent's last child
            var lastChildLink = GetRequiredLinkedNode(parent.LastChildContentId, "last child", null);
            var lastChild = lastChildLink.Value;

            // if last, clone parent + append as last child
            if (lastChild?.SortOrder <= content.SortOrder)
            {
                content.PreviousSiblingContentId = parent.LastChildContentId;
                content.NextSiblingContentId = -1;

                parent = GenCloneLocked(parentLink);
                if (parent is not null)
                {
                    parent.LastChildContentId = content.Id;
                }

                lastChild = GenCloneLocked(lastChildLink);

                if (lastChild is not null)
                {
                    lastChild.NextSiblingContentId = content.Id;
                }

                return;
            }

            // else it's going somewhere in the middle,
            // TODO: There was a note about performance when this occurs and that this only happens when moving and not very often, but that is not true,
            // this also happens anytime a middle node is unpublished or republished (which causes a branch update), i'm unsure if this has perf impacts,
            // i think this used to but it doesn't seem bad anymore that I can see...
            while (child?.NextSiblingContentId > 0)
            {
                // get next child
                var nextChildLink = GetRequiredLinkedNode(child.NextSiblingContentId, "next child", null);
                var nextChild = nextChildLink.Value;

                // if here, clone previous + append/insert
                // NOTE: Don't perform this check if loading from local DB since we know it's already sorted
                if (nextChild?.SortOrder > content.SortOrder)
                {
                    content.NextSiblingContentId = nextChild.Id;
                    content.PreviousSiblingContentId = nextChild.PreviousSiblingContentId;

                    child = GenCloneLocked(childLink);

                    if (child is not null)
                    {
                        child.NextSiblingContentId = content.Id;
                    }

                    var nnext = GenCloneLocked(nextChildLink);

                    if (nnext is not null)
                    {
                        nnext.PreviousSiblingContentId = content.Id;
                    }

                    return;
                }

                childLink = nextChildLink;
                child = nextChild;
            }

            // should never get here
            throw new PanicException("No more children.");
        }

        // replaces the root node
        private void SetRootLocked(ContentNode node)
        {
            if (_root.Gen != _liveGen)
            {
                _root = new LinkedNode<ContentNode>(node, _liveGen, _root);
            }
            else
            {
                _root.Value = node;
            }
        }

        private void SetContentTypeLocked(IPublishedContentType type)
        {
            SetValueLocked(_contentTypesById, type.Id, type);
            SetValueLocked(_contentTypesByAlias, type.Alias, type);
            // ensure the key/id map is accurate
            _contentTypeKeyToIdMap[type.Key] = type.Id;
        }

        // set a node (just the node, not the tree)
        private void SetValueLocked<TKey, TValue>(ConcurrentDictionary<TKey, LinkedNode<TValue>> dict, TKey key, TValue value)
            where TValue : class?
            where TKey : notnull
        {
            // this is safe only because we're write-locked
            var link = GetHead(dict, key);
            if (link != null)
            {
                // already in the dict
                if (link.Gen != _liveGen)
                {
                    // for an older gen - if value is different then insert a new
                    // link for the new gen, with the new value
                    if (link.Value != value)
                        dict.TryUpdate(key, new LinkedNode<TValue>(value, _liveGen, link), link);
                }
                else
                {
                    // for the live gen - we can fix the live gen - and remove it
                    // if value is null and there's no next gen
                    if (value == null && link.Next == null)
                        dict.TryRemove(key, out link);
                    else
                        link.Value = value;
                }
            }
            else
            {
                dict.TryAdd(key, new LinkedNode<TValue>(value, _liveGen));
            }
        }

        private void ClearLocked<TKey, TValue>(ConcurrentDictionary<TKey, LinkedNode<TValue>> dict)
            where TValue : class?
            where TKey : notnull
        {
            // this is safe only because we're write-locked
            foreach (var kvp in dict.Where(x => x.Value != null))
            {
                if (kvp.Value.Gen != _liveGen)
                {
                    var link = new LinkedNode<TValue>(null, _liveGen, kvp.Value);
                    dict.TryUpdate(kvp.Key, link, kvp.Value);
                }
                else
                {
                    kvp.Value.Value = null;
                }
            }
        }

        public ContentNode? Get(int id, long gen)
        {
            return GetValue(_contentNodes, id, gen);
        }

        public ContentNode? Get(Guid uid, long gen)
        {
            return _contentKeyToIdMap.TryGetValue(uid, out var id)
                ? GetValue(_contentNodes, id, gen)
                : null;
        }

        public IEnumerable<ContentNode?> GetAtRoot(long gen)
        {
            var root = GetLinkedNodeGen(_root, gen);
            if (root == null)
                yield break;

            var id = root.Value?.FirstChildContentId;

            while (id > 0)
            {
                var link = GetRequiredLinkedNode(id.Value, "root", gen);
                yield return link.Value;
                id = link.Value?.NextSiblingContentId;
            }
        }

        private TValue? GetValue<TKey, TValue>(ConcurrentDictionary<TKey, LinkedNode<TValue>> dict, TKey key, long gen)
            where TValue : class?
            where TKey : notnull
        {
            // look ma, no lock!
            var link = GetHead(dict, key);
            link = GetLinkedNodeGen(link, gen);
            return link?.Value; // may be null
        }

        public IEnumerable<ContentNode> GetAll(long gen)
        {
            // enumerating on .Values locks the concurrent dictionary,
            // so better get a shallow clone in an array and release
            var links = _contentNodes.Values.ToArray();
            foreach (var l in links)
            {
                var link = GetLinkedNodeGen(l, gen);
                if (link?.Value != null)
                    yield return link.Value;
            }
        }

        public bool IsEmpty(long gen)
        {
            var has = _contentNodes.Any(x =>
            {
                var link = GetLinkedNodeGen(x.Value, gen);
                return link?.Value != null;
            });
            return has == false;
        }

        public IPublishedContentType? GetContentType(int id, long gen)
        {
            return GetValue(_contentTypesById, id, gen);
        }

        public IPublishedContentType? GetContentType(string alias, long gen)
        {
            return GetValue(_contentTypesByAlias, alias, gen);
        }

        public IPublishedContentType? GetContentType(Guid key, long gen)
        {
            if (!_contentTypeKeyToIdMap.TryGetValue(key, out var id))
                return null;
            return GetContentType(id, gen);
        }

        #endregion

        #region Snapshots

        public Snapshot CreateSnapshot()
        {
            lock (_rlocko)
            {
                // if no next generation is required, and we already have one,
                // use it and create a new snapshot
                if (_nextGen == false && _genObj != null)
                    return new Snapshot(this, _genObj.GetGenRef()
#if DEBUG
                        , _loggerFactory.CreateLogger<Snapshot>()
#endif
                        );

                // else we need to try to create a new gen ref
                // whether we are wlocked or not, noone can rlock while we do,
                // so _liveGen and _nextGen are safe
                if (Monitor.IsEntered(_wlocko))
                {
                    // write-locked, cannot use latest gen (at least 1) so use previous
                    var snapGen = _nextGen ? _liveGen - 1 : _liveGen;

                    // create a new gen ref unless we already have it
                    if (_genObj == null)
                        _genObjs.Enqueue(_genObj = new GenObj(snapGen));
                    else if (_genObj.Gen != snapGen)
                        throw new PanicException($"The generation {_genObj.Gen} does not equal the snapshot generation {snapGen}");
                }
                else
                {
                    // not write-locked, can use latest gen, create a new gen ref
                    _genObjs.Enqueue(_genObj = new GenObj(_liveGen));
                    _nextGen = false; // this is the ONLY thing that triggers a _liveGen++
                }

                // so...
                // the genRefRef has a weak ref to the genRef, and is queued
                // the snapshot has a ref to the genRef, which has a ref to the genRefRef
                // when the snapshot is disposed, it decreases genRefRef counter
                // so after a while, one of these conditions is going to be true:
                // - the genRefRef counter is zero because all snapshots have properly been disposed
                // - the genRefRef weak ref is dead because all snapshots have been collected
                // in both cases, we will dequeue and collect

                var snapshot = new Snapshot(this, _genObj.GetGenRef()
#if DEBUG
                    , _loggerFactory.CreateLogger<Snapshot>()
#endif
                    );

                // reading _floorGen is safe if _collectTask is null
                if (_collectTask == null && _collectAuto && _liveGen - _floorGen > CollectMinGenDelta)
                {
                    CollectAsyncLocked();
                }

                return snapshot;
            }
        }

        public Snapshot LiveSnapshot => new Snapshot(this, _liveGen
#if DEBUG
            , _loggerFactory.CreateLogger<Snapshot>()
#endif
        );

        public Task CollectAsync()
        {
            lock (_rlocko)
            {
                return CollectAsyncLocked();
            }
        }

        private Task CollectAsyncLocked()
        {
            // NOTE: What in the heck is going on here? Why is any of this running in async contexts?
            // SD: From what I can tell this was designed to be a set and forget background task to do the
            // collecting which is why it's called from non-async methods within this class. This is
            // slightly dangerous because it's not taking into account app shutdown.
            // TODO: There should be a different method or class responsible for executing the cleanup on a
            // background (set and forget) thread.

            if (_collectTask != null)
            {
                return _collectTask;
            }

            // ReSharper disable InconsistentlySynchronizedField
            var task = _collectTask = Task.Run((Action)Collect);
            _collectTask.ContinueWith(_ =>
            {
                lock (_rlocko)
                {
                    _collectTask = null;
                }
            },
            CancellationToken.None,
            TaskContinuationOptions.ExecuteSynchronously,
            // Must explicitly specify this, see https://blog.stephencleary.com/2013/10/continuewith-is-dangerous-too.html
            TaskScheduler.Default);
            // ReSharper restore InconsistentlySynchronizedField

            return task;
        }

        private void Collect()
        {
            // see notes in CreateSnapshot
#if DEBUG
            _logger.LogDebug("Collect.");
#endif
            while (_genObjs.TryPeek(out var genObj) && (genObj.Count == 0 || genObj.WeakGenRef.IsAlive == false))
            {
                _genObjs.TryDequeue(out genObj); // cannot fail since TryPeek has succeeded
                _floorGen = genObj!.Gen;
#if DEBUG
                //_logger.LogDebug("_floorGen=" + _floorGen + ", _liveGen=" + _liveGen);
#endif
            }

            Collect(_contentNodes);
            CollectRoot();
            Collect(_contentTypesById);
            Collect(_contentTypesByAlias);
        }

        private void CollectRoot()
        {
            var link = _root;
            while (link.Next != null && link.Next.Gen > _floorGen)
                link = link.Next;
            link.Next = null;
        }

        private void Collect<TKey, TValue>(ConcurrentDictionary<TKey, LinkedNode<TValue>> dict)
            where TValue : class?
            where TKey : notnull
        {
            // it is OK to enumerate a concurrent dictionary and it does not lock
            // it - and here it's not an issue if we skip some items, they will be
            // processed next time we collect

            long liveGen;
            lock (_rlocko) // r is good
            {
                liveGen = _liveGen;
                if (_nextGen == false)
                    liveGen += 1;
            }

            foreach (var kvp in dict)
            {
                var link = kvp.Value;

#if DEBUG
                //_logger.LogDebug("Collect id:" + kvp.Key + ", gen:" + link.Gen +
                //    ", nxt:" + (link.Next == null ? "null" : "link") +
                //    ", val:" + (link.Value == null ? "null" : "value"));
#endif

                // reasons to collect the head:
                //   gen must be < liveGen (we never collect live gen)
                //   next == null && value == null (we have no data at all)
                //   next != null && value == null BUT gen > floor (noone wants us)
                // not live means .Next and .Value are safe
                if (link.Gen < liveGen && link.Value == null
                    && (link.Next == null || link.Gen <= _floorGen))
                {
                    // not live, null value, no next link = remove that one -- but only if
                    // the dict has not been updated, have to do it via ICollection<> (thanks
                    // Mr Toub) -- and if the dict has been updated there is nothing to collect
                    var idict = dict as ICollection<KeyValuePair<TKey, LinkedNode<TValue>>>;
                    idict.Remove(kvp);
                    continue;
                }

                // in any other case we're not collecting the head, we need to go to Next
                // and if there is no Next, skip
                if (link.Next == null)
                    continue;

                // else go to Next and loop while above floor, and kill everything below
                while (link.Next != null && link.Next.Gen > _floorGen)
                    link = link.Next;
                link.Next = null;
            }
        }

        // TODO: This is never used? Should it be? Maybe move to TestHelper below?
        //public async Task WaitForPendingCollect()
        //{
        //    Task task;
        //    lock (_rlocko)
        //    {
        //        task = _collectTask;
        //    }
        //    if (task != null)
        //        await task;
        //}

        public long GenCount => _genObjs.Count;

        public long SnapCount => _genObjs.Sum(x => x.Count);

        #endregion

        #region Internals/Unit testing

        private TestHelper? _unitTesting;

        // note: nothing here is thread-safe
        internal class TestHelper
        {
            private readonly ContentStore _store;

            public TestHelper(ContentStore store)
            {
                _store = store;
            }

            public long LiveGen => _store._liveGen;
            public long FloorGen => _store._floorGen;
            public bool NextGen => _store._nextGen;
            public bool CollectAuto
            {
                get => _store._collectAuto;
                set => _store._collectAuto = value;
            }

            /// <summary>
            /// Return a list of Gen/ContentNode values
            /// </summary>
            /// <param name="id"></param>
            /// <returns></returns>
            public (long gen, ContentNode? contentNode)[] GetValues(int id)
            {
                _store._contentNodes.TryGetValue(id, out LinkedNode<ContentNode?>? link); // else null

                if (link == null)
                    return Array.Empty<(long, ContentNode?)>();

                var tuples = new List<(long, ContentNode?)>();
                do
                {
                    tuples.Add((link.Gen, link.Value));
                    link = link.Next;
                } while (link != null);
                return tuples.ToArray();
            }
        }

        internal TestHelper Test => _unitTesting ?? (_unitTesting = new TestHelper(this));

        #endregion

        #region Classes

        public class Snapshot : IDisposable
        {
            private readonly ContentStore _store;
            private readonly GenRef? _genRef;
            private long _gen;
#if DEBUG
            private readonly ILogger<Snapshot> _logger;
#endif

            //private static int _count;
            //private readonly int _thisCount;

            internal Snapshot(ContentStore store, GenRef genRef
#if DEBUG
                    , ILogger<Snapshot> logger
#endif
                )
            {
                _store = store;
                _genRef = genRef;
                _gen = genRef.Gen;
                Interlocked.Increment(ref genRef.GenObj.Count);
                //_thisCount = _count++;

#if DEBUG
                _logger = logger;
                _logger.LogDebug("Creating snapshot.");
#endif
            }

            internal Snapshot(ContentStore store, long gen
#if DEBUG
                , ILogger<Snapshot> logger
#endif
                )
            {
                _store = store;
                _gen = gen;

#if DEBUG
                _logger = logger;
                _logger.LogDebug("Creating live.");
#endif
            }

            public ContentNode? Get(int id)
            {
                if (_gen < 0)
                    throw new ObjectDisposedException("snapshot" /*+ " (" + _thisCount + ")"*/);
                return _store.Get(id, _gen);
            }

            public ContentNode? Get(Guid id)
            {
                if (_gen < 0)
                    throw new ObjectDisposedException("snapshot" /*+ " (" + _thisCount + ")"*/);
                return _store.Get(id, _gen);
            }

            public IEnumerable<ContentNode> GetAtRoot()
            {
                if (_gen < 0)
                    throw new ObjectDisposedException("snapshot" /*+ " (" + _thisCount + ")"*/);
                return _store.GetAtRoot(_gen).WhereNotNull();
            }

            public IEnumerable<ContentNode> GetAll()
            {
                if (_gen < 0)
                    throw new ObjectDisposedException("snapshot" /*+ " (" + _thisCount + ")"*/);
                return _store.GetAll(_gen);
            }

            public IPublishedContentType? GetContentType(int id)
            {
                if (_gen < 0)
                    throw new ObjectDisposedException("snapshot" /*+ " (" + _thisCount + ")"*/);
                return _store.GetContentType(id, _gen);
            }

            public IPublishedContentType? GetContentType(string alias)
            {
                if (_gen < 0)
                    throw new ObjectDisposedException("snapshot" /*+ " (" + _thisCount + ")"*/);
                return _store.GetContentType(alias, _gen);
            }

            public IPublishedContentType? GetContentType(Guid key)
            {
                if (_gen < 0)
                    throw new ObjectDisposedException("snapshot" /*+ " (" + _thisCount + ")"*/);
                return _store.GetContentType(key, _gen);
            }

            // this code is here just so you don't try to implement it
            // the only way we can iterate over "all" without locking the entire cache forever
            // is by shallow cloning the cache, which is quite expensive, so we should probably not do it,
            // and implement cache-level indexes
            //public IEnumerable<ContentNode> GetAll()
            //{
            //    if (_gen < 0)
            //        throw new ObjectDisposedException("snapshot" /*+ " (" + _thisCount + ")"*/);
            //    return _store.GetAll(_gen);
            //}

            public bool IsEmpty
            {
                get
                {
                    if (_gen < 0)
                        throw new ObjectDisposedException("snapshot" /*+ " (" + _thisCount + ")"*/);
                    return _store.IsEmpty(_gen);
                }
            }

            public long Gen
            {
                get
                {
                    if (_gen < 0)
                        throw new ObjectDisposedException("snapshot" /*+ " (" + _thisCount + ")"*/);
                    return _gen;
                }
            }

            public void Dispose()
            {
                if (_gen < 0) return;
#if DEBUG
                _logger.LogDebug("Dispose snapshot ({Snapshot})", _genRef?.GenObj.Count.ToString() ?? "live");
#endif
                _gen = -1;
                if (_genRef != null)
                    Interlocked.Decrement(ref _genRef.GenObj.Count);
                GC.SuppressFinalize(this);
            }
        }

        #endregion
    }
}<|MERGE_RESOLUTION|>--- conflicted
+++ resolved
@@ -343,15 +343,9 @@
             {
                 var node = link.Value;
                 if (node == null) continue;
-<<<<<<< HEAD
                 var contentTypeId = node.ContentType?.Id;
-                if (contentTypeId is null || index.TryGetValue(contentTypeId.Value, out var contentType) == false) continue;
-                    SetValueLocked(_contentNodes, node.Id, new ContentNode(node, _publishedModelFactory, contentType));
-=======
-                var contentTypeId = node.ContentType.Id;
-                if (index.TryGetValue(contentTypeId, out var contentType) == false) continue;
+                if (contentTypeId is null || index.TryGetValue(contentTypeId, out var contentType) == false) continue;
                 SetValueLocked(_contentNodes, node.Id, new ContentNode(node, _publishedModelFactory, contentType));
->>>>>>> 536440b7
             }
         }
 
@@ -781,35 +775,19 @@
 
                     var thisNode = kit.Node;
 
-<<<<<<< HEAD
-                if (parent == null)
-                {
-                    // first parent
-                    parent = parentLink.Value;
-                    parent!.FirstChildContentId = thisNode.Id; // this node is the first node
-                }
-                else if (parent.Id != parentLink.Value!.Id)
-                {
-                    // new parent
-                    parent = parentLink.Value;
-                    parent.FirstChildContentId = thisNode.Id; // this node is the first node
-                    previousNode = null; // there is no previous sibling
-                }
-=======
                     if (parent == null)
                     {
                         // first parent
                         parent = parentLink.Value;
-                        parent.FirstChildContentId = thisNode.Id; // this node is the first node
+                        parent!.FirstChildContentId = thisNode.Id; // this node is the first node
                     }
-                    else if (parent.Id != parentLink.Value.Id)
+                    else if (parent.Id != parentLink.Value!.Id)
                     {
                         // new parent
                         parent = parentLink.Value;
                         parent.FirstChildContentId = thisNode.Id; // this node is the first node
                         previousNode = null; // there is no previous sibling
                     }
->>>>>>> 536440b7
 
                     if (_logger.IsEnabled(LogLevel.Debug))
                     {
