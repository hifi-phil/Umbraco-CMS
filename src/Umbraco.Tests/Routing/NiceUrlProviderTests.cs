using System;
using System.Configuration;
using System.Collections.Generic;
using System.IO;
using System.Linq;
using NUnit.Framework;
using Umbraco.Tests.TestHelpers;
using Umbraco.Web.Routing;

namespace Umbraco.Tests.Routing
{
	[TestFixture]
	public class NiceUrlProviderTests : BaseRoutingTest
	{
		public override void Initialize()
		{
			base.Initialize();

            var currDir = new DirectoryInfo(TestHelper.CurrentAssemblyDirectory);
            File.Copy(
                currDir.Parent.Parent.Parent.GetDirectories("Umbraco.Web.UI")
                    .First()
                    .GetDirectories("config").First()
                    .GetFiles("umbracoSettings.Release.config").First().FullName,
                Path.Combine(currDir.Parent.Parent.FullName, "config", "umbracoSettings.config"),
                true);

            Core.Configuration.UmbracoSettings.SettingsFilePath = Core.IO.IOHelper.MapPath(Core.IO.SystemDirectories.Config + Path.DirectorySeparatorChar, false);
		

			Umbraco.Core.Configuration.UmbracoSettings.UseLegacyXmlSchema = false;
		}

		public override void TearDown()
		{
			base.TearDown();

			ConfigurationManager.AppSettings.Set("umbracoUseDirectoryUrls", "");
			ConfigurationManager.AppSettings.Set("umbracoHideTopLevelNodeFromPath", "");
		}

		internal override IRoutesCache GetRoutesCache()
		{
			return new DefaultRoutesCache(false);
		}

		/// <summary>
		/// This checks that when we retreive a NiceUrl for multiple items that there are no issues with cache overlap 
		/// and that they are all cached correctly.
<<<<<<< HEAD
        /// </summary>
        [Ignore]
=======
		/// </summary>
		[Ignore]
>>>>>>> e3f9e8c8
		[Test]
		public void Ensure_Cache_Is_Correct()
		{
			var routingContext = GetRoutingContext("/test", 1111);
			ConfigurationManager.AppSettings.Set("umbracoUseDirectoryUrls", "true");

			var samples = new Dictionary<int, string> {
				{ 1046, "/home" },
				{ 1173, "/home/sub1/" },
				{ 1174, "/home/sub1/sub2/" },
				{ 1176, "/home/sub1/sub-3/" },
				{ 1177, "/home/sub1/custom-sub-1/" },
				{ 1178, "/home/sub1/custom-sub-2/" },
				{ 1175, "/home/sub-2/" },
				{ 1172, "/test-page/" }
			};

			foreach (var sample in samples)
			{
				var result = routingContext.NiceUrlProvider.GetNiceUrl(sample.Key);
				Assert.AreEqual(sample.Value, result);
			}

			var randomSample = new KeyValuePair<int, string>(1177, "/home/sub1/custom-sub-1/");
			for (int i = 0; i < 5; i++)
			{
				var result = routingContext.NiceUrlProvider.GetNiceUrl(randomSample.Key);
				Assert.AreEqual(randomSample.Value, result);
			}

			var cachedRoutes = ((DefaultRoutesCache)routingContext.UmbracoContext.RoutesCache).GetCachedRoutes();
			Assert.AreEqual(8, cachedRoutes.Count);

			foreach (var sample in samples)
			{
				Assert.IsTrue(cachedRoutes.ContainsKey(sample.Key));
				Assert.AreEqual(sample.Value, cachedRoutes[sample.Key]);
			}

			var cachedIds = ((DefaultRoutesCache)routingContext.UmbracoContext.RoutesCache).GetCachedIds();
			Assert.AreEqual(8, cachedIds.Count);

			foreach (var sample in samples)
			{
				var key = sample.Value;
				Assert.IsTrue(cachedIds.ContainsKey(key));
				Assert.AreEqual(sample.Key, cachedIds[key]);
			}
		}

		// test hideTopLevelNodeFromPath false
		[TestCase(1046, "/home/")]
		[TestCase(1173, "/home/sub1/")]
		[TestCase(1174, "/home/sub1/sub2/")]
		[TestCase(1176, "/home/sub1/sub-3/")]
		[TestCase(1177, "/home/sub1/custom-sub-1/")]
		[TestCase(1178, "/home/sub1/custom-sub-2/")]
		[TestCase(1175, "/home/sub-2/")]
		[TestCase(1172, "/test-page/")]
<<<<<<< HEAD
=======

>>>>>>> e3f9e8c8
		public void Get_Nice_Url_Not_Hiding_Top_Level(int nodeId, string niceUrlMatch)
		{
			var routingContext = GetRoutingContext("/test", 1111);

			ConfigurationManager.AppSettings.Set("umbracoUseDirectoryUrls", "true");
			ConfigurationManager.AppSettings.Set("umbracoHideTopLevelNodeFromPath", "false");
			Umbraco.Core.Configuration.UmbracoSettings.UseDomainPrefixes = false;

			var result = routingContext.NiceUrlProvider.GetNiceUrl(nodeId);
			Assert.AreEqual(niceUrlMatch, result);
		}

		// no need for umbracoUseDirectoryUrls test = should be handled by UriUtilityTests

		// test hideTopLevelNodeFromPath true
		[TestCase(1046, "/")]
		[TestCase(1173, "/sub1/")]
		[TestCase(1174, "/sub1/sub2/")]
		[TestCase(1176, "/sub1/sub-3/")]
		[TestCase(1177, "/sub1/custom-sub-1/")]
		[TestCase(1178, "/sub1/custom-sub-2/")]
		[TestCase(1175, "/sub-2/")]
		[TestCase(1172, "/test-page/")] // not hidden because not first root
<<<<<<< HEAD
=======

>>>>>>> e3f9e8c8
		public void Get_Nice_Url_Hiding_Top_Level(int nodeId, string niceUrlMatch)
		{
			var routingContext = GetRoutingContext("/test", 1111);

			ConfigurationManager.AppSettings.Set("umbracoUseDirectoryUrls", "true");
			ConfigurationManager.AppSettings.Set("umbracoHideTopLevelNodeFromPath", "true");
			Umbraco.Core.Configuration.UmbracoSettings.UseDomainPrefixes = false;

			var result = routingContext.NiceUrlProvider.GetNiceUrl(nodeId);
			Assert.AreEqual(niceUrlMatch, result);
		}

		[Test]
		public void Get_Nice_Url_Relative_Or_Absolute()
		{
			var routingContext = GetRoutingContext("http://example.com/test", 1111);

			ConfigurationManager.AppSettings.Set("umbracoUseDirectoryUrls", "true");
			ConfigurationManager.AppSettings.Set("umbracoHideTopLevelNodeFromPath", "false");

			Umbraco.Core.Configuration.UmbracoSettings.UseDomainPrefixes = false;
			Assert.AreEqual("/home/sub1/custom-sub-1/", routingContext.NiceUrlProvider.GetNiceUrl(1177));

			Umbraco.Core.Configuration.UmbracoSettings.UseDomainPrefixes = true;
			Assert.AreEqual("http://example.com/home/sub1/custom-sub-1/", routingContext.NiceUrlProvider.GetNiceUrl(1177));

			Umbraco.Core.Configuration.UmbracoSettings.UseDomainPrefixes = false;
			routingContext.NiceUrlProvider.EnforceAbsoluteUrls = true;
			Assert.AreEqual("http://example.com/home/sub1/custom-sub-1/", routingContext.NiceUrlProvider.GetNiceUrl(1177));
		}

		[Test]
		public void Get_Nice_Url_Unpublished()
		{
			var routingContext = GetRoutingContext("http://example.com/test", 1111);

			ConfigurationManager.AppSettings.Set("umbracoUseDirectoryUrls", "true");
			ConfigurationManager.AppSettings.Set("umbracoHideTopLevelNodeFromPath", "false");

			Umbraco.Core.Configuration.UmbracoSettings.UseDomainPrefixes = false;
			Assert.AreEqual("#", routingContext.NiceUrlProvider.GetNiceUrl(999999));
			Umbraco.Core.Configuration.UmbracoSettings.UseDomainPrefixes = true;
			Assert.AreEqual("#", routingContext.NiceUrlProvider.GetNiceUrl(999999));
			Umbraco.Core.Configuration.UmbracoSettings.UseDomainPrefixes = false;
			routingContext.NiceUrlProvider.EnforceAbsoluteUrls = true;
			Assert.AreEqual("#", routingContext.NiceUrlProvider.GetNiceUrl(999999));
		}
	}
}<|MERGE_RESOLUTION|>--- conflicted
+++ resolved
@@ -1,195 +1,182 @@
-using System;
-using System.Configuration;
-using System.Collections.Generic;
-using System.IO;
-using System.Linq;
-using NUnit.Framework;
-using Umbraco.Tests.TestHelpers;
-using Umbraco.Web.Routing;
-
-namespace Umbraco.Tests.Routing
-{
-	[TestFixture]
-	public class NiceUrlProviderTests : BaseRoutingTest
-	{
-		public override void Initialize()
-		{
-			base.Initialize();
-
-            var currDir = new DirectoryInfo(TestHelper.CurrentAssemblyDirectory);
-            File.Copy(
-                currDir.Parent.Parent.Parent.GetDirectories("Umbraco.Web.UI")
-                    .First()
-                    .GetDirectories("config").First()
-                    .GetFiles("umbracoSettings.Release.config").First().FullName,
-                Path.Combine(currDir.Parent.Parent.FullName, "config", "umbracoSettings.config"),
-                true);
-
-            Core.Configuration.UmbracoSettings.SettingsFilePath = Core.IO.IOHelper.MapPath(Core.IO.SystemDirectories.Config + Path.DirectorySeparatorChar, false);
-		
-
-			Umbraco.Core.Configuration.UmbracoSettings.UseLegacyXmlSchema = false;
-		}
-
-		public override void TearDown()
-		{
-			base.TearDown();
-
-			ConfigurationManager.AppSettings.Set("umbracoUseDirectoryUrls", "");
-			ConfigurationManager.AppSettings.Set("umbracoHideTopLevelNodeFromPath", "");
-		}
-
-		internal override IRoutesCache GetRoutesCache()
-		{
-			return new DefaultRoutesCache(false);
-		}
-
-		/// <summary>
-		/// This checks that when we retreive a NiceUrl for multiple items that there are no issues with cache overlap 
-		/// and that they are all cached correctly.
-<<<<<<< HEAD
-        /// </summary>
-        [Ignore]
-=======
-		/// </summary>
-		[Ignore]
->>>>>>> e3f9e8c8
-		[Test]
-		public void Ensure_Cache_Is_Correct()
-		{
-			var routingContext = GetRoutingContext("/test", 1111);
-			ConfigurationManager.AppSettings.Set("umbracoUseDirectoryUrls", "true");
-
-			var samples = new Dictionary<int, string> {
-				{ 1046, "/home" },
-				{ 1173, "/home/sub1/" },
-				{ 1174, "/home/sub1/sub2/" },
-				{ 1176, "/home/sub1/sub-3/" },
-				{ 1177, "/home/sub1/custom-sub-1/" },
-				{ 1178, "/home/sub1/custom-sub-2/" },
-				{ 1175, "/home/sub-2/" },
-				{ 1172, "/test-page/" }
-			};
-
-			foreach (var sample in samples)
-			{
-				var result = routingContext.NiceUrlProvider.GetNiceUrl(sample.Key);
-				Assert.AreEqual(sample.Value, result);
-			}
-
-			var randomSample = new KeyValuePair<int, string>(1177, "/home/sub1/custom-sub-1/");
-			for (int i = 0; i < 5; i++)
-			{
-				var result = routingContext.NiceUrlProvider.GetNiceUrl(randomSample.Key);
-				Assert.AreEqual(randomSample.Value, result);
-			}
-
-			var cachedRoutes = ((DefaultRoutesCache)routingContext.UmbracoContext.RoutesCache).GetCachedRoutes();
-			Assert.AreEqual(8, cachedRoutes.Count);
-
-			foreach (var sample in samples)
-			{
-				Assert.IsTrue(cachedRoutes.ContainsKey(sample.Key));
-				Assert.AreEqual(sample.Value, cachedRoutes[sample.Key]);
-			}
-
-			var cachedIds = ((DefaultRoutesCache)routingContext.UmbracoContext.RoutesCache).GetCachedIds();
-			Assert.AreEqual(8, cachedIds.Count);
-
-			foreach (var sample in samples)
-			{
-				var key = sample.Value;
-				Assert.IsTrue(cachedIds.ContainsKey(key));
-				Assert.AreEqual(sample.Key, cachedIds[key]);
-			}
-		}
-
-		// test hideTopLevelNodeFromPath false
-		[TestCase(1046, "/home/")]
-		[TestCase(1173, "/home/sub1/")]
-		[TestCase(1174, "/home/sub1/sub2/")]
-		[TestCase(1176, "/home/sub1/sub-3/")]
-		[TestCase(1177, "/home/sub1/custom-sub-1/")]
-		[TestCase(1178, "/home/sub1/custom-sub-2/")]
-		[TestCase(1175, "/home/sub-2/")]
-		[TestCase(1172, "/test-page/")]
-<<<<<<< HEAD
-=======
-
->>>>>>> e3f9e8c8
-		public void Get_Nice_Url_Not_Hiding_Top_Level(int nodeId, string niceUrlMatch)
-		{
-			var routingContext = GetRoutingContext("/test", 1111);
-
-			ConfigurationManager.AppSettings.Set("umbracoUseDirectoryUrls", "true");
-			ConfigurationManager.AppSettings.Set("umbracoHideTopLevelNodeFromPath", "false");
-			Umbraco.Core.Configuration.UmbracoSettings.UseDomainPrefixes = false;
-
-			var result = routingContext.NiceUrlProvider.GetNiceUrl(nodeId);
-			Assert.AreEqual(niceUrlMatch, result);
-		}
-
-		// no need for umbracoUseDirectoryUrls test = should be handled by UriUtilityTests
-
-		// test hideTopLevelNodeFromPath true
-		[TestCase(1046, "/")]
-		[TestCase(1173, "/sub1/")]
-		[TestCase(1174, "/sub1/sub2/")]
-		[TestCase(1176, "/sub1/sub-3/")]
-		[TestCase(1177, "/sub1/custom-sub-1/")]
-		[TestCase(1178, "/sub1/custom-sub-2/")]
-		[TestCase(1175, "/sub-2/")]
-		[TestCase(1172, "/test-page/")] // not hidden because not first root
-<<<<<<< HEAD
-=======
-
->>>>>>> e3f9e8c8
-		public void Get_Nice_Url_Hiding_Top_Level(int nodeId, string niceUrlMatch)
-		{
-			var routingContext = GetRoutingContext("/test", 1111);
-
-			ConfigurationManager.AppSettings.Set("umbracoUseDirectoryUrls", "true");
-			ConfigurationManager.AppSettings.Set("umbracoHideTopLevelNodeFromPath", "true");
-			Umbraco.Core.Configuration.UmbracoSettings.UseDomainPrefixes = false;
-
-			var result = routingContext.NiceUrlProvider.GetNiceUrl(nodeId);
-			Assert.AreEqual(niceUrlMatch, result);
-		}
-
-		[Test]
-		public void Get_Nice_Url_Relative_Or_Absolute()
-		{
-			var routingContext = GetRoutingContext("http://example.com/test", 1111);
-
-			ConfigurationManager.AppSettings.Set("umbracoUseDirectoryUrls", "true");
-			ConfigurationManager.AppSettings.Set("umbracoHideTopLevelNodeFromPath", "false");
-
-			Umbraco.Core.Configuration.UmbracoSettings.UseDomainPrefixes = false;
-			Assert.AreEqual("/home/sub1/custom-sub-1/", routingContext.NiceUrlProvider.GetNiceUrl(1177));
-
-			Umbraco.Core.Configuration.UmbracoSettings.UseDomainPrefixes = true;
-			Assert.AreEqual("http://example.com/home/sub1/custom-sub-1/", routingContext.NiceUrlProvider.GetNiceUrl(1177));
-
-			Umbraco.Core.Configuration.UmbracoSettings.UseDomainPrefixes = false;
-			routingContext.NiceUrlProvider.EnforceAbsoluteUrls = true;
-			Assert.AreEqual("http://example.com/home/sub1/custom-sub-1/", routingContext.NiceUrlProvider.GetNiceUrl(1177));
-		}
-
-		[Test]
-		public void Get_Nice_Url_Unpublished()
-		{
-			var routingContext = GetRoutingContext("http://example.com/test", 1111);
-
-			ConfigurationManager.AppSettings.Set("umbracoUseDirectoryUrls", "true");
-			ConfigurationManager.AppSettings.Set("umbracoHideTopLevelNodeFromPath", "false");
-
-			Umbraco.Core.Configuration.UmbracoSettings.UseDomainPrefixes = false;
-			Assert.AreEqual("#", routingContext.NiceUrlProvider.GetNiceUrl(999999));
-			Umbraco.Core.Configuration.UmbracoSettings.UseDomainPrefixes = true;
-			Assert.AreEqual("#", routingContext.NiceUrlProvider.GetNiceUrl(999999));
-			Umbraco.Core.Configuration.UmbracoSettings.UseDomainPrefixes = false;
-			routingContext.NiceUrlProvider.EnforceAbsoluteUrls = true;
-			Assert.AreEqual("#", routingContext.NiceUrlProvider.GetNiceUrl(999999));
-		}
-	}
+using System;
+using System.Configuration;
+using System.Collections.Generic;
+using System.IO;
+using System.Linq;
+using NUnit.Framework;
+using Umbraco.Tests.TestHelpers;
+using Umbraco.Web.Routing;
+
+namespace Umbraco.Tests.Routing
+{
+	[TestFixture]
+	public class NiceUrlProviderTests : BaseRoutingTest
+	{
+		public override void Initialize()
+		{
+			base.Initialize();
+
+            var currDir = new DirectoryInfo(TestHelper.CurrentAssemblyDirectory);
+            File.Copy(
+                currDir.Parent.Parent.Parent.GetDirectories("Umbraco.Web.UI")
+                    .First()
+                    .GetDirectories("config").First()
+                    .GetFiles("umbracoSettings.Release.config").First().FullName,
+                Path.Combine(currDir.Parent.Parent.FullName, "config", "umbracoSettings.config"),
+                true);
+
+            Core.Configuration.UmbracoSettings.SettingsFilePath = Core.IO.IOHelper.MapPath(Core.IO.SystemDirectories.Config + Path.DirectorySeparatorChar, false);
+		
+
+			Umbraco.Core.Configuration.UmbracoSettings.UseLegacyXmlSchema = false;
+		}
+
+		public override void TearDown()
+		{
+			base.TearDown();
+
+			ConfigurationManager.AppSettings.Set("umbracoUseDirectoryUrls", "");
+			ConfigurationManager.AppSettings.Set("umbracoHideTopLevelNodeFromPath", "");
+		}
+
+		internal override IRoutesCache GetRoutesCache()
+		{
+			return new DefaultRoutesCache(false);
+		}
+
+		/// <summary>
+		/// This checks that when we retreive a NiceUrl for multiple items that there are no issues with cache overlap 
+		/// and that they are all cached correctly.
+        /// </summary>
+        [Ignore]
+		[Test]
+		public void Ensure_Cache_Is_Correct()
+		{
+			var routingContext = GetRoutingContext("/test", 1111);
+			ConfigurationManager.AppSettings.Set("umbracoUseDirectoryUrls", "true");
+
+			var samples = new Dictionary<int, string> {
+				{ 1046, "/home" },
+				{ 1173, "/home/sub1/" },
+				{ 1174, "/home/sub1/sub2/" },
+				{ 1176, "/home/sub1/sub-3/" },
+				{ 1177, "/home/sub1/custom-sub-1/" },
+				{ 1178, "/home/sub1/custom-sub-2/" },
+				{ 1175, "/home/sub-2/" },
+				{ 1172, "/test-page/" }
+			};
+
+			foreach (var sample in samples)
+			{
+				var result = routingContext.NiceUrlProvider.GetNiceUrl(sample.Key);
+				Assert.AreEqual(sample.Value, result);
+			}
+
+			var randomSample = new KeyValuePair<int, string>(1177, "/home/sub1/custom-sub-1/");
+			for (int i = 0; i < 5; i++)
+			{
+				var result = routingContext.NiceUrlProvider.GetNiceUrl(randomSample.Key);
+				Assert.AreEqual(randomSample.Value, result);
+			}
+
+			var cachedRoutes = ((DefaultRoutesCache)routingContext.UmbracoContext.RoutesCache).GetCachedRoutes();
+			Assert.AreEqual(8, cachedRoutes.Count);
+
+			foreach (var sample in samples)
+			{
+				Assert.IsTrue(cachedRoutes.ContainsKey(sample.Key));
+				Assert.AreEqual(sample.Value, cachedRoutes[sample.Key]);
+			}
+
+			var cachedIds = ((DefaultRoutesCache)routingContext.UmbracoContext.RoutesCache).GetCachedIds();
+			Assert.AreEqual(8, cachedIds.Count);
+
+			foreach (var sample in samples)
+			{
+				var key = sample.Value;
+				Assert.IsTrue(cachedIds.ContainsKey(key));
+				Assert.AreEqual(sample.Key, cachedIds[key]);
+			}
+		}
+
+		// test hideTopLevelNodeFromPath false
+		[TestCase(1046, "/home/")]
+		[TestCase(1173, "/home/sub1/")]
+		[TestCase(1174, "/home/sub1/sub2/")]
+		[TestCase(1176, "/home/sub1/sub-3/")]
+		[TestCase(1177, "/home/sub1/custom-sub-1/")]
+		[TestCase(1178, "/home/sub1/custom-sub-2/")]
+		[TestCase(1175, "/home/sub-2/")]
+		[TestCase(1172, "/test-page/")]
+		public void Get_Nice_Url_Not_Hiding_Top_Level(int nodeId, string niceUrlMatch)
+		{
+			var routingContext = GetRoutingContext("/test", 1111);
+
+			ConfigurationManager.AppSettings.Set("umbracoUseDirectoryUrls", "true");
+			ConfigurationManager.AppSettings.Set("umbracoHideTopLevelNodeFromPath", "false");
+			Umbraco.Core.Configuration.UmbracoSettings.UseDomainPrefixes = false;
+
+			var result = routingContext.NiceUrlProvider.GetNiceUrl(nodeId);
+			Assert.AreEqual(niceUrlMatch, result);
+		}
+
+		// no need for umbracoUseDirectoryUrls test = should be handled by UriUtilityTests
+
+		// test hideTopLevelNodeFromPath true
+		[TestCase(1046, "/")]
+		[TestCase(1173, "/sub1/")]
+		[TestCase(1174, "/sub1/sub2/")]
+		[TestCase(1176, "/sub1/sub-3/")]
+		[TestCase(1177, "/sub1/custom-sub-1/")]
+		[TestCase(1178, "/sub1/custom-sub-2/")]
+		[TestCase(1175, "/sub-2/")]
+		[TestCase(1172, "/test-page/")] // not hidden because not first root
+		public void Get_Nice_Url_Hiding_Top_Level(int nodeId, string niceUrlMatch)
+		{
+			var routingContext = GetRoutingContext("/test", 1111);
+
+			ConfigurationManager.AppSettings.Set("umbracoUseDirectoryUrls", "true");
+			ConfigurationManager.AppSettings.Set("umbracoHideTopLevelNodeFromPath", "true");
+			Umbraco.Core.Configuration.UmbracoSettings.UseDomainPrefixes = false;
+
+			var result = routingContext.NiceUrlProvider.GetNiceUrl(nodeId);
+			Assert.AreEqual(niceUrlMatch, result);
+		}
+
+		[Test]
+		public void Get_Nice_Url_Relative_Or_Absolute()
+		{
+			var routingContext = GetRoutingContext("http://example.com/test", 1111);
+
+			ConfigurationManager.AppSettings.Set("umbracoUseDirectoryUrls", "true");
+			ConfigurationManager.AppSettings.Set("umbracoHideTopLevelNodeFromPath", "false");
+
+			Umbraco.Core.Configuration.UmbracoSettings.UseDomainPrefixes = false;
+			Assert.AreEqual("/home/sub1/custom-sub-1/", routingContext.NiceUrlProvider.GetNiceUrl(1177));
+
+			Umbraco.Core.Configuration.UmbracoSettings.UseDomainPrefixes = true;
+			Assert.AreEqual("http://example.com/home/sub1/custom-sub-1/", routingContext.NiceUrlProvider.GetNiceUrl(1177));
+
+			Umbraco.Core.Configuration.UmbracoSettings.UseDomainPrefixes = false;
+			routingContext.NiceUrlProvider.EnforceAbsoluteUrls = true;
+			Assert.AreEqual("http://example.com/home/sub1/custom-sub-1/", routingContext.NiceUrlProvider.GetNiceUrl(1177));
+		}
+
+		[Test]
+		public void Get_Nice_Url_Unpublished()
+		{
+			var routingContext = GetRoutingContext("http://example.com/test", 1111);
+
+			ConfigurationManager.AppSettings.Set("umbracoUseDirectoryUrls", "true");
+			ConfigurationManager.AppSettings.Set("umbracoHideTopLevelNodeFromPath", "false");
+
+			Umbraco.Core.Configuration.UmbracoSettings.UseDomainPrefixes = false;
+			Assert.AreEqual("#", routingContext.NiceUrlProvider.GetNiceUrl(999999));
+			Umbraco.Core.Configuration.UmbracoSettings.UseDomainPrefixes = true;
+			Assert.AreEqual("#", routingContext.NiceUrlProvider.GetNiceUrl(999999));
+			Umbraco.Core.Configuration.UmbracoSettings.UseDomainPrefixes = false;
+			routingContext.NiceUrlProvider.EnforceAbsoluteUrls = true;
+			Assert.AreEqual("#", routingContext.NiceUrlProvider.GetNiceUrl(999999));
+		}
+	}
 }