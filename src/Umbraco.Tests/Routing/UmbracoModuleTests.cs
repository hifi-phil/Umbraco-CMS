--- conflicted
+++ resolved
@@ -25,15 +25,10 @@
             // FIXME: be able to get the UmbracoModule from the container. any reason settings were from testobjects?
             //create the module
             var logger = Mock.Of<ILogger>();
-<<<<<<< HEAD
             var globalSettings = new GlobalSettingsBuilder()
                 .WithReservedPaths((GlobalSettings.StaticReservedPaths + "~/umbraco"))
                 .Build();
-            var runtime = new RuntimeState(globalSettings, UmbracoVersion);
-=======
-            var globalSettings = TestObjects.GetGlobalSettings();
             var runtime = Umbraco.Core.RuntimeState.Booting();
->>>>>>> 1218f356
 
             _module = new UmbracoInjectedModule
             (
