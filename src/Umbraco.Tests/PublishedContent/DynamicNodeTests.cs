--- conflicted
+++ resolved
@@ -1,88 +1,79 @@
-using System;
-using System.IO;
-using NUnit.Framework;
-using Umbraco.Core;
-using Umbraco.Core.Configuration;
-using Umbraco.Tests.TestHelpers;
-using Umbraco.Web;
-using umbraco.IO;
-using umbraco.MacroEngines;
-using umbraco.NodeFactory;
-using System.Linq;
-
-namespace Umbraco.Tests.PublishedContent
-{
-    [TestFixture]
-    public class DynamicNodeTests : DynamicDocumentTestsBase<DynamicNode, DynamicNodeList>
-    {
-        protected override bool RequiresDbSetup
-        {
-            get { return true; }
-        }
-
-        public override void Initialize()
-        {
-            base.Initialize();
-            //copy the umbraco settings file over
-            var currDir = new DirectoryInfo(TestHelper.CurrentAssemblyDirectory);
-            File.Copy(
-                currDir.Parent.Parent.Parent.GetDirectories("Umbraco.Web.UI")
-                    .First()
-                    .GetDirectories("config").First()
-                    .GetFiles("umbracoSettings.Release.config").First().FullName,
-                Path.Combine(currDir.Parent.Parent.FullName, "config", "umbracoSettings.config"),
-                true);
-
-<<<<<<< HEAD
-            UmbracoSettings.SettingsFilePath = IOHelper.MapPath(SystemDirectories.Config + Path.DirectorySeparatorChar, false);
-=======
-            UmbracoSettings.SettingsFilePath = Core.IO.IOHelper.MapPath(Core.IO.SystemDirectories.Config + Path.DirectorySeparatorChar, false);
->>>>>>> e3f9e8c8
-
-            //for testing, we'll specify which assemblies are scanned for the PluginTypeResolver
-            PluginManager.Current.AssembliesToScan = new[]
-				{
-					typeof(DynamicNode).Assembly
-				};
-
-            //need to specify a custom callback for unit tests
-            DynamicNode.GetDataTypeCallback = (docTypeAlias, propertyAlias) =>
-            {
-                if (propertyAlias == "content")
-                {
-                    //return the rte type id
-                    return Guid.Parse("5e9b75ae-face-41c8-b47e-5f4b0fd82f83");
-                }
-                return Guid.Empty;
-            };
-
-        }
-
-        public override void TearDown()
-        {
-            base.TearDown();
-
-<<<<<<< HEAD
-			PluginManager.Current.AssembliesToScan = null;
-
-            UmbracoSettings.ResetSetters();
-		}
-=======
-            PluginManager.Current.AssembliesToScan = null;
-        }
->>>>>>> e3f9e8c8
-
-        protected override dynamic GetDynamicNode(int id)
-        {
-            //var template = Template.MakeNew("test", new User(0));
-            //var ctx = GetUmbracoContext("/test", template.Id);
-            var ctx = GetUmbracoContext("/test", 1234);
-            var contentStore = new DefaultPublishedContentStore();
-            var node = new DynamicNode(
-                new DynamicBackingItem(
-                    new Node(ctx.GetXml().SelectSingleNode("//*[@id='" + id + "' and @isDoc]"))));
-            Assert.IsNotNull(node);
-            return (dynamic)node;
-        }
-    }
+using System;
+using System.IO;
+using NUnit.Framework;
+using Umbraco.Core;
+using Umbraco.Core.Configuration;
+using Umbraco.Tests.TestHelpers;
+using Umbraco.Web;
+using umbraco.IO;
+using umbraco.MacroEngines;
+using umbraco.NodeFactory;
+using System.Linq;
+
+namespace Umbraco.Tests.PublishedContent
+{
+    [TestFixture]
+    public class DynamicNodeTests : DynamicDocumentTestsBase<DynamicNode, DynamicNodeList>
+    {
+        protected override bool RequiresDbSetup
+        {
+            get { return true; }
+        }
+
+        public override void Initialize()
+        {
+            base.Initialize();
+            //copy the umbraco settings file over
+            var currDir = new DirectoryInfo(TestHelper.CurrentAssemblyDirectory);
+            File.Copy(
+                currDir.Parent.Parent.Parent.GetDirectories("Umbraco.Web.UI")
+                    .First()
+                    .GetDirectories("config").First()
+                    .GetFiles("umbracoSettings.Release.config").First().FullName,
+                Path.Combine(currDir.Parent.Parent.FullName, "config", "umbracoSettings.config"),
+                true);
+
+            UmbracoSettings.SettingsFilePath = IOHelper.MapPath(SystemDirectories.Config + Path.DirectorySeparatorChar, false);
+
+            //for testing, we'll specify which assemblies are scanned for the PluginTypeResolver
+            PluginManager.Current.AssembliesToScan = new[]
+				{
+					typeof(DynamicNode).Assembly
+				};
+
+            //need to specify a custom callback for unit tests
+            DynamicNode.GetDataTypeCallback = (docTypeAlias, propertyAlias) =>
+            {
+                if (propertyAlias == "content")
+                {
+                    //return the rte type id
+                    return Guid.Parse("5e9b75ae-face-41c8-b47e-5f4b0fd82f83");
+                }
+                return Guid.Empty;
+            };
+
+        }
+
+        public override void TearDown()
+        {
+            base.TearDown();
+
+            PluginManager.Current.AssembliesToScan = null;
+
+            UmbracoSettings.ResetSetters();
+        }
+
+        protected override dynamic GetDynamicNode(int id)
+        {
+            //var template = Template.MakeNew("test", new User(0));
+            //var ctx = GetUmbracoContext("/test", template.Id);
+            var ctx = GetUmbracoContext("/test", 1234);
+            var contentStore = new DefaultPublishedContentStore();
+            var node = new DynamicNode(
+                new DynamicBackingItem(
+                    new Node(ctx.GetXml().SelectSingleNode("//*[@id='" + id + "' and @isDoc]"))));
+            Assert.IsNotNull(node);
+            return (dynamic)node;
+        }
+    }
 }