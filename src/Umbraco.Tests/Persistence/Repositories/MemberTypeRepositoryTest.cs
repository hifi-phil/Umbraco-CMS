--- conflicted
+++ resolved
@@ -26,13 +26,8 @@
             var templateRepository = Mock.Of<ITemplateRepository>();
             var globalSettings = new GlobalSettingsBuilder().Build();
             var commonRepository = new ContentTypeCommonRepository((IScopeAccessor)provider, templateRepository, AppCaches, ShortStringHelper);
-<<<<<<< HEAD
-            var languageRepository = new LanguageRepository((IScopeAccessor)provider, AppCaches.Disabled, Mock.Of<ILogger<LanguageRepository>>(), TestObjects.GetGlobalSettings());
+            var languageRepository = new LanguageRepository((IScopeAccessor)provider, AppCaches.Disabled, Mock.Of<ILogger<LanguageRepository>>(), Microsoft.Extensions.Options.Options.Create(globalSettings));
             return new MemberTypeRepository((IScopeAccessor) provider, AppCaches.Disabled, Mock.Of<ILogger<MemberTypeRepository>>(), commonRepository, languageRepository, ShortStringHelper);
-=======
-            var languageRepository = new LanguageRepository((IScopeAccessor)provider, AppCaches.Disabled, Mock.Of<ILogger>(), Microsoft.Extensions.Options.Options.Create(globalSettings));
-            return new MemberTypeRepository((IScopeAccessor) provider, AppCaches.Disabled, Mock.Of<ILogger>(), commonRepository, languageRepository, ShortStringHelper);
->>>>>>> d7ab7d3d
         }
 
         [Test]
