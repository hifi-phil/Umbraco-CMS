﻿using System;
using System.Linq;
using Microsoft.Extensions.Logging;
using Moq;
using NUnit.Framework;
using Umbraco.Core;
using Umbraco.Core.Cache;
using Umbraco.Core.Configuration.Models;
using Umbraco.Core.Models;
using Umbraco.Core.Models.Entities;
using Umbraco.Core.Persistence;
using Umbraco.Core.Persistence.Dtos;
using Umbraco.Core.Persistence.Repositories;
using Umbraco.Core.Persistence.Repositories.Implement;
using Umbraco.Core.PropertyEditors;
using Umbraco.Core.Scoping;
using Umbraco.Core.Services;
using Umbraco.Tests.TestHelpers;
using Umbraco.Tests.TestHelpers.Entities;
using Umbraco.Tests.Testing;

namespace Umbraco.Tests.Persistence.Repositories
{
    [TestFixture]
    [UmbracoTest(Database = UmbracoTestOptions.Database.NewSchemaPerTest)]
    public class MediaRepositoryTest : TestWithDatabaseBase
    {
        public override void SetUp()
        {
            base.SetUp();

            CreateTestData();
        }

        private MediaRepository CreateRepository(IScopeProvider provider, out MediaTypeRepository mediaTypeRepository, AppCaches appCaches = null)
        {
            appCaches = appCaches ?? AppCaches;
            var scopeAccessor = (IScopeAccessor) provider;
<<<<<<< HEAD
            var globalSettings = new GlobalSettingsBuilder().Build();
            var templateRepository = new TemplateRepository(scopeAccessor, appCaches, LoggerFactory.CreateLogger<TemplateRepository>(), TestObjects.GetFileSystemsMock(), IOHelper, ShortStringHelper);
=======
            var globalSettings = new GlobalSettings();
            var templateRepository = new TemplateRepository(scopeAccessor, appCaches, Logger, TestObjects.GetFileSystemsMock(), IOHelper, ShortStringHelper);
>>>>>>> 9a6b75d5
            var commonRepository = new ContentTypeCommonRepository(scopeAccessor, templateRepository, appCaches, ShortStringHelper);
            var languageRepository = new LanguageRepository(scopeAccessor, appCaches, LoggerFactory.CreateLogger<LanguageRepository>(), Microsoft.Extensions.Options.Options.Create(globalSettings));
            mediaTypeRepository = new MediaTypeRepository(scopeAccessor, appCaches, LoggerFactory.CreateLogger<MediaTypeRepository>(), commonRepository, languageRepository, ShortStringHelper);
            var tagRepository = new TagRepository(scopeAccessor, appCaches, LoggerFactory.CreateLogger<TagRepository>());
            var relationTypeRepository = new RelationTypeRepository(scopeAccessor, AppCaches.Disabled, LoggerFactory.CreateLogger<RelationTypeRepository>());
            var entityRepository = new EntityRepository(scopeAccessor);
            var relationRepository = new RelationRepository(scopeAccessor, LoggerFactory.CreateLogger<RelationRepository>(), relationTypeRepository, entityRepository);
            var propertyEditors = new Lazy<PropertyEditorCollection>(() => new PropertyEditorCollection(new DataEditorCollection(Enumerable.Empty<IDataEditor>())));
            var mediaUrlGenerators = new MediaUrlGeneratorCollection(Enumerable.Empty<IMediaUrlGenerator>());
            var dataValueReferences = new DataValueReferenceFactoryCollection(Enumerable.Empty<IDataValueReferenceFactory>());
            var repository = new MediaRepository(scopeAccessor, appCaches, LoggerFactory.CreateLogger<MediaRepository>(), LoggerFactory, mediaTypeRepository, tagRepository, Mock.Of<ILanguageRepository>(), relationRepository, relationTypeRepository, propertyEditors, mediaUrlGenerators, dataValueReferences, DataTypeService);
            return repository;
        }

        [Test]
        public void CacheActiveForIntsAndGuids()
        {
            MediaTypeRepository mediaTypeRepository;

            var realCache = new AppCaches(
                new ObjectCacheAppCache(),
                new DictionaryAppCache(),
                new IsolatedCaches(t => new ObjectCacheAppCache()));

            var provider = TestObjects.GetScopeProvider(LoggerFactory);
            using (var scope = provider.CreateScope())
            {
                var repository = CreateRepository(provider, out mediaTypeRepository, appCaches: realCache);

                var udb = scope.Database;

                udb.EnableSqlCount = false;

                var mediaType = MockedContentTypes.CreateSimpleMediaType("umbTextpage1", "Textpage");
                mediaTypeRepository.Save(mediaType);

                var media = MockedMedia.CreateSimpleMedia(mediaType, "hello", -1);
                repository.Save(media);

                udb.EnableSqlCount = true;

                //go get it, this should already be cached since the default repository key is the INT
                var found = repository.Get(media.Id);
                Assert.AreEqual(0, udb.SqlCount);
                //retrieve again, this should use cache
                found = repository.Get(media.Id);
                Assert.AreEqual(0, udb.SqlCount);

                //reset counter
                udb.EnableSqlCount = false;
                udb.EnableSqlCount = true;

                //now get by GUID, this won't be cached yet because the default repo key is not a GUID
                found = repository.Get(media.Key);
                var sqlCount = udb.SqlCount;
                Assert.Greater(sqlCount, 0);
                //retrieve again, this should use cache now
                found = repository.Get(media.Key);
                Assert.AreEqual(sqlCount, udb.SqlCount);
            }
        }

        [Test]
        public void SaveMedia()
        {
            // Arrange
            var provider = TestObjects.GetScopeProvider(LoggerFactory);
            using (var scope = provider.CreateScope())
            {
                MediaTypeRepository mediaTypeRepository;
                var repository = CreateRepository(provider, out mediaTypeRepository);

                var mediaType = mediaTypeRepository.Get(1032);
                var image = MockedMedia.CreateMediaImage(mediaType, -1);

                // Act
                mediaTypeRepository.Save(mediaType);
                repository.Save(image);

                var fetched = repository.Get(image.Id);

                // Assert
                Assert.That(mediaType.HasIdentity, Is.True);
                Assert.That(image.HasIdentity, Is.True);

                TestHelper.AssertPropertyValuesAreEqual(image, fetched, "yyyy-MM-dd HH:mm:ss");
            }
        }

        [Test]
        public void SaveMediaMultiple()
        {
            // Arrange
            var provider = TestObjects.GetScopeProvider(LoggerFactory);
            using (var scope = provider.CreateScope())
            {
                MediaTypeRepository mediaTypeRepository;
                var repository = CreateRepository(provider, out mediaTypeRepository);

                var mediaType = mediaTypeRepository.Get(1032);
                var file = MockedMedia.CreateMediaFile(mediaType, -1);

                // Act
                repository.Save(file);

                var image = MockedMedia.CreateMediaImage(mediaType, -1);
                repository.Save(image);

                // Assert
                Assert.That(file.HasIdentity, Is.True);
                Assert.That(image.HasIdentity, Is.True);
                Assert.That(file.Name, Is.EqualTo("Test File"));
                Assert.That(image.Name, Is.EqualTo("Test Image"));
                Assert.That(file.ContentTypeId, Is.EqualTo(mediaType.Id));
                Assert.That(image.ContentTypeId, Is.EqualTo(mediaType.Id));
            }
        }

        [Test]
        public void GetMediaIsNotDirty()
        {
            // Arrange
            var provider = TestObjects.GetScopeProvider(LoggerFactory);
            using (var scope = provider.CreateScope())
            {
                MediaTypeRepository mediaTypeRepository;
                var repository = CreateRepository(provider, out mediaTypeRepository);

                // Act
                var media = repository.Get(NodeDto.NodeIdSeed + 1);
                bool dirty = ((ICanBeDirty)media).IsDirty();

                // Assert
                Assert.That(dirty, Is.False);
            }
        }

        [Test]
        public void UpdateMedia()
        {
            // Arrange
            var provider = TestObjects.GetScopeProvider(LoggerFactory);
            using (var scope = provider.CreateScope())
            {
                MediaTypeRepository mediaTypeRepository;
                var repository = CreateRepository(provider, out mediaTypeRepository);

                // Act
                var content = repository.Get(NodeDto.NodeIdSeed + 2);
                content.Name = "Test File Updated";
                repository.Save(content);

                var updatedContent = repository.Get(NodeDto.NodeIdSeed + 2);

                // Assert
                Assert.That(updatedContent.Id, Is.EqualTo(content.Id));
                Assert.That(updatedContent.Name, Is.EqualTo(content.Name));
            }
        }

        [Test]
        public void DeleteMedia()
        {
            // Arrange
            var provider = TestObjects.GetScopeProvider(LoggerFactory);
            using (var scope = provider.CreateScope())
            {
                MediaTypeRepository mediaTypeRepository;
                var repository = CreateRepository(provider, out mediaTypeRepository);

                // Act
                var media = repository.Get(NodeDto.NodeIdSeed + 2);
                repository.Delete(media);

                var deleted = repository.Get(NodeDto.NodeIdSeed + 2);
                var exists = repository.Exists(NodeDto.NodeIdSeed + 2);

                // Assert
                Assert.That(deleted, Is.Null);
                Assert.That(exists, Is.False);
            }
        }

        [Test]
        public void GetMedia()
        {
            // Arrange
            var provider = TestObjects.GetScopeProvider(LoggerFactory);
            using (var scope = provider.CreateScope())
            {
                MediaTypeRepository mediaTypeRepository;
                var repository = CreateRepository(provider, out mediaTypeRepository);

                // Act
                var media = repository.Get(NodeDto.NodeIdSeed + 1);

                // Assert
                Assert.That(media.Id, Is.EqualTo(NodeDto.NodeIdSeed + 1));
                Assert.That(media.CreateDate, Is.GreaterThan(DateTime.MinValue));
                Assert.That(media.UpdateDate, Is.GreaterThan(DateTime.MinValue));
                Assert.That(media.ParentId, Is.Not.EqualTo(0));
                Assert.That(media.Name, Is.EqualTo("Test Image"));
                Assert.That(media.SortOrder, Is.EqualTo(0));
                Assert.That(media.VersionId, Is.Not.EqualTo(0));
                Assert.That(media.ContentTypeId, Is.EqualTo(1032));
                Assert.That(media.Path, Is.Not.Empty);
                Assert.That(media.Properties.Any(), Is.True);
            }
        }

        [Test]
        public void QueryMedia()
        {
            // Arrange
            var provider = TestObjects.GetScopeProvider(LoggerFactory);
            using (var scope = provider.CreateScope())
            {
                MediaTypeRepository mediaTypeRepository;
                var repository = CreateRepository(provider, out mediaTypeRepository);

                // Act
                var query = scope.SqlContext.Query<IMedia>().Where(x => x.Level == 2);
                var result = repository.Get(query);

                // Assert
                Assert.That(result.Count(), Is.GreaterThanOrEqualTo(2)); //There should be two entities on level 2: File and Media
            }
        }

        [Test]
        public void QueryMedia_ContentTypeIdFilter()
        {
            // Arrange
            var folderMediaType = ServiceContext.MediaTypeService.Get(1031);
            var provider = TestObjects.GetScopeProvider(LoggerFactory);
            using (var scope = provider.CreateScope())
            {
                var repository = CreateRepository(provider, out MediaTypeRepository mediaTypeRepository);

                // Act
                for (int i = 0; i < 10; i++)
                {
                    var folder = MockedMedia.CreateMediaFolder(folderMediaType, -1);
                    repository.Save(folder);
                }


                var types = new[] { 1031 };
                var query = scope.SqlContext.Query<IMedia>().Where(x => types.Contains(x.ContentTypeId));
                var result = repository.Get(query);

                // Assert
                Assert.That(result.Count(), Is.GreaterThanOrEqualTo(11));
            }
        }

        [Ignore("Unsupported feature.")]
        [Test]
        public void QueryMedia_ContentTypeAliasFilter()
        {
            // we could support this, but it would require an extra join on the query,
            // and we don't absolutely need it now, so leaving it out for now

            // Arrange
            var folderMediaType = ServiceContext.MediaTypeService.Get(1031);
            var provider = TestObjects.GetScopeProvider(LoggerFactory);
            using (var scope = provider.CreateScope())
            {
                var repository = CreateRepository(provider, out MediaTypeRepository mediaTypeRepository);

                // Act
                for (int i = 0; i < 10; i++)
                {
                    var folder = MockedMedia.CreateMediaFolder(folderMediaType, -1);
                    repository.Save(folder);
                }


                var types = new[] { "Folder" };
                var query = scope.SqlContext.Query<IMedia>().Where(x => types.Contains(x.ContentType.Alias));
                var result = repository.Get(query);

                // Assert
                Assert.That(result.Count(), Is.GreaterThanOrEqualTo(11));
            }
        }

        [Test]
        public void GetPagedResultsByQuery_FirstPage()
        {
            // Arrange
            var provider = TestObjects.GetScopeProvider(LoggerFactory);
            using (var scope = provider.CreateScope())
            {
                var repository = CreateRepository(provider, out MediaTypeRepository mediaTypeRepository);

                // Act
                var query = scope.SqlContext.Query<IMedia>().Where(x => x.Level == 2);
                long totalRecords;
                var result = repository.GetPage(query, 0, 1, out totalRecords, null, Ordering.By("SortOrder"));

                // Assert
                Assert.That(totalRecords, Is.GreaterThanOrEqualTo(2));
                Assert.That(result.Count(), Is.EqualTo(1));
                Assert.That(result.First().Name, Is.EqualTo("Test Image"));
            }
        }

        [Test]
        public void GetPagedResultsByQuery_SecondPage()
        {
            // Arrange
            var provider = TestObjects.GetScopeProvider(LoggerFactory);
            using (var scope = provider.CreateScope())
            {
                MediaTypeRepository mediaTypeRepository;
                var repository = CreateRepository(provider, out mediaTypeRepository);

                // Act
                var query = scope.SqlContext.Query<IMedia>().Where(x => x.Level == 2);
                long totalRecords;
                var result = repository.GetPage(query, 1, 1, out totalRecords, null, Ordering.By("SortOrder"));

                // Assert
                Assert.That(totalRecords, Is.GreaterThanOrEqualTo(2));
                Assert.That(result.Count(), Is.EqualTo(1));
                Assert.That(result.First().Name, Is.EqualTo("Test File"));
            }
        }

        [Test]
        public void GetPagedResultsByQuery_SinglePage()
        {
            // Arrange
            var provider = TestObjects.GetScopeProvider(LoggerFactory);
            using (var scope = provider.CreateScope())
            {
                MediaTypeRepository mediaTypeRepository;
                var repository = CreateRepository(provider, out mediaTypeRepository);

                // Act
                var query = scope.SqlContext.Query<IMedia>().Where(x => x.Level == 2);
                long totalRecords;
                var result = repository.GetPage(query, 0, 2, out totalRecords, null, Ordering.By("SortOrder"));

                // Assert
                Assert.That(totalRecords, Is.GreaterThanOrEqualTo(2));
                Assert.That(result.Count(), Is.EqualTo(2));
                Assert.That(result.First().Name, Is.EqualTo("Test Image"));
            }
        }

        [Test]
        public void GetPagedResultsByQuery_DescendingOrder()
        {
            // Arrange
            var provider = TestObjects.GetScopeProvider(LoggerFactory);
            using (var scope = provider.CreateScope())
            {
                MediaTypeRepository mediaTypeRepository;
                var repository = CreateRepository(provider, out mediaTypeRepository);

                // Act
                var query = scope.SqlContext.Query<IMedia>().Where(x => x.Level == 2);
                long totalRecords;
                var result = repository.GetPage(query, 0, 1, out totalRecords, null, Ordering.By("SortOrder", Direction.Descending));

                // Assert
                Assert.That(totalRecords, Is.GreaterThanOrEqualTo(2));
                Assert.That(result.Count(), Is.EqualTo(1));
                Assert.That(result.First().Name, Is.EqualTo("Test File"));
            }
        }

        [Test]
        public void GetPagedResultsByQuery_AlternateOrder()
        {
            // Arrange
            var provider = TestObjects.GetScopeProvider(LoggerFactory);
            using (var scope = provider.CreateScope())
            {
                MediaTypeRepository mediaTypeRepository;
                var repository = CreateRepository(provider, out mediaTypeRepository);

                // Act
                var query = scope.SqlContext.Query<IMedia>().Where(x => x.Level == 2);
                var result = repository.GetPage(query, 0, 1, out var totalRecords, null, Ordering.By("Name"));

                // Assert
                Assert.That(totalRecords, Is.GreaterThanOrEqualTo(2));
                Assert.That(result.Count(), Is.EqualTo(1));
                Assert.That(result.First().Name, Is.EqualTo("Test File"));
            }
        }

        [Test]
        public void GetPagedResultsByQuery_FilterMatchingSome()
        {
            // Arrange
            var provider = TestObjects.GetScopeProvider(LoggerFactory);
            using (var scope = provider.CreateScope())
            {
                MediaTypeRepository mediaTypeRepository;
                var repository = CreateRepository(provider, out mediaTypeRepository);

                // Act
                var query = scope.SqlContext.Query<IMedia>().Where(x => x.Level == 2);

                var filter = scope.SqlContext.Query<IMedia>().Where(x => x.Name.Contains("File"));
                var result = repository.GetPage(query, 0, 1, out var totalRecords, filter, Ordering.By("SortOrder"));

                // Assert
                Assert.That(totalRecords, Is.EqualTo(1));
                Assert.That(result.Count(), Is.EqualTo(1));
                Assert.That(result.First().Name, Is.EqualTo("Test File"));
            }
        }

        [Test]
        public void GetPagedResultsByQuery_FilterMatchingAll()
        {
            // Arrange
            var provider = TestObjects.GetScopeProvider(LoggerFactory);
            using (var scope = provider.CreateScope())
            {
                var repository = CreateRepository(provider, out _);

                // Act
                var query = scope.SqlContext.Query<IMedia>().Where(x => x.Level == 2);

                var filter = scope.SqlContext.Query<IMedia>().Where(x => x.Name.Contains("Test"));
                var result = repository.GetPage(query, 0, 1, out var totalRecords, filter, Ordering.By("SortOrder"));

                // Assert
                Assert.That(totalRecords, Is.EqualTo(2));
                Assert.That(result.Count(), Is.EqualTo(1));
                Assert.That(result.First().Name, Is.EqualTo("Test Image"));
            }
        }

        [Test]
        public void GetAllMediaByIds()
        {
            // Arrange
            var provider = TestObjects.GetScopeProvider(LoggerFactory);
            using (var scope = provider.CreateScope())
            {
                MediaTypeRepository mediaTypeRepository;
                var repository = CreateRepository(provider, out mediaTypeRepository);

                // Act
                var medias = repository.GetMany(NodeDto.NodeIdSeed + 1, NodeDto.NodeIdSeed + 2);

                // Assert
                Assert.That(medias, Is.Not.Null);
                Assert.That(medias.Any(), Is.True);
                Assert.That(medias.Count(), Is.EqualTo(2));
            }
        }

        [Test]
        public void GetAllMedia()
        {
            // Arrange
            var provider = TestObjects.GetScopeProvider(LoggerFactory);
            using (var scope = provider.CreateScope())
            {
                MediaTypeRepository mediaTypeRepository;
                var repository = CreateRepository(provider, out mediaTypeRepository);

                // Act
                var medias = repository.GetMany();

                // Assert
                Assert.That(medias, Is.Not.Null);
                Assert.That(medias.Any(), Is.True);
                Assert.That(medias.Count(), Is.GreaterThanOrEqualTo(3));

                medias = repository.GetMany(medias.Select(x => x.Id).ToArray());
                Assert.That(medias, Is.Not.Null);
                Assert.That(medias.Any(), Is.True);
                Assert.That(medias.Count(), Is.GreaterThanOrEqualTo(3));

                medias = ((IReadRepository<Guid, IMedia>)repository).GetMany(medias.Select(x => x.Key).ToArray());
                Assert.That(medias, Is.Not.Null);
                Assert.That(medias.Any(), Is.True);
                Assert.That(medias.Count(), Is.GreaterThanOrEqualTo(3));
            }
        }

        [Test]
        public void ExistMedia()
        {
            // Arrange
            var provider = TestObjects.GetScopeProvider(LoggerFactory);
            using (var scope = provider.CreateScope())
            {
                MediaTypeRepository mediaTypeRepository;
                var repository = CreateRepository(provider, out mediaTypeRepository);

                // Act
                var exists = repository.Exists(NodeDto.NodeIdSeed + 1);
                var existsToo = repository.Exists(NodeDto.NodeIdSeed + 1);
                var doesntExists = repository.Exists(NodeDto.NodeIdSeed + 5);

                // Assert
                Assert.That(exists, Is.True);
                Assert.That(existsToo, Is.True);
                Assert.That(doesntExists, Is.False);
            }
        }

        [Test]
        public void CountMedia()
        {
            // Arrange
            var provider = TestObjects.GetScopeProvider(LoggerFactory);
            using (var scope = provider.CreateScope())
            {
                MediaTypeRepository mediaTypeRepository;
                var repository = CreateRepository(provider, out mediaTypeRepository);

                // Act
                int level = 2;
                var query = scope.SqlContext.Query<IMedia>().Where(x => x.Level == level);
                var result = repository.Count(query);

                // Assert
                Assert.That(result, Is.GreaterThanOrEqualTo(2));
            }
        }

        [TearDown]
        public override void TearDown()
        {
            base.TearDown();
        }

        public void CreateTestData()
        {
            //Create and Save folder-Media -> (NodeDto.NodeIdSeed)
            var folderMediaType = ServiceContext.MediaTypeService.Get(1031);
            var folder = MockedMedia.CreateMediaFolder(folderMediaType, -1);
            ServiceContext.MediaService.Save(folder, 0);

            //Create and Save image-Media -> (NodeDto.NodeIdSeed + 1)
            var imageMediaType = ServiceContext.MediaTypeService.Get(1032);
            var image = MockedMedia.CreateMediaImage(imageMediaType, folder.Id);
            ServiceContext.MediaService.Save(image, 0);

            //Create and Save file-Media -> (NodeDto.NodeIdSeed + 2)
            var fileMediaType = ServiceContext.MediaTypeService.Get(1033);
            var file = MockedMedia.CreateMediaFile(fileMediaType, folder.Id);
            ServiceContext.MediaService.Save(file, 0);
        }
    }
}<|MERGE_RESOLUTION|>--- conflicted
+++ resolved
@@ -36,13 +36,8 @@
         {
             appCaches = appCaches ?? AppCaches;
             var scopeAccessor = (IScopeAccessor) provider;
-<<<<<<< HEAD
-            var globalSettings = new GlobalSettingsBuilder().Build();
+            var globalSettings = new GlobalSettings();
             var templateRepository = new TemplateRepository(scopeAccessor, appCaches, LoggerFactory.CreateLogger<TemplateRepository>(), TestObjects.GetFileSystemsMock(), IOHelper, ShortStringHelper);
-=======
-            var globalSettings = new GlobalSettings();
-            var templateRepository = new TemplateRepository(scopeAccessor, appCaches, Logger, TestObjects.GetFileSystemsMock(), IOHelper, ShortStringHelper);
->>>>>>> 9a6b75d5
             var commonRepository = new ContentTypeCommonRepository(scopeAccessor, templateRepository, appCaches, ShortStringHelper);
             var languageRepository = new LanguageRepository(scopeAccessor, appCaches, LoggerFactory.CreateLogger<LanguageRepository>(), Microsoft.Extensions.Options.Options.Create(globalSettings));
             mediaTypeRepository = new MediaTypeRepository(scopeAccessor, appCaches, LoggerFactory.CreateLogger<MediaTypeRepository>(), commonRepository, languageRepository, ShortStringHelper);
