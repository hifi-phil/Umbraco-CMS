--- conflicted
+++ resolved
@@ -11,10 +11,6 @@
 using Umbraco.Core.Composing;
 using Umbraco.Core.Configuration.Models;
 using Umbraco.Core.IO;
-<<<<<<< HEAD
-=======
-using Umbraco.Core.Logging;
->>>>>>> a7c4fa5f
 using Umbraco.Tests.TestHelpers;
 using IHostingEnvironment = Umbraco.Core.Hosting.IHostingEnvironment;
 
@@ -28,7 +24,7 @@
         // SetUp and TearDown run before/after each test
         // SetUp does not start before the previous TearDown returns
 
-        private readonly ILogger _logger = Mock.Of<ILogger>();
+        private readonly ILogger<PhysicalFileSystem> _logger = Mock.Of<ILogger<PhysicalFileSystem>>();
         private readonly IHostingEnvironment _hostingEnvironment = TestHelper.GetHostingEnvironment();
         private readonly IIOHelper _ioHelper = TestHelper.IOHelper;
 
@@ -62,15 +58,7 @@
         [Test]
         public void ShadowDeleteDirectory()
         {
-<<<<<<< HEAD
-            var ioHelper = TestHelper.IOHelper;
-            var logger = Mock.Of<ILogger<PhysicalFileSystem>>();
-            var hostingEnvironment = TestHelper.GetHostingEnvironment();
-
-            var path = ioHelper.MapPath("FileSysTests");
-=======
-            var path = _ioHelper.MapPath("FileSysTests");
->>>>>>> a7c4fa5f
+            var path = _ioHelper.MapPath("FileSysTests");
             Directory.CreateDirectory(path);
             Directory.CreateDirectory(path + "/ShadowTests");
             Directory.CreateDirectory(path + "/ShadowSystem");
@@ -104,15 +92,7 @@
         [Test]
         public void ShadowDeleteDirectoryInDir()
         {
-<<<<<<< HEAD
-            var ioHelper = TestHelper.IOHelper;
-            var logger = Mock.Of<ILogger<PhysicalFileSystem>>();
-            var hostingEnvironment = TestHelper.GetHostingEnvironment();
-
-            var path = ioHelper.MapPath("FileSysTests");
-=======
-            var path = _ioHelper.MapPath("FileSysTests");
->>>>>>> a7c4fa5f
+            var path = _ioHelper.MapPath("FileSysTests");
             Directory.CreateDirectory(path);
             Directory.CreateDirectory(path + "/ShadowTests");
             Directory.CreateDirectory(path + "/ShadowSystem");
@@ -161,15 +141,7 @@
         [Test]
         public void ShadowDeleteFile()
         {
-<<<<<<< HEAD
-            var ioHelper = TestHelper.IOHelper;
-            var logger = Mock.Of<ILogger<PhysicalFileSystem>>();
-            var hostingEnvironment = TestHelper.GetHostingEnvironment();
-
-            var path = ioHelper.MapPath("FileSysTests");
-=======
-            var path = _ioHelper.MapPath("FileSysTests");
->>>>>>> a7c4fa5f
+            var path = _ioHelper.MapPath("FileSysTests");
             Directory.CreateDirectory(path);
             Directory.CreateDirectory(path + "/ShadowTests");
             Directory.CreateDirectory(path + "/ShadowSystem");
@@ -208,15 +180,7 @@
         [Test]
         public void ShadowDeleteFileInDir()
         {
-<<<<<<< HEAD
-            var ioHelper = TestHelper.IOHelper;
-            var logger = Mock.Of<ILogger<PhysicalFileSystem>>();
-            var hostingEnvironment = TestHelper.GetHostingEnvironment();
-
-            var path = ioHelper.MapPath("FileSysTests");
-=======
-            var path = _ioHelper.MapPath("FileSysTests");
->>>>>>> a7c4fa5f
+            var path = _ioHelper.MapPath("FileSysTests");
 
             Directory.CreateDirectory(path);
             Directory.CreateDirectory(path + "/ShadowTests");
@@ -272,15 +236,7 @@
         [Test]
         public void ShadowCantCreateFile()
         {
-<<<<<<< HEAD
-            var ioHelper = TestHelper.IOHelper;
-            var logger = Mock.Of<ILogger<PhysicalFileSystem>>();
-            var hostingEnvironment = TestHelper.GetHostingEnvironment();
-
-            var path = ioHelper.MapPath("FileSysTests");
-=======
-            var path = _ioHelper.MapPath("FileSysTests");
->>>>>>> a7c4fa5f
+            var path = _ioHelper.MapPath("FileSysTests");
             Directory.CreateDirectory(path);
             Directory.CreateDirectory(path + "/ShadowTests");
             Directory.CreateDirectory(path + "/ShadowSystem");
@@ -299,15 +255,7 @@
         [Test]
         public void ShadowCreateFile()
         {
-<<<<<<< HEAD
-            var ioHelper = TestHelper.IOHelper;
-            var logger = Mock.Of<ILogger<PhysicalFileSystem>>();
-            var hostingEnvironment = TestHelper.GetHostingEnvironment();
-
-            var path = ioHelper.MapPath("FileSysTests");
-=======
-            var path = _ioHelper.MapPath("FileSysTests");
->>>>>>> a7c4fa5f
+            var path = _ioHelper.MapPath("FileSysTests");
             Directory.CreateDirectory(path);
             Directory.CreateDirectory(path + "/ShadowTests");
             Directory.CreateDirectory(path + "/ShadowSystem");
@@ -346,15 +294,7 @@
         [Test]
         public void ShadowCreateFileInDir()
         {
-<<<<<<< HEAD
-            var ioHelper = TestHelper.IOHelper;
-            var logger = Mock.Of<ILogger<PhysicalFileSystem>>();
-            var hostingEnvironment = TestHelper.GetHostingEnvironment();
-
-            var path = ioHelper.MapPath("FileSysTests");
-=======
-            var path = _ioHelper.MapPath("FileSysTests");
->>>>>>> a7c4fa5f
+            var path = _ioHelper.MapPath("FileSysTests");
             Directory.CreateDirectory(path);
             Directory.CreateDirectory(path + "/ShadowTests");
             Directory.CreateDirectory(path + "/ShadowSystem");
@@ -394,15 +334,7 @@
         [Test]
         public void ShadowAbort()
         {
-<<<<<<< HEAD
-            var ioHelper = TestHelper.IOHelper;
-            var logger = Mock.Of<ILogger<PhysicalFileSystem>>();
-            var hostingEnvironment = TestHelper.GetHostingEnvironment();
-
-            var path = ioHelper.MapPath("FileSysTests");
-=======
-            var path = _ioHelper.MapPath("FileSysTests");
->>>>>>> a7c4fa5f
+            var path = _ioHelper.MapPath("FileSysTests");
             Directory.CreateDirectory(path);
             Directory.CreateDirectory(path + "/ShadowTests");
             Directory.CreateDirectory(path + "/ShadowSystem");
@@ -424,15 +356,7 @@
         [Test]
         public void ShadowComplete()
         {
-<<<<<<< HEAD
-            var ioHelper = TestHelper.IOHelper;
-            var logger = Mock.Of<ILogger<PhysicalFileSystem>>();
-            var hostingEnvironment = TestHelper.GetHostingEnvironment();
-
-            var path = ioHelper.MapPath("FileSysTests");
-=======
-            var path = _ioHelper.MapPath("FileSysTests");
->>>>>>> a7c4fa5f
+            var path = _ioHelper.MapPath("FileSysTests");
             Directory.CreateDirectory(path);
             Directory.CreateDirectory(path + "/ShadowTests");
             Directory.CreateDirectory(path + "/ShadowSystem");
@@ -468,35 +392,19 @@
         [Test]
         public void ShadowScopeComplete()
         {
-<<<<<<< HEAD
             var loggerFactory = NullLoggerFactory.Instance;
-            var ioHelper = TestHelper.IOHelper;
-            var hostingEnvironment = TestHelper.GetHostingEnvironment();
-
-            var path = ioHelper.MapPath("FileSysTests");
-            var shadowfs = ioHelper.MapPath(Constants.SystemDirectories.TempData.EnsureEndsWith('/') + "ShadowFs");
-=======
             var path = _ioHelper.MapPath("FileSysTests");
             var shadowfs = _ioHelper.MapPath(Constants.SystemDirectories.TempData.EnsureEndsWith('/') + "ShadowFs");
->>>>>>> a7c4fa5f
             Directory.CreateDirectory(path);
             Directory.CreateDirectory(shadowfs);
 
             var scopedFileSystems = false;
 
-<<<<<<< HEAD
-            var phy = new PhysicalFileSystem(ioHelper, hostingEnvironment, loggerFactory.CreateLogger<PhysicalFileSystem>(), path, "ignore");
+            var phy = new PhysicalFileSystem(_ioHelper, _hostingEnvironment, _logger, path, "ignore");
 
             var container = Mock.Of<IFactory>();
             var globalSettings = Options.Create(new GlobalSettings());
-            var fileSystems = new FileSystems(container, loggerFactory.CreateLogger<FileSystems>(), loggerFactory, ioHelper, globalSettings, TestHelper.GetHostingEnvironment()) { IsScoped = () => scopedFileSystems };
-=======
-            var phy = new PhysicalFileSystem(_ioHelper, _hostingEnvironment, _logger, path, "ignore");
-
-            var container = Mock.Of<IFactory>();
-            var globalSettings = Options.Create(new GlobalSettings());
-            var fileSystems = new FileSystems(container, _logger, _ioHelper, globalSettings, _hostingEnvironment) { IsScoped = () => scopedFileSystems };
->>>>>>> a7c4fa5f
+            var fileSystems = new FileSystems(container, Mock.Of<ILogger<FileSystems>>(), loggerFactory, _ioHelper, globalSettings, _hostingEnvironment) { IsScoped = () => scopedFileSystems };
             var fs = fileSystems.GetFileSystem<FS>(phy);
             var sw = (ShadowWrapper) fs.InnerFileSystem;
 
@@ -579,34 +487,17 @@
         [Test]
         public void ShadowScopeCompleteWithFileConflict()
         {
-<<<<<<< HEAD
-            var loggerFactory = NullLoggerFactory.Instance;
-            var ioHelper = TestHelper.IOHelper;
-            var hostingEnvironment = TestHelper.GetHostingEnvironment();
-
-            var path = ioHelper.MapPath("FileSysTests");
-            var shadowfs = ioHelper.MapPath(Constants.SystemDirectories.TempData.EnsureEndsWith('/') + "ShadowFs");
-=======
             var path = _ioHelper.MapPath("FileSysTests");
             var shadowfs = _ioHelper.MapPath(Constants.SystemDirectories.TempData.EnsureEndsWith('/') + "ShadowFs");
->>>>>>> a7c4fa5f
             Directory.CreateDirectory(path);
 
             var scopedFileSystems = false;
 
-<<<<<<< HEAD
-            var phy = new PhysicalFileSystem(ioHelper, hostingEnvironment, loggerFactory.CreateLogger<PhysicalFileSystem>(), path, "ignore");
+            var phy = new PhysicalFileSystem(_ioHelper, _hostingEnvironment, _logger, path, "ignore");
 
             var container = Mock.Of<IFactory>();
             var globalSettings = Options.Create(new GlobalSettings());
-            var fileSystems = new FileSystems(container, loggerFactory.CreateLogger<FileSystems>(), loggerFactory, ioHelper, globalSettings, TestHelper.GetHostingEnvironment()) { IsScoped = () => scopedFileSystems };
-=======
-            var phy = new PhysicalFileSystem(_ioHelper, _hostingEnvironment, _logger, path, "ignore");
-
-            var container = Mock.Of<IFactory>();
-            var globalSettings = Options.Create(new GlobalSettings());
-            var fileSystems = new FileSystems(container, _logger, _ioHelper, globalSettings, _hostingEnvironment) { IsScoped = () => scopedFileSystems };
->>>>>>> a7c4fa5f
+            var fileSystems = new FileSystems(container, Mock.Of<ILogger<FileSystems>>(), NullLoggerFactory.Instance, _ioHelper, globalSettings, _hostingEnvironment) { IsScoped = () => scopedFileSystems };
             var fs = fileSystems.GetFileSystem<FS>( phy);
             var sw = (ShadowWrapper) fs.InnerFileSystem;
 
@@ -648,34 +539,17 @@
         [Test]
         public void ShadowScopeCompleteWithDirectoryConflict()
         {
-<<<<<<< HEAD
-            var loggerFactory = NullLoggerFactory.Instance;
-            var ioHelper = TestHelper.IOHelper;
-            var hostingEnvironment = TestHelper.GetHostingEnvironment();
-
-            var path = ioHelper.MapPath("FileSysTests");
-            var shadowfs = ioHelper.MapPath(Constants.SystemDirectories.TempData.EnsureEndsWith('/') + "ShadowFs");
-=======
             var path = _ioHelper.MapPath("FileSysTests");
             var shadowfs = _ioHelper.MapPath(Constants.SystemDirectories.TempData.EnsureEndsWith('/') + "ShadowFs");
->>>>>>> a7c4fa5f
             Directory.CreateDirectory(path);
 
             var scopedFileSystems = false;
 
-<<<<<<< HEAD
-            var phy = new PhysicalFileSystem(ioHelper, hostingEnvironment, loggerFactory.CreateLogger<PhysicalFileSystem>(), path, "ignore");
+            var phy = new PhysicalFileSystem(_ioHelper, _hostingEnvironment, _logger, path, "ignore");
 
             var container = Mock.Of<IFactory>();
             var globalSettings = Options.Create(new GlobalSettings());
-            var fileSystems = new FileSystems(container, loggerFactory.CreateLogger<FileSystems>(), loggerFactory, ioHelper, globalSettings, TestHelper.GetHostingEnvironment()) { IsScoped = () => scopedFileSystems };
-=======
-            var phy = new PhysicalFileSystem(_ioHelper, _hostingEnvironment, _logger, path, "ignore");
-
-            var container = Mock.Of<IFactory>();
-            var globalSettings = Options.Create(new GlobalSettings());
-            var fileSystems = new FileSystems(container, _logger, _ioHelper, globalSettings, _hostingEnvironment) { IsScoped = () => scopedFileSystems };
->>>>>>> a7c4fa5f
+            var fileSystems = new FileSystems(container, Mock.Of<ILogger<FileSystems>>(), NullLoggerFactory.Instance, _ioHelper, globalSettings, _hostingEnvironment) { IsScoped = () => scopedFileSystems };
             var fs = fileSystems.GetFileSystem<FS>( phy);
             var sw = (ShadowWrapper)fs.InnerFileSystem;
 
@@ -777,15 +651,7 @@
         public void ShadowGetFiles()
         {
             // Arrange
-<<<<<<< HEAD
-            var ioHelper = TestHelper.IOHelper;
-            var logger = Mock.Of<ILogger<PhysicalFileSystem>>();
-            var hostingEnvironment = TestHelper.GetHostingEnvironment();
-
-            var path = ioHelper.MapPath("FileSysTests");
-=======
-            var path = _ioHelper.MapPath("FileSysTests");
->>>>>>> a7c4fa5f
+            var path = _ioHelper.MapPath("FileSysTests");
             Directory.CreateDirectory(path);
             Directory.CreateDirectory(path + "/ShadowTests");
             Directory.CreateDirectory(path + "/ShadowSystem");
@@ -817,15 +683,7 @@
         public void ShadowGetFilesUsingEmptyFilter()
         {
             // Arrange
-<<<<<<< HEAD
-            var ioHelper = TestHelper.IOHelper;
-            var logger = Mock.Of<ILogger<PhysicalFileSystem>>();
-            var hostingEnvironment = TestHelper.GetHostingEnvironment();
-
-            var path = ioHelper.MapPath("FileSysTests");
-=======
-            var path = _ioHelper.MapPath("FileSysTests");
->>>>>>> a7c4fa5f
+            var path = _ioHelper.MapPath("FileSysTests");
             Directory.CreateDirectory(path);
             Directory.CreateDirectory(path + "/ShadowTests");
             Directory.CreateDirectory(path + "/ShadowSystem");
@@ -860,15 +718,7 @@
         public void ShadowGetFilesUsingNullFilter()
         {
             // Arrange
-<<<<<<< HEAD
-            var ioHelper = TestHelper.IOHelper;
-            var logger = Mock.Of<ILogger<PhysicalFileSystem>>();
-            var hostingEnvironment = TestHelper.GetHostingEnvironment();
-
-            var path = ioHelper.MapPath("FileSysTests");
-=======
-            var path = _ioHelper.MapPath("FileSysTests");
->>>>>>> a7c4fa5f
+            var path = _ioHelper.MapPath("FileSysTests");
             Directory.CreateDirectory(path);
             Directory.CreateDirectory(path + "/ShadowTests");
             Directory.CreateDirectory(path + "/ShadowSystem");
@@ -900,15 +750,7 @@
         public void ShadowGetFilesUsingWildcardFilter()
         {
             // Arrange
-<<<<<<< HEAD
-            var ioHelper = TestHelper.IOHelper;
-            var logger = Mock.Of<ILogger<PhysicalFileSystem>>();
-            var hostingEnvironment = TestHelper.GetHostingEnvironment();
-
-            var path = ioHelper.MapPath("FileSysTests");
-=======
-            var path = _ioHelper.MapPath("FileSysTests");
->>>>>>> a7c4fa5f
+            var path = _ioHelper.MapPath("FileSysTests");
             Directory.CreateDirectory(path);
             Directory.CreateDirectory(path + "/ShadowTests");
             Directory.CreateDirectory(path + "/ShadowSystem");
@@ -943,15 +785,7 @@
         public void ShadowGetFilesUsingSingleCharacterFilter()
         {
             // Arrange
-<<<<<<< HEAD
-            var ioHelper = TestHelper.IOHelper;
-            var logger = Mock.Of<ILogger<PhysicalFileSystem>>();
-            var hostingEnvironment = TestHelper.GetHostingEnvironment();
-
-            var path = ioHelper.MapPath("FileSysTests");
-=======
-            var path = _ioHelper.MapPath("FileSysTests");
->>>>>>> a7c4fa5f
+            var path = _ioHelper.MapPath("FileSysTests");
             Directory.CreateDirectory(path);
             Directory.CreateDirectory(path + "/ShadowTests");
             Directory.CreateDirectory(path + "/ShadowSystem");
@@ -998,15 +832,7 @@
         public void ShadowGetFullPath()
         {
             // Arrange
-<<<<<<< HEAD
-            var ioHelper = TestHelper.IOHelper;
-            var logger = Mock.Of<ILogger<PhysicalFileSystem>>();
-            var hostingEnvironment = TestHelper.GetHostingEnvironment();
-
-            var path = ioHelper.MapPath("FileSysTests");
-=======
-            var path = _ioHelper.MapPath("FileSysTests");
->>>>>>> a7c4fa5f
+            var path = _ioHelper.MapPath("FileSysTests");
             Directory.CreateDirectory(path);
             Directory.CreateDirectory(path + "/ShadowTests");
             Directory.CreateDirectory(path + "/ShadowSystem");
@@ -1040,15 +866,7 @@
         public void ShadowGetRelativePath()
         {
             // Arrange
-<<<<<<< HEAD
-            var ioHelper = TestHelper.IOHelper;
-            var logger = Mock.Of<ILogger<PhysicalFileSystem>>();
-            var hostingEnvironment = TestHelper.GetHostingEnvironment();
-
-            var path = ioHelper.MapPath("FileSysTests");
-=======
-            var path = _ioHelper.MapPath("FileSysTests");
->>>>>>> a7c4fa5f
+            var path = _ioHelper.MapPath("FileSysTests");
             Directory.CreateDirectory(path);
             Directory.CreateDirectory(path + "/ShadowTests");
             Directory.CreateDirectory(path + "/ShadowSystem");
@@ -1087,15 +905,7 @@
         public void ShadowGetUrl()
         {
             // Arrange
-<<<<<<< HEAD
-            var ioHelper = TestHelper.IOHelper;
-            var logger = Mock.Of<ILogger<PhysicalFileSystem>>();
-            var hostingEnvironment = TestHelper.GetHostingEnvironment();
-
-            var path = ioHelper.MapPath("FileSysTests");
-=======
-            var path = _ioHelper.MapPath("FileSysTests");
->>>>>>> a7c4fa5f
+            var path = _ioHelper.MapPath("FileSysTests");
             Directory.CreateDirectory(path);
             Directory.CreateDirectory(path + "/ShadowTests");
             Directory.CreateDirectory(path + "/ShadowSystem");
