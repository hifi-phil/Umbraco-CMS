--- conflicted
+++ resolved
@@ -10,14 +10,12 @@
 using Umbraco.Core;
 using Umbraco.Core.Cache;
 using Umbraco.Core.Composing;
-using Umbraco.Core.Configuration;
 using Umbraco.Core.Configuration.Models;
 using Umbraco.Core.IO;
 using Umbraco.Core.Logging;
 using Umbraco.Core.Persistence;
 using Umbraco.Core.Persistence.Mappers;
 using Umbraco.Core.Scoping;
-using Umbraco.Tests.Common.Builders;
 using Umbraco.Tests.TestHelpers;
 
 namespace Umbraco.Tests.Components
@@ -37,23 +35,13 @@
             var loggerFactory = NullLoggerFactory.Instance;
             var logger = loggerFactory.CreateLogger("GenericLogger");
             var typeFinder = TestHelper.GetTypeFinder();
-<<<<<<< HEAD
-            var globalSettings = new GlobalSettingsBuilder().Build();
-            var connectionStrings = new ConnectionStringsBuilder().Build();
+            var globalSettings = new GlobalSettings();
+            var connectionStrings = new ConnectionStrings();
             var f = new UmbracoDatabaseFactory(loggerFactory.CreateLogger<UmbracoDatabaseFactory>(), loggerFactory, Options.Create(globalSettings), Options.Create(connectionStrings), new Lazy<IMapperCollection>(() => new MapperCollection(Enumerable.Empty<BaseMapper>())), TestHelper.DbProviderFactoryCreator);
             var fs = new FileSystems(mock.Object, loggerFactory.CreateLogger<FileSystems>(), loggerFactory, TestHelper.IOHelper, Options.Create(globalSettings), TestHelper.GetHostingEnvironment());
-            var coreDebug = new CoreDebugSettingsBuilder().Build();
-            var mediaFileSystem = Mock.Of<IMediaFileSystem>();
-            var p = new ScopeProvider(f, fs, Microsoft.Extensions.Options.Options.Create(coreDebug), mediaFileSystem, loggerFactory.CreateLogger<ScopeProvider>(), loggerFactory, typeFinder, NoAppCache.Instance);
-=======
-            var globalSettings = new GlobalSettings();
-            var connectionStrings = new ConnectionStrings();
-            var f = new UmbracoDatabaseFactory(logger, Options.Create(globalSettings), Options.Create(connectionStrings), new Lazy<IMapperCollection>(() => new MapperCollection(Enumerable.Empty<BaseMapper>())), TestHelper.DbProviderFactoryCreator);
-            var fs = new FileSystems(mock.Object, logger, TestHelper.IOHelper, Options.Create(globalSettings), TestHelper.GetHostingEnvironment());
             var coreDebug = new CoreDebugSettings();
             var mediaFileSystem = Mock.Of<IMediaFileSystem>();
-            var p = new ScopeProvider(f, fs, Options.Create(coreDebug), mediaFileSystem, logger, typeFinder, NoAppCache.Instance);
->>>>>>> 9a6b75d5
+            var p = new ScopeProvider(f, fs, Options.Create(coreDebug), mediaFileSystem, loggerFactory.CreateLogger<ScopeProvider>(), loggerFactory, typeFinder, NoAppCache.Instance);
 
             mock.Setup(x => x.GetInstance(typeof (ILogger))).Returns(logger);
             mock.Setup(x => x.GetInstance(typeof(ILoggerFactory))).Returns(loggerFactory);
