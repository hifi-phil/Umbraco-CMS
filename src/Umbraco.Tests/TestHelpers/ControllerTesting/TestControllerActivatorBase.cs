--- conflicted
+++ resolved
@@ -102,11 +102,7 @@
 
             var backofficeIdentity = (UmbracoBackOfficeIdentity) owinContext.Authentication.User.Identity;
 
-<<<<<<< HEAD
             var webSecurity = new Mock<IWebSecurity>();
-=======
-            var webSecurity = new Mock<WebSecurity>(null, null, globalSettings, TestHelper.IOHelper);
->>>>>>> 9449ed9a
 
             //mock CurrentUser
             var groups = new List<ReadOnlyUserGroup>();
