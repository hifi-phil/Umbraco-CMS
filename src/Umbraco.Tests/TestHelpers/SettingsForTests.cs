﻿using System.Collections.Generic;
using System.IO;
using System.Configuration;
using Moq;
using Umbraco.Core;
using Umbraco.Core.Configuration;
using Umbraco.Core.Configuration.UmbracoSettings;
using Umbraco.Core.IO;

namespace Umbraco.Tests.TestHelpers
{
    public class SettingsForTests
    {
        public static void ConfigureSettings(IGlobalSettings settings)
        {
            UmbracoConfig.For.SetGlobalConfig(settings);
        }

        // umbracoSettings

        /// <summary>
        /// Sets the umbraco settings singleton to the object specified
        /// </summary>
        /// <param name="settings"></param>
        public static void ConfigureSettings(IUmbracoSettingsSection settings)
        {
            UmbracoConfig.For.SetUmbracoSettings(settings);
        }

        public static IGlobalSettings GenerateMockGlobalSettings()
        {
            var config = Mock.Of<IGlobalSettings>(
                settings =>
                    settings.ConfigurationStatus == UmbracoVersion.SemanticVersion.ToSemanticString() &&
                    settings.UseHttps == false &&
                    settings.HideTopLevelNodeFromPath == false &&
                    settings.Path == IOHelper.ResolveUrl("~/umbraco") &&
                    settings.UseDirectoryUrls == true &&
                    settings.TimeOutInMinutes == 20 &&
                    settings.DefaultUILanguage == "en" &&
                    settings.LocalTempStorageLocation == LocalTempStorage.Default &&
                    settings.ReservedPaths == (GlobalSettings.StaticReservedPaths + "~/umbraco") &&
                    settings.ReservedUrls == GlobalSettings.StaticReservedUrls);
            return config;
        }

        /// <summary>
        /// Returns generated settings which can be stubbed to return whatever values necessary
        /// </summary>
        /// <returns></returns>
        public static IUmbracoSettingsSection GenerateMockUmbracoSettings()
        {
            var settings = new Mock<IUmbracoSettingsSection>();

            var content = new Mock<IContentSection>();
            var security = new Mock<ISecuritySection>();
            var requestHandler = new Mock<IRequestHandlerSection>();
            var templates = new Mock<ITemplatesSection>();
            var logging = new Mock<ILoggingSection>();
            var tasks = new Mock<IScheduledTasksSection>();
            var providers = new Mock<IProvidersSection>();
            var routing = new Mock<IWebRoutingSection>();

            settings.Setup(x => x.Content).Returns(content.Object);
            settings.Setup(x => x.Security).Returns(security.Object);
            settings.Setup(x => x.RequestHandler).Returns(requestHandler.Object);
            settings.Setup(x => x.Templates).Returns(templates.Object);
            settings.Setup(x => x.Logging).Returns(logging.Object);
            settings.Setup(x => x.ScheduledTasks).Returns(tasks.Object);
            settings.Setup(x => x.Providers).Returns(providers.Object);
            settings.Setup(x => x.WebRouting).Returns(routing.Object);

            //Now configure some defaults - the defaults in the config section classes do NOT pertain to the mocked data!!
            settings.Setup(x => x.Content.ForceSafeAliases).Returns(true);
            settings.Setup(x => x.Content.ImageAutoFillProperties).Returns(ContentImagingElement.GetDefaultImageAutoFillProperties());
            settings.Setup(x => x.Content.ImageFileTypes).Returns(ContentImagingElement.GetDefaultImageFileTypes());
            settings.Setup(x => x.RequestHandler.AddTrailingSlash).Returns(true);
            settings.Setup(x => x.RequestHandler.UseDomainPrefixes).Returns(false);
            settings.Setup(x => x.RequestHandler.CharCollection).Returns(RequestHandlerElement.GetDefaultCharReplacements());
<<<<<<< HEAD
            settings.Setup(x => x.Content.UmbracoLibraryCacheDuration).Returns(1800);
=======
>>>>>>> d38c8569
            settings.Setup(x => x.WebRouting.UrlProviderMode).Returns("AutoLegacy");
            settings.Setup(x => x.Templates.DefaultRenderingEngine).Returns(RenderingEngine.Mvc);
            settings.Setup(x => x.Providers.DefaultBackOfficeUserProvider).Returns("UsersMembershipProvider");

            return settings.Object;
        }

        //// from appSettings

        //private static readonly IDictionary<string, string> SavedAppSettings = new Dictionary<string, string>();

        //static void SaveSetting(string key)
        //{
        //    SavedAppSettings[key] = ConfigurationManager.AppSettings[key];
        //}

        //static void SaveSettings()
        //{
        //    SaveSetting("umbracoHideTopLevelNodeFromPath");
        //    SaveSetting("umbracoUseDirectoryUrls");
        //    SaveSetting("umbracoPath");
        //    SaveSetting("umbracoReservedPaths");
        //    SaveSetting("umbracoReservedUrls");
        //    SaveSetting("umbracoConfigurationStatus");
        //}

      

        // reset & defaults

        //static SettingsForTests()
        //{
        //    //SaveSettings();
        //}

        public static void Reset()
        {
            ResetSettings();
            GlobalSettings.Reset();

            //foreach (var kvp in SavedAppSettings)
            //    ConfigurationManager.AppSettings.Set(kvp.Key, kvp.Value);

            //// set some defaults that are wrong in the config file?!
            //// this is annoying, really
            //HideTopLevelNodeFromPath = false;
        }

        /// <summary>
        /// This sets all settings back to default settings
        /// </summary>
        private static void ResetSettings()
        {
            _defaultGlobalSettings = null;
            ConfigureSettings(GetDefaultUmbracoSettings());
            ConfigureSettings(GetDefaultGlobalSettings());
        }

        private static IUmbracoSettingsSection _defaultUmbracoSettings;
        private static IGlobalSettings _defaultGlobalSettings;

        internal static IGlobalSettings GetDefaultGlobalSettings()
        {
            if (_defaultGlobalSettings == null)
            {
                _defaultGlobalSettings = GenerateMockGlobalSettings();
            }
            return _defaultGlobalSettings;
        }

        internal static IUmbracoSettingsSection GetDefaultUmbracoSettings()
        {
            if (_defaultUmbracoSettings == null)
            {
                //TODO: Just make this mocks instead of reading from the config

                var config = new FileInfo(TestHelper.MapPathForTest("~/Configurations/UmbracoSettings/web.config"));

                var fileMap = new ExeConfigurationFileMap { ExeConfigFilename = config.FullName };
                var configuration = ConfigurationManager.OpenMappedExeConfiguration(fileMap, ConfigurationUserLevel.None);
                _defaultUmbracoSettings = configuration.GetSection("umbracoConfiguration/defaultSettings") as UmbracoSettingsSection;
            }

            return _defaultUmbracoSettings;
        }
    }
}<|MERGE_RESOLUTION|>--- conflicted
+++ resolved
@@ -77,10 +77,6 @@
             settings.Setup(x => x.RequestHandler.AddTrailingSlash).Returns(true);
             settings.Setup(x => x.RequestHandler.UseDomainPrefixes).Returns(false);
             settings.Setup(x => x.RequestHandler.CharCollection).Returns(RequestHandlerElement.GetDefaultCharReplacements());
-<<<<<<< HEAD
-            settings.Setup(x => x.Content.UmbracoLibraryCacheDuration).Returns(1800);
-=======
->>>>>>> d38c8569
             settings.Setup(x => x.WebRouting.UrlProviderMode).Returns("AutoLegacy");
             settings.Setup(x => x.Templates.DefaultRenderingEngine).Returns(RenderingEngine.Mvc);
             settings.Setup(x => x.Providers.DefaultBackOfficeUserProvider).Returns("UsersMembershipProvider");
