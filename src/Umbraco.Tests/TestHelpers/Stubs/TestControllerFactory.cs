--- conflicted
+++ resolved
@@ -1,4 +1,3 @@
-<<<<<<< HEAD
 ﻿using System;
 using System.Collections.Generic;
 using System.Linq;
@@ -70,77 +69,4 @@
             controller.DisposeIfDisposable();
         }
     }
-}
-=======
-﻿using System;
-using System.Collections.Generic;
-using System.Linq;
-using System.Reflection;
-using System.Web.Mvc;
-using System.Web.Routing;
-using System.Web.SessionState;
-using Umbraco.Core;
-using Umbraco.Core.Logging;
-using Umbraco.Core.Composing;
-using Umbraco.Web;
-
-namespace Umbraco.Tests.TestHelpers.Stubs
-{
-    /// <summary>
-    /// Used in place of the UmbracoControllerFactory which relies on BuildManager which throws exceptions in a unit test context
-    /// </summary>
-    internal class TestControllerFactory : IControllerFactory
-    {
-        private readonly UmbracoContext _umbracoContext;
-        private readonly ILogger _logger;
-
-        public TestControllerFactory(UmbracoContext umbracoContext, ILogger logger)
-        {
-            _umbracoContext = umbracoContext;
-            _logger = logger;
-        }
-
-        public IController CreateController(RequestContext requestContext, string controllerName)
-        {
-            var types = TypeFinder.FindClassesOfType<ControllerBase>(new[] { Assembly.GetExecutingAssembly() });
-
-            var controllerTypes = types.Where(x => x.Name.Equals(controllerName + "Controller", StringComparison.InvariantCultureIgnoreCase));
-            var t = controllerTypes.SingleOrDefault();
-
-            if (t == null)
-                return null;
-
-            var possibleParams = new object[]
-            {
-                _umbracoContext, _logger
-            };
-            var ctors = t.GetConstructors();
-            foreach (var ctor in ctors.OrderByDescending(x => x.GetParameters().Length))
-            {
-                var args = new List<object>();
-                var allParams = ctor.GetParameters().ToArray();
-                foreach (var parameter in allParams)
-                {
-                    var found = possibleParams.SingleOrDefault(x => x.GetType() == parameter.ParameterType);
-                    if (found != null) args.Add(found);
-                }
-                if (args.Count == allParams.Length)
-                {
-                    return Activator.CreateInstance(t, args.ToArray()) as IController;
-                }
-            }
-            return null;
-        }
-
-        public SessionStateBehavior GetControllerSessionBehavior(RequestContext requestContext, string controllerName)
-        {
-            return SessionStateBehavior.Disabled;
-        }
-
-        public void ReleaseController(IController controller)
-        {
-            controller.DisposeIfDisposable();
-        }
-    }
-}
->>>>>>> 2bae3e2e
+}