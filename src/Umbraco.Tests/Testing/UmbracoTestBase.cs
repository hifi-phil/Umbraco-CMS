--- conflicted
+++ resolved
@@ -285,16 +285,12 @@
             Container.RegisterSingleton(factory => globalSettings);
             Container.RegisterSingleton(factory => umbracoSettings.Content);
             Container.RegisterSingleton(factory => umbracoSettings.Templates);
-<<<<<<< HEAD
-
+            Container.RegisterSingleton(factory => umbracoSettings.WebRouting);
+            
             // fixme - The whole MediaFileSystem coupling thing seems broken. 
             Container.Register<IFileSystem, MediaFileSystem>((factory, fileSystem) => new MediaFileSystem(fileSystem, factory.GetInstance<IContentSection>(), factory.GetInstance<IMediaPathScheme>(),  factory.GetInstance<ILogger>()));
             Container.RegisterConstructorDependency((factory, parameterInfo) => factory.GetInstance<FileSystems>().MediaFileSystem);
 
-=======
-            Container.RegisterSingleton(factory => umbracoSettings.WebRouting);
-            Container.Register(factory => new MediaFileSystem(Mock.Of<IFileSystem>()));
->>>>>>> 6c526b24
             Container.RegisterSingleton<IExamineManager>(factory => ExamineManager.Instance);
 
             // replace some stuff
