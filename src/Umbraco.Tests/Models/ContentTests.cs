﻿using System;
using System.Collections.Generic;
using System.Globalization;
using System.IO;
using System.Linq;
using System.Web;
using Moq;
using NUnit.Framework;
using Umbraco.Core;
using Umbraco.Core.Cache;
using Umbraco.Core.Exceptions;
using Umbraco.Core.Models;
using Umbraco.Core.Models.EntityBase;

using Umbraco.Core.Serialization;
using Umbraco.Tests.TestHelpers;
using Umbraco.Tests.TestHelpers.Entities;

namespace Umbraco.Tests.Models
{
    [TestFixture]
    public class ContentTests : BaseUmbracoConfigurationTest
    {
        [SetUp]
        public void Init()
        {
            var config = SettingsForTests.GetDefault();
            SettingsForTests.ConfigureSettings(config);
        }

        [TearDown]
        public void Dispose()
        {
            
        }

        [TestCase("-1,-20,12,34,56", false)]
        [TestCase("-1,-21,12,34,56", true)]
        [TestCase("-1,12,34,56", false)]
        public void Is_Media_In_Recycle_Bin(string path, bool isInBin)
        {
            var mediaType = MockedContentTypes.CreateImageMediaType();
            var media = MockedMedia.CreateMediaFile(mediaType, -1);
            media.Path = path;
            media.Id = 34;

            Assert.AreEqual(isInBin, media.IsInRecycleBin());
        }

        [TestCase("-1,-20,12,34,56", true)]
        [TestCase("-1,-21,12,34,56", false)]
        [TestCase("-1,12,34,56", false)]
        public void Is_Content_In_Recycle_Bin(string path, bool isInBin)
        {
            var contentType = MockedContentTypes.CreateSimpleContentType();
            var content = MockedContent.CreateSimpleContent(contentType);
            content.Path = path;
            content.Id = 34;

            Assert.AreEqual(isInBin, content.IsInRecycleBin());
        }

        [Test]
        public void Get_Non_Grouped_Properties()
        {
            var contentType = MockedContentTypes.CreateSimpleContentType();
            //add non-grouped properties
            contentType.AddPropertyType(new PropertyType("test", DataTypeDatabaseType.Ntext, "nonGrouped1") { Name = "Non Grouped 1", Description = "", Mandatory = false, SortOrder = 1, DataTypeDefinitionId = -88 });
            contentType.AddPropertyType(new PropertyType("test", DataTypeDatabaseType.Ntext, "nonGrouped2") { Name = "Non Grouped 2", Description = "", Mandatory = false, SortOrder = 1, DataTypeDefinitionId = -88 });
            
            //ensure that nothing is marked as dirty
            contentType.ResetDirtyProperties(false);


            var content = MockedContent.CreateSimpleContent(contentType);
            //need to id the p

            var nonGrouped = content.GetNonGroupedProperties();

            Assert.AreEqual(2, nonGrouped.Count());
            Assert.AreEqual(5, content.Properties.Count());
        }

        [Test]
        public void All_Dirty_Properties_Get_Reset()
        {
            var contentType = MockedContentTypes.CreateTextpageContentType();
            var content = MockedContent.CreateTextpageContent(contentType, "Textpage", -1);

            content.ResetDirtyProperties(false);

            Assert.IsFalse(content.IsDirty());
            foreach (var prop in content.Properties)
            {
                Assert.IsFalse(prop.IsDirty());
            }
        }

        [Test]
        public void Can_Verify_Mocked_Content()
        {
            // Arrange
            var contentType = MockedContentTypes.CreateTextpageContentType();
            var content = MockedContent.CreateTextpageContent(contentType, "Textpage", -1);

            // Act

            // Assert
            Assert.That(content, Is.Not.Null);
        }

        [Test]
        public void Can_Change_Property_Value()
        {
            // Arrange
            var contentType = MockedContentTypes.CreateTextpageContentType();
            var content = MockedContent.CreateTextpageContent(contentType, "Textpage", -1);

            // Act
            content.Properties["title"].Value = "This is the new title";

            // Assert
            Assert.That(content.Properties.Any(), Is.True);
            Assert.That(content.Properties["title"], Is.Not.Null);
            Assert.That(content.Properties["title"].Value, Is.EqualTo("This is the new title"));
        }

        [Test]
        public void Can_Set_Property_Value_As_String()
        {
            // Arrange
            var contentType = MockedContentTypes.CreateTextpageContentType();
            var content = MockedContent.CreateTextpageContent(contentType, "Textpage", -1);

            // Act
            content.SetValue("title", "This is the new title");

            // Assert
            Assert.That(content.Properties.Any(), Is.True);
            Assert.That(content.Properties["title"], Is.Not.Null);
            Assert.That(content.Properties["title"].Value, Is.EqualTo("This is the new title"));
        }

        [Test]
        public void Can_Set_Property_Value_As_HttpPostedFileBase()
        {
            // Arrange
            var contentType = MockedContentTypes.CreateTextpageContentType();
            var content = MockedContent.CreateTextpageContent(contentType, "Textpage", -1);

            var stream = new MemoryStream(System.Text.Encoding.Default.GetBytes("TestContent"));
            var postedFileMock = new Mock<HttpPostedFileBase>();
            postedFileMock.Setup(x => x.ContentLength).Returns(Convert.ToInt32(stream.Length));
            postedFileMock.Setup(x => x.ContentType).Returns("text/plain");
            postedFileMock.Setup(x => x.FileName).Returns("sample.txt");
            postedFileMock.Setup(x => x.InputStream).Returns(stream);

            // Assert
            content.SetValue("title", postedFileMock.Object);

            // Assert
            Assert.That(content.Properties.Any(), Is.True);
            Assert.That(content.Properties["title"], Is.Not.Null);
            Assert.That(content.Properties["title"].Value, Is.StringContaining("sample.txt"));
        }


        [Test]
        public void Can_Clone_Content_With_Reset_Identity()
        {
            // Arrange
            var contentType = MockedContentTypes.CreateTextpageContentType();
            var content = MockedContent.CreateTextpageContent(contentType, "Textpage", -1);
            content.Id = 10;
            content.Key = new Guid("29181B97-CB8F-403F-86DE-5FEB497F4800");

            // Act
            var clone = content.Clone();

            // Assert
            Assert.AreNotSame(clone, content);
            Assert.AreNotSame(clone.Id, content.Id);
            Assert.AreNotSame(clone.Version, content.Version);
            Assert.That(clone.HasIdentity, Is.False);

            Assert.AreNotSame(content.Properties, clone.Properties);
        }

        [Ignore]
        [Test]
        public void Can_Deep_Clone_Perf_Test()
        {
            // Arrange
            var contentType = MockedContentTypes.CreateTextpageContentType();
            contentType.Id = 99;
            var content = MockedContent.CreateTextpageContent(contentType, "Textpage", -1);
            var i = 200;
            foreach (var property in content.Properties)
            {
                property.Id = ++i;
            }
            content.Id = 10;
            content.CreateDate = DateTime.Now;
            content.CreatorId = 22;
            content.ExpireDate = DateTime.Now;
            content.Key = Guid.NewGuid();
            content.Language = "en";
            content.Level = 3;
            content.Path = "-1,4,10";
            content.ReleaseDate = DateTime.Now;
            content.ChangePublishedState(PublishedState.Published);
            content.SortOrder = 5;
            content.Template = new Template("-1,2,3,4", "Test Template", "testTemplate")
            {
                Id = 88
            };
            content.Trashed = false;
            content.UpdateDate = DateTime.Now;
            content.Version = Guid.NewGuid();
            content.WriterId = 23;

            ((IUmbracoEntity)content).AdditionalData.Add("test1", 123);
            ((IUmbracoEntity)content).AdditionalData.Add("test2", "hello");

            var runtimeCache = new ObjectCacheRuntimeCacheProvider();
            runtimeCache.InsertCacheItem(content.Id.ToString(CultureInfo.InvariantCulture), () => content);

            using (DisposableTimer.DebugDuration<ContentTests>("STARTING PERF TEST WITH RUNTIME CACHE"))
            {
                for (int j = 0; j < 1000; j++)
                {
                    var clone = runtimeCache.GetCacheItem(content.Id.ToString(CultureInfo.InvariantCulture));
                }
            }

            using (DisposableTimer.DebugDuration<ContentTests>("STARTING PERF TEST WITHOUT RUNTIME CACHE"))
            {
                for (int j = 0; j < 1000; j++)
                {
                    var clone = (ContentType)contentType.DeepClone();
                }
            }
        }

        [Test]
        public void Can_Deep_Clone()
        {
            // Arrange
            var contentType = MockedContentTypes.CreateTextpageContentType();
            contentType.Id = 99;
            var content = MockedContent.CreateTextpageContent(contentType, "Textpage", -1);
            var i = 200;
            foreach (var property in content.Properties)
            {
                property.Id = ++i;
            }
            content.Id = 10;
            content.CreateDate = DateTime.Now;
            content.CreatorId = 22;
            content.ExpireDate = DateTime.Now;
            content.Key = Guid.NewGuid();
            content.Language = "en";
            content.Level = 3;
            content.Path = "-1,4,10";
            content.ReleaseDate = DateTime.Now;
            content.ChangePublishedState(PublishedState.Published);
            content.SortOrder = 5;
            content.Template = new Template("-1,2,3,4", "Test Template", "testTemplate")
            {
                Id = 88
            };
            content.Trashed = false;
            content.UpdateDate = DateTime.Now;
            content.Version = Guid.NewGuid();
            content.WriterId = 23;

            ((IUmbracoEntity)content).AdditionalData.Add("test1", 123);
            ((IUmbracoEntity)content).AdditionalData.Add("test2", "hello");

            // Act
            var clone = (Content)content.DeepClone();

            // Assert
            Assert.AreNotSame(clone, content);
            Assert.AreEqual(clone, content);
            Assert.AreEqual(clone.Id, content.Id);
            Assert.AreEqual(clone.Version, content.Version);
            Assert.AreEqual(((IUmbracoEntity)clone).AdditionalData, ((IUmbracoEntity)content).AdditionalData);
            Assert.AreNotSame(clone.ContentType, content.ContentType);
            Assert.AreEqual(clone.ContentType, content.ContentType);
            Assert.AreEqual(clone.ContentType.PropertyGroups.Count, content.ContentType.PropertyGroups.Count);
            for (var index = 0; index < content.ContentType.PropertyGroups.Count; index++)
            {
                Assert.AreNotSame(clone.ContentType.PropertyGroups[index], content.ContentType.PropertyGroups[index]);
                Assert.AreEqual(clone.ContentType.PropertyGroups[index], content.ContentType.PropertyGroups[index]);
            }
            Assert.AreEqual(clone.ContentType.PropertyTypes.Count(), content.ContentType.PropertyTypes.Count());
            for (var index = 0; index < content.ContentType.PropertyTypes.Count(); index++)
            {
                Assert.AreNotSame(clone.ContentType.PropertyTypes.ElementAt(index), content.ContentType.PropertyTypes.ElementAt(index));
                Assert.AreEqual(clone.ContentType.PropertyTypes.ElementAt(index), content.ContentType.PropertyTypes.ElementAt(index));
            }
            Assert.AreEqual(clone.ContentTypeId, content.ContentTypeId);
            Assert.AreEqual(clone.CreateDate, content.CreateDate);
            Assert.AreEqual(clone.CreatorId, content.CreatorId);
            Assert.AreEqual(clone.ExpireDate, content.ExpireDate);
            Assert.AreEqual(clone.Key, content.Key);
            Assert.AreEqual(clone.Language, content.Language);
            Assert.AreEqual(clone.Level, content.Level);
            Assert.AreEqual(clone.Path, content.Path);
            Assert.AreEqual(clone.ReleaseDate, content.ReleaseDate);
            Assert.AreEqual(clone.Published, content.Published);
            Assert.AreEqual(clone.PublishedState, content.PublishedState);
            Assert.AreEqual(clone.SortOrder, content.SortOrder);
            Assert.AreEqual(clone.PublishedState, content.PublishedState);
            Assert.AreNotSame(clone.Template, content.Template);
            Assert.AreEqual(clone.Template, content.Template);
            Assert.AreEqual(clone.Trashed, content.Trashed);
            Assert.AreEqual(clone.UpdateDate, content.UpdateDate);
            Assert.AreEqual(clone.Version, content.Version);
            Assert.AreEqual(clone.WriterId, content.WriterId);
            Assert.AreNotSame(clone.Properties, content.Properties);
            Assert.AreEqual(clone.Properties.Count(), content.Properties.Count());
            for (var index = 0; index < content.Properties.Count; index++)
            {
                Assert.AreNotSame(clone.Properties[index], content.Properties[index]);
                Assert.AreEqual(clone.Properties[index], content.Properties[index]);
            }

            //This double verifies by reflection
            var allProps = clone.GetType().GetProperties();
            foreach (var propertyInfo in allProps)
            {
                Assert.AreEqual(propertyInfo.GetValue(clone, null), propertyInfo.GetValue(content, null));
            }

            //need to ensure the event handlers are wired

            var asDirty = (ICanBeDirty)clone;

            Assert.IsFalse(asDirty.IsPropertyDirty("Properties"));
            clone.Properties.Add(new Property(1, Guid.NewGuid(), new PropertyType("test", DataTypeDatabaseType.Ntext, "blah"), "blah"));
            Assert.IsTrue(asDirty.IsPropertyDirty("Properties"));
        }

        [Test]
        public void Can_Serialize_Without_Error()
        {
            var ss = new SerializationService(new JsonNetSerializer());

            // Arrange
            var contentType = MockedContentTypes.CreateTextpageContentType();
            contentType.Id = 99;
            var content = MockedContent.CreateTextpageContent(contentType, "Textpage", -1);
            var i = 200;
            foreach (var property in content.Properties)
            {
                property.Id = ++i;
            }
            content.Id = 10;
            content.CreateDate = DateTime.Now;
            content.CreatorId = 22;
            content.ExpireDate = DateTime.Now;
            content.Key = Guid.NewGuid();
            content.Language = "en";
            content.Level = 3;
            content.Path = "-1,4,10";
            content.ReleaseDate = DateTime.Now;
            content.ChangePublishedState(PublishedState.Published);
            content.SortOrder = 5;
            content.Template = new Template("-1,2,3,4", "Test Template", "testTemplate")
            {
                Id = 88
            };
            content.Trashed = false;
            content.UpdateDate = DateTime.Now;
            content.Version = Guid.NewGuid();
            content.WriterId = 23;

            ((IUmbracoEntity)content).AdditionalData.Add("test1", 123);
            ((IUmbracoEntity)content).AdditionalData.Add("test2", "hello");

            var result = ss.ToStream(content);
            var json = result.ResultStream.ToJsonString();
            Console.WriteLine(json);
        }

        /*[Test]
        public void Cannot_Change_Property_With_Invalid_Value()
        {
            // Arrange
            var contentType = MockedContentTypes.CreateTextpageContentType();
            var content = MockedContent.CreateTextpageContent(contentType);

            // Act
            var model = new TestEditorModel
                            {
                                TestDateTime = DateTime.Now,
                                TestDouble = 1.2,
                                TestInt = 2,
                                TestReadOnly = "Read-only string",
                                TestString = "This is a test string"
                            };

            // Assert
            Assert.Throws<Exception>(() => content.Properties["title"].Value = model);
        }*/

        [Test]
        public void Can_Change_Property_Value_Through_Anonymous_Object()
        {
            // Arrange
            var contentType = MockedContentTypes.CreateTextpageContentType();
            var content = MockedContent.CreateTextpageContent(contentType, "Textpage", -1);

            // Act
            content.PropertyValues(new {title = "This is the new title"});

            // Assert
            Assert.That(content.Properties.Any(), Is.True);
            Assert.That(content.Properties["title"], Is.Not.Null);
            Assert.That(content.Properties["title"].Alias, Is.EqualTo("title"));
            Assert.That(content.Properties["title"].Value, Is.EqualTo("This is the new title"));
            Assert.That(content.Properties["description"].Value, Is.EqualTo("This is the meta description for a textpage"));
        }

        [Test]
        public void Can_Verify_Dirty_Property_On_Content()
        {
            // Arrange
            var contentType = MockedContentTypes.CreateTextpageContentType();
            var content = MockedContent.CreateTextpageContent(contentType, "Textpage", -1);

            // Act
            content.ResetDirtyProperties();
            content.Name = "New Home";

            // Assert
            Assert.That(content.Name, Is.EqualTo("New Home"));
            Assert.That(content.IsPropertyDirty("Name"), Is.True);
        }

        [Test]
        public void Can_Add_PropertyGroup_On_ContentType()
        {
            // Arrange
            var contentType = MockedContentTypes.CreateTextpageContentType();
            var content = MockedContent.CreateTextpageContent(contentType, "Textpage", -1);

            // Act
            contentType.PropertyGroups.Add(new PropertyGroup{ Name = "Test Group", SortOrder = 3 });

            // Assert
            Assert.That(contentType.PropertyGroups.Count, Is.EqualTo(3));
            Assert.That(content.PropertyGroups.Count(), Is.EqualTo(3));
        }

        [Test]
        public void Can_Remove_PropertyGroup_From_ContentType()
        {
            // Arrange
            var contentType = MockedContentTypes.CreateTextpageContentType();
            contentType.ResetDirtyProperties();

            // Act
            contentType.PropertyGroups.Remove("Content");

            // Assert
            Assert.That(contentType.PropertyGroups.Count, Is.EqualTo(1));
            //Assert.That(contentType.IsPropertyDirty("PropertyGroups"), Is.True);
        }

        [Test]
        public void Can_Add_PropertyType_To_Group_On_ContentType()
        {
            // Arrange
            var contentType = MockedContentTypes.CreateTextpageContentType();
            var content = MockedContent.CreateTextpageContent(contentType, "Textpage", -1);

            // Act
            contentType.PropertyGroups["Content"].PropertyTypes.Add(new PropertyType("test", DataTypeDatabaseType.Ntext, "subtitle")
                                                                        {
                                                                            Name = "Subtitle",
                                                                            Description = "Optional subtitle",
                                                                            Mandatory = false,
                                                                            SortOrder = 3,
                                                                            DataTypeDefinitionId = -88
                                                                        });

            // Assert
            Assert.That(contentType.PropertyGroups["Content"].PropertyTypes.Count, Is.EqualTo(3));
            Assert.That(content.PropertyGroups.First(x => x.Name == "Content").PropertyTypes.Count, Is.EqualTo(3));
        }

        [Test]
        public void Can_Add_New_Property_To_New_PropertyType()
        {
            // Arrange
            var contentType = MockedContentTypes.CreateTextpageContentType();
            var content = MockedContent.CreateTextpageContent(contentType, "Textpage", -1);

            // Act
            var propertyType = new PropertyType("test", DataTypeDatabaseType.Ntext, "subtitle")
                                   {
<<<<<<< HEAD
                                       Alias = "subtitle", Name = "Subtitle", Description = "Optional subtitle", Mandatory = false, SortOrder = 3, DataTypeDefinitionId = -88
=======
                                        Name = "Subtitle", Description = "Optional subtitle", HelpText = "", Mandatory = false, SortOrder = 3, DataTypeDefinitionId = -88
>>>>>>> c525be3e
                                   };
            contentType.PropertyGroups["Content"].PropertyTypes.Add(propertyType);
            content.Properties.Add(new Property(propertyType){Value = "This is a subtitle Test"});

            // Assert
            Assert.That(content.Properties.Contains("subtitle"), Is.True);
            Assert.That(content.Properties["subtitle"].Value, Is.EqualTo("This is a subtitle Test"));
        }

        [Test]
        public void Can_Add_New_Property_To_New_PropertyType_In_New_PropertyGroup()
        {
            // Arrange
            var contentType = MockedContentTypes.CreateTextpageContentType();
            var content = MockedContent.CreateTextpageContent(contentType, "Textpage", -1);

            // Act
            var propertyType = new PropertyType("test", DataTypeDatabaseType.Ntext, "subtitle")
                                   {
                                       Name = "Subtitle",
                                       Description = "Optional subtitle",
                                       Mandatory = false,
                                       SortOrder = 3,
                                       DataTypeDefinitionId = -88
                                   };
            var propertyGroup = new PropertyGroup {Name = "Test Group", SortOrder = 3};
            propertyGroup.PropertyTypes.Add(propertyType);
            contentType.PropertyGroups.Add(propertyGroup);
            content.Properties.Add(new Property(propertyType){ Value = "Subtitle Test"});

            // Assert
            Assert.That(content.Properties.Count, Is.EqualTo(5));
            Assert.That(content.PropertyTypes.Count(), Is.EqualTo(5));
            Assert.That(content.PropertyGroups.Count(), Is.EqualTo(3));
            Assert.That(content.Properties["subtitle"].Value, Is.EqualTo("Subtitle Test"));
            Assert.That(content.Properties["title"].Value, Is.EqualTo("Textpage textpage"));
        }

        [Test]
        public void Can_Update_PropertyType_Through_Content_Properties()
        {
            // Arrange
            var contentType = MockedContentTypes.CreateTextpageContentType();
            var content = MockedContent.CreateTextpageContent(contentType, "Textpage", -1);

            // Act - note that the PropertyType's properties like SortOrder is not updated through the Content object
            var propertyType = new PropertyType("test", DataTypeDatabaseType.Ntext, "title")
                                   {
<<<<<<< HEAD
                                       Alias = "title", Name = "Title", Description = "Title description added", Mandatory = false, SortOrder = 10, DataTypeDefinitionId = -88
=======
                                        Name = "Title", Description = "Title description added", HelpText = "", Mandatory = false, SortOrder = 10, DataTypeDefinitionId = -88
>>>>>>> c525be3e
                                   };
            content.Properties.Add(new Property(propertyType));

            // Assert
            Assert.That(content.Properties.Count, Is.EqualTo(4));
            Assert.That(contentType.PropertyTypes.First(x => x.Alias == "title").SortOrder, Is.EqualTo(1));
            Assert.That(content.Properties["title"].Value, Is.EqualTo("Textpage textpage"));
        }

        [Test]
        public void Can_Change_ContentType_On_Content()
        {
            // Arrange
            var contentType = MockedContentTypes.CreateTextpageContentType();
            var simpleContentType = MockedContentTypes.CreateSimpleContentType();
            var content = MockedContent.CreateTextpageContent(contentType, "Textpage", -1);

            // Act
            content.ChangeContentType(simpleContentType);

            // Assert
            Assert.That(content.Properties.Contains("author"), Is.True);
            Assert.That(content.PropertyGroups.Count(), Is.EqualTo(1));
            Assert.That(content.PropertyTypes.Count(), Is.EqualTo(3));
            //Note: There was 4 properties, after changing ContentType 1 has been added (no properties are deleted)
            Assert.That(content.Properties.Count, Is.EqualTo(5));
        }

        [Test]
        public void Can_Change_ContentType_On_Content_And_Set_Property_Value()
        {
            // Arrange
            var contentType = MockedContentTypes.CreateTextpageContentType();
            var simpleContentType = MockedContentTypes.CreateSimpleContentType();
            var content = MockedContent.CreateTextpageContent(contentType, "Textpage", -1);

            // Act
            content.ChangeContentType(simpleContentType);
            content.SetValue("author", "John Doe");

            // Assert
            Assert.That(content.Properties.Contains("author"), Is.True);
            Assert.That(content.Properties["author"].Value, Is.EqualTo("John Doe"));
        }

        [Test]
        public void Can_Change_ContentType_On_Content_And_Still_Get_Old_Properties()
        {
            // Arrange
            var contentType = MockedContentTypes.CreateTextpageContentType();
            var simpleContentType = MockedContentTypes.CreateSimpleContentType();
            var content = MockedContent.CreateTextpageContent(contentType, "Textpage", -1);

            // Act
            content.ChangeContentType(simpleContentType);

            // Assert
            Assert.That(content.Properties.Contains("author"), Is.True);
            Assert.That(content.Properties.Contains("keywords"), Is.True);
            Assert.That(content.Properties.Contains("description"), Is.True);
            Assert.That(content.Properties["keywords"].Value, Is.EqualTo("text,page,meta"));
            Assert.That(content.Properties["description"].Value, Is.EqualTo("This is the meta description for a textpage"));
        }

        [Test]
        public void Can_Change_ContentType_On_Content_And_Clear_Old_PropertyTypes()
        {
            // Arrange
            var contentType = MockedContentTypes.CreateTextpageContentType();
            var simpleContentType = MockedContentTypes.CreateSimpleContentType();
            var content = MockedContent.CreateTextpageContent(contentType, "Textpage", -1);

            // Act
            content.ChangeContentType(simpleContentType, true);

            // Assert
            Assert.That(content.Properties.Contains("author"), Is.True);
            Assert.That(content.Properties.Contains("keywords"), Is.False);
            Assert.That(content.Properties.Contains("description"), Is.False);
        }

        [Test]
        public void Can_Verify_Content_Is_Published()
        {
            // Arrange
            var contentType = MockedContentTypes.CreateTextpageContentType();
            var content = MockedContent.CreateTextpageContent(contentType, "Textpage", -1);

            // Act
            content.ResetDirtyProperties();
            content.ChangePublishedState(PublishedState.Published);

            // Assert
            Assert.That(content.IsPropertyDirty("Published"), Is.True);
            Assert.That(content.Published, Is.True);
            Assert.That(content.IsPropertyDirty("Name"), Is.False);
        }

        [Test]
        public void Can_Verify_Content_Is_Trashed()
        {
            // Arrange
            var contentType = MockedContentTypes.CreateTextpageContentType();
            var content = MockedContent.CreateTextpageContent(contentType, "Textpage", -1);

            // Act
            content.ResetDirtyProperties();
            content.ChangeTrashedState(true);

            // Assert
            Assert.That(content.IsPropertyDirty("Trashed"), Is.True);
            Assert.That(content.Trashed, Is.True);
            Assert.That(content.IsPropertyDirty("Name"), Is.False);
        }

        [Test]
        public void Adding_PropertyGroup_To_ContentType_Results_In_Dirty_Entity()
        {
            // Arrange
            var contentType = MockedContentTypes.CreateTextpageContentType();
            contentType.ResetDirtyProperties();

            // Act
            var propertyGroup = new PropertyGroup { Name = "Test Group", SortOrder = 3 };
            contentType.PropertyGroups.Add(propertyGroup);

            // Assert
            Assert.That(contentType.IsDirty(), Is.True);
            Assert.That(contentType.PropertyGroups.Any(x => x.Name == "Test Group"), Is.True);
            //Assert.That(contentType.IsPropertyDirty("PropertyGroups"), Is.True);
        }

        [Test]
        public void After_Committing_Changes_Was_Dirty_Is_True()
        {
            // Arrange
            var contentType = MockedContentTypes.CreateTextpageContentType();
            contentType.ResetDirtyProperties(); //reset 

            // Act
            contentType.Alias = "newAlias";
            contentType.ResetDirtyProperties(); //this would be like committing the entity

            // Assert
            Assert.That(contentType.IsDirty(), Is.False);
            Assert.That(contentType.WasDirty(), Is.True);
            Assert.That(contentType.WasPropertyDirty("Alias"), Is.True);
        }

        [Test]
        public void If_Not_Committed_Was_Dirty_Is_False()
        {
            // Arrange
            var contentType = MockedContentTypes.CreateTextpageContentType();

            // Act
            contentType.Alias = "newAlias";           

            // Assert
            Assert.That(contentType.IsDirty(), Is.True);
            Assert.That(contentType.WasDirty(), Is.False);
        }

        [Test]
        public void Detect_That_A_Property_Is_Removed()
        {
            // Arrange
            var contentType = MockedContentTypes.CreateTextpageContentType();
            Assert.That(contentType.WasPropertyDirty("HasPropertyTypeBeenRemoved"), Is.False);

            // Act
            contentType.RemovePropertyType("title");

            // Assert
            Assert.That(contentType.IsPropertyDirty("HasPropertyTypeBeenRemoved"), Is.True);
        }

        [Test]
        public void Adding_PropertyType_To_PropertyGroup_On_ContentType_Results_In_Dirty_Entity()
        {
            // Arrange
            var contentType = MockedContentTypes.CreateTextpageContentType();
            contentType.ResetDirtyProperties();

            // Act
            var propertyType = new PropertyType("test", DataTypeDatabaseType.Ntext, "subtitle")
                                   {
                                       Name = "Subtitle",
                                       Description = "Optional subtitle",
                                       Mandatory = false,
                                       SortOrder = 3,
                                       DataTypeDefinitionId = -88
                                   };
            contentType.PropertyGroups["Content"].PropertyTypes.Add(propertyType);

            // Assert
            Assert.That(contentType.PropertyGroups["Content"].IsDirty(), Is.True);
            Assert.That(contentType.PropertyGroups["Content"].IsPropertyDirty("PropertyTypes"), Is.True);
            Assert.That(contentType.PropertyGroups.Any(x => x.IsDirty()), Is.True);
        }

        [Test]
        public void Can_Compose_Composite_ContentType_Collection()
        {
            // Arrange
            var simpleContentType = MockedContentTypes.CreateSimpleContentType();
            var simple2ContentType = MockedContentTypes.CreateSimpleContentType("anotherSimple", "Another Simple Page",
                                                                                new PropertyTypeCollection(
                                                                                    new List<PropertyType>
                                                                                        {
                                                                                            new PropertyType("test", DataTypeDatabaseType.Ntext, "coauthor")
                                                                                                {
                                                                                                    Name = "Co-Author",
                                                                                                    Description = "Name of the Co-Author",
                                                                                                    Mandatory = false,
                                                                                                    SortOrder = 4,
                                                                                                    DataTypeDefinitionId = -88
                                                                                                }
                                                                                        }));

            // Act
            var added = simpleContentType.AddContentType(simple2ContentType);
            var compositionPropertyGroups = simpleContentType.CompositionPropertyGroups;
            var compositionPropertyTypes = simpleContentType.CompositionPropertyTypes;

            // Assert
            Assert.That(added, Is.True);
            Assert.That(compositionPropertyGroups.Count(), Is.EqualTo(1));
            Assert.That(compositionPropertyTypes.Count(), Is.EqualTo(4));
        }

        [Test]
        public void Can_Compose_Nested_Composite_ContentType_Collection()
        {
            // Arrange
            var metaContentType = MockedContentTypes.CreateMetaContentType();
            var simpleContentType = MockedContentTypes.CreateSimpleContentType();
            var simple2ContentType = MockedContentTypes.CreateSimpleContentType("anotherSimple", "Another Simple Page",
                                                                                new PropertyTypeCollection(
                                                                                    new List<PropertyType>
                                                                                        {
                                                                                            new PropertyType("test", DataTypeDatabaseType.Ntext, "coauthor")
                                                                                                {
                                                                                                    Name = "Co-Author",
                                                                                                    Description = "Name of the Co-Author",
                                                                                                    Mandatory = false,
                                                                                                    SortOrder = 4,
                                                                                                    DataTypeDefinitionId = -88
                                                                                                }
                                                                                        }));

            // Act
            var addedMeta = simple2ContentType.AddContentType(metaContentType);
            var added = simpleContentType.AddContentType(simple2ContentType);
            var compositionPropertyGroups = simpleContentType.CompositionPropertyGroups;
            var compositionPropertyTypes = simpleContentType.CompositionPropertyTypes;

            // Assert
            Assert.That(addedMeta, Is.True);
            Assert.That(added, Is.True);
            Assert.That(compositionPropertyGroups.Count(), Is.EqualTo(2));
            Assert.That(compositionPropertyTypes.Count(), Is.EqualTo(6));
            Assert.That(simpleContentType.ContentTypeCompositionExists("meta"), Is.True);
        }

        [Test]
        public void Can_Avoid_Circular_Dependencies_In_Composition()
        {
            var textPage = MockedContentTypes.CreateTextpageContentType();
            var parent = MockedContentTypes.CreateSimpleContentType("parent", "Parent", null, true);
            var meta = MockedContentTypes.CreateMetaContentType();
            var mixin1 = MockedContentTypes.CreateSimpleContentType("mixin1", "Mixin1", new PropertyTypeCollection(
                                                                                    new List<PropertyType>
                                                                                        {
                                                                                            new PropertyType("test", DataTypeDatabaseType.Ntext, "coauthor")
                                                                                                {
                                                                                                    Name = "Co-Author",
                                                                                                    Description = "Name of the Co-Author",
                                                                                                    Mandatory = false,
                                                                                                    SortOrder = 4,
                                                                                                    DataTypeDefinitionId = -88
                                                                                                }
                                                                                        }));
            var mixin2 = MockedContentTypes.CreateSimpleContentType("mixin2", "Mixin2", new PropertyTypeCollection(
                                                                                    new List<PropertyType>
                                                                                        {
                                                                                            new PropertyType("test", DataTypeDatabaseType.Ntext, "author")
                                                                                                {
                                                                                                    Name = "Author",
                                                                                                    Description = "Name of the Author",
                                                                                                    Mandatory = false,
                                                                                                    SortOrder = 4,
                                                                                                    DataTypeDefinitionId = -88
                                                                                                }
                                                                                        }));

            // Act
            var addedMetaMixin2 = mixin2.AddContentType(meta);
            var addedMixin2 = mixin1.AddContentType(mixin2);
            var addedMeta = parent.AddContentType(meta);

            var addedMixin1 = parent.AddContentType(mixin1);

            var addedMixin1Textpage = textPage.AddContentType(mixin1);
            var addedTextpageParent = parent.AddContentType(textPage);

            var aliases = textPage.CompositionAliases();
            var propertyTypes = textPage.CompositionPropertyTypes;
            var propertyGroups = textPage.CompositionPropertyGroups;

            // Assert
            Assert.That(mixin2.ContentTypeCompositionExists("meta"), Is.True);
            Assert.That(mixin1.ContentTypeCompositionExists("meta"), Is.True);
            Assert.That(parent.ContentTypeCompositionExists("meta"), Is.True);
            Assert.That(textPage.ContentTypeCompositionExists("meta"), Is.True);

            Assert.That(aliases.Count(), Is.EqualTo(3));
            Assert.That(propertyTypes.Count(), Is.EqualTo(8));
            Assert.That(propertyGroups.Count(), Is.EqualTo(2));

            Assert.That(addedMeta, Is.True);
            Assert.That(addedMetaMixin2, Is.True);
            Assert.That(addedMixin2, Is.True);
            Assert.That(addedMixin1, Is.False);
            Assert.That(addedMixin1Textpage, Is.True);
            Assert.That(addedTextpageParent, Is.False);
        }
    }
}<|MERGE_RESOLUTION|>--- conflicted
+++ resolved
@@ -1,891 +1,883 @@
-﻿using System;
-using System.Collections.Generic;
-using System.Globalization;
-using System.IO;
-using System.Linq;
-using System.Web;
-using Moq;
-using NUnit.Framework;
-using Umbraco.Core;
-using Umbraco.Core.Cache;
-using Umbraco.Core.Exceptions;
-using Umbraco.Core.Models;
-using Umbraco.Core.Models.EntityBase;
-
-using Umbraco.Core.Serialization;
-using Umbraco.Tests.TestHelpers;
-using Umbraco.Tests.TestHelpers.Entities;
-
-namespace Umbraco.Tests.Models
-{
-    [TestFixture]
-    public class ContentTests : BaseUmbracoConfigurationTest
-    {
-        [SetUp]
-        public void Init()
-        {
-            var config = SettingsForTests.GetDefault();
-            SettingsForTests.ConfigureSettings(config);
-        }
-
-        [TearDown]
-        public void Dispose()
-        {
-            
-        }
-
-        [TestCase("-1,-20,12,34,56", false)]
-        [TestCase("-1,-21,12,34,56", true)]
-        [TestCase("-1,12,34,56", false)]
-        public void Is_Media_In_Recycle_Bin(string path, bool isInBin)
-        {
-            var mediaType = MockedContentTypes.CreateImageMediaType();
-            var media = MockedMedia.CreateMediaFile(mediaType, -1);
-            media.Path = path;
-            media.Id = 34;
-
-            Assert.AreEqual(isInBin, media.IsInRecycleBin());
-        }
-
-        [TestCase("-1,-20,12,34,56", true)]
-        [TestCase("-1,-21,12,34,56", false)]
-        [TestCase("-1,12,34,56", false)]
-        public void Is_Content_In_Recycle_Bin(string path, bool isInBin)
-        {
-            var contentType = MockedContentTypes.CreateSimpleContentType();
-            var content = MockedContent.CreateSimpleContent(contentType);
-            content.Path = path;
-            content.Id = 34;
-
-            Assert.AreEqual(isInBin, content.IsInRecycleBin());
-        }
-
-        [Test]
-        public void Get_Non_Grouped_Properties()
-        {
-            var contentType = MockedContentTypes.CreateSimpleContentType();
-            //add non-grouped properties
-            contentType.AddPropertyType(new PropertyType("test", DataTypeDatabaseType.Ntext, "nonGrouped1") { Name = "Non Grouped 1", Description = "", Mandatory = false, SortOrder = 1, DataTypeDefinitionId = -88 });
-            contentType.AddPropertyType(new PropertyType("test", DataTypeDatabaseType.Ntext, "nonGrouped2") { Name = "Non Grouped 2", Description = "", Mandatory = false, SortOrder = 1, DataTypeDefinitionId = -88 });
-            
-            //ensure that nothing is marked as dirty
-            contentType.ResetDirtyProperties(false);
-
-
-            var content = MockedContent.CreateSimpleContent(contentType);
-            //need to id the p
-
-            var nonGrouped = content.GetNonGroupedProperties();
-
-            Assert.AreEqual(2, nonGrouped.Count());
-            Assert.AreEqual(5, content.Properties.Count());
-        }
-
-        [Test]
-        public void All_Dirty_Properties_Get_Reset()
-        {
-            var contentType = MockedContentTypes.CreateTextpageContentType();
-            var content = MockedContent.CreateTextpageContent(contentType, "Textpage", -1);
-
-            content.ResetDirtyProperties(false);
-
-            Assert.IsFalse(content.IsDirty());
-            foreach (var prop in content.Properties)
-            {
-                Assert.IsFalse(prop.IsDirty());
-            }
-        }
-
-        [Test]
-        public void Can_Verify_Mocked_Content()
-        {
-            // Arrange
-            var contentType = MockedContentTypes.CreateTextpageContentType();
-            var content = MockedContent.CreateTextpageContent(contentType, "Textpage", -1);
-
-            // Act
-
-            // Assert
-            Assert.That(content, Is.Not.Null);
-        }
-
-        [Test]
-        public void Can_Change_Property_Value()
-        {
-            // Arrange
-            var contentType = MockedContentTypes.CreateTextpageContentType();
-            var content = MockedContent.CreateTextpageContent(contentType, "Textpage", -1);
-
-            // Act
-            content.Properties["title"].Value = "This is the new title";
-
-            // Assert
-            Assert.That(content.Properties.Any(), Is.True);
-            Assert.That(content.Properties["title"], Is.Not.Null);
-            Assert.That(content.Properties["title"].Value, Is.EqualTo("This is the new title"));
-        }
-
-        [Test]
-        public void Can_Set_Property_Value_As_String()
-        {
-            // Arrange
-            var contentType = MockedContentTypes.CreateTextpageContentType();
-            var content = MockedContent.CreateTextpageContent(contentType, "Textpage", -1);
-
-            // Act
-            content.SetValue("title", "This is the new title");
-
-            // Assert
-            Assert.That(content.Properties.Any(), Is.True);
-            Assert.That(content.Properties["title"], Is.Not.Null);
-            Assert.That(content.Properties["title"].Value, Is.EqualTo("This is the new title"));
-        }
-
-        [Test]
-        public void Can_Set_Property_Value_As_HttpPostedFileBase()
-        {
-            // Arrange
-            var contentType = MockedContentTypes.CreateTextpageContentType();
-            var content = MockedContent.CreateTextpageContent(contentType, "Textpage", -1);
-
-            var stream = new MemoryStream(System.Text.Encoding.Default.GetBytes("TestContent"));
-            var postedFileMock = new Mock<HttpPostedFileBase>();
-            postedFileMock.Setup(x => x.ContentLength).Returns(Convert.ToInt32(stream.Length));
-            postedFileMock.Setup(x => x.ContentType).Returns("text/plain");
-            postedFileMock.Setup(x => x.FileName).Returns("sample.txt");
-            postedFileMock.Setup(x => x.InputStream).Returns(stream);
-
-            // Assert
-            content.SetValue("title", postedFileMock.Object);
-
-            // Assert
-            Assert.That(content.Properties.Any(), Is.True);
-            Assert.That(content.Properties["title"], Is.Not.Null);
-            Assert.That(content.Properties["title"].Value, Is.StringContaining("sample.txt"));
-        }
-
-
-        [Test]
-        public void Can_Clone_Content_With_Reset_Identity()
-        {
-            // Arrange
-            var contentType = MockedContentTypes.CreateTextpageContentType();
-            var content = MockedContent.CreateTextpageContent(contentType, "Textpage", -1);
-            content.Id = 10;
-            content.Key = new Guid("29181B97-CB8F-403F-86DE-5FEB497F4800");
-
-            // Act
-            var clone = content.Clone();
-
-            // Assert
-            Assert.AreNotSame(clone, content);
-            Assert.AreNotSame(clone.Id, content.Id);
-            Assert.AreNotSame(clone.Version, content.Version);
-            Assert.That(clone.HasIdentity, Is.False);
-
-            Assert.AreNotSame(content.Properties, clone.Properties);
-        }
-
-        [Ignore]
-        [Test]
-        public void Can_Deep_Clone_Perf_Test()
-        {
-            // Arrange
-            var contentType = MockedContentTypes.CreateTextpageContentType();
-            contentType.Id = 99;
-            var content = MockedContent.CreateTextpageContent(contentType, "Textpage", -1);
-            var i = 200;
-            foreach (var property in content.Properties)
-            {
-                property.Id = ++i;
-            }
-            content.Id = 10;
-            content.CreateDate = DateTime.Now;
-            content.CreatorId = 22;
-            content.ExpireDate = DateTime.Now;
-            content.Key = Guid.NewGuid();
-            content.Language = "en";
-            content.Level = 3;
-            content.Path = "-1,4,10";
-            content.ReleaseDate = DateTime.Now;
-            content.ChangePublishedState(PublishedState.Published);
-            content.SortOrder = 5;
-            content.Template = new Template("-1,2,3,4", "Test Template", "testTemplate")
-            {
-                Id = 88
-            };
-            content.Trashed = false;
-            content.UpdateDate = DateTime.Now;
-            content.Version = Guid.NewGuid();
-            content.WriterId = 23;
-
-            ((IUmbracoEntity)content).AdditionalData.Add("test1", 123);
-            ((IUmbracoEntity)content).AdditionalData.Add("test2", "hello");
-
-            var runtimeCache = new ObjectCacheRuntimeCacheProvider();
-            runtimeCache.InsertCacheItem(content.Id.ToString(CultureInfo.InvariantCulture), () => content);
-
-            using (DisposableTimer.DebugDuration<ContentTests>("STARTING PERF TEST WITH RUNTIME CACHE"))
-            {
-                for (int j = 0; j < 1000; j++)
-                {
-                    var clone = runtimeCache.GetCacheItem(content.Id.ToString(CultureInfo.InvariantCulture));
-                }
-            }
-
-            using (DisposableTimer.DebugDuration<ContentTests>("STARTING PERF TEST WITHOUT RUNTIME CACHE"))
-            {
-                for (int j = 0; j < 1000; j++)
-                {
-                    var clone = (ContentType)contentType.DeepClone();
-                }
-            }
-        }
-
-        [Test]
-        public void Can_Deep_Clone()
-        {
-            // Arrange
-            var contentType = MockedContentTypes.CreateTextpageContentType();
-            contentType.Id = 99;
-            var content = MockedContent.CreateTextpageContent(contentType, "Textpage", -1);
-            var i = 200;
-            foreach (var property in content.Properties)
-            {
-                property.Id = ++i;
-            }
-            content.Id = 10;
-            content.CreateDate = DateTime.Now;
-            content.CreatorId = 22;
-            content.ExpireDate = DateTime.Now;
-            content.Key = Guid.NewGuid();
-            content.Language = "en";
-            content.Level = 3;
-            content.Path = "-1,4,10";
-            content.ReleaseDate = DateTime.Now;
-            content.ChangePublishedState(PublishedState.Published);
-            content.SortOrder = 5;
-            content.Template = new Template("-1,2,3,4", "Test Template", "testTemplate")
-            {
-                Id = 88
-            };
-            content.Trashed = false;
-            content.UpdateDate = DateTime.Now;
-            content.Version = Guid.NewGuid();
-            content.WriterId = 23;
-
-            ((IUmbracoEntity)content).AdditionalData.Add("test1", 123);
-            ((IUmbracoEntity)content).AdditionalData.Add("test2", "hello");
-
-            // Act
-            var clone = (Content)content.DeepClone();
-
-            // Assert
-            Assert.AreNotSame(clone, content);
-            Assert.AreEqual(clone, content);
-            Assert.AreEqual(clone.Id, content.Id);
-            Assert.AreEqual(clone.Version, content.Version);
-            Assert.AreEqual(((IUmbracoEntity)clone).AdditionalData, ((IUmbracoEntity)content).AdditionalData);
-            Assert.AreNotSame(clone.ContentType, content.ContentType);
-            Assert.AreEqual(clone.ContentType, content.ContentType);
-            Assert.AreEqual(clone.ContentType.PropertyGroups.Count, content.ContentType.PropertyGroups.Count);
-            for (var index = 0; index < content.ContentType.PropertyGroups.Count; index++)
-            {
-                Assert.AreNotSame(clone.ContentType.PropertyGroups[index], content.ContentType.PropertyGroups[index]);
-                Assert.AreEqual(clone.ContentType.PropertyGroups[index], content.ContentType.PropertyGroups[index]);
-            }
-            Assert.AreEqual(clone.ContentType.PropertyTypes.Count(), content.ContentType.PropertyTypes.Count());
-            for (var index = 0; index < content.ContentType.PropertyTypes.Count(); index++)
-            {
-                Assert.AreNotSame(clone.ContentType.PropertyTypes.ElementAt(index), content.ContentType.PropertyTypes.ElementAt(index));
-                Assert.AreEqual(clone.ContentType.PropertyTypes.ElementAt(index), content.ContentType.PropertyTypes.ElementAt(index));
-            }
-            Assert.AreEqual(clone.ContentTypeId, content.ContentTypeId);
-            Assert.AreEqual(clone.CreateDate, content.CreateDate);
-            Assert.AreEqual(clone.CreatorId, content.CreatorId);
-            Assert.AreEqual(clone.ExpireDate, content.ExpireDate);
-            Assert.AreEqual(clone.Key, content.Key);
-            Assert.AreEqual(clone.Language, content.Language);
-            Assert.AreEqual(clone.Level, content.Level);
-            Assert.AreEqual(clone.Path, content.Path);
-            Assert.AreEqual(clone.ReleaseDate, content.ReleaseDate);
-            Assert.AreEqual(clone.Published, content.Published);
-            Assert.AreEqual(clone.PublishedState, content.PublishedState);
-            Assert.AreEqual(clone.SortOrder, content.SortOrder);
-            Assert.AreEqual(clone.PublishedState, content.PublishedState);
-            Assert.AreNotSame(clone.Template, content.Template);
-            Assert.AreEqual(clone.Template, content.Template);
-            Assert.AreEqual(clone.Trashed, content.Trashed);
-            Assert.AreEqual(clone.UpdateDate, content.UpdateDate);
-            Assert.AreEqual(clone.Version, content.Version);
-            Assert.AreEqual(clone.WriterId, content.WriterId);
-            Assert.AreNotSame(clone.Properties, content.Properties);
-            Assert.AreEqual(clone.Properties.Count(), content.Properties.Count());
-            for (var index = 0; index < content.Properties.Count; index++)
-            {
-                Assert.AreNotSame(clone.Properties[index], content.Properties[index]);
-                Assert.AreEqual(clone.Properties[index], content.Properties[index]);
-            }
-
-            //This double verifies by reflection
-            var allProps = clone.GetType().GetProperties();
-            foreach (var propertyInfo in allProps)
-            {
-                Assert.AreEqual(propertyInfo.GetValue(clone, null), propertyInfo.GetValue(content, null));
-            }
-
-            //need to ensure the event handlers are wired
-
-            var asDirty = (ICanBeDirty)clone;
-
-            Assert.IsFalse(asDirty.IsPropertyDirty("Properties"));
-            clone.Properties.Add(new Property(1, Guid.NewGuid(), new PropertyType("test", DataTypeDatabaseType.Ntext, "blah"), "blah"));
-            Assert.IsTrue(asDirty.IsPropertyDirty("Properties"));
-        }
-
-        [Test]
-        public void Can_Serialize_Without_Error()
-        {
-            var ss = new SerializationService(new JsonNetSerializer());
-
-            // Arrange
-            var contentType = MockedContentTypes.CreateTextpageContentType();
-            contentType.Id = 99;
-            var content = MockedContent.CreateTextpageContent(contentType, "Textpage", -1);
-            var i = 200;
-            foreach (var property in content.Properties)
-            {
-                property.Id = ++i;
-            }
-            content.Id = 10;
-            content.CreateDate = DateTime.Now;
-            content.CreatorId = 22;
-            content.ExpireDate = DateTime.Now;
-            content.Key = Guid.NewGuid();
-            content.Language = "en";
-            content.Level = 3;
-            content.Path = "-1,4,10";
-            content.ReleaseDate = DateTime.Now;
-            content.ChangePublishedState(PublishedState.Published);
-            content.SortOrder = 5;
-            content.Template = new Template("-1,2,3,4", "Test Template", "testTemplate")
-            {
-                Id = 88
-            };
-            content.Trashed = false;
-            content.UpdateDate = DateTime.Now;
-            content.Version = Guid.NewGuid();
-            content.WriterId = 23;
-
-            ((IUmbracoEntity)content).AdditionalData.Add("test1", 123);
-            ((IUmbracoEntity)content).AdditionalData.Add("test2", "hello");
-
-            var result = ss.ToStream(content);
-            var json = result.ResultStream.ToJsonString();
-            Console.WriteLine(json);
-        }
-
-        /*[Test]
-        public void Cannot_Change_Property_With_Invalid_Value()
-        {
-            // Arrange
-            var contentType = MockedContentTypes.CreateTextpageContentType();
-            var content = MockedContent.CreateTextpageContent(contentType);
-
-            // Act
-            var model = new TestEditorModel
-                            {
-                                TestDateTime = DateTime.Now,
-                                TestDouble = 1.2,
-                                TestInt = 2,
-                                TestReadOnly = "Read-only string",
-                                TestString = "This is a test string"
-                            };
-
-            // Assert
-            Assert.Throws<Exception>(() => content.Properties["title"].Value = model);
-        }*/
-
-        [Test]
-        public void Can_Change_Property_Value_Through_Anonymous_Object()
-        {
-            // Arrange
-            var contentType = MockedContentTypes.CreateTextpageContentType();
-            var content = MockedContent.CreateTextpageContent(contentType, "Textpage", -1);
-
-            // Act
-            content.PropertyValues(new {title = "This is the new title"});
-
-            // Assert
-            Assert.That(content.Properties.Any(), Is.True);
-            Assert.That(content.Properties["title"], Is.Not.Null);
-            Assert.That(content.Properties["title"].Alias, Is.EqualTo("title"));
-            Assert.That(content.Properties["title"].Value, Is.EqualTo("This is the new title"));
-            Assert.That(content.Properties["description"].Value, Is.EqualTo("This is the meta description for a textpage"));
-        }
-
-        [Test]
-        public void Can_Verify_Dirty_Property_On_Content()
-        {
-            // Arrange
-            var contentType = MockedContentTypes.CreateTextpageContentType();
-            var content = MockedContent.CreateTextpageContent(contentType, "Textpage", -1);
-
-            // Act
-            content.ResetDirtyProperties();
-            content.Name = "New Home";
-
-            // Assert
-            Assert.That(content.Name, Is.EqualTo("New Home"));
-            Assert.That(content.IsPropertyDirty("Name"), Is.True);
-        }
-
-        [Test]
-        public void Can_Add_PropertyGroup_On_ContentType()
-        {
-            // Arrange
-            var contentType = MockedContentTypes.CreateTextpageContentType();
-            var content = MockedContent.CreateTextpageContent(contentType, "Textpage", -1);
-
-            // Act
-            contentType.PropertyGroups.Add(new PropertyGroup{ Name = "Test Group", SortOrder = 3 });
-
-            // Assert
-            Assert.That(contentType.PropertyGroups.Count, Is.EqualTo(3));
-            Assert.That(content.PropertyGroups.Count(), Is.EqualTo(3));
-        }
-
-        [Test]
-        public void Can_Remove_PropertyGroup_From_ContentType()
-        {
-            // Arrange
-            var contentType = MockedContentTypes.CreateTextpageContentType();
-            contentType.ResetDirtyProperties();
-
-            // Act
-            contentType.PropertyGroups.Remove("Content");
-
-            // Assert
-            Assert.That(contentType.PropertyGroups.Count, Is.EqualTo(1));
-            //Assert.That(contentType.IsPropertyDirty("PropertyGroups"), Is.True);
-        }
-
-        [Test]
-        public void Can_Add_PropertyType_To_Group_On_ContentType()
-        {
-            // Arrange
-            var contentType = MockedContentTypes.CreateTextpageContentType();
-            var content = MockedContent.CreateTextpageContent(contentType, "Textpage", -1);
-
-            // Act
-            contentType.PropertyGroups["Content"].PropertyTypes.Add(new PropertyType("test", DataTypeDatabaseType.Ntext, "subtitle")
-                                                                        {
-                                                                            Name = "Subtitle",
-                                                                            Description = "Optional subtitle",
-                                                                            Mandatory = false,
-                                                                            SortOrder = 3,
-                                                                            DataTypeDefinitionId = -88
-                                                                        });
-
-            // Assert
-            Assert.That(contentType.PropertyGroups["Content"].PropertyTypes.Count, Is.EqualTo(3));
-            Assert.That(content.PropertyGroups.First(x => x.Name == "Content").PropertyTypes.Count, Is.EqualTo(3));
-        }
-
-        [Test]
-        public void Can_Add_New_Property_To_New_PropertyType()
-        {
-            // Arrange
-            var contentType = MockedContentTypes.CreateTextpageContentType();
-            var content = MockedContent.CreateTextpageContent(contentType, "Textpage", -1);
-
-            // Act
-            var propertyType = new PropertyType("test", DataTypeDatabaseType.Ntext, "subtitle")
-                                   {
-<<<<<<< HEAD
-                                       Alias = "subtitle", Name = "Subtitle", Description = "Optional subtitle", Mandatory = false, SortOrder = 3, DataTypeDefinitionId = -88
-=======
-                                        Name = "Subtitle", Description = "Optional subtitle", HelpText = "", Mandatory = false, SortOrder = 3, DataTypeDefinitionId = -88
->>>>>>> c525be3e
-                                   };
-            contentType.PropertyGroups["Content"].PropertyTypes.Add(propertyType);
-            content.Properties.Add(new Property(propertyType){Value = "This is a subtitle Test"});
-
-            // Assert
-            Assert.That(content.Properties.Contains("subtitle"), Is.True);
-            Assert.That(content.Properties["subtitle"].Value, Is.EqualTo("This is a subtitle Test"));
-        }
-
-        [Test]
-        public void Can_Add_New_Property_To_New_PropertyType_In_New_PropertyGroup()
-        {
-            // Arrange
-            var contentType = MockedContentTypes.CreateTextpageContentType();
-            var content = MockedContent.CreateTextpageContent(contentType, "Textpage", -1);
-
-            // Act
-            var propertyType = new PropertyType("test", DataTypeDatabaseType.Ntext, "subtitle")
-                                   {
-                                       Name = "Subtitle",
-                                       Description = "Optional subtitle",
-                                       Mandatory = false,
-                                       SortOrder = 3,
-                                       DataTypeDefinitionId = -88
-                                   };
-            var propertyGroup = new PropertyGroup {Name = "Test Group", SortOrder = 3};
-            propertyGroup.PropertyTypes.Add(propertyType);
-            contentType.PropertyGroups.Add(propertyGroup);
-            content.Properties.Add(new Property(propertyType){ Value = "Subtitle Test"});
-
-            // Assert
-            Assert.That(content.Properties.Count, Is.EqualTo(5));
-            Assert.That(content.PropertyTypes.Count(), Is.EqualTo(5));
-            Assert.That(content.PropertyGroups.Count(), Is.EqualTo(3));
-            Assert.That(content.Properties["subtitle"].Value, Is.EqualTo("Subtitle Test"));
-            Assert.That(content.Properties["title"].Value, Is.EqualTo("Textpage textpage"));
-        }
-
-        [Test]
-        public void Can_Update_PropertyType_Through_Content_Properties()
-        {
-            // Arrange
-            var contentType = MockedContentTypes.CreateTextpageContentType();
-            var content = MockedContent.CreateTextpageContent(contentType, "Textpage", -1);
-
-            // Act - note that the PropertyType's properties like SortOrder is not updated through the Content object
-            var propertyType = new PropertyType("test", DataTypeDatabaseType.Ntext, "title")
-                                   {
-<<<<<<< HEAD
-                                       Alias = "title", Name = "Title", Description = "Title description added", Mandatory = false, SortOrder = 10, DataTypeDefinitionId = -88
-=======
-                                        Name = "Title", Description = "Title description added", HelpText = "", Mandatory = false, SortOrder = 10, DataTypeDefinitionId = -88
->>>>>>> c525be3e
-                                   };
-            content.Properties.Add(new Property(propertyType));
-
-            // Assert
-            Assert.That(content.Properties.Count, Is.EqualTo(4));
-            Assert.That(contentType.PropertyTypes.First(x => x.Alias == "title").SortOrder, Is.EqualTo(1));
-            Assert.That(content.Properties["title"].Value, Is.EqualTo("Textpage textpage"));
-        }
-
-        [Test]
-        public void Can_Change_ContentType_On_Content()
-        {
-            // Arrange
-            var contentType = MockedContentTypes.CreateTextpageContentType();
-            var simpleContentType = MockedContentTypes.CreateSimpleContentType();
-            var content = MockedContent.CreateTextpageContent(contentType, "Textpage", -1);
-
-            // Act
-            content.ChangeContentType(simpleContentType);
-
-            // Assert
-            Assert.That(content.Properties.Contains("author"), Is.True);
-            Assert.That(content.PropertyGroups.Count(), Is.EqualTo(1));
-            Assert.That(content.PropertyTypes.Count(), Is.EqualTo(3));
-            //Note: There was 4 properties, after changing ContentType 1 has been added (no properties are deleted)
-            Assert.That(content.Properties.Count, Is.EqualTo(5));
-        }
-
-        [Test]
-        public void Can_Change_ContentType_On_Content_And_Set_Property_Value()
-        {
-            // Arrange
-            var contentType = MockedContentTypes.CreateTextpageContentType();
-            var simpleContentType = MockedContentTypes.CreateSimpleContentType();
-            var content = MockedContent.CreateTextpageContent(contentType, "Textpage", -1);
-
-            // Act
-            content.ChangeContentType(simpleContentType);
-            content.SetValue("author", "John Doe");
-
-            // Assert
-            Assert.That(content.Properties.Contains("author"), Is.True);
-            Assert.That(content.Properties["author"].Value, Is.EqualTo("John Doe"));
-        }
-
-        [Test]
-        public void Can_Change_ContentType_On_Content_And_Still_Get_Old_Properties()
-        {
-            // Arrange
-            var contentType = MockedContentTypes.CreateTextpageContentType();
-            var simpleContentType = MockedContentTypes.CreateSimpleContentType();
-            var content = MockedContent.CreateTextpageContent(contentType, "Textpage", -1);
-
-            // Act
-            content.ChangeContentType(simpleContentType);
-
-            // Assert
-            Assert.That(content.Properties.Contains("author"), Is.True);
-            Assert.That(content.Properties.Contains("keywords"), Is.True);
-            Assert.That(content.Properties.Contains("description"), Is.True);
-            Assert.That(content.Properties["keywords"].Value, Is.EqualTo("text,page,meta"));
-            Assert.That(content.Properties["description"].Value, Is.EqualTo("This is the meta description for a textpage"));
-        }
-
-        [Test]
-        public void Can_Change_ContentType_On_Content_And_Clear_Old_PropertyTypes()
-        {
-            // Arrange
-            var contentType = MockedContentTypes.CreateTextpageContentType();
-            var simpleContentType = MockedContentTypes.CreateSimpleContentType();
-            var content = MockedContent.CreateTextpageContent(contentType, "Textpage", -1);
-
-            // Act
-            content.ChangeContentType(simpleContentType, true);
-
-            // Assert
-            Assert.That(content.Properties.Contains("author"), Is.True);
-            Assert.That(content.Properties.Contains("keywords"), Is.False);
-            Assert.That(content.Properties.Contains("description"), Is.False);
-        }
-
-        [Test]
-        public void Can_Verify_Content_Is_Published()
-        {
-            // Arrange
-            var contentType = MockedContentTypes.CreateTextpageContentType();
-            var content = MockedContent.CreateTextpageContent(contentType, "Textpage", -1);
-
-            // Act
-            content.ResetDirtyProperties();
-            content.ChangePublishedState(PublishedState.Published);
-
-            // Assert
-            Assert.That(content.IsPropertyDirty("Published"), Is.True);
-            Assert.That(content.Published, Is.True);
-            Assert.That(content.IsPropertyDirty("Name"), Is.False);
-        }
-
-        [Test]
-        public void Can_Verify_Content_Is_Trashed()
-        {
-            // Arrange
-            var contentType = MockedContentTypes.CreateTextpageContentType();
-            var content = MockedContent.CreateTextpageContent(contentType, "Textpage", -1);
-
-            // Act
-            content.ResetDirtyProperties();
-            content.ChangeTrashedState(true);
-
-            // Assert
-            Assert.That(content.IsPropertyDirty("Trashed"), Is.True);
-            Assert.That(content.Trashed, Is.True);
-            Assert.That(content.IsPropertyDirty("Name"), Is.False);
-        }
-
-        [Test]
-        public void Adding_PropertyGroup_To_ContentType_Results_In_Dirty_Entity()
-        {
-            // Arrange
-            var contentType = MockedContentTypes.CreateTextpageContentType();
-            contentType.ResetDirtyProperties();
-
-            // Act
-            var propertyGroup = new PropertyGroup { Name = "Test Group", SortOrder = 3 };
-            contentType.PropertyGroups.Add(propertyGroup);
-
-            // Assert
-            Assert.That(contentType.IsDirty(), Is.True);
-            Assert.That(contentType.PropertyGroups.Any(x => x.Name == "Test Group"), Is.True);
-            //Assert.That(contentType.IsPropertyDirty("PropertyGroups"), Is.True);
-        }
-
-        [Test]
-        public void After_Committing_Changes_Was_Dirty_Is_True()
-        {
-            // Arrange
-            var contentType = MockedContentTypes.CreateTextpageContentType();
-            contentType.ResetDirtyProperties(); //reset 
-
-            // Act
-            contentType.Alias = "newAlias";
-            contentType.ResetDirtyProperties(); //this would be like committing the entity
-
-            // Assert
-            Assert.That(contentType.IsDirty(), Is.False);
-            Assert.That(contentType.WasDirty(), Is.True);
-            Assert.That(contentType.WasPropertyDirty("Alias"), Is.True);
-        }
-
-        [Test]
-        public void If_Not_Committed_Was_Dirty_Is_False()
-        {
-            // Arrange
-            var contentType = MockedContentTypes.CreateTextpageContentType();
-
-            // Act
-            contentType.Alias = "newAlias";           
-
-            // Assert
-            Assert.That(contentType.IsDirty(), Is.True);
-            Assert.That(contentType.WasDirty(), Is.False);
-        }
-
-        [Test]
-        public void Detect_That_A_Property_Is_Removed()
-        {
-            // Arrange
-            var contentType = MockedContentTypes.CreateTextpageContentType();
-            Assert.That(contentType.WasPropertyDirty("HasPropertyTypeBeenRemoved"), Is.False);
-
-            // Act
-            contentType.RemovePropertyType("title");
-
-            // Assert
-            Assert.That(contentType.IsPropertyDirty("HasPropertyTypeBeenRemoved"), Is.True);
-        }
-
-        [Test]
-        public void Adding_PropertyType_To_PropertyGroup_On_ContentType_Results_In_Dirty_Entity()
-        {
-            // Arrange
-            var contentType = MockedContentTypes.CreateTextpageContentType();
-            contentType.ResetDirtyProperties();
-
-            // Act
-            var propertyType = new PropertyType("test", DataTypeDatabaseType.Ntext, "subtitle")
-                                   {
-                                       Name = "Subtitle",
-                                       Description = "Optional subtitle",
-                                       Mandatory = false,
-                                       SortOrder = 3,
-                                       DataTypeDefinitionId = -88
-                                   };
-            contentType.PropertyGroups["Content"].PropertyTypes.Add(propertyType);
-
-            // Assert
-            Assert.That(contentType.PropertyGroups["Content"].IsDirty(), Is.True);
-            Assert.That(contentType.PropertyGroups["Content"].IsPropertyDirty("PropertyTypes"), Is.True);
-            Assert.That(contentType.PropertyGroups.Any(x => x.IsDirty()), Is.True);
-        }
-
-        [Test]
-        public void Can_Compose_Composite_ContentType_Collection()
-        {
-            // Arrange
-            var simpleContentType = MockedContentTypes.CreateSimpleContentType();
-            var simple2ContentType = MockedContentTypes.CreateSimpleContentType("anotherSimple", "Another Simple Page",
-                                                                                new PropertyTypeCollection(
-                                                                                    new List<PropertyType>
-                                                                                        {
-                                                                                            new PropertyType("test", DataTypeDatabaseType.Ntext, "coauthor")
-                                                                                                {
-                                                                                                    Name = "Co-Author",
-                                                                                                    Description = "Name of the Co-Author",
-                                                                                                    Mandatory = false,
-                                                                                                    SortOrder = 4,
-                                                                                                    DataTypeDefinitionId = -88
-                                                                                                }
-                                                                                        }));
-
-            // Act
-            var added = simpleContentType.AddContentType(simple2ContentType);
-            var compositionPropertyGroups = simpleContentType.CompositionPropertyGroups;
-            var compositionPropertyTypes = simpleContentType.CompositionPropertyTypes;
-
-            // Assert
-            Assert.That(added, Is.True);
-            Assert.That(compositionPropertyGroups.Count(), Is.EqualTo(1));
-            Assert.That(compositionPropertyTypes.Count(), Is.EqualTo(4));
-        }
-
-        [Test]
-        public void Can_Compose_Nested_Composite_ContentType_Collection()
-        {
-            // Arrange
-            var metaContentType = MockedContentTypes.CreateMetaContentType();
-            var simpleContentType = MockedContentTypes.CreateSimpleContentType();
-            var simple2ContentType = MockedContentTypes.CreateSimpleContentType("anotherSimple", "Another Simple Page",
-                                                                                new PropertyTypeCollection(
-                                                                                    new List<PropertyType>
-                                                                                        {
-                                                                                            new PropertyType("test", DataTypeDatabaseType.Ntext, "coauthor")
-                                                                                                {
-                                                                                                    Name = "Co-Author",
-                                                                                                    Description = "Name of the Co-Author",
-                                                                                                    Mandatory = false,
-                                                                                                    SortOrder = 4,
-                                                                                                    DataTypeDefinitionId = -88
-                                                                                                }
-                                                                                        }));
-
-            // Act
-            var addedMeta = simple2ContentType.AddContentType(metaContentType);
-            var added = simpleContentType.AddContentType(simple2ContentType);
-            var compositionPropertyGroups = simpleContentType.CompositionPropertyGroups;
-            var compositionPropertyTypes = simpleContentType.CompositionPropertyTypes;
-
-            // Assert
-            Assert.That(addedMeta, Is.True);
-            Assert.That(added, Is.True);
-            Assert.That(compositionPropertyGroups.Count(), Is.EqualTo(2));
-            Assert.That(compositionPropertyTypes.Count(), Is.EqualTo(6));
-            Assert.That(simpleContentType.ContentTypeCompositionExists("meta"), Is.True);
-        }
-
-        [Test]
-        public void Can_Avoid_Circular_Dependencies_In_Composition()
-        {
-            var textPage = MockedContentTypes.CreateTextpageContentType();
-            var parent = MockedContentTypes.CreateSimpleContentType("parent", "Parent", null, true);
-            var meta = MockedContentTypes.CreateMetaContentType();
-            var mixin1 = MockedContentTypes.CreateSimpleContentType("mixin1", "Mixin1", new PropertyTypeCollection(
-                                                                                    new List<PropertyType>
-                                                                                        {
-                                                                                            new PropertyType("test", DataTypeDatabaseType.Ntext, "coauthor")
-                                                                                                {
-                                                                                                    Name = "Co-Author",
-                                                                                                    Description = "Name of the Co-Author",
-                                                                                                    Mandatory = false,
-                                                                                                    SortOrder = 4,
-                                                                                                    DataTypeDefinitionId = -88
-                                                                                                }
-                                                                                        }));
-            var mixin2 = MockedContentTypes.CreateSimpleContentType("mixin2", "Mixin2", new PropertyTypeCollection(
-                                                                                    new List<PropertyType>
-                                                                                        {
-                                                                                            new PropertyType("test", DataTypeDatabaseType.Ntext, "author")
-                                                                                                {
-                                                                                                    Name = "Author",
-                                                                                                    Description = "Name of the Author",
-                                                                                                    Mandatory = false,
-                                                                                                    SortOrder = 4,
-                                                                                                    DataTypeDefinitionId = -88
-                                                                                                }
-                                                                                        }));
-
-            // Act
-            var addedMetaMixin2 = mixin2.AddContentType(meta);
-            var addedMixin2 = mixin1.AddContentType(mixin2);
-            var addedMeta = parent.AddContentType(meta);
-
-            var addedMixin1 = parent.AddContentType(mixin1);
-
-            var addedMixin1Textpage = textPage.AddContentType(mixin1);
-            var addedTextpageParent = parent.AddContentType(textPage);
-
-            var aliases = textPage.CompositionAliases();
-            var propertyTypes = textPage.CompositionPropertyTypes;
-            var propertyGroups = textPage.CompositionPropertyGroups;
-
-            // Assert
-            Assert.That(mixin2.ContentTypeCompositionExists("meta"), Is.True);
-            Assert.That(mixin1.ContentTypeCompositionExists("meta"), Is.True);
-            Assert.That(parent.ContentTypeCompositionExists("meta"), Is.True);
-            Assert.That(textPage.ContentTypeCompositionExists("meta"), Is.True);
-
-            Assert.That(aliases.Count(), Is.EqualTo(3));
-            Assert.That(propertyTypes.Count(), Is.EqualTo(8));
-            Assert.That(propertyGroups.Count(), Is.EqualTo(2));
-
-            Assert.That(addedMeta, Is.True);
-            Assert.That(addedMetaMixin2, Is.True);
-            Assert.That(addedMixin2, Is.True);
-            Assert.That(addedMixin1, Is.False);
-            Assert.That(addedMixin1Textpage, Is.True);
-            Assert.That(addedTextpageParent, Is.False);
-        }
-    }
+﻿using System;
+using System.Collections.Generic;
+using System.Globalization;
+using System.IO;
+using System.Linq;
+using System.Web;
+using Moq;
+using NUnit.Framework;
+using Umbraco.Core;
+using Umbraco.Core.Cache;
+using Umbraco.Core.Exceptions;
+using Umbraco.Core.Models;
+using Umbraco.Core.Models.EntityBase;
+
+using Umbraco.Core.Serialization;
+using Umbraco.Tests.TestHelpers;
+using Umbraco.Tests.TestHelpers.Entities;
+
+namespace Umbraco.Tests.Models
+{
+    [TestFixture]
+    public class ContentTests : BaseUmbracoConfigurationTest
+    {
+        [SetUp]
+        public void Init()
+        {
+            var config = SettingsForTests.GetDefault();
+            SettingsForTests.ConfigureSettings(config);
+        }
+
+        [TearDown]
+        public void Dispose()
+        {
+            
+        }
+
+        [TestCase("-1,-20,12,34,56", false)]
+        [TestCase("-1,-21,12,34,56", true)]
+        [TestCase("-1,12,34,56", false)]
+        public void Is_Media_In_Recycle_Bin(string path, bool isInBin)
+        {
+            var mediaType = MockedContentTypes.CreateImageMediaType();
+            var media = MockedMedia.CreateMediaFile(mediaType, -1);
+            media.Path = path;
+            media.Id = 34;
+
+            Assert.AreEqual(isInBin, media.IsInRecycleBin());
+        }
+
+        [TestCase("-1,-20,12,34,56", true)]
+        [TestCase("-1,-21,12,34,56", false)]
+        [TestCase("-1,12,34,56", false)]
+        public void Is_Content_In_Recycle_Bin(string path, bool isInBin)
+        {
+            var contentType = MockedContentTypes.CreateSimpleContentType();
+            var content = MockedContent.CreateSimpleContent(contentType);
+            content.Path = path;
+            content.Id = 34;
+
+            Assert.AreEqual(isInBin, content.IsInRecycleBin());
+        }
+
+        [Test]
+        public void Get_Non_Grouped_Properties()
+        {
+            var contentType = MockedContentTypes.CreateSimpleContentType();
+            //add non-grouped properties
+            contentType.AddPropertyType(new PropertyType("test", DataTypeDatabaseType.Ntext, "nonGrouped1") { Name = "Non Grouped 1", Description = "", Mandatory = false, SortOrder = 1, DataTypeDefinitionId = -88 });
+            contentType.AddPropertyType(new PropertyType("test", DataTypeDatabaseType.Ntext, "nonGrouped2") { Name = "Non Grouped 2", Description = "", Mandatory = false, SortOrder = 1, DataTypeDefinitionId = -88 });
+            
+            //ensure that nothing is marked as dirty
+            contentType.ResetDirtyProperties(false);
+
+
+            var content = MockedContent.CreateSimpleContent(contentType);
+            //need to id the p
+
+            var nonGrouped = content.GetNonGroupedProperties();
+
+            Assert.AreEqual(2, nonGrouped.Count());
+            Assert.AreEqual(5, content.Properties.Count());
+        }
+
+        [Test]
+        public void All_Dirty_Properties_Get_Reset()
+        {
+            var contentType = MockedContentTypes.CreateTextpageContentType();
+            var content = MockedContent.CreateTextpageContent(contentType, "Textpage", -1);
+
+            content.ResetDirtyProperties(false);
+
+            Assert.IsFalse(content.IsDirty());
+            foreach (var prop in content.Properties)
+            {
+                Assert.IsFalse(prop.IsDirty());
+            }
+        }
+
+        [Test]
+        public void Can_Verify_Mocked_Content()
+        {
+            // Arrange
+            var contentType = MockedContentTypes.CreateTextpageContentType();
+            var content = MockedContent.CreateTextpageContent(contentType, "Textpage", -1);
+
+            // Act
+
+            // Assert
+            Assert.That(content, Is.Not.Null);
+        }
+
+        [Test]
+        public void Can_Change_Property_Value()
+        {
+            // Arrange
+            var contentType = MockedContentTypes.CreateTextpageContentType();
+            var content = MockedContent.CreateTextpageContent(contentType, "Textpage", -1);
+
+            // Act
+            content.Properties["title"].Value = "This is the new title";
+
+            // Assert
+            Assert.That(content.Properties.Any(), Is.True);
+            Assert.That(content.Properties["title"], Is.Not.Null);
+            Assert.That(content.Properties["title"].Value, Is.EqualTo("This is the new title"));
+        }
+
+        [Test]
+        public void Can_Set_Property_Value_As_String()
+        {
+            // Arrange
+            var contentType = MockedContentTypes.CreateTextpageContentType();
+            var content = MockedContent.CreateTextpageContent(contentType, "Textpage", -1);
+
+            // Act
+            content.SetValue("title", "This is the new title");
+
+            // Assert
+            Assert.That(content.Properties.Any(), Is.True);
+            Assert.That(content.Properties["title"], Is.Not.Null);
+            Assert.That(content.Properties["title"].Value, Is.EqualTo("This is the new title"));
+        }
+
+        [Test]
+        public void Can_Set_Property_Value_As_HttpPostedFileBase()
+        {
+            // Arrange
+            var contentType = MockedContentTypes.CreateTextpageContentType();
+            var content = MockedContent.CreateTextpageContent(contentType, "Textpage", -1);
+
+            var stream = new MemoryStream(System.Text.Encoding.Default.GetBytes("TestContent"));
+            var postedFileMock = new Mock<HttpPostedFileBase>();
+            postedFileMock.Setup(x => x.ContentLength).Returns(Convert.ToInt32(stream.Length));
+            postedFileMock.Setup(x => x.ContentType).Returns("text/plain");
+            postedFileMock.Setup(x => x.FileName).Returns("sample.txt");
+            postedFileMock.Setup(x => x.InputStream).Returns(stream);
+
+            // Assert
+            content.SetValue("title", postedFileMock.Object);
+
+            // Assert
+            Assert.That(content.Properties.Any(), Is.True);
+            Assert.That(content.Properties["title"], Is.Not.Null);
+            Assert.That(content.Properties["title"].Value, Is.StringContaining("sample.txt"));
+        }
+
+
+        [Test]
+        public void Can_Clone_Content_With_Reset_Identity()
+        {
+            // Arrange
+            var contentType = MockedContentTypes.CreateTextpageContentType();
+            var content = MockedContent.CreateTextpageContent(contentType, "Textpage", -1);
+            content.Id = 10;
+            content.Key = new Guid("29181B97-CB8F-403F-86DE-5FEB497F4800");
+
+            // Act
+            var clone = content.Clone();
+
+            // Assert
+            Assert.AreNotSame(clone, content);
+            Assert.AreNotSame(clone.Id, content.Id);
+            Assert.AreNotSame(clone.Version, content.Version);
+            Assert.That(clone.HasIdentity, Is.False);
+
+            Assert.AreNotSame(content.Properties, clone.Properties);
+        }
+
+        [Ignore]
+        [Test]
+        public void Can_Deep_Clone_Perf_Test()
+        {
+            // Arrange
+            var contentType = MockedContentTypes.CreateTextpageContentType();
+            contentType.Id = 99;
+            var content = MockedContent.CreateTextpageContent(contentType, "Textpage", -1);
+            var i = 200;
+            foreach (var property in content.Properties)
+            {
+                property.Id = ++i;
+            }
+            content.Id = 10;
+            content.CreateDate = DateTime.Now;
+            content.CreatorId = 22;
+            content.ExpireDate = DateTime.Now;
+            content.Key = Guid.NewGuid();
+            content.Language = "en";
+            content.Level = 3;
+            content.Path = "-1,4,10";
+            content.ReleaseDate = DateTime.Now;
+            content.ChangePublishedState(PublishedState.Published);
+            content.SortOrder = 5;
+            content.Template = new Template("-1,2,3,4", "Test Template", "testTemplate")
+            {
+                Id = 88
+            };
+            content.Trashed = false;
+            content.UpdateDate = DateTime.Now;
+            content.Version = Guid.NewGuid();
+            content.WriterId = 23;
+
+            ((IUmbracoEntity)content).AdditionalData.Add("test1", 123);
+            ((IUmbracoEntity)content).AdditionalData.Add("test2", "hello");
+
+            var runtimeCache = new ObjectCacheRuntimeCacheProvider();
+            runtimeCache.InsertCacheItem(content.Id.ToString(CultureInfo.InvariantCulture), () => content);
+
+            using (DisposableTimer.DebugDuration<ContentTests>("STARTING PERF TEST WITH RUNTIME CACHE"))
+            {
+                for (int j = 0; j < 1000; j++)
+                {
+                    var clone = runtimeCache.GetCacheItem(content.Id.ToString(CultureInfo.InvariantCulture));
+                }
+            }
+
+            using (DisposableTimer.DebugDuration<ContentTests>("STARTING PERF TEST WITHOUT RUNTIME CACHE"))
+            {
+                for (int j = 0; j < 1000; j++)
+                {
+                    var clone = (ContentType)contentType.DeepClone();
+                }
+            }
+        }
+
+        [Test]
+        public void Can_Deep_Clone()
+        {
+            // Arrange
+            var contentType = MockedContentTypes.CreateTextpageContentType();
+            contentType.Id = 99;
+            var content = MockedContent.CreateTextpageContent(contentType, "Textpage", -1);
+            var i = 200;
+            foreach (var property in content.Properties)
+            {
+                property.Id = ++i;
+            }
+            content.Id = 10;
+            content.CreateDate = DateTime.Now;
+            content.CreatorId = 22;
+            content.ExpireDate = DateTime.Now;
+            content.Key = Guid.NewGuid();
+            content.Language = "en";
+            content.Level = 3;
+            content.Path = "-1,4,10";
+            content.ReleaseDate = DateTime.Now;
+            content.ChangePublishedState(PublishedState.Published);
+            content.SortOrder = 5;
+            content.Template = new Template("-1,2,3,4", "Test Template", "testTemplate")
+            {
+                Id = 88
+            };
+            content.Trashed = false;
+            content.UpdateDate = DateTime.Now;
+            content.Version = Guid.NewGuid();
+            content.WriterId = 23;
+
+            ((IUmbracoEntity)content).AdditionalData.Add("test1", 123);
+            ((IUmbracoEntity)content).AdditionalData.Add("test2", "hello");
+
+            // Act
+            var clone = (Content)content.DeepClone();
+
+            // Assert
+            Assert.AreNotSame(clone, content);
+            Assert.AreEqual(clone, content);
+            Assert.AreEqual(clone.Id, content.Id);
+            Assert.AreEqual(clone.Version, content.Version);
+            Assert.AreEqual(((IUmbracoEntity)clone).AdditionalData, ((IUmbracoEntity)content).AdditionalData);
+            Assert.AreNotSame(clone.ContentType, content.ContentType);
+            Assert.AreEqual(clone.ContentType, content.ContentType);
+            Assert.AreEqual(clone.ContentType.PropertyGroups.Count, content.ContentType.PropertyGroups.Count);
+            for (var index = 0; index < content.ContentType.PropertyGroups.Count; index++)
+            {
+                Assert.AreNotSame(clone.ContentType.PropertyGroups[index], content.ContentType.PropertyGroups[index]);
+                Assert.AreEqual(clone.ContentType.PropertyGroups[index], content.ContentType.PropertyGroups[index]);
+            }
+            Assert.AreEqual(clone.ContentType.PropertyTypes.Count(), content.ContentType.PropertyTypes.Count());
+            for (var index = 0; index < content.ContentType.PropertyTypes.Count(); index++)
+            {
+                Assert.AreNotSame(clone.ContentType.PropertyTypes.ElementAt(index), content.ContentType.PropertyTypes.ElementAt(index));
+                Assert.AreEqual(clone.ContentType.PropertyTypes.ElementAt(index), content.ContentType.PropertyTypes.ElementAt(index));
+            }
+            Assert.AreEqual(clone.ContentTypeId, content.ContentTypeId);
+            Assert.AreEqual(clone.CreateDate, content.CreateDate);
+            Assert.AreEqual(clone.CreatorId, content.CreatorId);
+            Assert.AreEqual(clone.ExpireDate, content.ExpireDate);
+            Assert.AreEqual(clone.Key, content.Key);
+            Assert.AreEqual(clone.Language, content.Language);
+            Assert.AreEqual(clone.Level, content.Level);
+            Assert.AreEqual(clone.Path, content.Path);
+            Assert.AreEqual(clone.ReleaseDate, content.ReleaseDate);
+            Assert.AreEqual(clone.Published, content.Published);
+            Assert.AreEqual(clone.PublishedState, content.PublishedState);
+            Assert.AreEqual(clone.SortOrder, content.SortOrder);
+            Assert.AreEqual(clone.PublishedState, content.PublishedState);
+            Assert.AreNotSame(clone.Template, content.Template);
+            Assert.AreEqual(clone.Template, content.Template);
+            Assert.AreEqual(clone.Trashed, content.Trashed);
+            Assert.AreEqual(clone.UpdateDate, content.UpdateDate);
+            Assert.AreEqual(clone.Version, content.Version);
+            Assert.AreEqual(clone.WriterId, content.WriterId);
+            Assert.AreNotSame(clone.Properties, content.Properties);
+            Assert.AreEqual(clone.Properties.Count(), content.Properties.Count());
+            for (var index = 0; index < content.Properties.Count; index++)
+            {
+                Assert.AreNotSame(clone.Properties[index], content.Properties[index]);
+                Assert.AreEqual(clone.Properties[index], content.Properties[index]);
+            }
+
+            //This double verifies by reflection
+            var allProps = clone.GetType().GetProperties();
+            foreach (var propertyInfo in allProps)
+            {
+                Assert.AreEqual(propertyInfo.GetValue(clone, null), propertyInfo.GetValue(content, null));
+            }
+
+            //need to ensure the event handlers are wired
+
+            var asDirty = (ICanBeDirty)clone;
+
+            Assert.IsFalse(asDirty.IsPropertyDirty("Properties"));
+            clone.Properties.Add(new Property(1, Guid.NewGuid(), new PropertyType("test", DataTypeDatabaseType.Ntext, "blah"), "blah"));
+            Assert.IsTrue(asDirty.IsPropertyDirty("Properties"));
+        }
+
+        [Test]
+        public void Can_Serialize_Without_Error()
+        {
+            var ss = new SerializationService(new JsonNetSerializer());
+
+            // Arrange
+            var contentType = MockedContentTypes.CreateTextpageContentType();
+            contentType.Id = 99;
+            var content = MockedContent.CreateTextpageContent(contentType, "Textpage", -1);
+            var i = 200;
+            foreach (var property in content.Properties)
+            {
+                property.Id = ++i;
+            }
+            content.Id = 10;
+            content.CreateDate = DateTime.Now;
+            content.CreatorId = 22;
+            content.ExpireDate = DateTime.Now;
+            content.Key = Guid.NewGuid();
+            content.Language = "en";
+            content.Level = 3;
+            content.Path = "-1,4,10";
+            content.ReleaseDate = DateTime.Now;
+            content.ChangePublishedState(PublishedState.Published);
+            content.SortOrder = 5;
+            content.Template = new Template("-1,2,3,4", "Test Template", "testTemplate")
+            {
+                Id = 88
+            };
+            content.Trashed = false;
+            content.UpdateDate = DateTime.Now;
+            content.Version = Guid.NewGuid();
+            content.WriterId = 23;
+
+            ((IUmbracoEntity)content).AdditionalData.Add("test1", 123);
+            ((IUmbracoEntity)content).AdditionalData.Add("test2", "hello");
+
+            var result = ss.ToStream(content);
+            var json = result.ResultStream.ToJsonString();
+            Console.WriteLine(json);
+        }
+
+        /*[Test]
+        public void Cannot_Change_Property_With_Invalid_Value()
+        {
+            // Arrange
+            var contentType = MockedContentTypes.CreateTextpageContentType();
+            var content = MockedContent.CreateTextpageContent(contentType);
+
+            // Act
+            var model = new TestEditorModel
+                            {
+                                TestDateTime = DateTime.Now,
+                                TestDouble = 1.2,
+                                TestInt = 2,
+                                TestReadOnly = "Read-only string",
+                                TestString = "This is a test string"
+                            };
+
+            // Assert
+            Assert.Throws<Exception>(() => content.Properties["title"].Value = model);
+        }*/
+
+        [Test]
+        public void Can_Change_Property_Value_Through_Anonymous_Object()
+        {
+            // Arrange
+            var contentType = MockedContentTypes.CreateTextpageContentType();
+            var content = MockedContent.CreateTextpageContent(contentType, "Textpage", -1);
+
+            // Act
+            content.PropertyValues(new {title = "This is the new title"});
+
+            // Assert
+            Assert.That(content.Properties.Any(), Is.True);
+            Assert.That(content.Properties["title"], Is.Not.Null);
+            Assert.That(content.Properties["title"].Alias, Is.EqualTo("title"));
+            Assert.That(content.Properties["title"].Value, Is.EqualTo("This is the new title"));
+            Assert.That(content.Properties["description"].Value, Is.EqualTo("This is the meta description for a textpage"));
+        }
+
+        [Test]
+        public void Can_Verify_Dirty_Property_On_Content()
+        {
+            // Arrange
+            var contentType = MockedContentTypes.CreateTextpageContentType();
+            var content = MockedContent.CreateTextpageContent(contentType, "Textpage", -1);
+
+            // Act
+            content.ResetDirtyProperties();
+            content.Name = "New Home";
+
+            // Assert
+            Assert.That(content.Name, Is.EqualTo("New Home"));
+            Assert.That(content.IsPropertyDirty("Name"), Is.True);
+        }
+
+        [Test]
+        public void Can_Add_PropertyGroup_On_ContentType()
+        {
+            // Arrange
+            var contentType = MockedContentTypes.CreateTextpageContentType();
+            var content = MockedContent.CreateTextpageContent(contentType, "Textpage", -1);
+
+            // Act
+            contentType.PropertyGroups.Add(new PropertyGroup{ Name = "Test Group", SortOrder = 3 });
+
+            // Assert
+            Assert.That(contentType.PropertyGroups.Count, Is.EqualTo(3));
+            Assert.That(content.PropertyGroups.Count(), Is.EqualTo(3));
+        }
+
+        [Test]
+        public void Can_Remove_PropertyGroup_From_ContentType()
+        {
+            // Arrange
+            var contentType = MockedContentTypes.CreateTextpageContentType();
+            contentType.ResetDirtyProperties();
+
+            // Act
+            contentType.PropertyGroups.Remove("Content");
+
+            // Assert
+            Assert.That(contentType.PropertyGroups.Count, Is.EqualTo(1));
+            //Assert.That(contentType.IsPropertyDirty("PropertyGroups"), Is.True);
+        }
+
+        [Test]
+        public void Can_Add_PropertyType_To_Group_On_ContentType()
+        {
+            // Arrange
+            var contentType = MockedContentTypes.CreateTextpageContentType();
+            var content = MockedContent.CreateTextpageContent(contentType, "Textpage", -1);
+
+            // Act
+            contentType.PropertyGroups["Content"].PropertyTypes.Add(new PropertyType("test", DataTypeDatabaseType.Ntext, "subtitle")
+                                                                        {
+                                                                            Name = "Subtitle",
+                                                                            Description = "Optional subtitle",
+                                                                            Mandatory = false,
+                                                                            SortOrder = 3,
+                                                                            DataTypeDefinitionId = -88
+                                                                        });
+
+            // Assert
+            Assert.That(contentType.PropertyGroups["Content"].PropertyTypes.Count, Is.EqualTo(3));
+            Assert.That(content.PropertyGroups.First(x => x.Name == "Content").PropertyTypes.Count, Is.EqualTo(3));
+        }
+
+        [Test]
+        public void Can_Add_New_Property_To_New_PropertyType()
+        {
+            // Arrange
+            var contentType = MockedContentTypes.CreateTextpageContentType();
+            var content = MockedContent.CreateTextpageContent(contentType, "Textpage", -1);
+
+            // Act
+            var propertyType = new PropertyType("test", DataTypeDatabaseType.Ntext, "subtitle")
+                                   {
+                                        Name = "Subtitle", Description = "Optional subtitle", Mandatory = false, SortOrder = 3, DataTypeDefinitionId = -88
+                                   };
+            contentType.PropertyGroups["Content"].PropertyTypes.Add(propertyType);
+            content.Properties.Add(new Property(propertyType){Value = "This is a subtitle Test"});
+
+            // Assert
+            Assert.That(content.Properties.Contains("subtitle"), Is.True);
+            Assert.That(content.Properties["subtitle"].Value, Is.EqualTo("This is a subtitle Test"));
+        }
+
+        [Test]
+        public void Can_Add_New_Property_To_New_PropertyType_In_New_PropertyGroup()
+        {
+            // Arrange
+            var contentType = MockedContentTypes.CreateTextpageContentType();
+            var content = MockedContent.CreateTextpageContent(contentType, "Textpage", -1);
+
+            // Act
+            var propertyType = new PropertyType("test", DataTypeDatabaseType.Ntext, "subtitle")
+                                   {
+                                       Name = "Subtitle",
+                                       Description = "Optional subtitle",
+                                       Mandatory = false,
+                                       SortOrder = 3,
+                                       DataTypeDefinitionId = -88
+                                   };
+            var propertyGroup = new PropertyGroup {Name = "Test Group", SortOrder = 3};
+            propertyGroup.PropertyTypes.Add(propertyType);
+            contentType.PropertyGroups.Add(propertyGroup);
+            content.Properties.Add(new Property(propertyType){ Value = "Subtitle Test"});
+
+            // Assert
+            Assert.That(content.Properties.Count, Is.EqualTo(5));
+            Assert.That(content.PropertyTypes.Count(), Is.EqualTo(5));
+            Assert.That(content.PropertyGroups.Count(), Is.EqualTo(3));
+            Assert.That(content.Properties["subtitle"].Value, Is.EqualTo("Subtitle Test"));
+            Assert.That(content.Properties["title"].Value, Is.EqualTo("Textpage textpage"));
+        }
+
+        [Test]
+        public void Can_Update_PropertyType_Through_Content_Properties()
+        {
+            // Arrange
+            var contentType = MockedContentTypes.CreateTextpageContentType();
+            var content = MockedContent.CreateTextpageContent(contentType, "Textpage", -1);
+
+            // Act - note that the PropertyType's properties like SortOrder is not updated through the Content object
+            var propertyType = new PropertyType("test", DataTypeDatabaseType.Ntext, "title")
+                                   {
+                                        Name = "Title", Description = "Title description added", Mandatory = false, SortOrder = 10, DataTypeDefinitionId = -88
+                                   };
+            content.Properties.Add(new Property(propertyType));
+
+            // Assert
+            Assert.That(content.Properties.Count, Is.EqualTo(4));
+            Assert.That(contentType.PropertyTypes.First(x => x.Alias == "title").SortOrder, Is.EqualTo(1));
+            Assert.That(content.Properties["title"].Value, Is.EqualTo("Textpage textpage"));
+        }
+
+        [Test]
+        public void Can_Change_ContentType_On_Content()
+        {
+            // Arrange
+            var contentType = MockedContentTypes.CreateTextpageContentType();
+            var simpleContentType = MockedContentTypes.CreateSimpleContentType();
+            var content = MockedContent.CreateTextpageContent(contentType, "Textpage", -1);
+
+            // Act
+            content.ChangeContentType(simpleContentType);
+
+            // Assert
+            Assert.That(content.Properties.Contains("author"), Is.True);
+            Assert.That(content.PropertyGroups.Count(), Is.EqualTo(1));
+            Assert.That(content.PropertyTypes.Count(), Is.EqualTo(3));
+            //Note: There was 4 properties, after changing ContentType 1 has been added (no properties are deleted)
+            Assert.That(content.Properties.Count, Is.EqualTo(5));
+        }
+
+        [Test]
+        public void Can_Change_ContentType_On_Content_And_Set_Property_Value()
+        {
+            // Arrange
+            var contentType = MockedContentTypes.CreateTextpageContentType();
+            var simpleContentType = MockedContentTypes.CreateSimpleContentType();
+            var content = MockedContent.CreateTextpageContent(contentType, "Textpage", -1);
+
+            // Act
+            content.ChangeContentType(simpleContentType);
+            content.SetValue("author", "John Doe");
+
+            // Assert
+            Assert.That(content.Properties.Contains("author"), Is.True);
+            Assert.That(content.Properties["author"].Value, Is.EqualTo("John Doe"));
+        }
+
+        [Test]
+        public void Can_Change_ContentType_On_Content_And_Still_Get_Old_Properties()
+        {
+            // Arrange
+            var contentType = MockedContentTypes.CreateTextpageContentType();
+            var simpleContentType = MockedContentTypes.CreateSimpleContentType();
+            var content = MockedContent.CreateTextpageContent(contentType, "Textpage", -1);
+
+            // Act
+            content.ChangeContentType(simpleContentType);
+
+            // Assert
+            Assert.That(content.Properties.Contains("author"), Is.True);
+            Assert.That(content.Properties.Contains("keywords"), Is.True);
+            Assert.That(content.Properties.Contains("description"), Is.True);
+            Assert.That(content.Properties["keywords"].Value, Is.EqualTo("text,page,meta"));
+            Assert.That(content.Properties["description"].Value, Is.EqualTo("This is the meta description for a textpage"));
+        }
+
+        [Test]
+        public void Can_Change_ContentType_On_Content_And_Clear_Old_PropertyTypes()
+        {
+            // Arrange
+            var contentType = MockedContentTypes.CreateTextpageContentType();
+            var simpleContentType = MockedContentTypes.CreateSimpleContentType();
+            var content = MockedContent.CreateTextpageContent(contentType, "Textpage", -1);
+
+            // Act
+            content.ChangeContentType(simpleContentType, true);
+
+            // Assert
+            Assert.That(content.Properties.Contains("author"), Is.True);
+            Assert.That(content.Properties.Contains("keywords"), Is.False);
+            Assert.That(content.Properties.Contains("description"), Is.False);
+        }
+
+        [Test]
+        public void Can_Verify_Content_Is_Published()
+        {
+            // Arrange
+            var contentType = MockedContentTypes.CreateTextpageContentType();
+            var content = MockedContent.CreateTextpageContent(contentType, "Textpage", -1);
+
+            // Act
+            content.ResetDirtyProperties();
+            content.ChangePublishedState(PublishedState.Published);
+
+            // Assert
+            Assert.That(content.IsPropertyDirty("Published"), Is.True);
+            Assert.That(content.Published, Is.True);
+            Assert.That(content.IsPropertyDirty("Name"), Is.False);
+        }
+
+        [Test]
+        public void Can_Verify_Content_Is_Trashed()
+        {
+            // Arrange
+            var contentType = MockedContentTypes.CreateTextpageContentType();
+            var content = MockedContent.CreateTextpageContent(contentType, "Textpage", -1);
+
+            // Act
+            content.ResetDirtyProperties();
+            content.ChangeTrashedState(true);
+
+            // Assert
+            Assert.That(content.IsPropertyDirty("Trashed"), Is.True);
+            Assert.That(content.Trashed, Is.True);
+            Assert.That(content.IsPropertyDirty("Name"), Is.False);
+        }
+
+        [Test]
+        public void Adding_PropertyGroup_To_ContentType_Results_In_Dirty_Entity()
+        {
+            // Arrange
+            var contentType = MockedContentTypes.CreateTextpageContentType();
+            contentType.ResetDirtyProperties();
+
+            // Act
+            var propertyGroup = new PropertyGroup { Name = "Test Group", SortOrder = 3 };
+            contentType.PropertyGroups.Add(propertyGroup);
+
+            // Assert
+            Assert.That(contentType.IsDirty(), Is.True);
+            Assert.That(contentType.PropertyGroups.Any(x => x.Name == "Test Group"), Is.True);
+            //Assert.That(contentType.IsPropertyDirty("PropertyGroups"), Is.True);
+        }
+
+        [Test]
+        public void After_Committing_Changes_Was_Dirty_Is_True()
+        {
+            // Arrange
+            var contentType = MockedContentTypes.CreateTextpageContentType();
+            contentType.ResetDirtyProperties(); //reset 
+
+            // Act
+            contentType.Alias = "newAlias";
+            contentType.ResetDirtyProperties(); //this would be like committing the entity
+
+            // Assert
+            Assert.That(contentType.IsDirty(), Is.False);
+            Assert.That(contentType.WasDirty(), Is.True);
+            Assert.That(contentType.WasPropertyDirty("Alias"), Is.True);
+        }
+
+        [Test]
+        public void If_Not_Committed_Was_Dirty_Is_False()
+        {
+            // Arrange
+            var contentType = MockedContentTypes.CreateTextpageContentType();
+
+            // Act
+            contentType.Alias = "newAlias";           
+
+            // Assert
+            Assert.That(contentType.IsDirty(), Is.True);
+            Assert.That(contentType.WasDirty(), Is.False);
+        }
+
+        [Test]
+        public void Detect_That_A_Property_Is_Removed()
+        {
+            // Arrange
+            var contentType = MockedContentTypes.CreateTextpageContentType();
+            Assert.That(contentType.WasPropertyDirty("HasPropertyTypeBeenRemoved"), Is.False);
+
+            // Act
+            contentType.RemovePropertyType("title");
+
+            // Assert
+            Assert.That(contentType.IsPropertyDirty("HasPropertyTypeBeenRemoved"), Is.True);
+        }
+
+        [Test]
+        public void Adding_PropertyType_To_PropertyGroup_On_ContentType_Results_In_Dirty_Entity()
+        {
+            // Arrange
+            var contentType = MockedContentTypes.CreateTextpageContentType();
+            contentType.ResetDirtyProperties();
+
+            // Act
+            var propertyType = new PropertyType("test", DataTypeDatabaseType.Ntext, "subtitle")
+                                   {
+                                       Name = "Subtitle",
+                                       Description = "Optional subtitle",
+                                       Mandatory = false,
+                                       SortOrder = 3,
+                                       DataTypeDefinitionId = -88
+                                   };
+            contentType.PropertyGroups["Content"].PropertyTypes.Add(propertyType);
+
+            // Assert
+            Assert.That(contentType.PropertyGroups["Content"].IsDirty(), Is.True);
+            Assert.That(contentType.PropertyGroups["Content"].IsPropertyDirty("PropertyTypes"), Is.True);
+            Assert.That(contentType.PropertyGroups.Any(x => x.IsDirty()), Is.True);
+        }
+
+        [Test]
+        public void Can_Compose_Composite_ContentType_Collection()
+        {
+            // Arrange
+            var simpleContentType = MockedContentTypes.CreateSimpleContentType();
+            var simple2ContentType = MockedContentTypes.CreateSimpleContentType("anotherSimple", "Another Simple Page",
+                                                                                new PropertyTypeCollection(
+                                                                                    new List<PropertyType>
+                                                                                        {
+                                                                                            new PropertyType("test", DataTypeDatabaseType.Ntext, "coauthor")
+                                                                                                {
+                                                                                                    Name = "Co-Author",
+                                                                                                    Description = "Name of the Co-Author",
+                                                                                                    Mandatory = false,
+                                                                                                    SortOrder = 4,
+                                                                                                    DataTypeDefinitionId = -88
+                                                                                                }
+                                                                                        }));
+
+            // Act
+            var added = simpleContentType.AddContentType(simple2ContentType);
+            var compositionPropertyGroups = simpleContentType.CompositionPropertyGroups;
+            var compositionPropertyTypes = simpleContentType.CompositionPropertyTypes;
+
+            // Assert
+            Assert.That(added, Is.True);
+            Assert.That(compositionPropertyGroups.Count(), Is.EqualTo(1));
+            Assert.That(compositionPropertyTypes.Count(), Is.EqualTo(4));
+        }
+
+        [Test]
+        public void Can_Compose_Nested_Composite_ContentType_Collection()
+        {
+            // Arrange
+            var metaContentType = MockedContentTypes.CreateMetaContentType();
+            var simpleContentType = MockedContentTypes.CreateSimpleContentType();
+            var simple2ContentType = MockedContentTypes.CreateSimpleContentType("anotherSimple", "Another Simple Page",
+                                                                                new PropertyTypeCollection(
+                                                                                    new List<PropertyType>
+                                                                                        {
+                                                                                            new PropertyType("test", DataTypeDatabaseType.Ntext, "coauthor")
+                                                                                                {
+                                                                                                    Name = "Co-Author",
+                                                                                                    Description = "Name of the Co-Author",
+                                                                                                    Mandatory = false,
+                                                                                                    SortOrder = 4,
+                                                                                                    DataTypeDefinitionId = -88
+                                                                                                }
+                                                                                        }));
+
+            // Act
+            var addedMeta = simple2ContentType.AddContentType(metaContentType);
+            var added = simpleContentType.AddContentType(simple2ContentType);
+            var compositionPropertyGroups = simpleContentType.CompositionPropertyGroups;
+            var compositionPropertyTypes = simpleContentType.CompositionPropertyTypes;
+
+            // Assert
+            Assert.That(addedMeta, Is.True);
+            Assert.That(added, Is.True);
+            Assert.That(compositionPropertyGroups.Count(), Is.EqualTo(2));
+            Assert.That(compositionPropertyTypes.Count(), Is.EqualTo(6));
+            Assert.That(simpleContentType.ContentTypeCompositionExists("meta"), Is.True);
+        }
+
+        [Test]
+        public void Can_Avoid_Circular_Dependencies_In_Composition()
+        {
+            var textPage = MockedContentTypes.CreateTextpageContentType();
+            var parent = MockedContentTypes.CreateSimpleContentType("parent", "Parent", null, true);
+            var meta = MockedContentTypes.CreateMetaContentType();
+            var mixin1 = MockedContentTypes.CreateSimpleContentType("mixin1", "Mixin1", new PropertyTypeCollection(
+                                                                                    new List<PropertyType>
+                                                                                        {
+                                                                                            new PropertyType("test", DataTypeDatabaseType.Ntext, "coauthor")
+                                                                                                {
+                                                                                                    Name = "Co-Author",
+                                                                                                    Description = "Name of the Co-Author",
+                                                                                                    Mandatory = false,
+                                                                                                    SortOrder = 4,
+                                                                                                    DataTypeDefinitionId = -88
+                                                                                                }
+                                                                                        }));
+            var mixin2 = MockedContentTypes.CreateSimpleContentType("mixin2", "Mixin2", new PropertyTypeCollection(
+                                                                                    new List<PropertyType>
+                                                                                        {
+                                                                                            new PropertyType("test", DataTypeDatabaseType.Ntext, "author")
+                                                                                                {
+                                                                                                    Name = "Author",
+                                                                                                    Description = "Name of the Author",
+                                                                                                    Mandatory = false,
+                                                                                                    SortOrder = 4,
+                                                                                                    DataTypeDefinitionId = -88
+                                                                                                }
+                                                                                        }));
+
+            // Act
+            var addedMetaMixin2 = mixin2.AddContentType(meta);
+            var addedMixin2 = mixin1.AddContentType(mixin2);
+            var addedMeta = parent.AddContentType(meta);
+
+            var addedMixin1 = parent.AddContentType(mixin1);
+
+            var addedMixin1Textpage = textPage.AddContentType(mixin1);
+            var addedTextpageParent = parent.AddContentType(textPage);
+
+            var aliases = textPage.CompositionAliases();
+            var propertyTypes = textPage.CompositionPropertyTypes;
+            var propertyGroups = textPage.CompositionPropertyGroups;
+
+            // Assert
+            Assert.That(mixin2.ContentTypeCompositionExists("meta"), Is.True);
+            Assert.That(mixin1.ContentTypeCompositionExists("meta"), Is.True);
+            Assert.That(parent.ContentTypeCompositionExists("meta"), Is.True);
+            Assert.That(textPage.ContentTypeCompositionExists("meta"), Is.True);
+
+            Assert.That(aliases.Count(), Is.EqualTo(3));
+            Assert.That(propertyTypes.Count(), Is.EqualTo(8));
+            Assert.That(propertyGroups.Count(), Is.EqualTo(2));
+
+            Assert.That(addedMeta, Is.True);
+            Assert.That(addedMetaMixin2, Is.True);
+            Assert.That(addedMixin2, Is.True);
+            Assert.That(addedMixin1, Is.False);
+            Assert.That(addedMixin1Textpage, Is.True);
+            Assert.That(addedTextpageParent, Is.False);
+        }
+    }
 }