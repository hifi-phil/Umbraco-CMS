﻿<?xml version="1.0" encoding="utf-8"?>
<Project ToolsVersion="15.0">
  <Import Project="$(MSBuildExtensionsPath)\$(MSBuildToolsVersion)\Microsoft.Common.props" Condition="Exists('$(MSBuildExtensionsPath)\$(MSBuildToolsVersion)\Microsoft.Common.props')" />
  <PropertyGroup>
    <Configuration Condition=" '$(Configuration)' == '' ">Debug</Configuration>
    <Platform Condition=" '$(Platform)' == '' ">AnyCPU</Platform>
    <ProductVersion>8.0.30703</ProductVersion>
    <SchemaVersion>2.0</SchemaVersion>
    <ProjectGuid>{5D3B8245-ADA6-453F-A008-50ED04BFE770}</ProjectGuid>
    <OutputType>Library</OutputType>
    <AppDesignerFolder>Properties</AppDesignerFolder>
    <RootNamespace>Umbraco.Tests</RootNamespace>
    <AssemblyName>Umbraco.Tests</AssemblyName>
    <TargetFrameworkVersion>v4.7.2</TargetFrameworkVersion>
    <FileAlignment>512</FileAlignment>
    <SolutionDir Condition="$(SolutionDir) == '' Or $(SolutionDir) == '*Undefined*'">..\</SolutionDir>
    <PublishUrl>publish\</PublishUrl>
    <Install>true</Install>
    <InstallFrom>Disk</InstallFrom>
    <UpdateEnabled>false</UpdateEnabled>
    <UpdateMode>Foreground</UpdateMode>
    <UpdateInterval>7</UpdateInterval>
    <UpdateIntervalUnits>Days</UpdateIntervalUnits>
    <UpdatePeriodically>false</UpdatePeriodically>
    <UpdateRequired>false</UpdateRequired>
    <MapFileExtensions>true</MapFileExtensions>
    <ApplicationRevision>0</ApplicationRevision>
    <ApplicationVersion>1.0.0.%2a</ApplicationVersion>
    <IsWebBootstrapper>false</IsWebBootstrapper>
    <UseApplicationTrust>false</UseApplicationTrust>
    <BootstrapperEnabled>true</BootstrapperEnabled>
    <TargetFrameworkProfile />
    <NuGetPackageImportStamp>
    </NuGetPackageImportStamp>
  </PropertyGroup>
  <PropertyGroup>
    <AutoGenerateBindingRedirects>true</AutoGenerateBindingRedirects>
    <GenerateBindingRedirectsOutputType>true</GenerateBindingRedirectsOutputType>
  </PropertyGroup>
  <PropertyGroup Condition=" '$(Configuration)|$(Platform)' == 'Debug|AnyCPU' ">
    <DebugSymbols>true</DebugSymbols>
    <DebugType>full</DebugType>
    <Optimize>false</Optimize>
    <OutputPath>bin\Debug\</OutputPath>
    <DefineConstants>DEBUG;TRACE</DefineConstants>
    <ErrorReport>prompt</ErrorReport>
    <WarningLevel>4</WarningLevel>
    <Prefer32Bit>false</Prefer32Bit>
    <LangVersion>8</LangVersion>
  </PropertyGroup>
  <PropertyGroup Condition=" '$(Configuration)|$(Platform)' == 'Release|AnyCPU' ">
    <DebugType>pdbonly</DebugType>
    <Optimize>true</Optimize>
    <OutputPath>bin\Release\</OutputPath>
    <DefineConstants>TRACE</DefineConstants>
    <ErrorReport>prompt</ErrorReport>
    <WarningLevel>4</WarningLevel>
    <Prefer32Bit>false</Prefer32Bit>
    <LangVersion>latest</LangVersion>
  </PropertyGroup>
  <ItemGroup>
    <Reference Include="System" />
    <Reference Include="System.configuration" />
    <Reference Include="System.Core" />
    <Reference Include="System.Data.Entity.Design" />
    <Reference Include="System.Drawing" />
    <Reference Include="System.IO" />
    <Reference Include="System.IO.Compression" />
    <Reference Include="System.IO.Compression.FileSystem" />
    <Reference Include="System.Runtime.Caching" />
    <Reference Include="System.Runtime.Serialization" />
    <Reference Include="System.Text.Encoding" />
    <Reference Include="System.Web" />
    <Reference Include="System.Web.ApplicationServices" />
    <Reference Include="System.Web.Extensions" />
    <Reference Include="System.Web.Services" />
    <Reference Include="System.Xml.Linq" />
    <Reference Include="System.Data.DataSetExtensions" />
    <Reference Include="Microsoft.CSharp" />
    <Reference Include="System.Data" />
    <Reference Include="System.Xml" />
  </ItemGroup>
  <ItemGroup>
    <PackageReference Include="Castle.Core" Version="4.4.1" />
    <PackageReference Include="Examine.Core">
      <Version>2.0.0-alpha.20200128.15</Version>
    </PackageReference>
    <PackageReference Include="HtmlAgilityPack">
      <Version>1.11.24</Version>
    </PackageReference>
    <PackageReference Include="Lucene.Net.Contrib" Version="3.0.3" />
    <PackageReference Include="Microsoft.AspNet.Identity.Core" Version="2.2.3" />
    <PackageReference Include="Microsoft.AspNet.Mvc" Version="5.2.7" />
    <PackageReference Include="Microsoft.AspNet.WebApi" Version="5.2.7" />
    <PackageReference Include="Microsoft.AspNet.WebApi.Client" Version="5.2.7" />
    <PackageReference Include="Microsoft.AspNet.WebApi.Owin" Version="5.2.7" />
    <PackageReference Include="Microsoft.AspNet.WebApi.SelfHost" Version="5.2.7" />
    <PackageReference Include="Microsoft.AspNet.WebApi.Tracing" Version="5.2.7" />
    <PackageReference Include="Microsoft.AspNet.WebApi.WebHost" Version="5.2.7" />
    <PackageReference Include="Microsoft.Extensions.Configuration.Abstractions">
      <Version>3.1.8</Version>
    </PackageReference>
    <PackageReference Include="Microsoft.Extensions.Logging" Version="3.1.8" />
    <PackageReference Include="Microsoft.Extensions.Logging.Abstractions" Version="3.1.8" />
    <PackageReference Include="Microsoft.Extensions.Logging.Console">
      <Version>3.1.8</Version>
    </PackageReference>
    <PackageReference Include="Microsoft.Extensions.Logging.Debug" Version="3.1.8" />
    <PackageReference Include="Microsoft.Owin" Version="4.1.1" />
    <PackageReference Include="Microsoft.Owin.Hosting" Version="4.1.1" />
    <PackageReference Include="Microsoft.Owin.Security" Version="4.1.1" />
    <PackageReference Include="Microsoft.Owin.Testing" Version="4.1.1" />
    <PackageReference Include="Microsoft.Web.Infrastructure" Version="1.0.0.0" />
<<<<<<< HEAD
    <PackageReference Include="MiniProfiler" Version="4.2.1" />
    <PackageReference Include="Moq" Version="4.15.2" />
    <PackageReference Include="NPoco" Version="4.0.2" />
    <PackageReference Include="NUnit" Version="3.12.0" />
    <PackageReference Include="NUnit3TestAdapter" Version="3.17.0" />
    <PackageReference Include="Newtonsoft.Json" Version="12.0.3" />
=======
    <PackageReference Include="MiniProfiler" Version="4.0.138" />
    <PackageReference Include="Moq" Version="4.10.1" />
    <PackageReference Include="NPoco" Version="4.0.3" />
    <PackageReference Include="NUnit" Version="3.11.0" />
    <PackageReference Include="NUnit3TestAdapter" Version="3.12.0" />
    <PackageReference Include="Newtonsoft.Json" Version="12.0.1" />
>>>>>>> 72c6ffea
    <PackageReference Include="Owin" Version="1.0" />
    <PackageReference Include="Selenium.WebDriver" Version="3.141.0" />
    <PackageReference Include="System.Configuration.ConfigurationManager" Version="4.7.0" />
    <PackageReference Include="System.ComponentModel.Annotations" Version="4.7.0" />
    <PackageReference Include="System.Data.SqlClient" Version="4.8.2" />
    <PackageReference Include="Umbraco.SqlServerCE" Version="4.0.0.1" />
    <PackageReference Include="System.Threading.Tasks.Extensions" Version="4.5.4" />
    <PackageReference Include="System.Threading.Tasks.Extensions" Version="4.5.2" />
    <PackageReference Include="Umbraco.SqlServerCE" Version="4.0.0.1" />
  </ItemGroup>
  <ItemGroup>
    <Compile Include="LegacyXmlPublishedCache\ContentXmlDto.cs" />
    <Compile Include="LegacyXmlPublishedCache\PreviewXmlDto.cs" />
<<<<<<< HEAD
    <Compile Include="Models\ContentXmlTest.cs" />
    <Compile Include="PublishedContent\SolidPublishedSnapshot.cs" />
    <Compile Include="Published\ModelTypeTests.cs" />
    <Compile Include="Routing\BaseUrlProviderTest.cs" />
    <Compile Include="Routing\UrlProviderWithHideTopLevelNodeFromPathTests.cs" />
    <Compile Include="Services\TestWithSomeContentBase.cs" />
    <Compile Include="TestHelpers\Entities\MockedContent.cs" />
    <Compile Include="TestHelpers\Entities\MockedContentTypes.cs" />
    <Compile Include="TestHelpers\Entities\MockedEntity.cs" />
    <Compile Include="TestHelpers\Entities\MockedMedia.cs" />
    <Compile Include="TestHelpers\Entities\MockedMember.cs" />
    <Compile Include="TestHelpers\Entities\MockedPropertyTypes.cs" />
    <Compile Include="TestHelpers\Entities\MockedUser.cs" />
    <Compile Include="TestHelpers\Entities\MockedUserGroup.cs" />
    <Compile Include="UmbracoExamine\ExamineExtensions.cs" />
=======
    <Compile Include="Logging\LogviewerTests.cs" />
    <Compile Include="Manifest\ManifestContentAppTests.cs" />
    <Compile Include="Mapping\MappingTests.cs" />
    <Compile Include="Migrations\MigrationPlanTests.cs" />
    <Compile Include="Migrations\MigrationTests.cs" />
    <Compile Include="ModelsBuilder\BuilderTests.cs" />
    <Compile Include="ModelsBuilder\ConfigTests.cs" />
    <Compile Include="ModelsBuilder\StringExtensions.cs" />
    <Compile Include="ModelsBuilder\UmbracoApplicationTests.cs" />
    <Compile Include="Models\ContentScheduleTests.cs" />
    <Compile Include="Models\CultureImpactTests.cs" />
    <Compile Include="Models\ImageProcessorImageUrlGeneratorTest.cs" />
    <Compile Include="Models\PathValidationTests.cs" />
    <Compile Include="Models\PropertyTests.cs" />
    <Compile Include="Models\RangeTests.cs" />
    <Compile Include="Models\VariationTests.cs" />
    <Compile Include="Persistence\Mappers\MapperTestBase.cs" />
    <Compile Include="Persistence\Repositories\DocumentRepositoryTest.cs" />
    <Compile Include="Persistence\Repositories\EntityRepositoryTest.cs" />
    <Compile Include="PropertyEditors\BlockEditorComponentTests.cs" />
    <Compile Include="PropertyEditors\BlockListPropertyValueConverterTests.cs" />
    <Compile Include="PropertyEditors\DataValueReferenceFactoryCollectionTests.cs" />
    <Compile Include="PropertyEditors\NestedContentPropertyComponentTests.cs" />
>>>>>>> 72c6ffea
    <Compile Include="PublishedContent\NuCacheChildrenTests.cs" />
    <Compile Include="PublishedContent\PublishedContentLanguageVariantTests.cs" />
    <Compile Include="PublishedContent\PublishedContentSnapshotTestBase.cs" />
    <Compile Include="PublishedContent\NuCacheTests.cs" />
    <Compile Include="Routing\MediaUrlProviderTests.cs" />
    <Compile Include="Routing\GetContentUrlsTests.cs" />
    <Compile Include="TestHelpers\RandomIdRamDirectory.cs" />
    <Compile Include="TestHelpers\Stubs\TestUserPasswordConfig.cs" />
    <Compile Include="Testing\Objects\TestDataSource.cs" />
    <Compile Include="Issues\U9560.cs" />
    <Compile Include="Routing\ContentFinderByUrlAndTemplateTests.cs" />
    <Compile Include="Routing\ContentFinderByUrlTests.cs" />
    <Compile Include="Routing\ContentFinderByUrlWithDomainsTests.cs" />
    <Compile Include="Routing\UrlProviderWithoutHideTopLevelNodeFromPathTests.cs" />
    <Compile Include="Routing\UrlRoutesTests.cs" />
    <Compile Include="Routing\UrlsProviderWithDomainsTests.cs" />
    <Compile Include="Scheduling\BackgroundTaskRunnerTests2.cs" />
    <Compile Include="Scoping\PassThroughEventDispatcherTests.cs" />
    <Compile Include="Scoping\ScopedXmlTests.cs" />
    <Compile Include="Scoping\ScopedNuCacheTests.cs" />
    <Compile Include="TestHelpers\ControllerTesting\AuthenticateEverythingExtensions.cs" />
    <Compile Include="TestHelpers\ControllerTesting\AuthenticateEverythingMiddleware.cs" />
    <Compile Include="TestHelpers\ControllerTesting\SpecificAssemblyResolver.cs" />
    <Compile Include="TestHelpers\ControllerTesting\TestControllerActivator.cs" />
    <Compile Include="TestHelpers\ControllerTesting\TestControllerActivatorBase.cs" />
    <Compile Include="TestHelpers\ControllerTesting\TestStartup.cs" />
    <Compile Include="TestHelpers\ControllerTesting\TraceExceptionLogger.cs" />
    <Compile Include="Testing\Objects\Accessors\NoHttpContextAccessor.cs" />
    <Compile Include="TestHelpers\Stubs\TestExamineManager.cs" />
    <Compile Include="Testing\TestingTests\NUnitTests.cs" />
    <Compile Include="Testing\UmbracoTestBase.cs" />
    <Compile Include="TestHelpers\TestObjects-Mocks.cs" />
    <Compile Include="TestHelpers\TestObjects.cs" />
    <Compile Include="UmbracoExamine\RandomIdRamDirectory.cs" />
    <Compile Include="Web\Controllers\AuthenticationControllerTests.cs" />
    <Compile Include="Web\HttpCookieExtensionsTests.cs" />
    <Compile Include="Persistence\NPocoTests\PetaPocoCachesTest.cs" />
    <Compile Include="Routing\RoutesCacheTests.cs" />
    <Compile Include="Routing\UrlRoutingTestBase.cs" />
    <Compile Include="Web\PublishedContentQueryTests.cs" />
    <Compile Include="Testing\TestingTests\MockTests.cs" />
    <Compile Include="Web\Mvc\SurfaceControllerTests.cs" />
    <Compile Include="Web\Mvc\MergeParentContextViewDataAttributeTests.cs" />
    <Compile Include="Web\Mvc\ViewDataDictionaryExtensionTests.cs" />
    <Compile Include="Persistence\Querying\ContentTypeSqlMappingTests.cs" />
    <Compile Include="PublishedContent\PublishedContentExtensionTests.cs" />
    <Compile Include="PublishedContent\PublishedRouterTests.cs" />
    <Compile Include="PublishedContent\RootNodeTests.cs" />
    <Compile Include="Scheduling\BackgroundTaskRunnerTests.cs" />
    <Compile Include="Cache\PublishedCache\PublishedMediaCacheTests.cs" />
    <Compile Include="Models\MediaXmlTest.cs" />
    <Compile Include="Persistence\FaultHandling\ConnectionRetryTest.cs" />
    <Compile Include="Persistence\SyntaxProvider\SqlCeSyntaxProviderTests.cs" />
    <Compile Include="PublishedContent\PublishedContentDataTableTests.cs" />
    <Compile Include="PublishedContent\PublishedContentTestBase.cs" />
    <Compile Include="PublishedContent\PublishedContentTests.cs" />
    <Compile Include="PublishedContent\PublishedMediaTests.cs" />
    <Compile Include="PublishedContent\PublishedContentMoreTests.cs" />
    <Compile Include="Cache\PublishedCache\PublishedContentCacheTests.cs" />
    <Compile Include="Routing\ContentFinderByAliasWithDomainsTests.cs" />
    <Compile Include="Routing\DomainsAndCulturesTests.cs" />
    <Compile Include="Routing\UrlsWithNestedDomains.cs" />
    <Compile Include="Web\Controllers\PluginControllerAreaTests.cs" />
    <Compile Include="TestHelpers\TestWithDatabaseBase.cs" />
    <Compile Include="Routing\ContentFinderByAliasTests.cs" />
    <Compile Include="Routing\ContentFinderByIdTests.cs" />
    <Compile Include="Routing\ContentFinderByPageIdQueryTests.cs" />
    <Compile Include="Routing\RenderRouteHandlerTests.cs" />
    <Compile Include="Routing\RouteTestExtensions.cs" />
    <Compile Include="TestHelpers\Stubs\TestControllerFactory.cs" />
    <Compile Include="TestHelpers\BaseUsingSqlCeSyntax.cs" />
    <Compile Include="TestHelpers\BaseWebTest.cs" />
    <Compile Include="UmbracoExamine\EventsTest.cs" />
    <Compile Include="UmbracoExamine\ExamineBaseTest.cs" />
    <Compile Include="UmbracoExamine\IndexInitializer.cs" />
    <Compile Include="UmbracoExamine\IndexTest.cs" />
    <Compile Include="UmbracoExamine\SearchTests.cs" />
    <Compile Include="UmbracoExamine\TestFiles.Designer.cs">
      <AutoGen>True</AutoGen>
      <DesignTime>True</DesignTime>
      <DependentUpon>TestFiles.resx</DependentUpon>
    </Compile>
    <Compile Include="UmbracoExamine\ExamineDemoDataMediaService.cs" />
    <Compile Include="UmbracoExamine\ExamineDemoDataContentService.cs" />
    <Compile Include="TestHelpers\Stubs\TestLastChanceFinder.cs" />
    <Compile Include="TestHelpers\TestHelper.cs" />
    <Compile Include="Properties\AssemblyInfo.cs" />
    <Compile Include="TestHelpers\FakeHttpContextFactory.cs" />
    <Compile Include="Routing\UmbracoModuleTests.cs" />
    <Compile Include="LegacyXmlPublishedCache\DictionaryPublishedContent.cs" />
    <Compile Include="LegacyXmlPublishedCache\DomainCache.cs" />
    <Compile Include="LegacyXmlPublishedCache\PreviewContent.cs" />
    <Compile Include="LegacyXmlPublishedCache\PublishedContentCache.cs" />
    <Compile Include="LegacyXmlPublishedCache\PublishedMediaCache.cs" />
    <Compile Include="LegacyXmlPublishedCache\PublishedMemberCache.cs" />
    <Compile Include="LegacyXmlPublishedCache\PublishedSnapshot.cs" />
    <Compile Include="LegacyXmlPublishedCache\XmlPublishedSnapshotService.cs" />
    <Compile Include="LegacyXmlPublishedCache\RoutesCache.cs" />
    <Compile Include="LegacyXmlPublishedCache\SafeXmlReaderWriter.cs" />
    <Compile Include="LegacyXmlPublishedCache\UmbracoContextCache.cs" />
    <Compile Include="LegacyXmlPublishedCache\XmlPublishedContent.cs" />
    <Compile Include="LegacyXmlPublishedCache\XmlPublishedProperty.cs" />
    <Compile Include="LegacyXmlPublishedCache\XmlStore.cs" />
    <Compile Include="LegacyXmlPublishedCache\XmlStoreFilePersister.cs" />
  </ItemGroup>
  <ItemGroup>
    <None Include="App.config">
      <SubType>Designer</SubType>
    </None>
    <None Include="UmbracoExamine\TestFiles\umbraco-sort.config">
      <SubType>Designer</SubType>
    </None>
    <None Include="UmbracoExamine\TestFiles\umbraco.config" />
    <None Include="unit-test-logger.config">
      <CopyToOutputDirectory>Always</CopyToOutputDirectory>
    </None>
  </ItemGroup>
  <ItemGroup>
    <ProjectReference Include="..\Umbraco.Core\Umbraco.Core.csproj">
      <Project>{29aa69d9-b597-4395-8d42-43b1263c240a}</Project>
      <Name>Umbraco.Core</Name>
    </ProjectReference>
    <ProjectReference Include="..\Umbraco.Examine.Lucene\Umbraco.Examine.Lucene.csproj">
      <Project>{0fad7d2a-d7dd-45b1-91fd-488bb6cdacea}</Project>
      <Name>Umbraco.Examine.Lucene</Name>
    </ProjectReference>
    <ProjectReference Include="..\Umbraco.Infrastructure\Umbraco.Infrastructure.csproj">
      <Project>{3ae7bf57-966b-45a5-910a-954d7c554441}</Project>
      <Name>Umbraco.Infrastructure</Name>
    </ProjectReference>
    <ProjectReference Include="..\Umbraco.Persistance.SqlCe\Umbraco.Persistance.SqlCe.csproj">
      <Project>{33085570-9bf2-4065-a9b0-a29d920d13ba}</Project>
      <Name>Umbraco.Persistance.SqlCe</Name>
    </ProjectReference>
    <ProjectReference Include="..\Umbraco.PublishedCache.NuCache\Umbraco.PublishedCache.NuCache.csproj">
      <Project>{f6de8da0-07cc-4ef2-8a59-2bc81dbb3830}</Project>
      <Name>Umbraco.PublishedCache.NuCache</Name>
    </ProjectReference>
    <ProjectReference Include="..\Umbraco.Tests.Common\Umbraco.Tests.Common.csproj">
      <Project>{a499779c-1b3b-48a8-b551-458e582e6e96}</Project>
      <Name>Umbraco.Tests.Common</Name>
    </ProjectReference>
    <ProjectReference Include="..\Umbraco.Web\Umbraco.Web.csproj">
      <Project>{651E1350-91B6-44B7-BD60-7207006D7003}</Project>
      <Name>Umbraco.Web</Name>
    </ProjectReference>
  </ItemGroup>
  <ItemGroup>
    <EmbeddedResource Include="UmbracoExamine\TestFiles.resx">
      <Generator>ResXFileCodeGenerator</Generator>
      <LastGenOutput>TestFiles.Designer.cs</LastGenOutput>
      <SubType>Designer</SubType>
    </EmbeddedResource>
  </ItemGroup>
  <ItemGroup>
    <Content Include="Services\Importing\Dictionary-Package.xml" />
    <Content Include="UmbracoExamine\TestFiles\media.xml" />
  </ItemGroup>
  <ItemGroup>
    <Service Include="{82A7F48D-3B50-4B1E-B82E-3ADA8210C358}" />
  </ItemGroup>
  <ItemGroup>
    <Folder Include="IO\" />
  </ItemGroup>
  <!-- get NuGet packages directory -->
  <PropertyGroup>
    <NuGetPackages>$(NuGetPackageFolders.Split(';')[0])</NuGetPackages>
  </PropertyGroup>
  <Import Project="$(MSBuildToolsPath)\Microsoft.CSharp.targets" />
  <Target Name="BeforeBuild">
    <Message Text="-BeforeBuild-" Importance="high" />
    <Message Text="MSBuildExtensionsPath: $(MSBuildExtensionsPath)" Importance="high" />
    <Message Text="WebPublishingTasks:    $(WebPublishingTasks)" Importance="high" />
    <Message Text="NuGetPackageFolders:   $(NuGetPackageFolders)" Importance="high" />
    <Message Text="NuGetPackages:         $(NuGetPackages)" Importance="high" />
  </Target>
</Project><|MERGE_RESOLUTION|>--- conflicted
+++ resolved
@@ -111,21 +111,18 @@
     <PackageReference Include="Microsoft.Owin.Security" Version="4.1.1" />
     <PackageReference Include="Microsoft.Owin.Testing" Version="4.1.1" />
     <PackageReference Include="Microsoft.Web.Infrastructure" Version="1.0.0.0" />
-<<<<<<< HEAD
     <PackageReference Include="MiniProfiler" Version="4.2.1" />
     <PackageReference Include="Moq" Version="4.15.2" />
     <PackageReference Include="NPoco" Version="4.0.2" />
     <PackageReference Include="NUnit" Version="3.12.0" />
     <PackageReference Include="NUnit3TestAdapter" Version="3.17.0" />
     <PackageReference Include="Newtonsoft.Json" Version="12.0.3" />
-=======
     <PackageReference Include="MiniProfiler" Version="4.0.138" />
     <PackageReference Include="Moq" Version="4.10.1" />
     <PackageReference Include="NPoco" Version="4.0.3" />
     <PackageReference Include="NUnit" Version="3.11.0" />
     <PackageReference Include="NUnit3TestAdapter" Version="3.12.0" />
     <PackageReference Include="Newtonsoft.Json" Version="12.0.1" />
->>>>>>> 72c6ffea
     <PackageReference Include="Owin" Version="1.0" />
     <PackageReference Include="Selenium.WebDriver" Version="3.141.0" />
     <PackageReference Include="System.Configuration.ConfigurationManager" Version="4.7.0" />
@@ -139,7 +136,6 @@
   <ItemGroup>
     <Compile Include="LegacyXmlPublishedCache\ContentXmlDto.cs" />
     <Compile Include="LegacyXmlPublishedCache\PreviewXmlDto.cs" />
-<<<<<<< HEAD
     <Compile Include="Models\ContentXmlTest.cs" />
     <Compile Include="PublishedContent\SolidPublishedSnapshot.cs" />
     <Compile Include="Published\ModelTypeTests.cs" />
@@ -155,31 +151,8 @@
     <Compile Include="TestHelpers\Entities\MockedUser.cs" />
     <Compile Include="TestHelpers\Entities\MockedUserGroup.cs" />
     <Compile Include="UmbracoExamine\ExamineExtensions.cs" />
-=======
-    <Compile Include="Logging\LogviewerTests.cs" />
-    <Compile Include="Manifest\ManifestContentAppTests.cs" />
-    <Compile Include="Mapping\MappingTests.cs" />
-    <Compile Include="Migrations\MigrationPlanTests.cs" />
-    <Compile Include="Migrations\MigrationTests.cs" />
-    <Compile Include="ModelsBuilder\BuilderTests.cs" />
-    <Compile Include="ModelsBuilder\ConfigTests.cs" />
-    <Compile Include="ModelsBuilder\StringExtensions.cs" />
-    <Compile Include="ModelsBuilder\UmbracoApplicationTests.cs" />
-    <Compile Include="Models\ContentScheduleTests.cs" />
-    <Compile Include="Models\CultureImpactTests.cs" />
-    <Compile Include="Models\ImageProcessorImageUrlGeneratorTest.cs" />
-    <Compile Include="Models\PathValidationTests.cs" />
-    <Compile Include="Models\PropertyTests.cs" />
     <Compile Include="Models\RangeTests.cs" />
-    <Compile Include="Models\VariationTests.cs" />
     <Compile Include="Persistence\Mappers\MapperTestBase.cs" />
-    <Compile Include="Persistence\Repositories\DocumentRepositoryTest.cs" />
-    <Compile Include="Persistence\Repositories\EntityRepositoryTest.cs" />
-    <Compile Include="PropertyEditors\BlockEditorComponentTests.cs" />
-    <Compile Include="PropertyEditors\BlockListPropertyValueConverterTests.cs" />
-    <Compile Include="PropertyEditors\DataValueReferenceFactoryCollectionTests.cs" />
-    <Compile Include="PropertyEditors\NestedContentPropertyComponentTests.cs" />
->>>>>>> 72c6ffea
     <Compile Include="PublishedContent\NuCacheChildrenTests.cs" />
     <Compile Include="PublishedContent\PublishedContentLanguageVariantTests.cs" />
     <Compile Include="PublishedContent\PublishedContentSnapshotTestBase.cs" />
@@ -341,9 +314,6 @@
   <ItemGroup>
     <Service Include="{82A7F48D-3B50-4B1E-B82E-3ADA8210C358}" />
   </ItemGroup>
-  <ItemGroup>
-    <Folder Include="IO\" />
-  </ItemGroup>
   <!-- get NuGet packages directory -->
   <PropertyGroup>
     <NuGetPackages>$(NuGetPackageFolders.Split(';')[0])</NuGetPackages>
