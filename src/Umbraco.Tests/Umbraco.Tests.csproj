﻿<?xml version="1.0" encoding="utf-8"?>
<Project ToolsVersion="15.0">
  <Import Project="$(MSBuildExtensionsPath)\$(MSBuildToolsVersion)\Microsoft.Common.props" Condition="Exists('$(MSBuildExtensionsPath)\$(MSBuildToolsVersion)\Microsoft.Common.props')" />
  <PropertyGroup>
    <Configuration Condition=" '$(Configuration)' == '' ">Debug</Configuration>
    <Platform Condition=" '$(Platform)' == '' ">AnyCPU</Platform>
    <ProductVersion>8.0.30703</ProductVersion>
    <SchemaVersion>2.0</SchemaVersion>
    <ProjectGuid>{5D3B8245-ADA6-453F-A008-50ED04BFE770}</ProjectGuid>
    <OutputType>Library</OutputType>
    <AppDesignerFolder>Properties</AppDesignerFolder>
    <RootNamespace>Umbraco.Tests</RootNamespace>
    <AssemblyName>Umbraco.Tests</AssemblyName>
    <TargetFrameworkVersion>v4.7.2</TargetFrameworkVersion>
    <FileAlignment>512</FileAlignment>
    <SolutionDir Condition="$(SolutionDir) == '' Or $(SolutionDir) == '*Undefined*'">..\</SolutionDir>
    <PublishUrl>publish\</PublishUrl>
    <Install>true</Install>
    <InstallFrom>Disk</InstallFrom>
    <UpdateEnabled>false</UpdateEnabled>
    <UpdateMode>Foreground</UpdateMode>
    <UpdateInterval>7</UpdateInterval>
    <UpdateIntervalUnits>Days</UpdateIntervalUnits>
    <UpdatePeriodically>false</UpdatePeriodically>
    <UpdateRequired>false</UpdateRequired>
    <MapFileExtensions>true</MapFileExtensions>
    <ApplicationRevision>0</ApplicationRevision>
    <ApplicationVersion>1.0.0.%2a</ApplicationVersion>
    <IsWebBootstrapper>false</IsWebBootstrapper>
    <UseApplicationTrust>false</UseApplicationTrust>
    <BootstrapperEnabled>true</BootstrapperEnabled>
    <TargetFrameworkProfile />
    <NuGetPackageImportStamp>
    </NuGetPackageImportStamp>
  </PropertyGroup>
  <PropertyGroup Condition=" '$(Configuration)|$(Platform)' == 'Debug|AnyCPU' ">
    <DebugSymbols>true</DebugSymbols>
    <DebugType>full</DebugType>
    <Optimize>false</Optimize>
    <OutputPath>bin\Debug\</OutputPath>
    <DefineConstants>DEBUG;TRACE</DefineConstants>
    <ErrorReport>prompt</ErrorReport>
    <WarningLevel>4</WarningLevel>
    <Prefer32Bit>false</Prefer32Bit>
    <LangVersion>8</LangVersion>
  </PropertyGroup>
  <PropertyGroup Condition=" '$(Configuration)|$(Platform)' == 'Release|AnyCPU' ">
    <DebugType>pdbonly</DebugType>
    <Optimize>true</Optimize>
    <OutputPath>bin\Release\</OutputPath>
    <DefineConstants>TRACE</DefineConstants>
    <ErrorReport>prompt</ErrorReport>
    <WarningLevel>4</WarningLevel>
    <Prefer32Bit>false</Prefer32Bit>
    <LangVersion>latest</LangVersion>
  </PropertyGroup>
  <ItemGroup>
    <Reference Include="System" />
    <Reference Include="System.configuration" />
    <Reference Include="System.Core" />
    <Reference Include="System.Data.Entity.Design" />
    <Reference Include="System.Drawing" />
    <Reference Include="System.IO" />
    <Reference Include="System.IO.Compression" />
    <Reference Include="System.IO.Compression.FileSystem" />
    <Reference Include="System.Runtime.Caching" />
    <Reference Include="System.Runtime.Serialization" />
    <Reference Include="System.Text.Encoding" />
    <Reference Include="System.Web" />
    <Reference Include="System.Web.ApplicationServices" />
    <Reference Include="System.Web.Extensions" />
    <Reference Include="System.Web.Services" />
    <Reference Include="System.Xml.Linq" />
    <Reference Include="System.Data.DataSetExtensions" />
    <Reference Include="Microsoft.CSharp" />
    <Reference Include="System.Data" />
    <Reference Include="System.Xml" />
  </ItemGroup>
  <ItemGroup>
    <PackageReference Include="Castle.Core" Version="4.4.1" />
    <PackageReference Include="Examine.Core">
      <Version>2.0.0-alpha.20200128.15</Version>
    </PackageReference>
    <PackageReference Include="HtmlAgilityPack">
      <Version>1.11.24</Version>
    </PackageReference>
    <PackageReference Include="LightInject" Version="6.3.4" />
    <PackageReference Include="LightInject.Annotation" Version="1.1.0" />
    <PackageReference Include="Lucene.Net.Contrib" Version="3.0.3" />
    <PackageReference Include="Microsoft.AspNet.Identity.Core" Version="2.2.3" />
    <PackageReference Include="Microsoft.AspNet.Mvc" Version="5.2.7" />
    <PackageReference Include="Microsoft.AspNet.WebApi" Version="5.2.7" />
    <PackageReference Include="Microsoft.AspNet.WebApi.Client" Version="5.2.7" />
    <PackageReference Include="Microsoft.AspNet.WebApi.Owin" Version="5.2.7" />
    <PackageReference Include="Microsoft.AspNet.WebApi.SelfHost" Version="5.2.7" />
    <PackageReference Include="Microsoft.AspNet.WebApi.Tracing" Version="5.2.7" />
    <PackageReference Include="Microsoft.AspNet.WebApi.WebHost" Version="5.2.7" />
    <PackageReference Include="Microsoft.Owin" Version="4.1.1" />
    <PackageReference Include="Microsoft.Owin.Hosting" Version="4.1.1" />
    <PackageReference Include="Microsoft.Owin.Security" Version="4.1.1" />
    <PackageReference Include="Microsoft.Owin.Testing" Version="4.1.1" />
    <PackageReference Include="Microsoft.Web.Infrastructure" Version="1.0.0.0" />
    <PackageReference Include="MiniProfiler" Version="4.2.1" />
    <PackageReference Include="Moq" Version="4.14.5" />
    <PackageReference Include="NPoco" Version="4.0.2" />
    <PackageReference Include="NUnit" Version="3.12.0" />
    <PackageReference Include="NUnit3TestAdapter" Version="3.17.0" />
    <PackageReference Include="Newtonsoft.Json" Version="12.0.3" />
    <PackageReference Include="Owin" Version="1.0" />
    <PackageReference Include="Selenium.WebDriver" Version="3.141.0" />
    <PackageReference Include="System.Configuration.ConfigurationManager" Version="4.7.0" />
    <PackageReference Include="System.ComponentModel.Annotations" Version="4.7.0" />
    <PackageReference Include="System.Data.SqlClient" Version="4.8.2" />
    <PackageReference Include="System.Threading.Tasks.Extensions" Version="4.5.2" />
    <PackageReference Include="Umbraco.SqlServerCE" Version="4.0.0.1" />
  </ItemGroup>
  <ItemGroup>
    <Compile Include="Cache\DistributedCacheBinderTests.cs" />
    <Compile Include="Cache\RefresherTests.cs" />
    <Compile Include="Cache\SnapDictionaryTests.cs" />
    <Compile Include="IO\AbstractFileSystemTests.cs" />
    <Compile Include="IO\FileSystemsTests.cs" />
    <Compile Include="IO\PhysicalFileSystemTests.cs" />
    <Compile Include="IO\ShadowFileSystemTests.cs" />
    <Compile Include="LegacyXmlPublishedCache\ContentXmlDto.cs" />
    <Compile Include="LegacyXmlPublishedCache\PreviewXmlDto.cs" />
    <Compile Include="Logging\LogviewerTests.cs" />
    <Compile Include="Migrations\MigrationPlanTests.cs" />
    <Compile Include="Migrations\MigrationTests.cs" />
    <Compile Include="Models\ContentXmlTest.cs" />
    <Compile Include="Models\ImageProcessorImageUrlGeneratorTest.cs" />
    <Compile Include="Models\VariationTests.cs" />
    <Compile Include="Persistence\Mappers\MapperTestBase.cs" />
    <Compile Include="Persistence\Repositories\DocumentRepositoryTest.cs" />
    <Compile Include="PublishedContent\SolidPublishedSnapshot.cs" />
    <Compile Include="Published\ConvertersTests.cs" />
    <Compile Include="Published\ModelTypeTests.cs" />
    <Compile Include="Routing\BaseUrlProviderTest.cs" />
    <Compile Include="Routing\UrlProviderWithHideTopLevelNodeFromPathTests.cs" />
    <Compile Include="Scoping\ScopeEventDispatcherTests.cs" />
    <Compile Include="Security\BackOfficeOwinUserManagerTests.cs" />
    <Compile Include="Security\OwinDataProtectorTokenProviderTests.cs" />
<<<<<<< HEAD
=======
    <Compile Include="Services\ContentServicePublishBranchTests.cs" />
    <Compile Include="Services\KeyValueServiceTests.cs" />
>>>>>>> a97ebc1f
    <Compile Include="Persistence\Repositories\UserRepositoryTest.cs" />
    <Compile Include="TestHelpers\Entities\MockedEntity.cs" />
    <Compile Include="TestHelpers\Entities\MockedPropertyTypes.cs" />
    <Compile Include="TestHelpers\Entities\MockedUser.cs" />
    <Compile Include="UmbracoExamine\ExamineExtensions.cs" />
    <Compile Include="PublishedContent\NuCacheChildrenTests.cs" />
    <Compile Include="PublishedContent\PublishedContentLanguageVariantTests.cs" />
    <Compile Include="PublishedContent\PublishedContentSnapshotTestBase.cs" />
    <Compile Include="PublishedContent\NuCacheTests.cs" />
    <Compile Include="Routing\MediaUrlProviderTests.cs" />
    <Compile Include="Routing\RoutableDocumentFilterTests.cs" />
    <Compile Include="Runtimes\StandaloneTests.cs" />
    <Compile Include="Routing\GetContentUrlsTests.cs" />
<<<<<<< HEAD
    <Compile Include="Services\AmbiguousEventTests.cs" />
    <Compile Include="Services\ContentServiceEventTests.cs" />
=======
>>>>>>> a97ebc1f
    <Compile Include="Services\ContentServiceTagsTests.cs" />
    <Compile Include="Services\ContentTypeServiceVariantsTests.cs" />
    <Compile Include="Services\EntityXmlSerializerTests.cs" />
    <Compile Include="Services\MemberGroupServiceTests.cs" />
    <Compile Include="Services\MediaTypeServiceTests.cs" />
    <Compile Include="TestHelpers\RandomIdRamDirectory.cs" />
    <Compile Include="TestHelpers\Stubs\TestUserPasswordConfig.cs" />
    <Compile Include="Testing\Objects\TestDataSource.cs" />
    <Compile Include="Issues\U9560.cs" />
    <Compile Include="Integration\ContentEventsTests.cs" />
    <Compile Include="Migrations\AdvancedMigrationTests.cs" />
    <Compile Include="Persistence\NPocoTests\NPocoFetchTests.cs" />
    <Compile Include="Persistence\NPocoTests\NPocoSqlTemplateTests.cs" />
    <Compile Include="Routing\ContentFinderByUrlAndTemplateTests.cs" />
    <Compile Include="Routing\ContentFinderByUrlTests.cs" />
    <Compile Include="Routing\ContentFinderByUrlWithDomainsTests.cs" />
    <Compile Include="Routing\UrlProviderWithoutHideTopLevelNodeFromPathTests.cs" />
    <Compile Include="Routing\UrlRoutesTests.cs" />
    <Compile Include="Routing\UrlsProviderWithDomainsTests.cs" />
    <Compile Include="Scheduling\BackgroundTaskRunnerTests2.cs" />
    <Compile Include="Scoping\PassThroughEventDispatcherTests.cs" />
    <Compile Include="Scoping\ScopedRepositoryTests.cs" />
    <Compile Include="Scoping\ScopedXmlTests.cs" />
    <Compile Include="Scoping\ScopeFileSystemsTests.cs" />
    <Compile Include="Scoping\ScopedNuCacheTests.cs" />
    <Compile Include="Scoping\ScopeTests.cs" />
    <Compile Include="TestHelpers\ControllerTesting\AuthenticateEverythingExtensions.cs" />
    <Compile Include="TestHelpers\ControllerTesting\AuthenticateEverythingMiddleware.cs" />
    <Compile Include="TestHelpers\ControllerTesting\SpecificAssemblyResolver.cs" />
    <Compile Include="TestHelpers\ControllerTesting\TestControllerActivator.cs" />
    <Compile Include="TestHelpers\ControllerTesting\TestControllerActivatorBase.cs" />
    <Compile Include="TestHelpers\ControllerTesting\TestRunner.cs" />
    <Compile Include="TestHelpers\ControllerTesting\TestStartup.cs" />
    <Compile Include="TestHelpers\ControllerTesting\TraceExceptionLogger.cs" />
    <Compile Include="Testing\Objects\Accessors\NoHttpContextAccessor.cs" />
    <Compile Include="TestHelpers\Stubs\TestExamineManager.cs" />
    <Compile Include="Testing\TestDatabase.cs" />
    <Compile Include="Testing\TestingTests\NUnitTests.cs" />
    <Compile Include="Persistence\LocksTests.cs" />
    <Compile Include="Persistence\BulkDataReaderTests.cs" />
    <Compile Include="Migrations\PostMigrationTests.cs" />
    <Compile Include="Persistence\NPocoTests\NPocoSqlExtensionsTests.cs" />
    <Compile Include="Persistence\UnitOfWorkTests.cs" />
    <Compile Include="Testing\UmbracoTestBase.cs" />
    <Compile Include="TestHelpers\TestObjects-Mocks.cs" />
    <Compile Include="TestHelpers\TestObjects.cs" />
    <Compile Include="UmbracoExamine\RandomIdRamDirectory.cs" />
    <Compile Include="Web\AngularIntegration\AngularAntiForgeryTests.cs" />
    <Compile Include="Migrations\Stubs\DropForeignKeyMigrationStub.cs" />
    <Compile Include="Cache\DeepCloneAppCacheTests.cs" />
    <Compile Include="Cache\DefaultCachePolicyTests.cs" />
    <Compile Include="Cache\FullDataSetCachePolicyTests.cs" />
    <Compile Include="Cache\SingleItemsOnlyCachePolicyTests.cs" />
    <Compile Include="Web\Controllers\AuthenticationControllerTests.cs" />
    <Compile Include="Web\Controllers\BackOfficeControllerUnitTests.cs" />
    <Compile Include="Web\HttpCookieExtensionsTests.cs" />
    <Compile Include="Web\Mvc\HtmlStringUtilitiesTests.cs" />
    <Compile Include="Web\Mvc\RenderIndexActionSelectorAttributeTests.cs" />
    <Compile Include="Persistence\NPocoTests\PetaPocoCachesTest.cs" />
    <Compile Include="Persistence\Repositories\DomainRepositoryTest.cs" />
    <Compile Include="Persistence\Repositories\PartialViewRepositoryTests.cs" />
    <Compile Include="Persistence\Repositories\PublicAccessRepositoryTest.cs" />
    <Compile Include="Routing\RoutesCacheTests.cs" />
    <Compile Include="Routing\UrlRoutingTestBase.cs" />
    <Compile Include="Web\Mvc\RenderNoContentControllerTests.cs" />
    <Compile Include="Web\Mvc\ValidateUmbracoFormRouteStringAttributeTests.cs" />
    <Compile Include="Web\PublishedContentQueryTests.cs" />
    <Compile Include="Web\UmbracoHelperTests.cs" />
    <Compile Include="Membership\MembershipProviderBaseTests.cs" />
    <Compile Include="Membership\UmbracoServiceMembershipProviderTests.cs" />
    <Compile Include="Migrations\Stubs\FiveZeroMigration.cs" />
    <Compile Include="Migrations\Stubs\FourElevenMigration.cs" />
    <Compile Include="Migrations\Stubs\SixZeroMigration2.cs" />
    <Compile Include="Testing\TestingTests\MockTests.cs" />
    <Compile Include="Models\Collections\Item.cs" />
    <Compile Include="Models\Collections\OrderItem.cs" />
    <Compile Include="Models\Collections\SimpleOrder.cs" />
    <Compile Include="Web\Mvc\RenderModelBinderTests.cs" />
    <Compile Include="Web\Mvc\SurfaceControllerTests.cs" />
    <Compile Include="Web\Mvc\UmbracoViewPageTests.cs" />
    <Compile Include="Runtimes\CoreRuntimeTests.cs" />
    <Compile Include="Runtimes\WebRuntimeComponentTests.cs" />
    <Compile Include="Cache\ObjectAppCacheTests.cs" />
    <Compile Include="Cache\AppCacheTests.cs" />
    <Compile Include="Cache\HttpRequestAppCacheTests.cs" />
    <Compile Include="Cache\RuntimeAppCacheTests.cs" />
    <Compile Include="Models\ContentExtensionsTests.cs" />
    <Compile Include="Web\Mvc\MergeParentContextViewDataAttributeTests.cs" />
    <Compile Include="Web\Mvc\ViewDataDictionaryExtensionTests.cs" />
    <Compile Include="Persistence\NPocoTests\NPocoBulkInsertTests.cs" />
    <Compile Include="Persistence\Querying\ContentTypeSqlMappingTests.cs" />
    <Compile Include="Persistence\Repositories\MemberRepositoryTest.cs" />
    <Compile Include="Persistence\Repositories\MemberTypeRepositoryTest.cs" />
    <Compile Include="Persistence\Repositories\TagRepositoryTest.cs" />
    <Compile Include="PublishedContent\PublishedContentExtensionTests.cs" />
    <Compile Include="PublishedContent\PublishedRouterTests.cs" />
    <Compile Include="PublishedContent\RootNodeTests.cs" />
    <Compile Include="Scheduling\BackgroundTaskRunnerTests.cs" />
    <Compile Include="Services\MemberServiceTests.cs" />
    <Compile Include="Services\MemberTypeServiceTests.cs" />
    <Compile Include="Packaging\PackageInstallationTest.cs" />
    <Compile Include="Services\PerformanceTests.cs" />
    <Compile Include="Services\RelationServiceTests.cs" />
    <Compile Include="Cache\PublishedCache\PublishedMediaCacheTests.cs" />
    <Compile Include="Migrations\AlterMigrationTests.cs" />
    <Compile Include="Migrations\SqlScripts\SqlResources.Designer.cs">
      <AutoGen>True</AutoGen>
      <DesignTime>True</DesignTime>
      <DependentUpon>SqlResources.resx</DependentUpon>
    </Compile>
    <Compile Include="Migrations\Stubs\AlterUserTableMigrationStub.cs" />
    <Compile Include="Migrations\Stubs\Dummy.cs" />
    <Compile Include="Migrations\Stubs\SixZeroMigration1.cs" />
    <Compile Include="Models\Collections\PropertyCollectionTests.cs" />
    <Compile Include="Models\MediaXmlTest.cs" />
    <Compile Include="Persistence\FaultHandling\ConnectionRetryTest.cs" />
    <Compile Include="Persistence\Querying\ContentTypeRepositorySqlClausesTest.cs" />
    <Compile Include="Persistence\Querying\DataTypeDefinitionRepositorySqlClausesTest.cs" />
    <Compile Include="Persistence\Querying\ExpressionTests.cs" />
    <Compile Include="Persistence\Querying\MediaRepositorySqlClausesTest.cs" />
    <Compile Include="Persistence\Querying\MediaTypeRepositorySqlClausesTest.cs" />
    <Compile Include="Persistence\SchemaValidationTest.cs" />
    <Compile Include="Persistence\SyntaxProvider\SqlCeSyntaxProviderTests.cs" />
    <Compile Include="PublishedContent\PublishedContentDataTableTests.cs" />
    <Compile Include="PublishedContent\PublishedContentTestBase.cs" />
    <Compile Include="PublishedContent\PublishedContentTests.cs" />
    <Compile Include="PublishedContent\PublishedMediaTests.cs" />
    <Compile Include="Web\Mvc\HtmlHelperExtensionMethodsTests.cs" />
    <Compile Include="Models\ContentTests.cs" />
    <Compile Include="Persistence\SqlCeTableByTableTest.cs" />
    <Compile Include="Persistence\DatabaseContextTests.cs" />
    <Compile Include="Persistence\Mappers\ContentMapperTest.cs" />
    <Compile Include="Persistence\Mappers\ContentTypeMapperTest.cs" />
    <Compile Include="Persistence\Mappers\DataTypeMapperTest.cs" />
    <Compile Include="Persistence\Mappers\DictionaryMapperTest.cs" />
    <Compile Include="Persistence\Mappers\DictionaryTranslationMapperTest.cs" />
    <Compile Include="Persistence\Mappers\LanguageMapperTest.cs" />
    <Compile Include="Persistence\Mappers\MediaMapperTest.cs" />
    <Compile Include="Persistence\Mappers\PropertyGroupMapperTest.cs" />
    <Compile Include="Persistence\Mappers\PropertyTypeMapperTest.cs" />
    <Compile Include="Persistence\Mappers\RelationMapperTest.cs" />
    <Compile Include="Persistence\Mappers\RelationTypeMapperTest.cs" />
    <Compile Include="Persistence\NPocoTests\NPocoSqlTests.cs" />
    <Compile Include="Persistence\Querying\QueryBuilderTests.cs" />
    <Compile Include="Persistence\Repositories\ContentTypeRepositoryTest.cs" />
    <Compile Include="Persistence\Repositories\DataTypeDefinitionRepositoryTest.cs" />
    <Compile Include="Persistence\Repositories\MediaRepositoryTest.cs" />
    <Compile Include="Persistence\Repositories\MediaTypeRepositoryTest.cs" />
    <Compile Include="Persistence\Repositories\RelationRepositoryTest.cs" />
    <Compile Include="Persistence\Repositories\ScriptRepositoryTest.cs" />
    <Compile Include="Persistence\Repositories\StylesheetRepositoryTest.cs" />
    <Compile Include="PublishedContent\PublishedContentMoreTests.cs" />
    <Compile Include="Publishing\PublishingStrategyTests.cs" />
    <Compile Include="Cache\PublishedCache\PublishedContentCacheTests.cs" />
    <Compile Include="Routing\ContentFinderByAliasWithDomainsTests.cs" />
    <Compile Include="Routing\DomainsAndCulturesTests.cs" />
    <Compile Include="Routing\SiteDomainHelperTests.cs" />
    <Compile Include="Routing\UrlsWithNestedDomains.cs" />
    <Compile Include="Services\TestWithSomeContentBase.cs" />
    <Compile Include="Services\ContentServicePerformanceTest.cs" />
    <Compile Include="Services\ContentServiceTests.cs" />
    <Compile Include="Services\ContentTypeServiceTests.cs" />
    <Compile Include="Packaging\PackageDataInstallationTests.cs" />
    <Compile Include="Services\Importing\ImportResources.Designer.cs">
      <AutoGen>True</AutoGen>
      <DesignTime>True</DesignTime>
      <DependentUpon>ImportResources.resx</DependentUpon>
    </Compile>
    <Compile Include="Services\ThreadSafetyServiceTest.cs" />
    <Compile Include="Web\Controllers\PluginControllerAreaTests.cs" />
    <Compile Include="Cache\DistributedCache\DistributedCacheTests.cs" />
    <Compile Include="TestHelpers\TestWithDatabaseBase.cs" />
    <Compile Include="Routing\ContentFinderByAliasTests.cs" />
    <Compile Include="Routing\ContentFinderByIdTests.cs" />
    <Compile Include="Routing\ContentFinderByPageIdQueryTests.cs" />
    <Compile Include="Routing\RenderRouteHandlerTests.cs" />
    <Compile Include="Routing\RouteTestExtensions.cs" />
    <Compile Include="TestHelpers\Stubs\TestControllerFactory.cs" />
    <Compile Include="TestHelpers\BaseUsingSqlCeSyntax.cs" />
    <Compile Include="TestHelpers\BaseWebTest.cs" />
    <Compile Include="UmbracoExamine\EventsTest.cs" />
    <Compile Include="UmbracoExamine\ExamineBaseTest.cs" />
    <Compile Include="UmbracoExamine\IndexInitializer.cs" />
    <Compile Include="UmbracoExamine\IndexTest.cs" />
    <Compile Include="UmbracoExamine\SearchTests.cs" />
    <Compile Include="UmbracoExamine\TestFiles.Designer.cs">
      <AutoGen>True</AutoGen>
      <DesignTime>True</DesignTime>
      <DependentUpon>TestFiles.resx</DependentUpon>
    </Compile>
    <Compile Include="UmbracoExamine\ExamineDemoDataMediaService.cs" />
    <Compile Include="UmbracoExamine\ExamineDemoDataContentService.cs" />
    <Compile Include="TestHelpers\Stubs\TestLastChanceFinder.cs" />
    <Compile Include="TestHelpers\TestHelper.cs" />
    <Compile Include="Properties\AssemblyInfo.cs" />
    <Compile Include="TestHelpers\FakeHttpContextFactory.cs" />
    <Compile Include="Routing\UmbracoModuleTests.cs" />
    <Compile Include="Web\UrlHelperExtensionTests.cs" />
    <Compile Include="Web\WebExtensionMethodTests.cs" />
    <Compile Include="LegacyXmlPublishedCache\DictionaryPublishedContent.cs" />
    <Compile Include="LegacyXmlPublishedCache\DomainCache.cs" />
    <Compile Include="LegacyXmlPublishedCache\PreviewContent.cs" />
    <Compile Include="LegacyXmlPublishedCache\PublishedContentCache.cs" />
    <Compile Include="LegacyXmlPublishedCache\PublishedMediaCache.cs" />
    <Compile Include="LegacyXmlPublishedCache\PublishedMemberCache.cs" />
    <Compile Include="LegacyXmlPublishedCache\PublishedSnapshot.cs" />
    <Compile Include="LegacyXmlPublishedCache\XmlPublishedSnapshotService.cs" />
    <Compile Include="LegacyXmlPublishedCache\RoutesCache.cs" />
    <Compile Include="LegacyXmlPublishedCache\SafeXmlReaderWriter.cs" />
    <Compile Include="LegacyXmlPublishedCache\UmbracoContextCache.cs" />
    <Compile Include="LegacyXmlPublishedCache\XmlPublishedContent.cs" />
    <Compile Include="LegacyXmlPublishedCache\XmlPublishedProperty.cs" />
    <Compile Include="LegacyXmlPublishedCache\XmlStore.cs" />
    <Compile Include="LegacyXmlPublishedCache\XmlStoreFilePersister.cs" />
  </ItemGroup>
  <ItemGroup>
    <None Include="App.config">
      <SubType>Designer</SubType>
    </None>
    <None Include="Packaging\Packages\Document_Type_Picker_1.1.umb" />
    <None Include="UmbracoExamine\TestFiles\umbraco-sort.config">
      <SubType>Designer</SubType>
    </None>
    <None Include="UmbracoExamine\TestFiles\umbraco.config" />
    <None Include="unit-test-logger.config">
      <CopyToOutputDirectory>Always</CopyToOutputDirectory>
    </None>
  </ItemGroup>
  <ItemGroup>
    <ProjectReference Include="..\Umbraco.Core\Umbraco.Core.csproj">
      <Project>{29aa69d9-b597-4395-8d42-43b1263c240a}</Project>
      <Name>Umbraco.Core</Name>
    </ProjectReference>
    <ProjectReference Include="..\Umbraco.Examine.Lucene\Umbraco.Examine.Lucene.csproj">
      <Project>{0fad7d2a-d7dd-45b1-91fd-488bb6cdacea}</Project>
      <Name>Umbraco.Examine.Lucene</Name>
    </ProjectReference>
    <ProjectReference Include="..\Umbraco.Infrastructure\Umbraco.Infrastructure.csproj">
      <Project>{3ae7bf57-966b-45a5-910a-954d7c554441}</Project>
      <Name>Umbraco.Infrastructure</Name>
    </ProjectReference>
    <ProjectReference Include="..\Umbraco.Persistance.SqlCe\Umbraco.Persistance.SqlCe.csproj">
      <Project>{33085570-9bf2-4065-a9b0-a29d920d13ba}</Project>
      <Name>Umbraco.Persistance.SqlCe</Name>
    </ProjectReference>
    <ProjectReference Include="..\Umbraco.PublishedCache.NuCache\Umbraco.PublishedCache.NuCache.csproj">
      <Project>{f6de8da0-07cc-4ef2-8a59-2bc81dbb3830}</Project>
      <Name>Umbraco.PublishedCache.NuCache</Name>
    </ProjectReference>
    <ProjectReference Include="..\Umbraco.Tests.Common\Umbraco.Tests.Common.csproj">
      <Project>{a499779c-1b3b-48a8-b551-458e582e6e96}</Project>
      <Name>Umbraco.Tests.Common</Name>
    </ProjectReference>
    <ProjectReference Include="..\Umbraco.Web\Umbraco.Web.csproj">
      <Project>{651E1350-91B6-44B7-BD60-7207006D7003}</Project>
      <Name>Umbraco.Web</Name>
    </ProjectReference>
  </ItemGroup>
  <ItemGroup>
    <EmbeddedResource Include="Migrations\SqlScripts\SqlResources.resx">
      <Generator>ResXFileCodeGenerator</Generator>
      <LastGenOutput>SqlResources.Designer.cs</LastGenOutput>
      <SubType>Designer</SubType>
    </EmbeddedResource>
    <EmbeddedResource Include="Services\Importing\ImportResources.resx">
      <Generator>ResXFileCodeGenerator</Generator>
      <LastGenOutput>ImportResources.Designer.cs</LastGenOutput>
      <SubType>Designer</SubType>
    </EmbeddedResource>
    <EmbeddedResource Include="UmbracoExamine\TestFiles.resx">
      <Generator>ResXFileCodeGenerator</Generator>
      <LastGenOutput>TestFiles.Designer.cs</LastGenOutput>
      <SubType>Designer</SubType>
    </EmbeddedResource>
  </ItemGroup>
  <ItemGroup>
    <Content Include="Logging\logviewer.searches.config.js">
      <CopyToOutputDirectory>Always</CopyToOutputDirectory>
    </Content>
    <Content Include="Logging\UmbracoTraceLog.UNITTEST.20181112.json">
      <CopyToOutputDirectory>PreserveNewest</CopyToOutputDirectory>
    </Content>
    <Content Include="Migrations\SqlScripts\MySqlTotal-480.sql" />
    <Content Include="Migrations\SqlScripts\SqlCe-SchemaAndData-4110.sql" />
    <Content Include="Migrations\SqlScripts\SqlCeTotal-480.sql" />
    <Content Include="Migrations\SqlScripts\SqlServerTotal-480.sql" />
    <Content Include="Services\Importing\CheckboxList-Content-Package.xml">
      <SubType>Designer</SubType>
    </Content>
    <Content Include="Services\Importing\CompositionsTestPackage-Random.xml" />
    <Content Include="Services\Importing\CompositionsTestPackage.xml" />
    <Content Include="Services\Importing\Dictionary-Package.xml" />
    <Content Include="Services\Importing\Fanoe-Package.xml" />
    <Content Include="UmbracoExamine\TestFiles\media.xml" />
    <Content Include="Services\Importing\InheritedDocTypes-Package.xml" />
    <Content Include="Services\Importing\SingleDocType.xml" />
    <Content Include="Services\Importing\StandardMvc-Package.xml">
      <SubType>Designer</SubType>
    </Content>
    <Content Include="Services\Importing\TemplateOnly-Package.xml" />
    <Content Include="Services\Importing\TemplateOnly-Updated-Package.xml" />
    <Content Include="Services\Importing\uBlogsy-Package.xml" />
    <Content Include="Services\Importing\XsltSearch-Package.xml" />
  </ItemGroup>
  <ItemGroup>
    <Service Include="{82A7F48D-3B50-4B1E-B82E-3ADA8210C358}" />
  </ItemGroup>
  <!-- get NuGet packages directory -->
  <PropertyGroup>
    <NuGetPackages>$(NuGetPackageFolders.Split(';')[0])</NuGetPackages>
  </PropertyGroup>
  <Import Project="$(MSBuildToolsPath)\Microsoft.CSharp.targets" />
  <Target Name="BeforeBuild">
    <Message Text="-BeforeBuild-" Importance="high" />
    <Message Text="MSBuildExtensionsPath: $(MSBuildExtensionsPath)" Importance="high" />
    <Message Text="WebPublishingTasks:    $(WebPublishingTasks)" Importance="high" />
    <Message Text="NuGetPackageFolders:   $(NuGetPackageFolders)" Importance="high" />
    <Message Text="NuGetPackages:         $(NuGetPackages)" Importance="high" />
  </Target>
</Project><|MERGE_RESOLUTION|>--- conflicted
+++ resolved
@@ -140,11 +140,8 @@
     <Compile Include="Scoping\ScopeEventDispatcherTests.cs" />
     <Compile Include="Security\BackOfficeOwinUserManagerTests.cs" />
     <Compile Include="Security\OwinDataProtectorTokenProviderTests.cs" />
-<<<<<<< HEAD
-=======
     <Compile Include="Services\ContentServicePublishBranchTests.cs" />
     <Compile Include="Services\KeyValueServiceTests.cs" />
->>>>>>> a97ebc1f
     <Compile Include="Persistence\Repositories\UserRepositoryTest.cs" />
     <Compile Include="TestHelpers\Entities\MockedEntity.cs" />
     <Compile Include="TestHelpers\Entities\MockedPropertyTypes.cs" />
@@ -158,11 +155,8 @@
     <Compile Include="Routing\RoutableDocumentFilterTests.cs" />
     <Compile Include="Runtimes\StandaloneTests.cs" />
     <Compile Include="Routing\GetContentUrlsTests.cs" />
-<<<<<<< HEAD
     <Compile Include="Services\AmbiguousEventTests.cs" />
     <Compile Include="Services\ContentServiceEventTests.cs" />
-=======
->>>>>>> a97ebc1f
     <Compile Include="Services\ContentServiceTagsTests.cs" />
     <Compile Include="Services\ContentTypeServiceVariantsTests.cs" />
     <Compile Include="Services\EntityXmlSerializerTests.cs" />
