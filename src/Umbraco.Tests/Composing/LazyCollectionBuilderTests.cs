﻿using System;
using System.Collections.Generic;
using System.Linq;
using Moq;
using NUnit.Framework;
using Umbraco.Core;
using Umbraco.Core.Cache;
using Umbraco.Core.Composing;
using Umbraco.Core.Configuration;
using Umbraco.Core.Logging;
using Umbraco.Tests.Components;
using Umbraco.Tests.TestHelpers;

namespace Umbraco.Tests.Composing
{
    [TestFixture]
    public class LazyCollectionBuilderTests
    {
        [SetUp]
        public void Initialize()
        {
            Current.Reset();
        }

        [TearDown]
        public void TearDown()
        {
            Current.Reset();
        }

        private IRegister CreateRegister()
        {
            return RegisterFactory.Create();
        }

        // note
        // lazy collection builder does not throw on duplicate, just uses distinct types
        // so we don't have a test for duplicates as we had with resolvers in v7

        [Test]
        public void LazyCollectionBuilderHandlesTypes()
        {
            var container = CreateRegister();
<<<<<<< HEAD
            var composition = new Composition(container, new TypeLoader(), Mock.Of<IProfilingLogger>(), ComponentTests.MockRuntimeState(RuntimeLevel.Run), new ConfigsFactory().Create());
=======
            var composition = new Composition(container, TestHelper.GetMockedTypeLoader(), Mock.Of<IProfilingLogger>(), ComponentTests.MockRuntimeState(RuntimeLevel.Run));
>>>>>>> 9b4c26bf

            composition.WithCollectionBuilder<TestCollectionBuilder>()
                .Add<TransientObject3>()
                .Add<TransientObject2>()
                .Add<TransientObject3>()
                .Add<TransientObject1>();

            var factory = composition.CreateFactory();

            var values = factory.GetInstance<TestCollection>();

            Assert.AreEqual(3, values.Count());
            Assert.IsTrue(values.Select(x => x.GetType())
                .ContainsAll(new[] { typeof(TransientObject1), typeof(TransientObject2), typeof(TransientObject3) }));

            var other = factory.GetInstance<TestCollection>();
            Assert.AreNotSame(values, other); // transient
            var o1 = other.FirstOrDefault(x => x is TransientObject1);
            Assert.IsFalse(values.Contains(o1)); // transient
        }

        [Test]
        public void LazyCollectionBuilderHandlesProducers()
        {
            var container = CreateRegister();
<<<<<<< HEAD
            var composition = new Composition(container, new TypeLoader(), Mock.Of<IProfilingLogger>(), ComponentTests.MockRuntimeState(RuntimeLevel.Run), new ConfigsFactory().Create());
=======
            var composition = new Composition(container, TestHelper.GetMockedTypeLoader(), Mock.Of<IProfilingLogger>(), ComponentTests.MockRuntimeState(RuntimeLevel.Run));
>>>>>>> 9b4c26bf

            composition.WithCollectionBuilder<TestCollectionBuilder>()
                .Add(() => new[] { typeof(TransientObject3), typeof(TransientObject2) })
                .Add(() => new[] { typeof(TransientObject3), typeof(TransientObject2) })
                .Add(() => new[] { typeof(TransientObject1) });

            var factory = composition.CreateFactory();

            var values = factory.GetInstance<TestCollection>();

            Assert.AreEqual(3, values.Count());
            Assert.IsTrue(values.Select(x => x.GetType())
                .ContainsAll(new[] { typeof(TransientObject1), typeof(TransientObject2), typeof(TransientObject3) }));

            var other = factory.GetInstance<TestCollection>();
            Assert.AreNotSame(values, other); // transient
            var o1 = other.FirstOrDefault(x => x is TransientObject1);
            Assert.IsFalse(values.Contains(o1)); // transient
        }

        [Test]
        public void LazyCollectionBuilderHandlesTypesAndProducers()
        {
            var container = CreateRegister();
<<<<<<< HEAD
            var composition = new Composition(container, new TypeLoader(), Mock.Of<IProfilingLogger>(), ComponentTests.MockRuntimeState(RuntimeLevel.Run), new ConfigsFactory().Create());
=======
            var composition = new Composition(container, TestHelper.GetMockedTypeLoader(), Mock.Of<IProfilingLogger>(), ComponentTests.MockRuntimeState(RuntimeLevel.Run));
>>>>>>> 9b4c26bf

            composition.WithCollectionBuilder<TestCollectionBuilder>()
                .Add<TransientObject3>()
                .Add<TransientObject2>()
                .Add<TransientObject3>()
                .Add(() => new[] { typeof(TransientObject1) });

            var factory = composition.CreateFactory();

            var values = factory.GetInstance<TestCollection>();

            Assert.AreEqual(3, values.Count());
            Assert.IsTrue(values.Select(x => x.GetType())
                .ContainsAll(new[] { typeof(TransientObject1), typeof(TransientObject2), typeof(TransientObject3) }));

            var other = factory.GetInstance<TestCollection>();
            Assert.AreNotSame(values, other); // transient
            var o1 = other.FirstOrDefault(x => x is TransientObject1);
            Assert.IsFalse(values.Contains(o1)); // transient
        }

        [Test]
        public void LazyCollectionBuilderThrowsOnIllegalTypes()
        {
            var container = CreateRegister();
<<<<<<< HEAD
            var composition = new Composition(container, new TypeLoader(), Mock.Of<IProfilingLogger>(), ComponentTests.MockRuntimeState(RuntimeLevel.Run), new ConfigsFactory().Create());
=======
            var composition = new Composition(container, TestHelper.GetMockedTypeLoader(), Mock.Of<IProfilingLogger>(), ComponentTests.MockRuntimeState(RuntimeLevel.Run));
>>>>>>> 9b4c26bf

            composition.WithCollectionBuilder<TestCollectionBuilder>()
                .Add<TransientObject3>()

                // illegal, does not implement the interface!
                //.Add<TransientObject4>()

                // legal so far...
                .Add(() => new[] { typeof(TransientObject4)  });

            Assert.Throws<InvalidOperationException>(() =>
            {
                // but throws here when trying to register the types, right before creating the factory
                var factory = composition.CreateFactory();
            });
        }

        [Test]
        public void LazyCollectionBuilderCanExcludeTypes()
        {
            var container = CreateRegister();
<<<<<<< HEAD
            var composition = new Composition(container, new TypeLoader(), Mock.Of<IProfilingLogger>(), ComponentTests.MockRuntimeState(RuntimeLevel.Run), new ConfigsFactory().Create());
=======
            var composition = new Composition(container, TestHelper.GetMockedTypeLoader(), Mock.Of<IProfilingLogger>(), ComponentTests.MockRuntimeState(RuntimeLevel.Run));
>>>>>>> 9b4c26bf

            composition.WithCollectionBuilder<TestCollectionBuilder>()
                .Add<TransientObject3>()
                .Add(() => new[] { typeof(TransientObject3), typeof(TransientObject2), typeof(TransientObject1) })
                .Exclude<TransientObject3>();

            var factory = composition.CreateFactory();

            var values = factory.GetInstance<TestCollection>();

            Assert.AreEqual(2, values.Count());
            Assert.IsFalse(values.Select(x => x.GetType())
                .Contains(typeof(TransientObject3)));
            Assert.IsTrue(values.Select(x => x.GetType())
                .ContainsAll(new[] { typeof(TransientObject1), typeof(TransientObject2) }));

            var other = factory.GetInstance<TestCollection>();
            Assert.AreNotSame(values, other); // transient
            var o1 = other.FirstOrDefault(x => x is TransientObject1);
            Assert.IsFalse(values.Contains(o1)); // transient
        }

        #region Test Objects

        private interface ITestInterface
        { }

        private class TransientObject1 : ITestInterface
        { }

        private class TransientObject2 : ITestInterface
        { }

        private class TransientObject3 : ITestInterface
        { }

        private class TransientObject4
        { }

        // ReSharper disable once ClassNeverInstantiated.Local
        private class TestCollectionBuilder : LazyCollectionBuilderBase<TestCollectionBuilder, TestCollection, ITestInterface>
        {
            protected override TestCollectionBuilder This => this;

            protected override Lifetime CollectionLifetime => Lifetime.Transient; // transient
        }

        // ReSharper disable once ClassNeverInstantiated.Local
        private class TestCollection : BuilderCollectionBase<ITestInterface>
        {
            public TestCollection(IEnumerable<ITestInterface> items)
                : base(items)
            { }
        }

        #endregion
    }
}<|MERGE_RESOLUTION|>--- conflicted
+++ resolved
@@ -41,11 +41,7 @@
         public void LazyCollectionBuilderHandlesTypes()
         {
             var container = CreateRegister();
-<<<<<<< HEAD
-            var composition = new Composition(container, new TypeLoader(), Mock.Of<IProfilingLogger>(), ComponentTests.MockRuntimeState(RuntimeLevel.Run), new ConfigsFactory().Create());
-=======
-            var composition = new Composition(container, TestHelper.GetMockedTypeLoader(), Mock.Of<IProfilingLogger>(), ComponentTests.MockRuntimeState(RuntimeLevel.Run));
->>>>>>> 9b4c26bf
+            var composition = new Composition(container, TestHelper.GetMockedTypeLoader(), Mock.Of<IProfilingLogger>(), ComponentTests.MockRuntimeState(RuntimeLevel.Run), TestHelper.GetConfigs());
 
             composition.WithCollectionBuilder<TestCollectionBuilder>()
                 .Add<TransientObject3>()
@@ -71,11 +67,7 @@
         public void LazyCollectionBuilderHandlesProducers()
         {
             var container = CreateRegister();
-<<<<<<< HEAD
-            var composition = new Composition(container, new TypeLoader(), Mock.Of<IProfilingLogger>(), ComponentTests.MockRuntimeState(RuntimeLevel.Run), new ConfigsFactory().Create());
-=======
-            var composition = new Composition(container, TestHelper.GetMockedTypeLoader(), Mock.Of<IProfilingLogger>(), ComponentTests.MockRuntimeState(RuntimeLevel.Run));
->>>>>>> 9b4c26bf
+            var composition = new Composition(container, TestHelper.GetMockedTypeLoader(), Mock.Of<IProfilingLogger>(), ComponentTests.MockRuntimeState(RuntimeLevel.Run), TestHelper.GetConfigs());
 
             composition.WithCollectionBuilder<TestCollectionBuilder>()
                 .Add(() => new[] { typeof(TransientObject3), typeof(TransientObject2) })
@@ -100,11 +92,7 @@
         public void LazyCollectionBuilderHandlesTypesAndProducers()
         {
             var container = CreateRegister();
-<<<<<<< HEAD
-            var composition = new Composition(container, new TypeLoader(), Mock.Of<IProfilingLogger>(), ComponentTests.MockRuntimeState(RuntimeLevel.Run), new ConfigsFactory().Create());
-=======
-            var composition = new Composition(container, TestHelper.GetMockedTypeLoader(), Mock.Of<IProfilingLogger>(), ComponentTests.MockRuntimeState(RuntimeLevel.Run));
->>>>>>> 9b4c26bf
+            var composition = new Composition(container, TestHelper.GetMockedTypeLoader(), Mock.Of<IProfilingLogger>(), ComponentTests.MockRuntimeState(RuntimeLevel.Run), TestHelper.GetConfigs());
 
             composition.WithCollectionBuilder<TestCollectionBuilder>()
                 .Add<TransientObject3>()
@@ -130,11 +118,7 @@
         public void LazyCollectionBuilderThrowsOnIllegalTypes()
         {
             var container = CreateRegister();
-<<<<<<< HEAD
-            var composition = new Composition(container, new TypeLoader(), Mock.Of<IProfilingLogger>(), ComponentTests.MockRuntimeState(RuntimeLevel.Run), new ConfigsFactory().Create());
-=======
-            var composition = new Composition(container, TestHelper.GetMockedTypeLoader(), Mock.Of<IProfilingLogger>(), ComponentTests.MockRuntimeState(RuntimeLevel.Run));
->>>>>>> 9b4c26bf
+            var composition = new Composition(container, TestHelper.GetMockedTypeLoader(), Mock.Of<IProfilingLogger>(), ComponentTests.MockRuntimeState(RuntimeLevel.Run), TestHelper.GetConfigs());
 
             composition.WithCollectionBuilder<TestCollectionBuilder>()
                 .Add<TransientObject3>()
@@ -156,11 +140,7 @@
         public void LazyCollectionBuilderCanExcludeTypes()
         {
             var container = CreateRegister();
-<<<<<<< HEAD
-            var composition = new Composition(container, new TypeLoader(), Mock.Of<IProfilingLogger>(), ComponentTests.MockRuntimeState(RuntimeLevel.Run), new ConfigsFactory().Create());
-=======
-            var composition = new Composition(container, TestHelper.GetMockedTypeLoader(), Mock.Of<IProfilingLogger>(), ComponentTests.MockRuntimeState(RuntimeLevel.Run));
->>>>>>> 9b4c26bf
+            var composition = new Composition(container, TestHelper.GetMockedTypeLoader(), Mock.Of<IProfilingLogger>(), ComponentTests.MockRuntimeState(RuntimeLevel.Run), TestHelper.GetConfigs());
 
             composition.WithCollectionBuilder<TestCollectionBuilder>()
                 .Add<TransientObject3>()
