--- conflicted
+++ resolved
@@ -36,11 +36,7 @@
 
             _testObjects = new TestObjects(register);
 
-<<<<<<< HEAD
-            composition.RegisterUnique(factory => new FileSystems(factory, factory.TryGetInstance<ILogger>(), factory.TryGetInstance<IIOHelper>()));
-=======
             composition.RegisterUnique(factory => new FileSystems(factory, factory.TryGetInstance<ILogger>(), IOHelper.Default, SettingsForTests.GenerateMockGlobalSettings()));
->>>>>>> cd3a97ce
             composition.WithCollectionBuilder<MapperCollectionBuilder>();
 
             composition.Configs.Add(SettingsForTests.GetDefaultGlobalSettings);
