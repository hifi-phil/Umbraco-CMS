﻿using System;
using System.IO;
using System.Text;
using NUnit.Framework;
using Umbraco.Core;
using Umbraco.Core.Composing;
using Umbraco.Core.IO;
using Umbraco.Tests.TestHelpers;
using Umbraco.Tests.Testing;
using Umbraco.Core.Composing.CompositionExtensions;
using FileSystems = Umbraco.Core.IO.FileSystems;

namespace Umbraco.Tests.Scoping
{
    [TestFixture]
    [UmbracoTest(Database = UmbracoTestOptions.Database.NewEmptyPerTest)]
    public class ScopeFileSystemsTests : TestWithDatabaseBase
    {
        public override void SetUp()
        {
            base.SetUp();

            SafeCallContext.Clear();
            ClearFiles(this.IOHelper);
        }

        protected override void ComposeApplication(bool withApplication)
        {
            base.ComposeApplication(withApplication);

            if (!withApplication) return;

            // re-register with actual media fs
            Composition.ComposeFileSystems();
        }

        public override void TearDown()
        {
            base.TearDown();
            SafeCallContext.Clear();
            FileSystems.ResetShadowId();
            ClearFiles(this.IOHelper);
        }

        private static void ClearFiles(IIOHelper ioHelper)
        {
<<<<<<< HEAD
            TestHelper.DeleteDirectory(ioHelper.MapPath("media"));
            TestHelper.DeleteDirectory(ioHelper.MapPath("FileSysTests"));
            TestHelper.DeleteDirectory(ioHelper.MapPath(SystemDirectories.TempData.EnsureEndsWith('/') + "ShadowFs"));
=======
            TestHelper.DeleteDirectory(Current.IOHelper.MapPath("media"));
            TestHelper.DeleteDirectory(Current.IOHelper.MapPath("FileSysTests"));
            TestHelper.DeleteDirectory(Current.IOHelper.MapPath(Constants.SystemDirectories.TempData.EnsureEndsWith('/') + "ShadowFs"));
>>>>>>> cd3a97ce
        }

        [TestCase(true)]
        [TestCase(false)]
        public void CreateMediaTest(bool complete)
        {
            var physMediaFileSystem = new PhysicalFileSystem(IOHelper.MapPath("media"), "ignore", IOHelper);
            var mediaFileSystem = Current.MediaFileSystem;

            Assert.IsFalse(physMediaFileSystem.FileExists("f1.txt"));

            var scopeProvider = ScopeProvider;
            using (var scope = scopeProvider.CreateScope(scopeFileSystems: true))
            {
                using (var ms = new MemoryStream(Encoding.UTF8.GetBytes("foo")))
                    mediaFileSystem.AddFile("f1.txt", ms);
                Assert.IsTrue(mediaFileSystem.FileExists("f1.txt"));
                Assert.IsFalse(physMediaFileSystem.FileExists("f1.txt"));
                if (complete)
                    scope.Complete();
                Assert.IsTrue(mediaFileSystem.FileExists("f1.txt"));
                Assert.IsFalse(physMediaFileSystem.FileExists("f1.txt"));
            }

            if (complete)
            {
                Assert.IsTrue(Current.MediaFileSystem.FileExists("f1.txt"));
                Assert.IsTrue(physMediaFileSystem.FileExists("f1.txt"));
            }
            else
            {
                Assert.IsFalse(Current.MediaFileSystem.FileExists("f1.txt"));
                Assert.IsFalse(physMediaFileSystem.FileExists("f1.txt"));
            }
        }

        [Test]
        public void MultiThread()
        {
            var physMediaFileSystem = new PhysicalFileSystem(IOHelper.MapPath("media"), "ignore", new IOHelper());
            var mediaFileSystem = Current.MediaFileSystem;

            var scopeProvider = ScopeProvider;
            using (var scope = scopeProvider.CreateScope(scopeFileSystems: true))
            {
                using (var ms = new MemoryStream(Encoding.UTF8.GetBytes("foo")))
                    mediaFileSystem.AddFile("f1.txt", ms);
                Assert.IsTrue(mediaFileSystem.FileExists("f1.txt"));
                Assert.IsFalse(physMediaFileSystem.FileExists("f1.txt"));

                using (new SafeCallContext())
                {
                    Assert.IsFalse(mediaFileSystem.FileExists("f1.txt"));

                    using (var ms = new MemoryStream(Encoding.UTF8.GetBytes("foo")))
                        mediaFileSystem.AddFile("f2.txt", ms);
                    Assert.IsTrue(mediaFileSystem.FileExists("f2.txt"));
                    Assert.IsTrue(physMediaFileSystem.FileExists("f2.txt"));
                }

                Assert.IsTrue(mediaFileSystem.FileExists("f2.txt"));
                Assert.IsTrue(physMediaFileSystem.FileExists("f2.txt"));
            }
        }

        [Test]
        public void SingleShadow()
        {
            var scopeProvider = ScopeProvider;
            using (var scope = scopeProvider.CreateScope(scopeFileSystems: true))
            {
                using (new SafeCallContext()) // not nesting!
                {
                    // ok to create a 'normal' other scope
                    using (var other = scopeProvider.CreateScope())
                    {
                        other.Complete();
                    }

                    // not ok to create a 'scoped filesystems' other scope
                    // because at the moment we don't support concurrent scoped filesystems
                    Assert.Throws<InvalidOperationException>(() =>
                    {
                        var other = scopeProvider.CreateScope(scopeFileSystems: true);
                    });
                }
            }
        }

        [Test]
        public void SingleShadowEvenDetached()
        {
            var scopeProvider = ScopeProvider;
            using (var scope = scopeProvider.CreateScope(scopeFileSystems: true))
            {
                using (new SafeCallContext()) // not nesting!
                {
                    // not ok to create a 'scoped filesystems' other scope
                    // because at the moment we don't support concurrent scoped filesystems
                    // even a detached one
                    Assert.Throws<InvalidOperationException>(() =>
                    {
                        var other = scopeProvider.CreateDetachedScope(scopeFileSystems: true);
                    });
                }
            }

            var detached = scopeProvider.CreateDetachedScope(scopeFileSystems: true);

            Assert.IsNull(scopeProvider.AmbientScope);

            Assert.Throws<InvalidOperationException>(() =>
            {
                // even if there is no ambient scope, there's a single shadow
                using (var other = scopeProvider.CreateScope(scopeFileSystems: true))
                { }
            });

            scopeProvider.AttachScope(detached);
            detached.Dispose();
        }
    }
}<|MERGE_RESOLUTION|>--- conflicted
+++ resolved
@@ -44,15 +44,9 @@
 
         private static void ClearFiles(IIOHelper ioHelper)
         {
-<<<<<<< HEAD
             TestHelper.DeleteDirectory(ioHelper.MapPath("media"));
             TestHelper.DeleteDirectory(ioHelper.MapPath("FileSysTests"));
-            TestHelper.DeleteDirectory(ioHelper.MapPath(SystemDirectories.TempData.EnsureEndsWith('/') + "ShadowFs"));
-=======
-            TestHelper.DeleteDirectory(Current.IOHelper.MapPath("media"));
-            TestHelper.DeleteDirectory(Current.IOHelper.MapPath("FileSysTests"));
-            TestHelper.DeleteDirectory(Current.IOHelper.MapPath(Constants.SystemDirectories.TempData.EnsureEndsWith('/') + "ShadowFs"));
->>>>>>> cd3a97ce
+            TestHelper.DeleteDirectory(ioHelper.MapPath(Constants.SystemDirectories.TempData.EnsureEndsWith('/') + "ShadowFs"));
         }
 
         [TestCase(true)]
