--- conflicted
+++ resolved
@@ -70,40 +70,23 @@
             var globalSettings = new GlobalSettingsBuilder().Build();
             var connectionStrings = new ConnectionStringsBuilder().Build();
             var typeFinder = TestHelper.GetTypeFinder();
-<<<<<<< HEAD
-            var databaseFactory = new UmbracoDatabaseFactory(loggerFactory.CreateLogger<UmbracoDatabaseFactory>(), loggerFactory, globalSettings, connectionStrings, new Lazy<IMapperCollection>(() => factory.GetInstance<IMapperCollection>()),  TestHelper.DbProviderFactoryCreator);
-=======
-            var databaseFactory = new UmbracoDatabaseFactory(logger, Options.Create(globalSettings), Options.Create(connectionStrings), new Lazy<IMapperCollection>(() => factory.GetInstance<IMapperCollection>()),  TestHelper.DbProviderFactoryCreator);
->>>>>>> d7ab7d3d
+            var databaseFactory = new UmbracoDatabaseFactory(loggerFactory.CreateLogger<UmbracoDatabaseFactory>(), loggerFactory, Options.Create(globalSettings), Options.Create(connectionStrings), new Lazy<IMapperCollection>(() => factory.GetInstance<IMapperCollection>()),  TestHelper.DbProviderFactoryCreator);
             var ioHelper = TestHelper.IOHelper;
             var hostingEnvironment = Mock.Of<IHostingEnvironment>();
             var typeLoader = new TypeLoader(typeFinder, appCaches.RuntimeCache, new DirectoryInfo(ioHelper.MapPath("~/App_Data/TEMP")), loggerFactory.CreateLogger("TypeLoader"), profilingLogger);
             var mainDom = new SimpleMainDom();
             var umbracoVersion = TestHelper.GetUmbracoVersion();
             var backOfficeInfo = TestHelper.GetBackOfficeInfo();
-<<<<<<< HEAD
             var runtimeState = new RuntimeState(globalSettings, umbracoVersion, databaseFactory, loggerFactory.CreateLogger<RuntimeState>());
-            var configs = TestHelper.GetConfigs();
-=======
-            var runtimeState = new RuntimeState(globalSettings, umbracoVersion, databaseFactory, logger);
->>>>>>> d7ab7d3d
             var variationContextAccessor = TestHelper.VariationContextAccessor;
 
             // create the register and the composition
             var register = TestHelper.GetRegister();
-<<<<<<< HEAD
-            var composition = new Composition(register, typeLoader, profilingLogger, runtimeState, configs, ioHelper, appCaches);
+            var composition = new Composition(register, typeLoader, profilingLogger, runtimeState, ioHelper, appCaches);
             composition.RegisterEssentials(loggerFactory.CreateLogger("Essentials"), profiler, profilingLogger, mainDom, appCaches, databaseFactory, typeLoader, runtimeState, typeFinder, ioHelper, umbracoVersion, TestHelper.DbProviderFactoryCreator, hostingEnvironment, backOfficeInfo);
 
             // create the core runtime and have it compose itself
-            var coreRuntime = new CoreRuntime(configs, umbracoVersion, ioHelper, loggerFactory.CreateLogger("CoreRunTime"), loggerFactory, profiler, new AspNetUmbracoBootPermissionChecker(), hostingEnvironment, backOfficeInfo, TestHelper.DbProviderFactoryCreator, TestHelper.MainDom, typeFinder, AppCaches.NoCache);
-=======
-            var composition = new Composition(register, typeLoader, profilingLogger, runtimeState, ioHelper, appCaches);
-            composition.RegisterEssentials(logger, profiler, profilingLogger, mainDom, appCaches, databaseFactory, typeLoader, runtimeState, typeFinder, ioHelper, umbracoVersion, TestHelper.DbProviderFactoryCreator, hostingEnvironment, backOfficeInfo);
-
-            // create the core runtime and have it compose itself
-            var coreRuntime = new CoreRuntime(globalSettings, connectionStrings, umbracoVersion, ioHelper, logger, profiler, new AspNetUmbracoBootPermissionChecker(), hostingEnvironment, backOfficeInfo, TestHelper.DbProviderFactoryCreator, TestHelper.MainDom, typeFinder, AppCaches.NoCache);
->>>>>>> d7ab7d3d
+            var coreRuntime = new CoreRuntime(globalSettings, connectionStrings, umbracoVersion, ioHelper, loggerFactory.CreateLogger("CoreRunTime"), loggerFactory, profiler, new AspNetUmbracoBootPermissionChecker(), hostingEnvironment, backOfficeInfo, TestHelper.DbProviderFactoryCreator, TestHelper.MainDom, typeFinder, AppCaches.NoCache);
 
             // determine actual runtime level
             runtimeState.DetermineRuntimeLevel();
@@ -197,11 +180,7 @@
                 var scopeProvider = factory.GetInstance<IScopeProvider>();
                 using (var scope = scopeProvider.CreateScope())
                 {
-<<<<<<< HEAD
-                    var creator = new DatabaseSchemaCreator(scope.Database, loggerFactory.CreateLogger<DatabaseSchemaCreator>(), loggerFactory, umbracoVersion, TestHelpers.SettingsForTests.DefaultGlobalSettings);
-=======
-                    var creator = new DatabaseSchemaCreator(scope.Database, logger, umbracoVersion);
->>>>>>> d7ab7d3d
+                    var creator = new DatabaseSchemaCreator(scope.Database, loggerFactory.CreateLogger<DatabaseSchemaCreator>(), loggerFactory, umbracoVersion);
                     creator.InitializeDatabaseSchema();
                     scope.Complete();
                 }
@@ -316,14 +295,10 @@
             composition.RegisterEssentials(loggerFactory.CreateLogger("RegisterEssentials"), profiler, profilingLogger, mainDom, appCaches, databaseFactory, typeLoader, runtimeState, typeFinder, ioHelper, umbracoVersion, TestHelper.DbProviderFactoryCreator, hostingEnvironment, backOfficeInfo);
 
             // create the core runtime and have it compose itself
-<<<<<<< HEAD
-            var coreRuntime = new CoreRuntime(configs, umbracoVersion, ioHelper, loggerFactory.CreateLogger("CoreRuntime"), loggerFactory, profiler, new AspNetUmbracoBootPermissionChecker(), hostingEnvironment, backOfficeInfo, TestHelper.DbProviderFactoryCreator, TestHelper.MainDom, typeFinder, AppCaches.NoCache);
-=======
             var globalSettings = new GlobalSettingsBuilder().Build();
             var connectionStrings = new ConnectionStringsBuilder().Build();
 
-            var coreRuntime = new CoreRuntime(globalSettings, connectionStrings, umbracoVersion, ioHelper, logger, profiler, new AspNetUmbracoBootPermissionChecker(), hostingEnvironment, backOfficeInfo, TestHelper.DbProviderFactoryCreator, TestHelper.MainDom, typeFinder, AppCaches.NoCache);
->>>>>>> d7ab7d3d
+            var coreRuntime = new CoreRuntime(globalSettings, connectionStrings, umbracoVersion, ioHelper, loggerFactory.CreateLogger("CoreRuntime"), loggerFactory, profiler, new AspNetUmbracoBootPermissionChecker(), hostingEnvironment, backOfficeInfo, TestHelper.DbProviderFactoryCreator, TestHelper.MainDom, typeFinder, AppCaches.NoCache);
 
             // get the components
             // all of them?
