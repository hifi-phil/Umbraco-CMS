--- conflicted
+++ resolved
@@ -62,15 +62,10 @@
             var profiler = new LogProfiler(logger);
             var profilingLogger = new ProfilingLogger(logger, profiler);
             var appCaches = AppCaches.Disabled;
-<<<<<<< HEAD
-            var databaseFactory = new UmbracoDatabaseFactory(logger, new Lazy<IMapperCollection>(() => factory.GetInstance<IMapperCollection>()), TestHelper.GetConfigs(), TestHelper.DbProviderFactoryCreator);
-            var typeFinder = TestHelper.GetTypeFinder();
-=======
             var globalSettings = TestHelper.GetConfigs().Global();
             var connectionStrings = TestHelper.GetConfigs().ConnectionStrings();
+            var typeFinder = TestHelper.GetTypeFinder();
             var databaseFactory = new UmbracoDatabaseFactory(logger,globalSettings, connectionStrings, new Lazy<IMapperCollection>(() => factory.GetInstance<IMapperCollection>()),  TestHelper.DbProviderFactoryCreator);
-            var typeFinder = new TypeFinder(logger, new DefaultUmbracoAssemblyProvider(GetType().Assembly));
->>>>>>> 91ae2d63
             var ioHelper = TestHelper.IOHelper;
             var hostingEnvironment = Mock.Of<IHostingEnvironment>();
             var typeLoader = new TypeLoader(ioHelper, typeFinder, appCaches.RuntimeCache, new DirectoryInfo(ioHelper.MapPath("~/App_Data/TEMP")), profilingLogger);
